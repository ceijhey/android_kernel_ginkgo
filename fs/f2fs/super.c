// SPDX-License-Identifier: GPL-2.0
/*
 * fs/f2fs/super.c
 *
 * Copyright (c) 2012 Samsung Electronics Co., Ltd.
 *             http://www.samsung.com/
 */
#include <linux/module.h>
#include <linux/init.h>
#include <linux/fs.h>
#include <linux/statfs.h>
#include <linux/buffer_head.h>
#include <linux/backing-dev.h>
#include <linux/kthread.h>
#include <linux/parser.h>
#include <linux/mount.h>
#include <linux/seq_file.h>
#include <linux/proc_fs.h>
#include <linux/random.h>
#include <linux/exportfs.h>
#include <linux/blkdev.h>
#include <linux/quotaops.h>
#include <linux/f2fs_fs.h>
#include <linux/sysfs.h>
#include <linux/quota.h>

#include "f2fs.h"
#include "node.h"
#include "segment.h"
#include "xattr.h"
#include "gc.h"
#include "trace.h"

#define CREATE_TRACE_POINTS
#include <trace/events/f2fs.h>

static struct kmem_cache *f2fs_inode_cachep;

#ifdef CONFIG_F2FS_FAULT_INJECTION

char *f2fs_fault_name[FAULT_MAX] = {
	[FAULT_KMALLOC]		= "kmalloc",
	[FAULT_KVMALLOC]	= "kvmalloc",
	[FAULT_PAGE_ALLOC]	= "page alloc",
	[FAULT_PAGE_GET]	= "page get",
	[FAULT_ALLOC_BIO]	= "alloc bio",
	[FAULT_ALLOC_NID]	= "alloc nid",
	[FAULT_ORPHAN]		= "orphan",
	[FAULT_BLOCK]		= "no more block",
	[FAULT_DIR_DEPTH]	= "too big dir depth",
	[FAULT_EVICT_INODE]	= "evict_inode fail",
	[FAULT_TRUNCATE]	= "truncate fail",
	[FAULT_READ_IO]		= "read IO error",
	[FAULT_CHECKPOINT]	= "checkpoint error",
	[FAULT_DISCARD]		= "discard error",
<<<<<<< HEAD
=======
	[FAULT_WRITE_IO]	= "write IO error",
>>>>>>> 71347a7a
};

void f2fs_build_fault_attr(struct f2fs_sb_info *sbi, unsigned int rate,
							unsigned int type)
{
	struct f2fs_fault_info *ffi = &F2FS_OPTION(sbi).fault_info;

	if (rate) {
		atomic_set(&ffi->inject_ops, 0);
		ffi->inject_rate = rate;
	}

	if (type)
		ffi->inject_type = type;

	if (!rate && !type)
		memset(ffi, 0, sizeof(struct f2fs_fault_info));
}
#endif

/* f2fs-wide shrinker description */
static struct shrinker f2fs_shrinker_info = {
	.scan_objects = f2fs_shrink_scan,
	.count_objects = f2fs_shrink_count,
	.seeks = DEFAULT_SEEKS,
};

enum {
	Opt_gc_background,
	Opt_disable_roll_forward,
	Opt_norecovery,
	Opt_discard,
	Opt_nodiscard,
	Opt_noheap,
	Opt_heap,
	Opt_user_xattr,
	Opt_nouser_xattr,
	Opt_acl,
	Opt_noacl,
	Opt_active_logs,
	Opt_disable_ext_identify,
	Opt_inline_xattr,
	Opt_noinline_xattr,
	Opt_inline_xattr_size,
	Opt_inline_data,
	Opt_inline_dentry,
	Opt_noinline_dentry,
	Opt_flush_merge,
	Opt_noflush_merge,
	Opt_nobarrier,
	Opt_fastboot,
	Opt_extent_cache,
	Opt_noextent_cache,
	Opt_noinline_data,
	Opt_data_flush,
	Opt_reserve_root,
	Opt_resgid,
	Opt_resuid,
	Opt_mode,
	Opt_io_size_bits,
	Opt_fault_injection,
	Opt_fault_type,
	Opt_lazytime,
	Opt_nolazytime,
	Opt_quota,
	Opt_noquota,
	Opt_usrquota,
	Opt_grpquota,
	Opt_prjquota,
	Opt_usrjquota,
	Opt_grpjquota,
	Opt_prjjquota,
	Opt_offusrjquota,
	Opt_offgrpjquota,
	Opt_offprjjquota,
	Opt_jqfmt_vfsold,
	Opt_jqfmt_vfsv0,
	Opt_jqfmt_vfsv1,
	Opt_whint,
	Opt_alloc,
	Opt_fsync,
	Opt_test_dummy_encryption,
<<<<<<< HEAD
=======
	Opt_checkpoint,
>>>>>>> 71347a7a
	Opt_err,
};

static match_table_t f2fs_tokens = {
	{Opt_gc_background, "background_gc=%s"},
	{Opt_disable_roll_forward, "disable_roll_forward"},
	{Opt_norecovery, "norecovery"},
	{Opt_discard, "discard"},
	{Opt_nodiscard, "nodiscard"},
	{Opt_noheap, "no_heap"},
	{Opt_heap, "heap"},
	{Opt_user_xattr, "user_xattr"},
	{Opt_nouser_xattr, "nouser_xattr"},
	{Opt_acl, "acl"},
	{Opt_noacl, "noacl"},
	{Opt_active_logs, "active_logs=%u"},
	{Opt_disable_ext_identify, "disable_ext_identify"},
	{Opt_inline_xattr, "inline_xattr"},
	{Opt_noinline_xattr, "noinline_xattr"},
	{Opt_inline_xattr_size, "inline_xattr_size=%u"},
	{Opt_inline_data, "inline_data"},
	{Opt_inline_dentry, "inline_dentry"},
	{Opt_noinline_dentry, "noinline_dentry"},
	{Opt_flush_merge, "flush_merge"},
	{Opt_noflush_merge, "noflush_merge"},
	{Opt_nobarrier, "nobarrier"},
	{Opt_fastboot, "fastboot"},
	{Opt_extent_cache, "extent_cache"},
	{Opt_noextent_cache, "noextent_cache"},
	{Opt_noinline_data, "noinline_data"},
	{Opt_data_flush, "data_flush"},
	{Opt_reserve_root, "reserve_root=%u"},
	{Opt_resgid, "resgid=%u"},
	{Opt_resuid, "resuid=%u"},
	{Opt_mode, "mode=%s"},
	{Opt_io_size_bits, "io_bits=%u"},
	{Opt_fault_injection, "fault_injection=%u"},
	{Opt_fault_type, "fault_type=%u"},
	{Opt_lazytime, "lazytime"},
	{Opt_nolazytime, "nolazytime"},
	{Opt_quota, "quota"},
	{Opt_noquota, "noquota"},
	{Opt_usrquota, "usrquota"},
	{Opt_grpquota, "grpquota"},
	{Opt_prjquota, "prjquota"},
	{Opt_usrjquota, "usrjquota=%s"},
	{Opt_grpjquota, "grpjquota=%s"},
	{Opt_prjjquota, "prjjquota=%s"},
	{Opt_offusrjquota, "usrjquota="},
	{Opt_offgrpjquota, "grpjquota="},
	{Opt_offprjjquota, "prjjquota="},
	{Opt_jqfmt_vfsold, "jqfmt=vfsold"},
	{Opt_jqfmt_vfsv0, "jqfmt=vfsv0"},
	{Opt_jqfmt_vfsv1, "jqfmt=vfsv1"},
	{Opt_whint, "whint_mode=%s"},
	{Opt_alloc, "alloc_mode=%s"},
	{Opt_fsync, "fsync_mode=%s"},
	{Opt_test_dummy_encryption, "test_dummy_encryption"},
<<<<<<< HEAD
=======
	{Opt_checkpoint, "checkpoint=%s"},
>>>>>>> 71347a7a
	{Opt_err, NULL},
};

void f2fs_msg(struct super_block *sb, const char *level, const char *fmt, ...)
{
	struct va_format vaf;
	va_list args;

	va_start(args, fmt);
	vaf.fmt = fmt;
	vaf.va = &args;
	printk("%sF2FS-fs (%s): %pV\n", level, sb->s_id, &vaf);
	va_end(args);
}

static inline void limit_reserve_root(struct f2fs_sb_info *sbi)
{
	block_t limit = (sbi->user_block_count << 1) / 1000;

	/* limit is 0.2% */
	if (test_opt(sbi, RESERVE_ROOT) &&
			F2FS_OPTION(sbi).root_reserved_blocks > limit) {
		F2FS_OPTION(sbi).root_reserved_blocks = limit;
		f2fs_msg(sbi->sb, KERN_INFO,
			"Reduce reserved blocks for root = %u",
			F2FS_OPTION(sbi).root_reserved_blocks);
	}
	if (!test_opt(sbi, RESERVE_ROOT) &&
		(!uid_eq(F2FS_OPTION(sbi).s_resuid,
				make_kuid(&init_user_ns, F2FS_DEF_RESUID)) ||
		!gid_eq(F2FS_OPTION(sbi).s_resgid,
				make_kgid(&init_user_ns, F2FS_DEF_RESGID))))
		f2fs_msg(sbi->sb, KERN_INFO,
			"Ignore s_resuid=%u, s_resgid=%u w/o reserve_root",
				from_kuid_munged(&init_user_ns,
					F2FS_OPTION(sbi).s_resuid),
				from_kgid_munged(&init_user_ns,
					F2FS_OPTION(sbi).s_resgid));
}

static void init_once(void *foo)
{
	struct f2fs_inode_info *fi = (struct f2fs_inode_info *) foo;

	inode_init_once(&fi->vfs_inode);
}

#ifdef CONFIG_QUOTA
static const char * const quotatypes[] = INITQFNAMES;
#define QTYPE2NAME(t) (quotatypes[t])
static int f2fs_set_qf_name(struct super_block *sb, int qtype,
							substring_t *args)
{
	struct f2fs_sb_info *sbi = F2FS_SB(sb);
	char *qname;
	int ret = -EINVAL;

	if (sb_any_quota_loaded(sb) && !F2FS_OPTION(sbi).s_qf_names[qtype]) {
		f2fs_msg(sb, KERN_ERR,
			"Cannot change journaled "
			"quota options when quota turned on");
		return -EINVAL;
	}
	if (f2fs_sb_has_quota_ino(sb)) {
		f2fs_msg(sb, KERN_INFO,
			"QUOTA feature is enabled, so ignore qf_name");
		return 0;
	}

	qname = match_strdup(args);
	if (!qname) {
		f2fs_msg(sb, KERN_ERR,
			"Not enough memory for storing quotafile name");
		return -EINVAL;
	}
	if (F2FS_OPTION(sbi).s_qf_names[qtype]) {
		if (strcmp(F2FS_OPTION(sbi).s_qf_names[qtype], qname) == 0)
			ret = 0;
		else
			f2fs_msg(sb, KERN_ERR,
				 "%s quota file already specified",
				 QTYPE2NAME(qtype));
		goto errout;
	}
	if (strchr(qname, '/')) {
		f2fs_msg(sb, KERN_ERR,
			"quotafile must be on filesystem root");
		goto errout;
	}
	F2FS_OPTION(sbi).s_qf_names[qtype] = qname;
	set_opt(sbi, QUOTA);
	return 0;
errout:
	kfree(qname);
	return ret;
}

static int f2fs_clear_qf_name(struct super_block *sb, int qtype)
{
	struct f2fs_sb_info *sbi = F2FS_SB(sb);

	if (sb_any_quota_loaded(sb) && F2FS_OPTION(sbi).s_qf_names[qtype]) {
		f2fs_msg(sb, KERN_ERR, "Cannot change journaled quota options"
			" when quota turned on");
		return -EINVAL;
	}
	kfree(F2FS_OPTION(sbi).s_qf_names[qtype]);
	F2FS_OPTION(sbi).s_qf_names[qtype] = NULL;
	return 0;
}

static int f2fs_check_quota_options(struct f2fs_sb_info *sbi)
{
	/*
	 * We do the test below only for project quotas. 'usrquota' and
	 * 'grpquota' mount options are allowed even without quota feature
	 * to support legacy quotas in quota files.
	 */
	if (test_opt(sbi, PRJQUOTA) && !f2fs_sb_has_project_quota(sbi->sb)) {
		f2fs_msg(sbi->sb, KERN_ERR, "Project quota feature not enabled. "
			 "Cannot enable project quota enforcement.");
		return -1;
	}
	if (F2FS_OPTION(sbi).s_qf_names[USRQUOTA] ||
			F2FS_OPTION(sbi).s_qf_names[GRPQUOTA] ||
			F2FS_OPTION(sbi).s_qf_names[PRJQUOTA]) {
		if (test_opt(sbi, USRQUOTA) &&
				F2FS_OPTION(sbi).s_qf_names[USRQUOTA])
			clear_opt(sbi, USRQUOTA);

		if (test_opt(sbi, GRPQUOTA) &&
				F2FS_OPTION(sbi).s_qf_names[GRPQUOTA])
			clear_opt(sbi, GRPQUOTA);

		if (test_opt(sbi, PRJQUOTA) &&
				F2FS_OPTION(sbi).s_qf_names[PRJQUOTA])
			clear_opt(sbi, PRJQUOTA);

		if (test_opt(sbi, GRPQUOTA) || test_opt(sbi, USRQUOTA) ||
				test_opt(sbi, PRJQUOTA)) {
			f2fs_msg(sbi->sb, KERN_ERR, "old and new quota "
					"format mixing");
			return -1;
		}

		if (!F2FS_OPTION(sbi).s_jquota_fmt) {
			f2fs_msg(sbi->sb, KERN_ERR, "journaled quota format "
					"not specified");
			return -1;
		}
	}

	if (f2fs_sb_has_quota_ino(sbi->sb) && F2FS_OPTION(sbi).s_jquota_fmt) {
		f2fs_msg(sbi->sb, KERN_INFO,
			"QUOTA feature is enabled, so ignore jquota_fmt");
		F2FS_OPTION(sbi).s_jquota_fmt = 0;
	}
	return 0;
}
#endif

static int parse_options(struct super_block *sb, char *options)
{
	struct f2fs_sb_info *sbi = F2FS_SB(sb);
	substring_t args[MAX_OPT_ARGS];
	char *p, *name;
	int arg = 0;
	kuid_t uid;
	kgid_t gid;
#ifdef CONFIG_QUOTA
	int ret;
#endif

	if (!options)
		return 0;

	while ((p = strsep(&options, ",")) != NULL) {
		int token;
		if (!*p)
			continue;
		/*
		 * Initialize args struct so we know whether arg was
		 * found; some options take optional arguments.
		 */
		args[0].to = args[0].from = NULL;
		token = match_token(p, f2fs_tokens, args);

		switch (token) {
		case Opt_gc_background:
			name = match_strdup(&args[0]);

			if (!name)
				return -ENOMEM;
			if (strlen(name) == 2 && !strncmp(name, "on", 2)) {
				set_opt(sbi, BG_GC);
				clear_opt(sbi, FORCE_FG_GC);
			} else if (strlen(name) == 3 && !strncmp(name, "off", 3)) {
				clear_opt(sbi, BG_GC);
				clear_opt(sbi, FORCE_FG_GC);
			} else if (strlen(name) == 4 && !strncmp(name, "sync", 4)) {
				set_opt(sbi, BG_GC);
				set_opt(sbi, FORCE_FG_GC);
			} else {
				kfree(name);
				return -EINVAL;
			}
			kfree(name);
			break;
		case Opt_disable_roll_forward:
			set_opt(sbi, DISABLE_ROLL_FORWARD);
			break;
		case Opt_norecovery:
			/* this option mounts f2fs with ro */
			set_opt(sbi, DISABLE_ROLL_FORWARD);
			if (!f2fs_readonly(sb))
				return -EINVAL;
			break;
		case Opt_discard:
<<<<<<< HEAD
			q = bdev_get_queue(sb->s_bdev);
			if (blk_queue_discard(q)) {
				set_opt(sbi, DISCARD);
			} else if (!f2fs_sb_has_blkzoned(sb)) {
				f2fs_msg(sb, KERN_WARNING,
					"mounting with \"discard\" option, but "
					"the device does not support discard");
			}
=======
			set_opt(sbi, DISCARD);
>>>>>>> 71347a7a
			break;
		case Opt_nodiscard:
			if (f2fs_sb_has_blkzoned(sb)) {
				f2fs_msg(sb, KERN_WARNING,
					"discard is required for zoned block devices");
				return -EINVAL;
			}
			clear_opt(sbi, DISCARD);
			break;
		case Opt_noheap:
			set_opt(sbi, NOHEAP);
			break;
		case Opt_heap:
			clear_opt(sbi, NOHEAP);
			break;
#ifdef CONFIG_F2FS_FS_XATTR
		case Opt_user_xattr:
			set_opt(sbi, XATTR_USER);
			break;
		case Opt_nouser_xattr:
			clear_opt(sbi, XATTR_USER);
			break;
		case Opt_inline_xattr:
			set_opt(sbi, INLINE_XATTR);
			break;
		case Opt_noinline_xattr:
			clear_opt(sbi, INLINE_XATTR);
			break;
		case Opt_inline_xattr_size:
			if (args->from && match_int(args, &arg))
				return -EINVAL;
			set_opt(sbi, INLINE_XATTR_SIZE);
			F2FS_OPTION(sbi).inline_xattr_size = arg;
			break;
#else
		case Opt_user_xattr:
			f2fs_msg(sb, KERN_INFO,
				"user_xattr options not supported");
			break;
		case Opt_nouser_xattr:
			f2fs_msg(sb, KERN_INFO,
				"nouser_xattr options not supported");
			break;
		case Opt_inline_xattr:
			f2fs_msg(sb, KERN_INFO,
				"inline_xattr options not supported");
			break;
		case Opt_noinline_xattr:
			f2fs_msg(sb, KERN_INFO,
				"noinline_xattr options not supported");
			break;
#endif
#ifdef CONFIG_F2FS_FS_POSIX_ACL
		case Opt_acl:
			set_opt(sbi, POSIX_ACL);
			break;
		case Opt_noacl:
			clear_opt(sbi, POSIX_ACL);
			break;
#else
		case Opt_acl:
			f2fs_msg(sb, KERN_INFO, "acl options not supported");
			break;
		case Opt_noacl:
			f2fs_msg(sb, KERN_INFO, "noacl options not supported");
			break;
#endif
		case Opt_active_logs:
			if (args->from && match_int(args, &arg))
				return -EINVAL;
			if (arg != 2 && arg != 4 && arg != NR_CURSEG_TYPE)
				return -EINVAL;
			F2FS_OPTION(sbi).active_logs = arg;
			break;
		case Opt_disable_ext_identify:
			set_opt(sbi, DISABLE_EXT_IDENTIFY);
			break;
		case Opt_inline_data:
			set_opt(sbi, INLINE_DATA);
			break;
		case Opt_inline_dentry:
			set_opt(sbi, INLINE_DENTRY);
			break;
		case Opt_noinline_dentry:
			clear_opt(sbi, INLINE_DENTRY);
			break;
		case Opt_flush_merge:
			set_opt(sbi, FLUSH_MERGE);
			break;
		case Opt_noflush_merge:
			clear_opt(sbi, FLUSH_MERGE);
			break;
		case Opt_nobarrier:
			set_opt(sbi, NOBARRIER);
			break;
		case Opt_fastboot:
			set_opt(sbi, FASTBOOT);
			break;
		case Opt_extent_cache:
			set_opt(sbi, EXTENT_CACHE);
			break;
		case Opt_noextent_cache:
			clear_opt(sbi, EXTENT_CACHE);
			break;
		case Opt_noinline_data:
			clear_opt(sbi, INLINE_DATA);
			break;
		case Opt_data_flush:
			set_opt(sbi, DATA_FLUSH);
			break;
		case Opt_reserve_root:
			if (args->from && match_int(args, &arg))
				return -EINVAL;
			if (test_opt(sbi, RESERVE_ROOT)) {
				f2fs_msg(sb, KERN_INFO,
					"Preserve previous reserve_root=%u",
					F2FS_OPTION(sbi).root_reserved_blocks);
			} else {
				F2FS_OPTION(sbi).root_reserved_blocks = arg;
				set_opt(sbi, RESERVE_ROOT);
			}
			break;
		case Opt_resuid:
			if (args->from && match_int(args, &arg))
				return -EINVAL;
			uid = make_kuid(current_user_ns(), arg);
			if (!uid_valid(uid)) {
				f2fs_msg(sb, KERN_ERR,
					"Invalid uid value %d", arg);
				return -EINVAL;
			}
			F2FS_OPTION(sbi).s_resuid = uid;
			break;
		case Opt_resgid:
			if (args->from && match_int(args, &arg))
				return -EINVAL;
			gid = make_kgid(current_user_ns(), arg);
			if (!gid_valid(gid)) {
				f2fs_msg(sb, KERN_ERR,
					"Invalid gid value %d", arg);
				return -EINVAL;
			}
			F2FS_OPTION(sbi).s_resgid = gid;
			break;
		case Opt_mode:
			name = match_strdup(&args[0]);

			if (!name)
				return -ENOMEM;
			if (strlen(name) == 8 &&
					!strncmp(name, "adaptive", 8)) {
				if (f2fs_sb_has_blkzoned(sb)) {
					f2fs_msg(sb, KERN_WARNING,
						 "adaptive mode is not allowed with "
						 "zoned block device feature");
					kfree(name);
					return -EINVAL;
				}
				set_opt_mode(sbi, F2FS_MOUNT_ADAPTIVE);
			} else if (strlen(name) == 3 &&
					!strncmp(name, "lfs", 3)) {
				set_opt_mode(sbi, F2FS_MOUNT_LFS);
			} else {
				kfree(name);
				return -EINVAL;
			}
			kfree(name);
			break;
		case Opt_io_size_bits:
			if (args->from && match_int(args, &arg))
				return -EINVAL;
			if (arg > __ilog2_u32(BIO_MAX_PAGES)) {
				f2fs_msg(sb, KERN_WARNING,
					"Not support %d, larger than %d",
					1 << arg, BIO_MAX_PAGES);
				return -EINVAL;
			}
			F2FS_OPTION(sbi).write_io_size_bits = arg;
			break;
#ifdef CONFIG_F2FS_FAULT_INJECTION
		case Opt_fault_injection:
			if (args->from && match_int(args, &arg))
				return -EINVAL;
<<<<<<< HEAD
#ifdef CONFIG_F2FS_FAULT_INJECTION
			f2fs_build_fault_attr(sbi, arg, F2FS_ALL_FAULT_TYPE);
			set_opt(sbi, FAULT_INJECTION);
#else
			f2fs_msg(sb, KERN_INFO,
				"FAULT_INJECTION was not selected");
#endif
			break;
		case Opt_fault_type:
			if (args->from && match_int(args, &arg))
				return -EINVAL;
#ifdef CONFIG_F2FS_FAULT_INJECTION
			f2fs_build_fault_attr(sbi, 0, arg);
=======
			f2fs_build_fault_attr(sbi, arg, F2FS_ALL_FAULT_TYPE);
>>>>>>> 71347a7a
			set_opt(sbi, FAULT_INJECTION);
			break;

		case Opt_fault_type:
			if (args->from && match_int(args, &arg))
				return -EINVAL;
			f2fs_build_fault_attr(sbi, 0, arg);
			set_opt(sbi, FAULT_INJECTION);
			break;
#else
		case Opt_fault_injection:
			f2fs_msg(sb, KERN_INFO,
				"fault_injection options not supported");
			break;

		case Opt_fault_type:
			f2fs_msg(sb, KERN_INFO,
				"fault_type options not supported");
			break;
#endif
		case Opt_lazytime:
			sb->s_flags |= MS_LAZYTIME;
			break;
		case Opt_nolazytime:
			sb->s_flags &= ~MS_LAZYTIME;
			break;
#ifdef CONFIG_QUOTA
		case Opt_quota:
		case Opt_usrquota:
			set_opt(sbi, USRQUOTA);
			break;
		case Opt_grpquota:
			set_opt(sbi, GRPQUOTA);
			break;
		case Opt_prjquota:
			set_opt(sbi, PRJQUOTA);
			break;
		case Opt_usrjquota:
			ret = f2fs_set_qf_name(sb, USRQUOTA, &args[0]);
			if (ret)
				return ret;
			break;
		case Opt_grpjquota:
			ret = f2fs_set_qf_name(sb, GRPQUOTA, &args[0]);
			if (ret)
				return ret;
			break;
		case Opt_prjjquota:
			ret = f2fs_set_qf_name(sb, PRJQUOTA, &args[0]);
			if (ret)
				return ret;
			break;
		case Opt_offusrjquota:
			ret = f2fs_clear_qf_name(sb, USRQUOTA);
			if (ret)
				return ret;
			break;
		case Opt_offgrpjquota:
			ret = f2fs_clear_qf_name(sb, GRPQUOTA);
			if (ret)
				return ret;
			break;
		case Opt_offprjjquota:
			ret = f2fs_clear_qf_name(sb, PRJQUOTA);
			if (ret)
				return ret;
			break;
		case Opt_jqfmt_vfsold:
			F2FS_OPTION(sbi).s_jquota_fmt = QFMT_VFS_OLD;
			break;
		case Opt_jqfmt_vfsv0:
			F2FS_OPTION(sbi).s_jquota_fmt = QFMT_VFS_V0;
			break;
		case Opt_jqfmt_vfsv1:
			F2FS_OPTION(sbi).s_jquota_fmt = QFMT_VFS_V1;
			break;
		case Opt_noquota:
			clear_opt(sbi, QUOTA);
			clear_opt(sbi, USRQUOTA);
			clear_opt(sbi, GRPQUOTA);
			clear_opt(sbi, PRJQUOTA);
			break;
#else
		case Opt_quota:
		case Opt_usrquota:
		case Opt_grpquota:
		case Opt_prjquota:
		case Opt_usrjquota:
		case Opt_grpjquota:
		case Opt_prjjquota:
		case Opt_offusrjquota:
		case Opt_offgrpjquota:
		case Opt_offprjjquota:
		case Opt_jqfmt_vfsold:
		case Opt_jqfmt_vfsv0:
		case Opt_jqfmt_vfsv1:
		case Opt_noquota:
			f2fs_msg(sb, KERN_INFO,
					"quota operations not supported");
			break;
#endif
		case Opt_whint:
			name = match_strdup(&args[0]);
			if (!name)
				return -ENOMEM;
			if (strlen(name) == 10 &&
					!strncmp(name, "user-based", 10)) {
				F2FS_OPTION(sbi).whint_mode = WHINT_MODE_USER;
			} else if (strlen(name) == 3 &&
					!strncmp(name, "off", 3)) {
				F2FS_OPTION(sbi).whint_mode = WHINT_MODE_OFF;
			} else if (strlen(name) == 8 &&
					!strncmp(name, "fs-based", 8)) {
				F2FS_OPTION(sbi).whint_mode = WHINT_MODE_FS;
			} else {
				kfree(name);
				return -EINVAL;
			}
			kfree(name);
			break;
		case Opt_alloc:
			name = match_strdup(&args[0]);
			if (!name)
				return -ENOMEM;

			if (strlen(name) == 7 &&
					!strncmp(name, "default", 7)) {
				F2FS_OPTION(sbi).alloc_mode = ALLOC_MODE_DEFAULT;
			} else if (strlen(name) == 5 &&
					!strncmp(name, "reuse", 5)) {
				F2FS_OPTION(sbi).alloc_mode = ALLOC_MODE_REUSE;
			} else {
				kfree(name);
				return -EINVAL;
			}
			kfree(name);
			break;
		case Opt_fsync:
			name = match_strdup(&args[0]);
			if (!name)
				return -ENOMEM;
			if (strlen(name) == 5 &&
					!strncmp(name, "posix", 5)) {
				F2FS_OPTION(sbi).fsync_mode = FSYNC_MODE_POSIX;
			} else if (strlen(name) == 6 &&
					!strncmp(name, "strict", 6)) {
				F2FS_OPTION(sbi).fsync_mode = FSYNC_MODE_STRICT;
			} else if (strlen(name) == 9 &&
					!strncmp(name, "nobarrier", 9)) {
				F2FS_OPTION(sbi).fsync_mode =
							FSYNC_MODE_NOBARRIER;
			} else {
				kfree(name);
				return -EINVAL;
			}
			kfree(name);
			break;
		case Opt_test_dummy_encryption:
#ifdef CONFIG_F2FS_FS_ENCRYPTION
			if (!f2fs_sb_has_encrypt(sb)) {
				f2fs_msg(sb, KERN_ERR, "Encrypt feature is off");
				return -EINVAL;
			}

			F2FS_OPTION(sbi).test_dummy_encryption = true;
			f2fs_msg(sb, KERN_INFO,
					"Test dummy encryption mode enabled");
#else
			f2fs_msg(sb, KERN_INFO,
					"Test dummy encryption mount option ignored");
#endif
			break;
<<<<<<< HEAD
=======
		case Opt_checkpoint:
			name = match_strdup(&args[0]);
			if (!name)
				return -ENOMEM;

			if (strlen(name) == 6 &&
					!strncmp(name, "enable", 6)) {
				clear_opt(sbi, DISABLE_CHECKPOINT);
			} else if (strlen(name) == 7 &&
					!strncmp(name, "disable", 7)) {
				set_opt(sbi, DISABLE_CHECKPOINT);
			} else {
				kfree(name);
				return -EINVAL;
			}
			kfree(name);
			break;
>>>>>>> 71347a7a
		default:
			f2fs_msg(sb, KERN_ERR,
				"Unrecognized mount option \"%s\" or missing value",
				p);
			return -EINVAL;
		}
	}
#ifdef CONFIG_QUOTA
	if (f2fs_check_quota_options(sbi))
		return -EINVAL;
#else
	if (f2fs_sb_has_quota_ino(sbi->sb) && !f2fs_readonly(sbi->sb)) {
		f2fs_msg(sbi->sb, KERN_INFO,
			 "Filesystem with quota feature cannot be mounted RDWR "
			 "without CONFIG_QUOTA");
		return -EINVAL;
	}
	if (f2fs_sb_has_project_quota(sbi->sb) && !f2fs_readonly(sbi->sb)) {
		f2fs_msg(sb, KERN_ERR,
			"Filesystem with project quota feature cannot be "
			"mounted RDWR without CONFIG_QUOTA");
		return -EINVAL;
	}
#endif

	if (F2FS_IO_SIZE_BITS(sbi) && !test_opt(sbi, LFS)) {
		f2fs_msg(sb, KERN_ERR,
				"Should set mode=lfs with %uKB-sized IO",
				F2FS_IO_SIZE_KB(sbi));
		return -EINVAL;
	}

	if (test_opt(sbi, INLINE_XATTR_SIZE)) {
		if (!f2fs_sb_has_extra_attr(sb) ||
			!f2fs_sb_has_flexible_inline_xattr(sb)) {
			f2fs_msg(sb, KERN_ERR,
					"extra_attr or flexible_inline_xattr "
					"feature is off");
			return -EINVAL;
		}
		if (!test_opt(sbi, INLINE_XATTR)) {
			f2fs_msg(sb, KERN_ERR,
					"inline_xattr_size option should be "
					"set with inline_xattr option");
			return -EINVAL;
		}
		if (!F2FS_OPTION(sbi).inline_xattr_size ||
			F2FS_OPTION(sbi).inline_xattr_size >=
					DEF_ADDRS_PER_INODE -
					F2FS_TOTAL_EXTRA_ATTR_SIZE -
					DEF_INLINE_RESERVED_SIZE -
					DEF_MIN_INLINE_SIZE) {
			f2fs_msg(sb, KERN_ERR,
					"inline xattr size is out of range");
			return -EINVAL;
		}
	}

<<<<<<< HEAD
=======
	if (test_opt(sbi, DISABLE_CHECKPOINT) && test_opt(sbi, LFS)) {
		f2fs_msg(sb, KERN_ERR,
				"LFS not compatible with checkpoint=disable\n");
		return -EINVAL;
	}

>>>>>>> 71347a7a
	/* Not pass down write hints if the number of active logs is lesser
	 * than NR_CURSEG_TYPE.
	 */
	if (F2FS_OPTION(sbi).active_logs != NR_CURSEG_TYPE)
		F2FS_OPTION(sbi).whint_mode = WHINT_MODE_OFF;
	return 0;
}

static struct inode *f2fs_alloc_inode(struct super_block *sb)
{
	struct f2fs_inode_info *fi;

	fi = kmem_cache_alloc(f2fs_inode_cachep, GFP_F2FS_ZERO);
	if (!fi)
		return NULL;

	init_once((void *) fi);

	/* Initialize f2fs-specific inode info */
	atomic_set(&fi->dirty_pages, 0);
	init_rwsem(&fi->i_sem);
	INIT_LIST_HEAD(&fi->dirty_list);
	INIT_LIST_HEAD(&fi->gdirty_list);
	INIT_LIST_HEAD(&fi->inmem_ilist);
	INIT_LIST_HEAD(&fi->inmem_pages);
	mutex_init(&fi->inmem_lock);
	init_rwsem(&fi->i_gc_rwsem[READ]);
	init_rwsem(&fi->i_gc_rwsem[WRITE]);
	init_rwsem(&fi->i_mmap_sem);
	init_rwsem(&fi->i_xattr_sem);

	/* Will be used by directory only */
	fi->i_dir_level = F2FS_SB(sb)->dir_level;

	return &fi->vfs_inode;
}

static int f2fs_drop_inode(struct inode *inode)
{
	int ret;
	/*
	 * This is to avoid a deadlock condition like below.
	 * writeback_single_inode(inode)
	 *  - f2fs_write_data_page
	 *    - f2fs_gc -> iput -> evict
	 *       - inode_wait_for_writeback(inode)
	 */
	if ((!inode_unhashed(inode) && inode->i_state & I_SYNC)) {
		if (!inode->i_nlink && !is_bad_inode(inode)) {
			/* to avoid evict_inode call simultaneously */
			atomic_inc(&inode->i_count);
			spin_unlock(&inode->i_lock);

			/* some remained atomic pages should discarded */
			if (f2fs_is_atomic_file(inode))
				f2fs_drop_inmem_pages(inode);

			/* should remain fi->extent_tree for writepage */
			f2fs_destroy_extent_node(inode);

			sb_start_intwrite(inode->i_sb);
			f2fs_i_size_write(inode, 0);

			if (F2FS_HAS_BLOCKS(inode))
				f2fs_truncate(inode);

			sb_end_intwrite(inode->i_sb);

			spin_lock(&inode->i_lock);
			atomic_dec(&inode->i_count);
		}
		trace_f2fs_drop_inode(inode, 0);
		return 0;
	}
	ret = generic_drop_inode(inode);
	trace_f2fs_drop_inode(inode, ret);
	return ret;
}

int f2fs_inode_dirtied(struct inode *inode, bool sync)
{
	struct f2fs_sb_info *sbi = F2FS_I_SB(inode);
	int ret = 0;

	spin_lock(&sbi->inode_lock[DIRTY_META]);
	if (is_inode_flag_set(inode, FI_DIRTY_INODE)) {
		ret = 1;
	} else {
		set_inode_flag(inode, FI_DIRTY_INODE);
		stat_inc_dirty_inode(sbi, DIRTY_META);
	}
	if (sync && list_empty(&F2FS_I(inode)->gdirty_list)) {
		list_add_tail(&F2FS_I(inode)->gdirty_list,
				&sbi->inode_list[DIRTY_META]);
		inc_page_count(sbi, F2FS_DIRTY_IMETA);
	}
	spin_unlock(&sbi->inode_lock[DIRTY_META]);
	return ret;
}

void f2fs_inode_synced(struct inode *inode)
{
	struct f2fs_sb_info *sbi = F2FS_I_SB(inode);

	spin_lock(&sbi->inode_lock[DIRTY_META]);
	if (!is_inode_flag_set(inode, FI_DIRTY_INODE)) {
		spin_unlock(&sbi->inode_lock[DIRTY_META]);
		return;
	}
	if (!list_empty(&F2FS_I(inode)->gdirty_list)) {
		list_del_init(&F2FS_I(inode)->gdirty_list);
		dec_page_count(sbi, F2FS_DIRTY_IMETA);
	}
	clear_inode_flag(inode, FI_DIRTY_INODE);
	clear_inode_flag(inode, FI_AUTO_RECOVER);
	stat_dec_dirty_inode(F2FS_I_SB(inode), DIRTY_META);
	spin_unlock(&sbi->inode_lock[DIRTY_META]);
}

/*
 * f2fs_dirty_inode() is called from __mark_inode_dirty()
 *
 * We should call set_dirty_inode to write the dirty inode through write_inode.
 */
static void f2fs_dirty_inode(struct inode *inode, int flags)
{
	struct f2fs_sb_info *sbi = F2FS_I_SB(inode);

	if (inode->i_ino == F2FS_NODE_INO(sbi) ||
			inode->i_ino == F2FS_META_INO(sbi))
		return;

	if (flags == I_DIRTY_TIME)
		return;

	if (is_inode_flag_set(inode, FI_AUTO_RECOVER))
		clear_inode_flag(inode, FI_AUTO_RECOVER);

	f2fs_inode_dirtied(inode, false);
}

static void f2fs_i_callback(struct rcu_head *head)
{
	struct inode *inode = container_of(head, struct inode, i_rcu);
	kmem_cache_free(f2fs_inode_cachep, F2FS_I(inode));
}

static void f2fs_destroy_inode(struct inode *inode)
{
	call_rcu(&inode->i_rcu, f2fs_i_callback);
}

static void destroy_percpu_info(struct f2fs_sb_info *sbi)
{
	percpu_counter_destroy(&sbi->alloc_valid_block_count);
	percpu_counter_destroy(&sbi->total_valid_inode_count);
}

static void destroy_device_list(struct f2fs_sb_info *sbi)
{
	int i;

	for (i = 0; i < sbi->s_ndevs; i++) {
		blkdev_put(FDEV(i).bdev, FMODE_EXCL);
#ifdef CONFIG_BLK_DEV_ZONED
		kfree(FDEV(i).blkz_type);
#endif
	}
	kfree(sbi->devs);
}

static void f2fs_umount_end(struct super_block *sb, int flags)
{
	/*
	 * this is called at the end of umount(2). If there is an unclosed
	 * namespace, f2fs won't do put_super() which triggers fsck in the
	 * next boot.
	 */
	if ((flags & MNT_FORCE) || atomic_read(&sb->s_active) > 1) {
		/* to write the latest kbytes_written */
		if (!(sb->s_flags & MS_RDONLY)) {
			struct cp_control cpc = {
				.reason = CP_UMOUNT,
			};
			f2fs_write_checkpoint(F2FS_SB(sb), &cpc);
		}
	}
}

static void f2fs_put_super(struct super_block *sb)
{
	struct f2fs_sb_info *sbi = F2FS_SB(sb);
	int i;
	bool dropped;

	f2fs_quota_off_umount(sb);

	/* prevent remaining shrinker jobs */
	mutex_lock(&sbi->umount_mutex);

	/*
	 * We don't need to do checkpoint when superblock is clean.
	 * But, the previous checkpoint was not done by umount, it needs to do
	 * clean checkpoint again.
	 */
	if ((is_sbi_flag_set(sbi, SBI_IS_DIRTY) ||
			!is_set_ckpt_flags(sbi, CP_UMOUNT_FLAG))) {
		struct cp_control cpc = {
			.reason = CP_UMOUNT,
		};
		f2fs_write_checkpoint(sbi, &cpc);
	}

	/* be sure to wait for any on-going discard commands */
	dropped = f2fs_wait_discard_bios(sbi);

<<<<<<< HEAD
	if (f2fs_discard_en(sbi) && !sbi->discard_blks && !dropped) {
=======
	if ((f2fs_hw_support_discard(sbi) || f2fs_hw_should_discard(sbi)) &&
					!sbi->discard_blks && !dropped) {
>>>>>>> 71347a7a
		struct cp_control cpc = {
			.reason = CP_UMOUNT | CP_TRIMMED,
		};
		f2fs_write_checkpoint(sbi, &cpc);
	}

<<<<<<< HEAD
=======
	/* f2fs_write_checkpoint can update stat informaion */
	f2fs_destroy_stats(sbi);

>>>>>>> 71347a7a
	/*
	 * normally superblock is clean, so we need to release this.
	 * In addition, EIO will skip do checkpoint, we need this as well.
	 */
	f2fs_release_ino_entry(sbi, true);

	f2fs_leave_shrinker(sbi);
	mutex_unlock(&sbi->umount_mutex);

	/* our cp_error case, we can wait for any writeback page */
	f2fs_flush_merged_writes(sbi);

	f2fs_wait_on_all_pages_writeback(sbi);

	f2fs_bug_on(sbi, sbi->fsync_node_num);

	iput(sbi->node_inode);
	iput(sbi->meta_inode);

	/*
	 * iput() can update stat information, if f2fs_write_checkpoint()
	 * above failed with error.
	 */
	f2fs_destroy_stats(sbi);

	/* destroy f2fs internal modules */
	f2fs_destroy_node_manager(sbi);
	f2fs_destroy_segment_manager(sbi);

	kfree(sbi->ckpt);

	f2fs_unregister_sysfs(sbi);

	sb->s_fs_info = NULL;
	if (sbi->s_chksum_driver)
		crypto_free_shash(sbi->s_chksum_driver);
	kfree(sbi->raw_super);

	destroy_device_list(sbi);
	mempool_destroy(sbi->write_io_dummy);
#ifdef CONFIG_QUOTA
	for (i = 0; i < MAXQUOTAS; i++)
		kfree(F2FS_OPTION(sbi).s_qf_names[i]);
#endif
	destroy_percpu_info(sbi);
	for (i = 0; i < NR_PAGE_TYPE; i++)
		kfree(sbi->write_io[i]);
	kfree(sbi);
}

int f2fs_sync_fs(struct super_block *sb, int sync)
{
	struct f2fs_sb_info *sbi = F2FS_SB(sb);
	int err = 0;

	if (unlikely(f2fs_cp_error(sbi)))
		return 0;
<<<<<<< HEAD
=======
	if (unlikely(is_sbi_flag_set(sbi, SBI_CP_DISABLED)))
		return 0;
>>>>>>> 71347a7a

	trace_f2fs_sync_fs(sb, sync);

	if (unlikely(is_sbi_flag_set(sbi, SBI_POR_DOING)))
		return -EAGAIN;

	if (sync) {
		struct cp_control cpc;

		cpc.reason = __get_cp_reason(sbi);

		mutex_lock(&sbi->gc_mutex);
		err = f2fs_write_checkpoint(sbi, &cpc);
		mutex_unlock(&sbi->gc_mutex);
	}
	f2fs_trace_ios(NULL, 1);

	return err;
}

static int f2fs_freeze(struct super_block *sb)
{
	if (f2fs_readonly(sb))
		return 0;

	/* IO error happened before */
	if (unlikely(f2fs_cp_error(F2FS_SB(sb))))
		return -EIO;

	/* must be clean, since sync_filesystem() was already called */
	if (is_sbi_flag_set(F2FS_SB(sb), SBI_IS_DIRTY))
		return -EINVAL;
	return 0;
}

static int f2fs_unfreeze(struct super_block *sb)
{
	return 0;
}

#ifdef CONFIG_QUOTA
static int f2fs_statfs_project(struct super_block *sb,
				kprojid_t projid, struct kstatfs *buf)
{
	struct kqid qid;
	struct dquot *dquot;
	u64 limit;
	u64 curblock;

	qid = make_kqid_projid(projid);
	dquot = dqget(sb, qid);
	if (IS_ERR(dquot))
		return PTR_ERR(dquot);
	spin_lock(&dquot->dq_dqb_lock);

	limit = (dquot->dq_dqb.dqb_bsoftlimit ?
		 dquot->dq_dqb.dqb_bsoftlimit :
		 dquot->dq_dqb.dqb_bhardlimit) >> sb->s_blocksize_bits;
	if (limit && buf->f_blocks > limit) {
		curblock = dquot->dq_dqb.dqb_curspace >> sb->s_blocksize_bits;
		buf->f_blocks = limit;
		buf->f_bfree = buf->f_bavail =
			(buf->f_blocks > curblock) ?
			 (buf->f_blocks - curblock) : 0;
	}

	limit = dquot->dq_dqb.dqb_isoftlimit ?
		dquot->dq_dqb.dqb_isoftlimit :
		dquot->dq_dqb.dqb_ihardlimit;
	if (limit && buf->f_files > limit) {
		buf->f_files = limit;
		buf->f_ffree =
			(buf->f_files > dquot->dq_dqb.dqb_curinodes) ?
			 (buf->f_files - dquot->dq_dqb.dqb_curinodes) : 0;
	}

	spin_unlock(&dquot->dq_dqb_lock);
	dqput(dquot);
	return 0;
}
#endif

static int f2fs_statfs(struct dentry *dentry, struct kstatfs *buf)
{
	struct super_block *sb = dentry->d_sb;
	struct f2fs_sb_info *sbi = F2FS_SB(sb);
	u64 id = huge_encode_dev(sb->s_bdev->bd_dev);
	block_t total_count, user_block_count, start_count;
	u64 avail_node_count;

	total_count = le64_to_cpu(sbi->raw_super->block_count);
	user_block_count = sbi->user_block_count;
	start_count = le32_to_cpu(sbi->raw_super->segment0_blkaddr);
	buf->f_type = F2FS_SUPER_MAGIC;
	buf->f_bsize = sbi->blocksize;

	buf->f_blocks = total_count - start_count;
	buf->f_bfree = user_block_count - valid_user_blocks(sbi) -
						sbi->current_reserved_blocks;
<<<<<<< HEAD
	if (buf->f_bfree > F2FS_OPTION(sbi).root_reserved_blocks)
		buf->f_bavail = buf->f_bfree -
				F2FS_OPTION(sbi).root_reserved_blocks;
	else
		buf->f_bavail = 0;

=======
	if (unlikely(buf->f_bfree <= sbi->unusable_block_count))
		buf->f_bfree = 0;
	else
		buf->f_bfree -= sbi->unusable_block_count;

	if (buf->f_bfree > F2FS_OPTION(sbi).root_reserved_blocks)
		buf->f_bavail = buf->f_bfree -
				F2FS_OPTION(sbi).root_reserved_blocks;
	else
		buf->f_bavail = 0;

>>>>>>> 71347a7a
	avail_node_count = sbi->total_node_count - sbi->nquota_files -
						F2FS_RESERVED_NODE_NUM;

	if (avail_node_count > user_block_count) {
		buf->f_files = user_block_count;
		buf->f_ffree = buf->f_bavail;
	} else {
		buf->f_files = avail_node_count;
		buf->f_ffree = min(avail_node_count - valid_node_count(sbi),
					buf->f_bavail);
	}

	buf->f_namelen = F2FS_NAME_LEN;
	buf->f_fsid.val[0] = (u32)id;
	buf->f_fsid.val[1] = (u32)(id >> 32);

#ifdef CONFIG_QUOTA
	if (is_inode_flag_set(dentry->d_inode, FI_PROJ_INHERIT) &&
			sb_has_quota_limits_enabled(sb, PRJQUOTA)) {
		f2fs_statfs_project(sb, F2FS_I(dentry->d_inode)->i_projid, buf);
	}
#endif
	return 0;
}

static inline void f2fs_show_quota_options(struct seq_file *seq,
					   struct super_block *sb)
{
#ifdef CONFIG_QUOTA
	struct f2fs_sb_info *sbi = F2FS_SB(sb);

	if (F2FS_OPTION(sbi).s_jquota_fmt) {
		char *fmtname = "";

		switch (F2FS_OPTION(sbi).s_jquota_fmt) {
		case QFMT_VFS_OLD:
			fmtname = "vfsold";
			break;
		case QFMT_VFS_V0:
			fmtname = "vfsv0";
			break;
		case QFMT_VFS_V1:
			fmtname = "vfsv1";
			break;
		}
		seq_printf(seq, ",jqfmt=%s", fmtname);
	}

	if (F2FS_OPTION(sbi).s_qf_names[USRQUOTA])
		seq_show_option(seq, "usrjquota",
			F2FS_OPTION(sbi).s_qf_names[USRQUOTA]);

	if (F2FS_OPTION(sbi).s_qf_names[GRPQUOTA])
		seq_show_option(seq, "grpjquota",
			F2FS_OPTION(sbi).s_qf_names[GRPQUOTA]);

	if (F2FS_OPTION(sbi).s_qf_names[PRJQUOTA])
		seq_show_option(seq, "prjjquota",
			F2FS_OPTION(sbi).s_qf_names[PRJQUOTA]);
#endif
}

static int f2fs_show_options(struct seq_file *seq, struct dentry *root)
{
	struct f2fs_sb_info *sbi = F2FS_SB(root->d_sb);

	if (!f2fs_readonly(sbi->sb) && test_opt(sbi, BG_GC)) {
		if (test_opt(sbi, FORCE_FG_GC))
			seq_printf(seq, ",background_gc=%s", "sync");
		else
			seq_printf(seq, ",background_gc=%s", "on");
	} else {
		seq_printf(seq, ",background_gc=%s", "off");
	}
	if (test_opt(sbi, DISABLE_ROLL_FORWARD))
		seq_puts(seq, ",disable_roll_forward");
	if (test_opt(sbi, DISCARD))
		seq_puts(seq, ",discard");
	if (test_opt(sbi, NOHEAP))
		seq_puts(seq, ",no_heap");
	else
		seq_puts(seq, ",heap");
#ifdef CONFIG_F2FS_FS_XATTR
	if (test_opt(sbi, XATTR_USER))
		seq_puts(seq, ",user_xattr");
	else
		seq_puts(seq, ",nouser_xattr");
	if (test_opt(sbi, INLINE_XATTR))
		seq_puts(seq, ",inline_xattr");
	else
		seq_puts(seq, ",noinline_xattr");
	if (test_opt(sbi, INLINE_XATTR_SIZE))
		seq_printf(seq, ",inline_xattr_size=%u",
					F2FS_OPTION(sbi).inline_xattr_size);
#endif
#ifdef CONFIG_F2FS_FS_POSIX_ACL
	if (test_opt(sbi, POSIX_ACL))
		seq_puts(seq, ",acl");
	else
		seq_puts(seq, ",noacl");
#endif
	if (test_opt(sbi, DISABLE_EXT_IDENTIFY))
		seq_puts(seq, ",disable_ext_identify");
	if (test_opt(sbi, INLINE_DATA))
		seq_puts(seq, ",inline_data");
	else
		seq_puts(seq, ",noinline_data");
	if (test_opt(sbi, INLINE_DENTRY))
		seq_puts(seq, ",inline_dentry");
	else
		seq_puts(seq, ",noinline_dentry");
	if (!f2fs_readonly(sbi->sb) && test_opt(sbi, FLUSH_MERGE))
		seq_puts(seq, ",flush_merge");
	if (test_opt(sbi, NOBARRIER))
		seq_puts(seq, ",nobarrier");
	if (test_opt(sbi, FASTBOOT))
		seq_puts(seq, ",fastboot");
	if (test_opt(sbi, EXTENT_CACHE))
		seq_puts(seq, ",extent_cache");
	else
		seq_puts(seq, ",noextent_cache");
	if (test_opt(sbi, DATA_FLUSH))
		seq_puts(seq, ",data_flush");

	seq_puts(seq, ",mode=");
	if (test_opt(sbi, ADAPTIVE))
		seq_puts(seq, "adaptive");
	else if (test_opt(sbi, LFS))
		seq_puts(seq, "lfs");
	seq_printf(seq, ",active_logs=%u", F2FS_OPTION(sbi).active_logs);
	if (test_opt(sbi, RESERVE_ROOT))
		seq_printf(seq, ",reserve_root=%u,resuid=%u,resgid=%u",
				F2FS_OPTION(sbi).root_reserved_blocks,
				from_kuid_munged(&init_user_ns,
					F2FS_OPTION(sbi).s_resuid),
				from_kgid_munged(&init_user_ns,
					F2FS_OPTION(sbi).s_resgid));
	if (F2FS_IO_SIZE_BITS(sbi))
		seq_printf(seq, ",io_bits=%u",
				F2FS_OPTION(sbi).write_io_size_bits);
#ifdef CONFIG_F2FS_FAULT_INJECTION
	if (test_opt(sbi, FAULT_INJECTION)) {
		seq_printf(seq, ",fault_injection=%u",
				F2FS_OPTION(sbi).fault_info.inject_rate);
		seq_printf(seq, ",fault_type=%u",
				F2FS_OPTION(sbi).fault_info.inject_type);
	}
#endif
#ifdef CONFIG_QUOTA
	if (test_opt(sbi, QUOTA))
		seq_puts(seq, ",quota");
	if (test_opt(sbi, USRQUOTA))
		seq_puts(seq, ",usrquota");
	if (test_opt(sbi, GRPQUOTA))
		seq_puts(seq, ",grpquota");
	if (test_opt(sbi, PRJQUOTA))
		seq_puts(seq, ",prjquota");
#endif
	f2fs_show_quota_options(seq, sbi->sb);
	if (F2FS_OPTION(sbi).whint_mode == WHINT_MODE_USER)
		seq_printf(seq, ",whint_mode=%s", "user-based");
	else if (F2FS_OPTION(sbi).whint_mode == WHINT_MODE_FS)
		seq_printf(seq, ",whint_mode=%s", "fs-based");
#ifdef CONFIG_F2FS_FS_ENCRYPTION
	if (F2FS_OPTION(sbi).test_dummy_encryption)
		seq_puts(seq, ",test_dummy_encryption");
#endif
<<<<<<< HEAD

	if (F2FS_OPTION(sbi).alloc_mode == ALLOC_MODE_DEFAULT)
		seq_printf(seq, ",alloc_mode=%s", "default");
	else if (F2FS_OPTION(sbi).alloc_mode == ALLOC_MODE_REUSE)
		seq_printf(seq, ",alloc_mode=%s", "reuse");
=======

	if (F2FS_OPTION(sbi).alloc_mode == ALLOC_MODE_DEFAULT)
		seq_printf(seq, ",alloc_mode=%s", "default");
	else if (F2FS_OPTION(sbi).alloc_mode == ALLOC_MODE_REUSE)
		seq_printf(seq, ",alloc_mode=%s", "reuse");

	if (test_opt(sbi, DISABLE_CHECKPOINT))
		seq_puts(seq, ",checkpoint=disable");
>>>>>>> 71347a7a

	if (F2FS_OPTION(sbi).fsync_mode == FSYNC_MODE_POSIX)
		seq_printf(seq, ",fsync_mode=%s", "posix");
	else if (F2FS_OPTION(sbi).fsync_mode == FSYNC_MODE_STRICT)
		seq_printf(seq, ",fsync_mode=%s", "strict");
	else if (F2FS_OPTION(sbi).fsync_mode == FSYNC_MODE_NOBARRIER)
		seq_printf(seq, ",fsync_mode=%s", "nobarrier");
	return 0;
}

static void default_options(struct f2fs_sb_info *sbi)
{
	/* init some FS parameters */
	F2FS_OPTION(sbi).active_logs = NR_CURSEG_TYPE;
	F2FS_OPTION(sbi).inline_xattr_size = DEFAULT_INLINE_XATTR_ADDRS;
	F2FS_OPTION(sbi).whint_mode = WHINT_MODE_OFF;
	F2FS_OPTION(sbi).alloc_mode = ALLOC_MODE_DEFAULT;
	F2FS_OPTION(sbi).fsync_mode = FSYNC_MODE_POSIX;
	F2FS_OPTION(sbi).test_dummy_encryption = false;
	F2FS_OPTION(sbi).s_resuid = make_kuid(&init_user_ns, F2FS_DEF_RESUID);
	F2FS_OPTION(sbi).s_resgid = make_kgid(&init_user_ns, F2FS_DEF_RESGID);

	set_opt(sbi, BG_GC);
	set_opt(sbi, INLINE_XATTR);
	set_opt(sbi, INLINE_DATA);
	set_opt(sbi, INLINE_DENTRY);
	set_opt(sbi, EXTENT_CACHE);
	set_opt(sbi, NOHEAP);
	sbi->sb->s_flags |= MS_LAZYTIME;
	clear_opt(sbi, DISABLE_CHECKPOINT);
	set_opt(sbi, FLUSH_MERGE);
<<<<<<< HEAD
	if (blk_queue_discard(bdev_get_queue(sbi->sb->s_bdev)))
		set_opt(sbi, DISCARD);
=======
	set_opt(sbi, DISCARD);
>>>>>>> 71347a7a
	if (f2fs_sb_has_blkzoned(sbi->sb))
		set_opt_mode(sbi, F2FS_MOUNT_LFS);
	else
		set_opt_mode(sbi, F2FS_MOUNT_ADAPTIVE);

#ifdef CONFIG_F2FS_FS_XATTR
	set_opt(sbi, XATTR_USER);
#endif
#ifdef CONFIG_F2FS_FS_POSIX_ACL
	set_opt(sbi, POSIX_ACL);
#endif

	f2fs_build_fault_attr(sbi, 0, 0);
<<<<<<< HEAD
=======
}

#ifdef CONFIG_QUOTA
static int f2fs_enable_quotas(struct super_block *sb);
#endif

static int f2fs_disable_checkpoint(struct f2fs_sb_info *sbi)
{
	struct cp_control cpc;
	int err;

	sbi->sb->s_flags |= SB_ACTIVE;

	mutex_lock(&sbi->gc_mutex);
	f2fs_update_time(sbi, DISABLE_TIME);

	while (!f2fs_time_over(sbi, DISABLE_TIME)) {
		err = f2fs_gc(sbi, true, false, NULL_SEGNO);
		if (err == -ENODATA)
			break;
		if (err && err != -EAGAIN) {
			mutex_unlock(&sbi->gc_mutex);
			return err;
		}
	}
	mutex_unlock(&sbi->gc_mutex);

	err = sync_filesystem(sbi->sb);
	if (err)
		return err;

	if (f2fs_disable_cp_again(sbi))
		return -EAGAIN;

	mutex_lock(&sbi->gc_mutex);
	cpc.reason = CP_PAUSE;
	set_sbi_flag(sbi, SBI_CP_DISABLED);
	f2fs_write_checkpoint(sbi, &cpc);

	sbi->unusable_block_count = 0;
	mutex_unlock(&sbi->gc_mutex);
	return 0;
}

static void f2fs_enable_checkpoint(struct f2fs_sb_info *sbi)
{
	mutex_lock(&sbi->gc_mutex);
	f2fs_dirty_to_prefree(sbi);

	clear_sbi_flag(sbi, SBI_CP_DISABLED);
	set_sbi_flag(sbi, SBI_IS_DIRTY);
	mutex_unlock(&sbi->gc_mutex);

	f2fs_sync_fs(sbi->sb, 1);
>>>>>>> 71347a7a
}

#ifdef CONFIG_QUOTA
static int f2fs_enable_quotas(struct super_block *sb);
#endif
static int f2fs_remount(struct super_block *sb, int *flags, char *data)
{
	struct f2fs_sb_info *sbi = F2FS_SB(sb);
	struct f2fs_mount_info org_mount_opt;
	unsigned long old_sb_flags;
	int err;
	bool need_restart_gc = false;
	bool need_stop_gc = false;
	bool no_extent_cache = !test_opt(sbi, EXTENT_CACHE);
<<<<<<< HEAD
=======
	bool disable_checkpoint = test_opt(sbi, DISABLE_CHECKPOINT);
	bool checkpoint_changed;
>>>>>>> 71347a7a
#ifdef CONFIG_QUOTA
	int i, j;
#endif

	/*
	 * Save the old mount options in case we
	 * need to restore them.
	 */
	org_mount_opt = sbi->mount_opt;
	old_sb_flags = sb->s_flags;

#ifdef CONFIG_QUOTA
	org_mount_opt.s_jquota_fmt = F2FS_OPTION(sbi).s_jquota_fmt;
	for (i = 0; i < MAXQUOTAS; i++) {
		if (F2FS_OPTION(sbi).s_qf_names[i]) {
			org_mount_opt.s_qf_names[i] =
				kstrdup(F2FS_OPTION(sbi).s_qf_names[i],
				GFP_KERNEL);
			if (!org_mount_opt.s_qf_names[i]) {
				for (j = 0; j < i; j++)
					kfree(org_mount_opt.s_qf_names[j]);
				return -ENOMEM;
			}
		} else {
			org_mount_opt.s_qf_names[i] = NULL;
		}
	}
#endif

	/* recover superblocks we couldn't write due to previous RO mount */
	if (!(*flags & MS_RDONLY) && is_sbi_flag_set(sbi, SBI_NEED_SB_WRITE)) {
		err = f2fs_commit_super(sbi, false);
		f2fs_msg(sb, KERN_INFO,
			"Try to recover all the superblocks, ret: %d", err);
		if (!err)
			clear_sbi_flag(sbi, SBI_NEED_SB_WRITE);
	}

	default_options(sbi);

	/* parse mount options */
	err = parse_options(sb, data);
	if (err)
		goto restore_opts;
	checkpoint_changed =
			disable_checkpoint != test_opt(sbi, DISABLE_CHECKPOINT);

	/*
	 * Previous and new state of filesystem is RO,
	 * so skip checking GC and FLUSH_MERGE conditions.
	 */
	if (f2fs_readonly(sb) && (*flags & MS_RDONLY))
		goto skip;

#ifdef CONFIG_QUOTA
	if (!f2fs_readonly(sb) && (*flags & MS_RDONLY)) {
		err = dquot_suspend(sb, -1);
		if (err < 0)
			goto restore_opts;
<<<<<<< HEAD
	} else if (f2fs_readonly(sb) && !(*flags & MS_RDONLY)) {
=======
	} else if (f2fs_readonly(sb) && !(*flags & SB_RDONLY)) {
>>>>>>> 71347a7a
		/* dquot_resume needs RW */
		sb->s_flags &= ~MS_RDONLY;
		if (sb_any_quota_suspended(sb)) {
			dquot_resume(sb, -1);
		} else if (f2fs_sb_has_quota_ino(sb)) {
			err = f2fs_enable_quotas(sb);
			if (err)
				goto restore_opts;
		}
	}
#endif
	/* disallow enable/disable extent_cache dynamically */
	if (no_extent_cache == !!test_opt(sbi, EXTENT_CACHE)) {
		err = -EINVAL;
		f2fs_msg(sbi->sb, KERN_WARNING,
				"switch extent_cache option is not allowed");
		goto restore_opts;
	}

	if ((*flags & SB_RDONLY) && test_opt(sbi, DISABLE_CHECKPOINT)) {
		err = -EINVAL;
		f2fs_msg(sbi->sb, KERN_WARNING,
			"disabling checkpoint not compatible with read-only");
		goto restore_opts;
	}

	/*
	 * We stop the GC thread if FS is mounted as RO
	 * or if background_gc = off is passed in mount
	 * option. Also sync the filesystem.
	 */
	if ((*flags & MS_RDONLY) || !test_opt(sbi, BG_GC)) {
		if (sbi->gc_thread) {
			f2fs_stop_gc_thread(sbi);
			need_restart_gc = true;
		}
	} else if (!sbi->gc_thread) {
		err = f2fs_start_gc_thread(sbi);
		if (err)
			goto restore_opts;
		need_stop_gc = true;
	}

	if (*flags & MS_RDONLY ||
		F2FS_OPTION(sbi).whint_mode != org_mount_opt.whint_mode) {
		writeback_inodes_sb(sb, WB_REASON_SYNC);
		sync_inodes_sb(sb);

		set_sbi_flag(sbi, SBI_IS_DIRTY);
		set_sbi_flag(sbi, SBI_IS_CLOSE);
		f2fs_sync_fs(sb, 1);
		clear_sbi_flag(sbi, SBI_IS_CLOSE);
	}

	if (checkpoint_changed) {
		if (test_opt(sbi, DISABLE_CHECKPOINT)) {
			err = f2fs_disable_checkpoint(sbi);
			if (err)
				goto restore_gc;
		} else {
			f2fs_enable_checkpoint(sbi);
		}
	}

	/*
	 * We stop issue flush thread if FS is mounted as RO
	 * or if flush_merge is not passed in mount option.
	 */
	if ((*flags & MS_RDONLY) || !test_opt(sbi, FLUSH_MERGE)) {
		clear_opt(sbi, FLUSH_MERGE);
		f2fs_destroy_flush_cmd_control(sbi, false);
	} else {
		err = f2fs_create_flush_cmd_control(sbi);
		if (err)
			goto restore_gc;
	}
skip:
#ifdef CONFIG_QUOTA
	/* Release old quota file names */
	for (i = 0; i < MAXQUOTAS; i++)
		kfree(org_mount_opt.s_qf_names[i]);
#endif
	/* Update the POSIXACL Flag */
	sb->s_flags = (sb->s_flags & ~MS_POSIXACL) |
		(test_opt(sbi, POSIX_ACL) ? MS_POSIXACL : 0);

	limit_reserve_root(sbi);
<<<<<<< HEAD
=======
	*flags = (*flags & ~SB_LAZYTIME) | (sb->s_flags & SB_LAZYTIME);
>>>>>>> 71347a7a
	return 0;
restore_gc:
	if (need_restart_gc) {
		if (f2fs_start_gc_thread(sbi))
			f2fs_msg(sbi->sb, KERN_WARNING,
				"background gc thread has stopped");
	} else if (need_stop_gc) {
		f2fs_stop_gc_thread(sbi);
	}
restore_opts:
#ifdef CONFIG_QUOTA
	F2FS_OPTION(sbi).s_jquota_fmt = org_mount_opt.s_jquota_fmt;
	for (i = 0; i < MAXQUOTAS; i++) {
		kfree(F2FS_OPTION(sbi).s_qf_names[i]);
		F2FS_OPTION(sbi).s_qf_names[i] = org_mount_opt.s_qf_names[i];
	}
#endif
	sbi->mount_opt = org_mount_opt;
	sb->s_flags = old_sb_flags;
	return err;
}

#ifdef CONFIG_QUOTA
/* Read data from quotafile */
static ssize_t f2fs_quota_read(struct super_block *sb, int type, char *data,
			       size_t len, loff_t off)
{
	struct inode *inode = sb_dqopt(sb)->files[type];
	struct address_space *mapping = inode->i_mapping;
	block_t blkidx = F2FS_BYTES_TO_BLK(off);
	int offset = off & (sb->s_blocksize - 1);
	int tocopy;
	size_t toread;
	loff_t i_size = i_size_read(inode);
	struct page *page;
	char *kaddr;

	if (off > i_size)
		return 0;

	if (off + len > i_size)
		len = i_size - off;
	toread = len;
	while (toread > 0) {
		tocopy = min_t(unsigned long, sb->s_blocksize - offset, toread);
repeat:
		page = read_cache_page_gfp(mapping, blkidx, GFP_NOFS);
		if (IS_ERR(page)) {
			if (PTR_ERR(page) == -ENOMEM) {
				congestion_wait(BLK_RW_ASYNC, HZ/50);
				goto repeat;
			}
<<<<<<< HEAD
=======
			set_sbi_flag(F2FS_SB(sb), SBI_QUOTA_NEED_REPAIR);
>>>>>>> 71347a7a
			return PTR_ERR(page);
		}

		lock_page(page);

		if (unlikely(page->mapping != mapping)) {
			f2fs_put_page(page, 1);
			goto repeat;
		}
		if (unlikely(!PageUptodate(page))) {
			f2fs_put_page(page, 1);
			set_sbi_flag(F2FS_SB(sb), SBI_QUOTA_NEED_REPAIR);
			return -EIO;
		}

		kaddr = kmap_atomic(page);
		memcpy(data, kaddr + offset, tocopy);
		kunmap_atomic(kaddr);
		f2fs_put_page(page, 1);

		offset = 0;
		toread -= tocopy;
		data += tocopy;
		blkidx++;
	}
	return len;
}

/* Write to quotafile */
static ssize_t f2fs_quota_write(struct super_block *sb, int type,
				const char *data, size_t len, loff_t off)
{
	struct inode *inode = sb_dqopt(sb)->files[type];
	struct address_space *mapping = inode->i_mapping;
	const struct address_space_operations *a_ops = mapping->a_ops;
	int offset = off & (sb->s_blocksize - 1);
	size_t towrite = len;
	struct page *page;
	char *kaddr;
	int err = 0;
	int tocopy;

	while (towrite > 0) {
		tocopy = min_t(unsigned long, sb->s_blocksize - offset,
								towrite);
retry:
		err = a_ops->write_begin(NULL, mapping, off, tocopy, 0,
							&page, NULL);
		if (unlikely(err)) {
			if (err == -ENOMEM) {
				congestion_wait(BLK_RW_ASYNC, HZ/50);
				goto retry;
			}
<<<<<<< HEAD
=======
			set_sbi_flag(F2FS_SB(sb), SBI_QUOTA_NEED_REPAIR);
>>>>>>> 71347a7a
			break;
		}

		kaddr = kmap_atomic(page);
		memcpy(kaddr + offset, data, tocopy);
		kunmap_atomic(kaddr);
		flush_dcache_page(page);

		a_ops->write_end(NULL, mapping, off, tocopy, tocopy,
						page, NULL);
		offset = 0;
		towrite -= tocopy;
		off += tocopy;
		data += tocopy;
		cond_resched();
	}

	if (len == towrite)
		return err;
	inode->i_mtime = inode->i_ctime = current_time(inode);
	f2fs_mark_inode_dirty_sync(inode, false);
	return len - towrite;
}

static struct dquot **f2fs_get_dquots(struct inode *inode)
{
	return F2FS_I(inode)->i_dquot;
}

static qsize_t *f2fs_get_reserved_space(struct inode *inode)
{
	return &F2FS_I(inode)->i_reserved_quota;
}

static int f2fs_quota_on_mount(struct f2fs_sb_info *sbi, int type)
{
<<<<<<< HEAD
=======
	if (is_set_ckpt_flags(sbi, CP_QUOTA_NEED_FSCK_FLAG)) {
		f2fs_msg(sbi->sb, KERN_ERR,
			"quota sysfile may be corrupted, skip loading it");
		return 0;
	}

>>>>>>> 71347a7a
	return dquot_quota_on_mount(sbi->sb, F2FS_OPTION(sbi).s_qf_names[type],
					F2FS_OPTION(sbi).s_jquota_fmt, type);
}

int f2fs_enable_quota_files(struct f2fs_sb_info *sbi, bool rdonly)
{
	int enabled = 0;
	int i, err;

	if (f2fs_sb_has_quota_ino(sbi->sb) && rdonly) {
		err = f2fs_enable_quotas(sbi->sb);
		if (err) {
			f2fs_msg(sbi->sb, KERN_ERR,
					"Cannot turn on quota_ino: %d", err);
			return 0;
		}
		return 1;
	}

	for (i = 0; i < MAXQUOTAS; i++) {
		if (F2FS_OPTION(sbi).s_qf_names[i]) {
			err = f2fs_quota_on_mount(sbi, i);
			if (!err) {
				enabled = 1;
				continue;
			}
			f2fs_msg(sbi->sb, KERN_ERR,
				"Cannot turn on quotas: %d on %d", err, i);
		}
	}
	return enabled;
<<<<<<< HEAD
}

static int f2fs_quota_enable(struct super_block *sb, int type, int format_id,
			     unsigned int flags)
{
	struct inode *qf_inode;
	unsigned long qf_inum;
	int err;

	BUG_ON(!f2fs_sb_has_quota_ino(sb));

	qf_inum = f2fs_qf_ino(sb, type);
	if (!qf_inum)
		return -EPERM;

	qf_inode = f2fs_iget(sb, qf_inum);
	if (IS_ERR(qf_inode)) {
		f2fs_msg(sb, KERN_ERR,
			"Bad quota inode %u:%lu", type, qf_inum);
		return PTR_ERR(qf_inode);
	}

	/* Don't account quota for quota files to avoid recursion */
	qf_inode->i_flags |= S_NOQUOTA;
	err = dquot_enable(qf_inode, type, format_id, flags);
	iput(qf_inode);
	return err;
}

static int f2fs_enable_quotas(struct super_block *sb)
{
	int type, err = 0;
	unsigned long qf_inum;
	bool quota_mopt[MAXQUOTAS] = {
		test_opt(F2FS_SB(sb), USRQUOTA),
		test_opt(F2FS_SB(sb), GRPQUOTA),
		test_opt(F2FS_SB(sb), PRJQUOTA),
	};

	sb_dqopt(sb)->flags |= DQUOT_QUOTA_SYS_FILE | DQUOT_NOLIST_DIRTY;
	for (type = 0; type < MAXQUOTAS; type++) {
		qf_inum = f2fs_qf_ino(sb, type);
		if (qf_inum) {
			err = f2fs_quota_enable(sb, type, QFMT_VFS_V1,
				DQUOT_USAGE_ENABLED |
				(quota_mopt[type] ? DQUOT_LIMITS_ENABLED : 0));
			if (err) {
				f2fs_msg(sb, KERN_ERR,
					"Failed to enable quota tracking "
					"(type=%d, err=%d). Please run "
					"fsck to fix.", type, err);
				for (type--; type >= 0; type--)
					dquot_quota_off(sb, type);
				return err;
			}
		}
	}
	return 0;
=======
>>>>>>> 71347a7a
}

static int f2fs_quota_enable(struct super_block *sb, int type, int format_id,
			     unsigned int flags)
{
	struct inode *qf_inode;
	unsigned long qf_inum;
	int err;

	BUG_ON(!f2fs_sb_has_quota_ino(sb));

	qf_inum = f2fs_qf_ino(sb, type);
	if (!qf_inum)
		return -EPERM;

	qf_inode = f2fs_iget(sb, qf_inum);
	if (IS_ERR(qf_inode)) {
		f2fs_msg(sb, KERN_ERR,
			"Bad quota inode %u:%lu", type, qf_inum);
		return PTR_ERR(qf_inode);
	}

	/* Don't account quota for quota files to avoid recursion */
	qf_inode->i_flags |= S_NOQUOTA;
	err = dquot_enable(qf_inode, type, format_id, flags);
	iput(qf_inode);
	return err;
}

static int f2fs_enable_quotas(struct super_block *sb)
{
	int type, err = 0;
	unsigned long qf_inum;
	bool quota_mopt[MAXQUOTAS] = {
		test_opt(F2FS_SB(sb), USRQUOTA),
		test_opt(F2FS_SB(sb), GRPQUOTA),
		test_opt(F2FS_SB(sb), PRJQUOTA),
	};

	if (is_set_ckpt_flags(F2FS_SB(sb), CP_QUOTA_NEED_FSCK_FLAG)) {
		f2fs_msg(sb, KERN_ERR,
			"quota file may be corrupted, skip loading it");
		return 0;
	}

	sb_dqopt(sb)->flags |= DQUOT_QUOTA_SYS_FILE;

	for (type = 0; type < MAXQUOTAS; type++) {
		qf_inum = f2fs_qf_ino(sb, type);
		if (qf_inum) {
			err = f2fs_quota_enable(sb, type, QFMT_VFS_V1,
				DQUOT_USAGE_ENABLED |
				(quota_mopt[type] ? DQUOT_LIMITS_ENABLED : 0));
			if (err) {
				f2fs_msg(sb, KERN_ERR,
					"Failed to enable quota tracking "
					"(type=%d, err=%d). Please run "
					"fsck to fix.", type, err);
				for (type--; type >= 0; type--)
					dquot_quota_off(sb, type);
				set_sbi_flag(F2FS_SB(sb),
						SBI_QUOTA_NEED_REPAIR);
				return err;
			}
		}
	}
	return 0;
}

int f2fs_quota_sync(struct super_block *sb, int type)
{
	struct f2fs_sb_info *sbi = F2FS_SB(sb);
	struct quota_info *dqopt = sb_dqopt(sb);
	int cnt;
	int ret;

	ret = dquot_writeback_dquots(sb, type);
	if (ret)
		goto out;

	/*
	 * Now when everything is written we can discard the pagecache so
	 * that userspace sees the changes.
	 */
	for (cnt = 0; cnt < MAXQUOTAS; cnt++) {
		struct address_space *mapping;

		if (type != -1 && cnt != type)
			continue;
		if (!sb_has_quota_active(sb, cnt))
			continue;

		mapping = dqopt->files[cnt]->i_mapping;

		ret = filemap_fdatawrite(mapping);
		if (ret)
			goto out;

		/* if we are using journalled quota */
		if (is_journalled_quota(sbi))
			continue;

		ret = filemap_fdatawait(mapping);
		if (ret)
			set_sbi_flag(F2FS_SB(sb), SBI_QUOTA_NEED_REPAIR);

		inode_lock(dqopt->files[cnt]);
		truncate_inode_pages(&dqopt->files[cnt]->i_data, 0);
		inode_unlock(dqopt->files[cnt]);
	}
out:
	if (ret)
		set_sbi_flag(F2FS_SB(sb), SBI_QUOTA_NEED_REPAIR);
	return ret;
}

static int f2fs_quota_on(struct super_block *sb, int type, int format_id,
							const struct path *path)
{
	struct inode *inode;
	int err;

	err = f2fs_quota_sync(sb, type);
	if (err)
		return err;

	err = dquot_quota_on(sb, type, format_id, path);
	if (err)
		return err;

	inode = d_inode(path->dentry);

	inode_lock(inode);
	F2FS_I(inode)->i_flags |= F2FS_NOATIME_FL | F2FS_IMMUTABLE_FL;
<<<<<<< HEAD
	inode_set_flags(inode, S_NOATIME | S_IMMUTABLE,
					S_NOATIME | S_IMMUTABLE);
=======
	f2fs_set_inode_flags(inode);
>>>>>>> 71347a7a
	inode_unlock(inode);
	f2fs_mark_inode_dirty_sync(inode, false);

	return 0;
}

static int f2fs_quota_off(struct super_block *sb, int type)
{
	struct inode *inode = sb_dqopt(sb)->files[type];
	int err;

	if (!inode || !igrab(inode))
		return dquot_quota_off(sb, type);

	err = f2fs_quota_sync(sb, type);
	if (err)
		goto out_put;

	err = dquot_quota_off(sb, type);
	if (err || f2fs_sb_has_quota_ino(sb))
		goto out_put;

	inode_lock(inode);
	F2FS_I(inode)->i_flags &= ~(F2FS_NOATIME_FL | F2FS_IMMUTABLE_FL);
<<<<<<< HEAD
	inode_set_flags(inode, 0, S_NOATIME | S_IMMUTABLE);
=======
	f2fs_set_inode_flags(inode);
>>>>>>> 71347a7a
	inode_unlock(inode);
	f2fs_mark_inode_dirty_sync(inode, false);
out_put:
	iput(inode);
	return err;
}

void f2fs_quota_off_umount(struct super_block *sb)
{
	int type;
	int err;

	for (type = 0; type < MAXQUOTAS; type++) {
		err = f2fs_quota_off(sb, type);
		if (err) {
			int ret = dquot_quota_off(sb, type);

			f2fs_msg(sb, KERN_ERR,
				"Fail to turn off disk quota "
				"(type: %d, err: %d, ret:%d), Please "
				"run fsck to fix it.", type, err, ret);
<<<<<<< HEAD
			set_sbi_flag(F2FS_SB(sb), SBI_NEED_FSCK);
		}
	}
}

=======
			set_sbi_flag(F2FS_SB(sb), SBI_QUOTA_NEED_REPAIR);
		}
	}
}

static void f2fs_truncate_quota_inode_pages(struct super_block *sb)
{
	struct quota_info *dqopt = sb_dqopt(sb);
	int type;

	for (type = 0; type < MAXQUOTAS; type++) {
		if (!dqopt->files[type])
			continue;
		f2fs_inode_synced(dqopt->files[type]);
	}
}

static int f2fs_dquot_commit(struct dquot *dquot)
{
	int ret;

	ret = dquot_commit(dquot);
	if (ret < 0)
		set_sbi_flag(F2FS_SB(dquot->dq_sb), SBI_QUOTA_NEED_REPAIR);
	return ret;
}

static int f2fs_dquot_acquire(struct dquot *dquot)
{
	int ret;

	ret = dquot_acquire(dquot);
	if (ret < 0)
		set_sbi_flag(F2FS_SB(dquot->dq_sb), SBI_QUOTA_NEED_REPAIR);

	return ret;
}

static int f2fs_dquot_release(struct dquot *dquot)
{
	int ret;

	ret = dquot_release(dquot);
	if (ret < 0)
		set_sbi_flag(F2FS_SB(dquot->dq_sb), SBI_QUOTA_NEED_REPAIR);
	return ret;
}

static int f2fs_dquot_mark_dquot_dirty(struct dquot *dquot)
{
	struct super_block *sb = dquot->dq_sb;
	struct f2fs_sb_info *sbi = F2FS_SB(sb);
	int ret;

	ret = dquot_mark_dquot_dirty(dquot);

	/* if we are using journalled quota */
	if (is_journalled_quota(sbi))
		set_sbi_flag(sbi, SBI_QUOTA_NEED_FLUSH);

	return ret;
}

static int f2fs_dquot_commit_info(struct super_block *sb, int type)
{
	int ret;

	ret = dquot_commit_info(sb, type);
	if (ret < 0)
		set_sbi_flag(F2FS_SB(sb), SBI_QUOTA_NEED_REPAIR);
	return ret;
}

>>>>>>> 71347a7a
static int f2fs_get_projid(struct inode *inode, kprojid_t *projid)
{
	*projid = F2FS_I(inode)->i_projid;
	return 0;
}

static const struct dquot_operations f2fs_quota_operations = {
	.get_reserved_space = f2fs_get_reserved_space,
	.write_dquot	= f2fs_dquot_commit,
	.acquire_dquot	= f2fs_dquot_acquire,
	.release_dquot	= f2fs_dquot_release,
	.mark_dirty	= f2fs_dquot_mark_dquot_dirty,
	.write_info	= f2fs_dquot_commit_info,
	.alloc_dquot	= dquot_alloc,
	.destroy_dquot	= dquot_destroy,
	.get_projid	= f2fs_get_projid,
	.get_next_id	= dquot_get_next_id,
};

static const struct quotactl_ops f2fs_quotactl_ops = {
	.quota_on	= f2fs_quota_on,
	.quota_off	= f2fs_quota_off,
	.quota_sync	= f2fs_quota_sync,
	.get_state	= dquot_get_state,
	.set_info	= dquot_set_dqinfo,
	.get_dqblk	= dquot_get_dqblk,
	.set_dqblk	= dquot_set_dqblk,
	.get_nextdqblk	= dquot_get_next_dqblk,
};
#else
int f2fs_quota_sync(struct super_block *sb, int type)
{
	return 0;
}

void f2fs_quota_off_umount(struct super_block *sb)
{
}
#endif

static const struct super_operations f2fs_sops = {
	.alloc_inode	= f2fs_alloc_inode,
	.drop_inode	= f2fs_drop_inode,
	.destroy_inode	= f2fs_destroy_inode,
	.write_inode	= f2fs_write_inode,
	.dirty_inode	= f2fs_dirty_inode,
	.show_options	= f2fs_show_options,
#ifdef CONFIG_QUOTA
	.quota_read	= f2fs_quota_read,
	.quota_write	= f2fs_quota_write,
	.get_dquots	= f2fs_get_dquots,
#endif
	.evict_inode	= f2fs_evict_inode,
	.put_super	= f2fs_put_super,
	.umount_end	= f2fs_umount_end,
	.sync_fs	= f2fs_sync_fs,
	.freeze_fs	= f2fs_freeze,
	.unfreeze_fs	= f2fs_unfreeze,
	.statfs		= f2fs_statfs,
	.remount_fs	= f2fs_remount,
};

#ifdef CONFIG_F2FS_FS_ENCRYPTION
static int f2fs_get_context(struct inode *inode, void *ctx, size_t len)
{
	return f2fs_getxattr(inode, F2FS_XATTR_INDEX_ENCRYPTION,
				F2FS_XATTR_NAME_ENCRYPTION_CONTEXT,
				ctx, len, NULL);
}

static int f2fs_set_context(struct inode *inode, const void *ctx, size_t len,
							void *fs_data)
{
	struct f2fs_sb_info *sbi = F2FS_I_SB(inode);

	/*
	 * Encrypting the root directory is not allowed because fsck
	 * expects lost+found directory to exist and remain unencrypted
	 * if LOST_FOUND feature is enabled.
	 *
	 */
	if (f2fs_sb_has_lost_found(sbi->sb) &&
			inode->i_ino == F2FS_ROOT_INO(sbi))
		return -EPERM;

	return f2fs_setxattr(inode, F2FS_XATTR_INDEX_ENCRYPTION,
				F2FS_XATTR_NAME_ENCRYPTION_CONTEXT,
				ctx, len, fs_data, XATTR_CREATE);
}

static bool f2fs_dummy_context(struct inode *inode)
{
	return DUMMY_ENCRYPTION_ENABLED(F2FS_I_SB(inode));
}

static const struct fscrypt_operations f2fs_cryptops = {
	.key_prefix	= "f2fs:",
	.get_context	= f2fs_get_context,
	.set_context	= f2fs_set_context,
	.dummy_context	= f2fs_dummy_context,
	.empty_dir	= f2fs_empty_dir,
	.max_namelen	= F2FS_NAME_LEN,
};
#endif

static struct inode *f2fs_nfs_get_inode(struct super_block *sb,
		u64 ino, u32 generation)
{
	struct f2fs_sb_info *sbi = F2FS_SB(sb);
	struct inode *inode;

	if (f2fs_check_nid_range(sbi, ino))
		return ERR_PTR(-ESTALE);

	/*
	 * f2fs_iget isn't quite right if the inode is currently unallocated!
	 * However f2fs_iget currently does appropriate checks to handle stale
	 * inodes so everything is OK.
	 */
	inode = f2fs_iget(sb, ino);
	if (IS_ERR(inode))
		return ERR_CAST(inode);
	if (unlikely(generation && inode->i_generation != generation)) {
		/* we didn't find the right inode.. */
		iput(inode);
		return ERR_PTR(-ESTALE);
	}
	return inode;
}

static struct dentry *f2fs_fh_to_dentry(struct super_block *sb, struct fid *fid,
		int fh_len, int fh_type)
{
	return generic_fh_to_dentry(sb, fid, fh_len, fh_type,
				    f2fs_nfs_get_inode);
}

static struct dentry *f2fs_fh_to_parent(struct super_block *sb, struct fid *fid,
		int fh_len, int fh_type)
{
	return generic_fh_to_parent(sb, fid, fh_len, fh_type,
				    f2fs_nfs_get_inode);
}

static const struct export_operations f2fs_export_ops = {
	.fh_to_dentry = f2fs_fh_to_dentry,
	.fh_to_parent = f2fs_fh_to_parent,
	.get_parent = f2fs_get_parent,
};

static loff_t max_file_blocks(void)
{
	loff_t result = 0;
	loff_t leaf_count = ADDRS_PER_BLOCK;

	/*
	 * note: previously, result is equal to (DEF_ADDRS_PER_INODE -
	 * DEFAULT_INLINE_XATTR_ADDRS), but now f2fs try to reserve more
	 * space in inode.i_addr, it will be more safe to reassign
	 * result as zero.
	 */

	/* two direct node blocks */
	result += (leaf_count * 2);

	/* two indirect node blocks */
	leaf_count *= NIDS_PER_BLOCK;
	result += (leaf_count * 2);

	/* one double indirect node block */
	leaf_count *= NIDS_PER_BLOCK;
	result += leaf_count;

	return result;
}

static int __f2fs_commit_super(struct buffer_head *bh,
			struct f2fs_super_block *super)
{
	lock_buffer(bh);
	if (super)
		memcpy(bh->b_data + F2FS_SUPER_OFFSET, super, sizeof(*super));
	set_buffer_dirty(bh);
	unlock_buffer(bh);

	/* it's rare case, we can do fua all the time */
	return __sync_dirty_buffer(bh, REQ_SYNC | REQ_PREFLUSH | REQ_FUA);
}

static inline bool sanity_check_area_boundary(struct f2fs_sb_info *sbi,
					struct buffer_head *bh)
{
	struct f2fs_super_block *raw_super = (struct f2fs_super_block *)
					(bh->b_data + F2FS_SUPER_OFFSET);
	struct super_block *sb = sbi->sb;
	u32 segment0_blkaddr = le32_to_cpu(raw_super->segment0_blkaddr);
	u32 cp_blkaddr = le32_to_cpu(raw_super->cp_blkaddr);
	u32 sit_blkaddr = le32_to_cpu(raw_super->sit_blkaddr);
	u32 nat_blkaddr = le32_to_cpu(raw_super->nat_blkaddr);
	u32 ssa_blkaddr = le32_to_cpu(raw_super->ssa_blkaddr);
	u32 main_blkaddr = le32_to_cpu(raw_super->main_blkaddr);
	u32 segment_count_ckpt = le32_to_cpu(raw_super->segment_count_ckpt);
	u32 segment_count_sit = le32_to_cpu(raw_super->segment_count_sit);
	u32 segment_count_nat = le32_to_cpu(raw_super->segment_count_nat);
	u32 segment_count_ssa = le32_to_cpu(raw_super->segment_count_ssa);
	u32 segment_count_main = le32_to_cpu(raw_super->segment_count_main);
	u32 segment_count = le32_to_cpu(raw_super->segment_count);
	u32 log_blocks_per_seg = le32_to_cpu(raw_super->log_blocks_per_seg);
	u64 main_end_blkaddr = main_blkaddr +
				(segment_count_main << log_blocks_per_seg);
	u64 seg_end_blkaddr = segment0_blkaddr +
				(segment_count << log_blocks_per_seg);

	if (segment0_blkaddr != cp_blkaddr) {
		f2fs_msg(sb, KERN_INFO,
			"Mismatch start address, segment0(%u) cp_blkaddr(%u)",
			segment0_blkaddr, cp_blkaddr);
		return true;
	}

	if (cp_blkaddr + (segment_count_ckpt << log_blocks_per_seg) !=
							sit_blkaddr) {
		f2fs_msg(sb, KERN_INFO,
			"Wrong CP boundary, start(%u) end(%u) blocks(%u)",
			cp_blkaddr, sit_blkaddr,
			segment_count_ckpt << log_blocks_per_seg);
		return true;
	}

	if (sit_blkaddr + (segment_count_sit << log_blocks_per_seg) !=
							nat_blkaddr) {
		f2fs_msg(sb, KERN_INFO,
			"Wrong SIT boundary, start(%u) end(%u) blocks(%u)",
			sit_blkaddr, nat_blkaddr,
			segment_count_sit << log_blocks_per_seg);
		return true;
	}

	if (nat_blkaddr + (segment_count_nat << log_blocks_per_seg) !=
							ssa_blkaddr) {
		f2fs_msg(sb, KERN_INFO,
			"Wrong NAT boundary, start(%u) end(%u) blocks(%u)",
			nat_blkaddr, ssa_blkaddr,
			segment_count_nat << log_blocks_per_seg);
		return true;
	}

	if (ssa_blkaddr + (segment_count_ssa << log_blocks_per_seg) !=
							main_blkaddr) {
		f2fs_msg(sb, KERN_INFO,
			"Wrong SSA boundary, start(%u) end(%u) blocks(%u)",
			ssa_blkaddr, main_blkaddr,
			segment_count_ssa << log_blocks_per_seg);
		return true;
	}

	if (main_end_blkaddr > seg_end_blkaddr) {
		f2fs_msg(sb, KERN_INFO,
			"Wrong MAIN_AREA boundary, start(%u) end(%u) block(%u)",
			main_blkaddr,
			segment0_blkaddr +
				(segment_count << log_blocks_per_seg),
			segment_count_main << log_blocks_per_seg);
		return true;
	} else if (main_end_blkaddr < seg_end_blkaddr) {
		int err = 0;
		char *res;

		/* fix in-memory information all the time */
		raw_super->segment_count = cpu_to_le32((main_end_blkaddr -
				segment0_blkaddr) >> log_blocks_per_seg);

		if (f2fs_readonly(sb) || bdev_read_only(sb->s_bdev)) {
			set_sbi_flag(sbi, SBI_NEED_SB_WRITE);
			res = "internally";
		} else {
			err = __f2fs_commit_super(bh, NULL);
			res = err ? "failed" : "done";
		}
		f2fs_msg(sb, KERN_INFO,
			"Fix alignment : %s, start(%u) end(%u) block(%u)",
			res, main_blkaddr,
			segment0_blkaddr +
				(segment_count << log_blocks_per_seg),
			segment_count_main << log_blocks_per_seg);
		if (err)
			return true;
	}
	return false;
}

static int sanity_check_raw_super(struct f2fs_sb_info *sbi,
				struct buffer_head *bh)
{
	block_t segment_count, segs_per_sec, secs_per_zone;
	block_t total_sections, blocks_per_seg;
	struct f2fs_super_block *raw_super = (struct f2fs_super_block *)
					(bh->b_data + F2FS_SUPER_OFFSET);
	struct super_block *sb = sbi->sb;
	unsigned int blocksize;
	size_t crc_offset = 0;
	__u32 crc = 0;

	/* Check checksum_offset and crc in superblock */
	if (le32_to_cpu(raw_super->feature) & F2FS_FEATURE_SB_CHKSUM) {
		crc_offset = le32_to_cpu(raw_super->checksum_offset);
		if (crc_offset !=
			offsetof(struct f2fs_super_block, crc)) {
			f2fs_msg(sb, KERN_INFO,
				"Invalid SB checksum offset: %zu",
				crc_offset);
			return 1;
		}
		crc = le32_to_cpu(raw_super->crc);
		if (!f2fs_crc_valid(sbi, crc, raw_super, crc_offset)) {
			f2fs_msg(sb, KERN_INFO,
				"Invalid SB checksum value: %u", crc);
			return 1;
		}
	}

	if (F2FS_SUPER_MAGIC != le32_to_cpu(raw_super->magic)) {
		f2fs_msg(sb, KERN_INFO,
			"Magic Mismatch, valid(0x%x) - read(0x%x)",
			F2FS_SUPER_MAGIC, le32_to_cpu(raw_super->magic));
		return 1;
	}

	/* Currently, support only 4KB page cache size */
	if (F2FS_BLKSIZE != PAGE_SIZE) {
		f2fs_msg(sb, KERN_INFO,
			"Invalid page_cache_size (%lu), supports only 4KB\n",
			PAGE_SIZE);
		return 1;
	}

	/* Currently, support only 4KB block size */
	blocksize = 1 << le32_to_cpu(raw_super->log_blocksize);
	if (blocksize != F2FS_BLKSIZE) {
		f2fs_msg(sb, KERN_INFO,
			"Invalid blocksize (%u), supports only 4KB\n",
			blocksize);
		return 1;
	}

	/* check log blocks per segment */
	if (le32_to_cpu(raw_super->log_blocks_per_seg) != 9) {
		f2fs_msg(sb, KERN_INFO,
			"Invalid log blocks per segment (%u)\n",
			le32_to_cpu(raw_super->log_blocks_per_seg));
		return 1;
	}

	/* Currently, support 512/1024/2048/4096 bytes sector size */
	if (le32_to_cpu(raw_super->log_sectorsize) >
				F2FS_MAX_LOG_SECTOR_SIZE ||
		le32_to_cpu(raw_super->log_sectorsize) <
				F2FS_MIN_LOG_SECTOR_SIZE) {
		f2fs_msg(sb, KERN_INFO, "Invalid log sectorsize (%u)",
			le32_to_cpu(raw_super->log_sectorsize));
		return 1;
	}
	if (le32_to_cpu(raw_super->log_sectors_per_block) +
		le32_to_cpu(raw_super->log_sectorsize) !=
			F2FS_MAX_LOG_SECTOR_SIZE) {
		f2fs_msg(sb, KERN_INFO,
			"Invalid log sectors per block(%u) log sectorsize(%u)",
			le32_to_cpu(raw_super->log_sectors_per_block),
			le32_to_cpu(raw_super->log_sectorsize));
		return 1;
	}

	segment_count = le32_to_cpu(raw_super->segment_count);
	segs_per_sec = le32_to_cpu(raw_super->segs_per_sec);
	secs_per_zone = le32_to_cpu(raw_super->secs_per_zone);
	total_sections = le32_to_cpu(raw_super->section_count);

	/* blocks_per_seg should be 512, given the above check */
	blocks_per_seg = 1 << le32_to_cpu(raw_super->log_blocks_per_seg);

	if (segment_count > F2FS_MAX_SEGMENT ||
				segment_count < F2FS_MIN_SEGMENTS) {
		f2fs_msg(sb, KERN_INFO,
			"Invalid segment count (%u)",
			segment_count);
		return 1;
	}

	if (total_sections > segment_count ||
			total_sections < F2FS_MIN_SEGMENTS ||
			segs_per_sec > segment_count || !segs_per_sec) {
		f2fs_msg(sb, KERN_INFO,
			"Invalid segment/section count (%u, %u x %u)",
			segment_count, total_sections, segs_per_sec);
		return 1;
	}

	if ((segment_count / segs_per_sec) < total_sections) {
		f2fs_msg(sb, KERN_INFO,
			"Small segment_count (%u < %u * %u)",
			segment_count, segs_per_sec, total_sections);
		return 1;
	}

<<<<<<< HEAD
	if (segment_count > (le64_to_cpu(raw_super->block_count) >> 9)) {
		f2fs_msg(sb, KERN_INFO,
			"Wrong segment_count / block_count (%u > %llu)",
			segment_count, le64_to_cpu(raw_super->block_count));
=======
	if (segment_count > (le32_to_cpu(raw_super->block_count) >> 9)) {
		f2fs_msg(sb, KERN_INFO,
			"Wrong segment_count / block_count (%u > %u)",
			segment_count, le32_to_cpu(raw_super->block_count));
>>>>>>> 71347a7a
		return 1;
	}

	if (secs_per_zone > total_sections || !secs_per_zone) {
		f2fs_msg(sb, KERN_INFO,
			"Wrong secs_per_zone / total_sections (%u, %u)",
			secs_per_zone, total_sections);
		return 1;
	}
	if (le32_to_cpu(raw_super->extension_count) > F2FS_MAX_EXTENSION ||
			raw_super->hot_ext_count > F2FS_MAX_EXTENSION ||
			(le32_to_cpu(raw_super->extension_count) +
			raw_super->hot_ext_count) > F2FS_MAX_EXTENSION) {
		f2fs_msg(sb, KERN_INFO,
			"Corrupted extension count (%u + %u > %u)",
			le32_to_cpu(raw_super->extension_count),
			raw_super->hot_ext_count,
			F2FS_MAX_EXTENSION);
		return 1;
	}

	if (le32_to_cpu(raw_super->cp_payload) >
				(blocks_per_seg - F2FS_CP_PACKS)) {
		f2fs_msg(sb, KERN_INFO,
			"Insane cp_payload (%u > %u)",
			le32_to_cpu(raw_super->cp_payload),
			blocks_per_seg - F2FS_CP_PACKS);
		return 1;
	}

	/* check reserved ino info */
	if (le32_to_cpu(raw_super->node_ino) != 1 ||
		le32_to_cpu(raw_super->meta_ino) != 2 ||
		le32_to_cpu(raw_super->root_ino) != 3) {
		f2fs_msg(sb, KERN_INFO,
			"Invalid Fs Meta Ino: node(%u) meta(%u) root(%u)",
			le32_to_cpu(raw_super->node_ino),
			le32_to_cpu(raw_super->meta_ino),
			le32_to_cpu(raw_super->root_ino));
		return 1;
	}

	/* check CP/SIT/NAT/SSA/MAIN_AREA area boundary */
	if (sanity_check_area_boundary(sbi, bh))
		return 1;

	return 0;
}

int f2fs_sanity_check_ckpt(struct f2fs_sb_info *sbi)
{
	unsigned int total, fsmeta;
	struct f2fs_super_block *raw_super = F2FS_RAW_SUPER(sbi);
	struct f2fs_checkpoint *ckpt = F2FS_CKPT(sbi);
	unsigned int ovp_segments, reserved_segments;
	unsigned int main_segs, blocks_per_seg;
	unsigned int sit_segs, nat_segs;
	unsigned int sit_bitmap_size, nat_bitmap_size;
	unsigned int log_blocks_per_seg;
	unsigned int segment_count_main;
	unsigned int cp_pack_start_sum, cp_payload;
	block_t user_block_count;
<<<<<<< HEAD
	int i;
=======
	int i, j;
>>>>>>> 71347a7a

	total = le32_to_cpu(raw_super->segment_count);
	fsmeta = le32_to_cpu(raw_super->segment_count_ckpt);
	sit_segs = le32_to_cpu(raw_super->segment_count_sit);
	fsmeta += sit_segs;
	nat_segs = le32_to_cpu(raw_super->segment_count_nat);
	fsmeta += nat_segs;
	fsmeta += le32_to_cpu(ckpt->rsvd_segment_count);
	fsmeta += le32_to_cpu(raw_super->segment_count_ssa);

	if (unlikely(fsmeta >= total))
		return 1;

	ovp_segments = le32_to_cpu(ckpt->overprov_segment_count);
	reserved_segments = le32_to_cpu(ckpt->rsvd_segment_count);

	if (unlikely(fsmeta < F2FS_MIN_SEGMENTS ||
			ovp_segments == 0 || reserved_segments == 0)) {
		f2fs_msg(sbi->sb, KERN_ERR,
			"Wrong layout: check mkfs.f2fs version");
		return 1;
	}

	user_block_count = le64_to_cpu(ckpt->user_block_count);
	segment_count_main = le32_to_cpu(raw_super->segment_count_main);
	log_blocks_per_seg = le32_to_cpu(raw_super->log_blocks_per_seg);
	if (!user_block_count || user_block_count >=
			segment_count_main << log_blocks_per_seg) {
		f2fs_msg(sbi->sb, KERN_ERR,
			"Wrong user_block_count: %u", user_block_count);
		return 1;
	}

	main_segs = le32_to_cpu(raw_super->segment_count_main);
	blocks_per_seg = sbi->blocks_per_seg;

	for (i = 0; i < NR_CURSEG_NODE_TYPE; i++) {
		if (le32_to_cpu(ckpt->cur_node_segno[i]) >= main_segs ||
			le16_to_cpu(ckpt->cur_node_blkoff[i]) >= blocks_per_seg)
			return 1;
		for (j = i + 1; j < NR_CURSEG_NODE_TYPE; j++) {
			if (le32_to_cpu(ckpt->cur_node_segno[i]) ==
				le32_to_cpu(ckpt->cur_node_segno[j])) {
				f2fs_msg(sbi->sb, KERN_ERR,
					"Node segment (%u, %u) has the same "
					"segno: %u", i, j,
					le32_to_cpu(ckpt->cur_node_segno[i]));
				return 1;
			}
		}
	}
	for (i = 0; i < NR_CURSEG_DATA_TYPE; i++) {
		if (le32_to_cpu(ckpt->cur_data_segno[i]) >= main_segs ||
			le16_to_cpu(ckpt->cur_data_blkoff[i]) >= blocks_per_seg)
			return 1;
		for (j = i + 1; j < NR_CURSEG_DATA_TYPE; j++) {
			if (le32_to_cpu(ckpt->cur_data_segno[i]) ==
				le32_to_cpu(ckpt->cur_data_segno[j])) {
				f2fs_msg(sbi->sb, KERN_ERR,
					"Data segment (%u, %u) has the same "
					"segno: %u", i, j,
					le32_to_cpu(ckpt->cur_data_segno[i]));
				return 1;
			}
		}
	}
	for (i = 0; i < NR_CURSEG_NODE_TYPE; i++) {
		for (j = i; j < NR_CURSEG_DATA_TYPE; j++) {
			if (le32_to_cpu(ckpt->cur_node_segno[i]) ==
				le32_to_cpu(ckpt->cur_data_segno[j])) {
				f2fs_msg(sbi->sb, KERN_ERR,
					"Data segment (%u) and Data segment (%u)"
					" has the same segno: %u", i, j,
					le32_to_cpu(ckpt->cur_node_segno[i]));
				return 1;
			}
		}
	}

	sit_bitmap_size = le32_to_cpu(ckpt->sit_ver_bitmap_bytesize);
	nat_bitmap_size = le32_to_cpu(ckpt->nat_ver_bitmap_bytesize);

	if (sit_bitmap_size != ((sit_segs / 2) << log_blocks_per_seg) / 8 ||
		nat_bitmap_size != ((nat_segs / 2) << log_blocks_per_seg) / 8) {
		f2fs_msg(sbi->sb, KERN_ERR,
			"Wrong bitmap size: sit: %u, nat:%u",
			sit_bitmap_size, nat_bitmap_size);
		return 1;
	}

	cp_pack_start_sum = __start_sum_addr(sbi);
	cp_payload = __cp_payload(sbi);
	if (cp_pack_start_sum < cp_payload + 1 ||
		cp_pack_start_sum > blocks_per_seg - 1 -
			NR_CURSEG_TYPE) {
		f2fs_msg(sbi->sb, KERN_ERR,
			"Wrong cp_pack_start_sum: %u",
			cp_pack_start_sum);
		return 1;
	}

	if (unlikely(f2fs_cp_error(sbi))) {
		f2fs_msg(sbi->sb, KERN_ERR, "A bug case: need to run fsck");
		return 1;
	}
	return 0;
}

static void init_sb_info(struct f2fs_sb_info *sbi)
{
	struct f2fs_super_block *raw_super = sbi->raw_super;
	int i, j;

	sbi->log_sectors_per_block =
		le32_to_cpu(raw_super->log_sectors_per_block);
	sbi->log_blocksize = le32_to_cpu(raw_super->log_blocksize);
	sbi->blocksize = 1 << sbi->log_blocksize;
	sbi->log_blocks_per_seg = le32_to_cpu(raw_super->log_blocks_per_seg);
	sbi->blocks_per_seg = 1 << sbi->log_blocks_per_seg;
	sbi->segs_per_sec = le32_to_cpu(raw_super->segs_per_sec);
	sbi->secs_per_zone = le32_to_cpu(raw_super->secs_per_zone);
	sbi->total_sections = le32_to_cpu(raw_super->section_count);
	sbi->total_node_count =
		(le32_to_cpu(raw_super->segment_count_nat) / 2)
			* sbi->blocks_per_seg * NAT_ENTRY_PER_BLOCK;
	sbi->root_ino_num = le32_to_cpu(raw_super->root_ino);
	sbi->node_ino_num = le32_to_cpu(raw_super->node_ino);
	sbi->meta_ino_num = le32_to_cpu(raw_super->meta_ino);
	sbi->cur_victim_sec = NULL_SECNO;
	sbi->max_victim_search = DEF_MAX_VICTIM_SEARCH;

	sbi->dir_level = DEF_DIR_LEVEL;
	sbi->interval_time[CP_TIME] = DEF_CP_INTERVAL;
	sbi->interval_time[REQ_TIME] = DEF_IDLE_INTERVAL;
	sbi->interval_time[DISCARD_TIME] = DEF_IDLE_INTERVAL;
	sbi->interval_time[GC_TIME] = DEF_IDLE_INTERVAL;
	sbi->interval_time[DISABLE_TIME] = DEF_DISABLE_INTERVAL;
	clear_sbi_flag(sbi, SBI_NEED_FSCK);

	for (i = 0; i < NR_COUNT_TYPE; i++)
		atomic_set(&sbi->nr_pages[i], 0);

	for (i = 0; i < META; i++)
		atomic_set(&sbi->wb_sync_req[i], 0);

	INIT_LIST_HEAD(&sbi->s_list);
	mutex_init(&sbi->umount_mutex);
	for (i = 0; i < NR_PAGE_TYPE - 1; i++)
		for (j = HOT; j < NR_TEMP_TYPE; j++)
			mutex_init(&sbi->wio_mutex[i][j]);
	init_rwsem(&sbi->io_order_lock);
	spin_lock_init(&sbi->cp_lock);

	sbi->dirty_device = 0;
	spin_lock_init(&sbi->dev_lock);

	init_rwsem(&sbi->sb_lock);
}

static int init_percpu_info(struct f2fs_sb_info *sbi)
{
	int err;

	err = percpu_counter_init(&sbi->alloc_valid_block_count, 0, GFP_KERNEL);
	if (err)
		return err;

	err = percpu_counter_init(&sbi->total_valid_inode_count, 0,
								GFP_KERNEL);
	if (err)
		percpu_counter_destroy(&sbi->alloc_valid_block_count);

	return err;
}

#ifdef CONFIG_BLK_DEV_ZONED
static int init_blkz_info(struct f2fs_sb_info *sbi, int devi)
{
	struct block_device *bdev = FDEV(devi).bdev;
	sector_t nr_sectors = bdev->bd_part->nr_sects;
	sector_t sector = 0;
	struct blk_zone *zones;
	unsigned int i, nr_zones;
	unsigned int n = 0;
	int err = -EIO;

	if (!f2fs_sb_has_blkzoned(sbi->sb))
		return 0;

	if (sbi->blocks_per_blkz && sbi->blocks_per_blkz !=
				SECTOR_TO_BLOCK(bdev_zone_sectors(bdev)))
		return -EINVAL;
	sbi->blocks_per_blkz = SECTOR_TO_BLOCK(bdev_zone_sectors(bdev));
	if (sbi->log_blocks_per_blkz && sbi->log_blocks_per_blkz !=
				__ilog2_u32(sbi->blocks_per_blkz))
		return -EINVAL;
	sbi->log_blocks_per_blkz = __ilog2_u32(sbi->blocks_per_blkz);
	FDEV(devi).nr_blkz = SECTOR_TO_BLOCK(nr_sectors) >>
					sbi->log_blocks_per_blkz;
	if (nr_sectors & (bdev_zone_sectors(bdev) - 1))
		FDEV(devi).nr_blkz++;

	FDEV(devi).blkz_type = f2fs_kmalloc(sbi, FDEV(devi).nr_blkz,
								GFP_KERNEL);
	if (!FDEV(devi).blkz_type)
		return -ENOMEM;

#define F2FS_REPORT_NR_ZONES   4096

	zones = f2fs_kzalloc(sbi,
			     array_size(F2FS_REPORT_NR_ZONES,
					sizeof(struct blk_zone)),
			     GFP_KERNEL);
	if (!zones)
		return -ENOMEM;

	/* Get block zones type */
	while (zones && sector < nr_sectors) {

		nr_zones = F2FS_REPORT_NR_ZONES;
		err = blkdev_report_zones(bdev, sector,
					  zones, &nr_zones,
					  GFP_KERNEL);
		if (err)
			break;
		if (!nr_zones) {
			err = -EIO;
			break;
		}

		for (i = 0; i < nr_zones; i++) {
			FDEV(devi).blkz_type[n] = zones[i].type;
			sector += zones[i].len;
			n++;
		}
	}

	kfree(zones);

	return err;
}
#endif

/*
 * Read f2fs raw super block.
 * Because we have two copies of super block, so read both of them
 * to get the first valid one. If any one of them is broken, we pass
 * them recovery flag back to the caller.
 */
static int read_raw_super_block(struct f2fs_sb_info *sbi,
			struct f2fs_super_block **raw_super,
			int *valid_super_block, int *recovery)
{
	struct super_block *sb = sbi->sb;
	int block;
	struct buffer_head *bh;
	struct f2fs_super_block *super;
	int err = 0;

	super = kzalloc(sizeof(struct f2fs_super_block), GFP_KERNEL);
	if (!super)
		return -ENOMEM;

	for (block = 0; block < 2; block++) {
		bh = sb_bread(sb, block);
		if (!bh) {
			f2fs_msg(sb, KERN_ERR, "Unable to read %dth superblock",
				block + 1);
			err = -EIO;
			continue;
		}

		/* sanity checking of raw super */
		if (sanity_check_raw_super(sbi, bh)) {
			f2fs_msg(sb, KERN_ERR,
				"Can't find valid F2FS filesystem in %dth superblock",
				block + 1);
			err = -EINVAL;
			brelse(bh);
			continue;
		}

		if (!*raw_super) {
			memcpy(super, bh->b_data + F2FS_SUPER_OFFSET,
							sizeof(*super));
			*valid_super_block = block;
			*raw_super = super;
		}
		brelse(bh);
	}

	/* Fail to read any one of the superblocks*/
	if (err < 0)
		*recovery = 1;

	/* No valid superblock */
	if (!*raw_super)
		kfree(super);
	else
		err = 0;

	return err;
}

int f2fs_commit_super(struct f2fs_sb_info *sbi, bool recover)
{
	struct buffer_head *bh;
	__u32 crc = 0;
	int err;

	if ((recover && f2fs_readonly(sbi->sb)) ||
				bdev_read_only(sbi->sb->s_bdev)) {
		set_sbi_flag(sbi, SBI_NEED_SB_WRITE);
		return -EROFS;
	}

	/* we should update superblock crc here */
	if (!recover && f2fs_sb_has_sb_chksum(sbi->sb)) {
		crc = f2fs_crc32(sbi, F2FS_RAW_SUPER(sbi),
				offsetof(struct f2fs_super_block, crc));
		F2FS_RAW_SUPER(sbi)->crc = cpu_to_le32(crc);
	}

	/* write back-up superblock first */
	bh = sb_bread(sbi->sb, sbi->valid_super_block ? 0 : 1);
	if (!bh)
		return -EIO;
	err = __f2fs_commit_super(bh, F2FS_RAW_SUPER(sbi));
	brelse(bh);

	/* if we are in recovery path, skip writing valid superblock */
	if (recover || err)
		return err;

	/* write current valid superblock */
	bh = sb_bread(sbi->sb, sbi->valid_super_block);
	if (!bh)
		return -EIO;
	err = __f2fs_commit_super(bh, F2FS_RAW_SUPER(sbi));
	brelse(bh);
	return err;
}

static int f2fs_scan_devices(struct f2fs_sb_info *sbi)
{
	struct f2fs_super_block *raw_super = F2FS_RAW_SUPER(sbi);
	unsigned int max_devices = MAX_DEVICES;
	int i;

	/* Initialize single device information */
	if (!RDEV(0).path[0]) {
		if (!bdev_is_zoned(sbi->sb->s_bdev))
			return 0;
		max_devices = 1;
	}

	/*
	 * Initialize multiple devices information, or single
	 * zoned block device information.
	 */
	sbi->devs = f2fs_kzalloc(sbi,
				 array_size(max_devices,
					    sizeof(struct f2fs_dev_info)),
				 GFP_KERNEL);
	if (!sbi->devs)
		return -ENOMEM;

	for (i = 0; i < max_devices; i++) {

		if (i > 0 && !RDEV(i).path[0])
			break;

		if (max_devices == 1) {
			/* Single zoned block device mount */
			FDEV(0).bdev =
				blkdev_get_by_dev(sbi->sb->s_bdev->bd_dev,
					sbi->sb->s_mode, sbi->sb->s_type);
		} else {
			/* Multi-device mount */
			memcpy(FDEV(i).path, RDEV(i).path, MAX_PATH_LEN);
			FDEV(i).total_segments =
				le32_to_cpu(RDEV(i).total_segments);
			if (i == 0) {
				FDEV(i).start_blk = 0;
				FDEV(i).end_blk = FDEV(i).start_blk +
				    (FDEV(i).total_segments <<
				    sbi->log_blocks_per_seg) - 1 +
				    le32_to_cpu(raw_super->segment0_blkaddr);
			} else {
				FDEV(i).start_blk = FDEV(i - 1).end_blk + 1;
				FDEV(i).end_blk = FDEV(i).start_blk +
					(FDEV(i).total_segments <<
					sbi->log_blocks_per_seg) - 1;
			}
			FDEV(i).bdev = blkdev_get_by_path(FDEV(i).path,
					sbi->sb->s_mode, sbi->sb->s_type);
		}
		if (IS_ERR(FDEV(i).bdev))
			return PTR_ERR(FDEV(i).bdev);

		/* to release errored devices */
		sbi->s_ndevs = i + 1;

#ifdef CONFIG_BLK_DEV_ZONED
		if (bdev_zoned_model(FDEV(i).bdev) == BLK_ZONED_HM &&
				!f2fs_sb_has_blkzoned(sbi->sb)) {
			f2fs_msg(sbi->sb, KERN_ERR,
				"Zoned block device feature not enabled\n");
			return -EINVAL;
		}
		if (bdev_zoned_model(FDEV(i).bdev) != BLK_ZONED_NONE) {
			if (init_blkz_info(sbi, i)) {
				f2fs_msg(sbi->sb, KERN_ERR,
					"Failed to initialize F2FS blkzone information");
				return -EINVAL;
			}
			if (max_devices == 1)
				break;
			f2fs_msg(sbi->sb, KERN_INFO,
				"Mount Device [%2d]: %20s, %8u, %8x - %8x (zone: %s)",
				i, FDEV(i).path,
				FDEV(i).total_segments,
				FDEV(i).start_blk, FDEV(i).end_blk,
				bdev_zoned_model(FDEV(i).bdev) == BLK_ZONED_HA ?
				"Host-aware" : "Host-managed");
			continue;
		}
#endif
		f2fs_msg(sbi->sb, KERN_INFO,
			"Mount Device [%2d]: %20s, %8u, %8x - %8x",
				i, FDEV(i).path,
				FDEV(i).total_segments,
				FDEV(i).start_blk, FDEV(i).end_blk);
	}
	f2fs_msg(sbi->sb, KERN_INFO,
			"IO Block Size: %8d KB", F2FS_IO_SIZE_KB(sbi));
	return 0;
}

static void f2fs_tuning_parameters(struct f2fs_sb_info *sbi)
{
	struct f2fs_sm_info *sm_i = SM_I(sbi);

	/* adjust parameters according to the volume size */
	if (sm_i->main_segments <= SMALL_VOLUME_SEGMENTS) {
		F2FS_OPTION(sbi).alloc_mode = ALLOC_MODE_REUSE;
		sm_i->dcc_info->discard_granularity = 1;
		sm_i->ipu_policy = 1 << F2FS_IPU_FORCE;
	}

	sbi->readdir_ra = 1;
}

<<<<<<< HEAD
static void f2fs_cleanup_inodes(struct f2fs_sb_info *sbi)
{
	struct super_block *sb = sbi->sb;

	sync_filesystem(sb);
	shrink_dcache_sb(sb);
	evict_inodes(sb);
	f2fs_shrink_extent_tree(sbi, __count_extent_cache(sbi));
}

=======
>>>>>>> 71347a7a
static int f2fs_fill_super(struct super_block *sb, void *data, int silent)
{
	struct f2fs_sb_info *sbi;
	struct f2fs_super_block *raw_super;
	struct inode *root;
	int err;
	bool retry = true, need_fsck = false;
	char *options = NULL;
	int recovery, i, valid_super_block;
	struct curseg_info *seg_i;

try_onemore:
	err = -EINVAL;
	raw_super = NULL;
	valid_super_block = -1;
	recovery = 0;

	/* allocate memory for f2fs-specific super block info */
	sbi = kzalloc(sizeof(struct f2fs_sb_info), GFP_KERNEL);
	if (!sbi)
		return -ENOMEM;

	sbi->sb = sb;

	/* Load the checksum driver */
	sbi->s_chksum_driver = crypto_alloc_shash("crc32", 0, 0);
	if (IS_ERR(sbi->s_chksum_driver)) {
		f2fs_msg(sb, KERN_ERR, "Cannot load crc32 driver.");
		err = PTR_ERR(sbi->s_chksum_driver);
		sbi->s_chksum_driver = NULL;
		goto free_sbi;
	}

	/* set a block size */
	if (unlikely(!sb_set_blocksize(sb, F2FS_BLKSIZE))) {
		f2fs_msg(sb, KERN_ERR, "unable to set blocksize");
		goto free_sbi;
	}

	err = read_raw_super_block(sbi, &raw_super, &valid_super_block,
								&recovery);
	if (err)
		goto free_sbi;

	sb->s_fs_info = sbi;
	sbi->raw_super = raw_super;

	/* precompute checksum seed for metadata */
	if (f2fs_sb_has_inode_chksum(sb))
		sbi->s_chksum_seed = f2fs_chksum(sbi, ~0, raw_super->uuid,
						sizeof(raw_super->uuid));

	/*
	 * The BLKZONED feature indicates that the drive was formatted with
	 * zone alignment optimization. This is optional for host-aware
	 * devices, but mandatory for host-managed zoned block devices.
	 */
#ifndef CONFIG_BLK_DEV_ZONED
	if (f2fs_sb_has_blkzoned(sb)) {
		f2fs_msg(sb, KERN_ERR,
			 "Zoned block device support is not enabled\n");
		err = -EOPNOTSUPP;
		goto free_sb_buf;
	}
#endif
	default_options(sbi);
	/* parse mount options */
	options = kstrdup((const char *)data, GFP_KERNEL);
	if (data && !options) {
		err = -ENOMEM;
		goto free_sb_buf;
	}

	err = parse_options(sb, options);
	if (err)
		goto free_options;

	sbi->max_file_blocks = max_file_blocks();
	sb->s_maxbytes = sbi->max_file_blocks <<
				le32_to_cpu(raw_super->log_blocksize);
	sb->s_max_links = F2FS_LINK_MAX;
	get_random_bytes(&sbi->s_next_generation, sizeof(u32));

#ifdef CONFIG_QUOTA
	sb->dq_op = &f2fs_quota_operations;
	if (f2fs_sb_has_quota_ino(sb))
		sb->s_qcop = &dquot_quotactl_sysfile_ops;
	else
		sb->s_qcop = &f2fs_quotactl_ops;
	sb->s_quota_types = QTYPE_MASK_USR | QTYPE_MASK_GRP | QTYPE_MASK_PRJ;

	if (f2fs_sb_has_quota_ino(sbi->sb)) {
		for (i = 0; i < MAXQUOTAS; i++) {
			if (f2fs_qf_ino(sbi->sb, i))
				sbi->nquota_files++;
		}
	}
#endif

	sb->s_op = &f2fs_sops;
#ifdef CONFIG_F2FS_FS_ENCRYPTION
	sb->s_cop = &f2fs_cryptops;
#endif
	sb->s_xattr = f2fs_xattr_handlers;
	sb->s_export_op = &f2fs_export_ops;
	sb->s_magic = F2FS_SUPER_MAGIC;
	sb->s_time_gran = 1;
	sb->s_flags = (sb->s_flags & ~MS_POSIXACL) |
		(test_opt(sbi, POSIX_ACL) ? MS_POSIXACL : 0);
	memcpy(&sb->s_uuid, raw_super->uuid, sizeof(raw_super->uuid));
	sb->s_iflags |= SB_I_CGROUPWB;

	/* init f2fs-specific super block info */
	sbi->valid_super_block = valid_super_block;
	mutex_init(&sbi->gc_mutex);
	mutex_init(&sbi->writepages);
	mutex_init(&sbi->cp_mutex);
	init_rwsem(&sbi->node_write);
	init_rwsem(&sbi->node_change);

	/* disallow all the data/node/meta page writes */
	set_sbi_flag(sbi, SBI_POR_DOING);
	spin_lock_init(&sbi->stat_lock);

	/* init iostat info */
	spin_lock_init(&sbi->iostat_lock);
	sbi->iostat_enable = false;

	for (i = 0; i < NR_PAGE_TYPE; i++) {
		int n = (i == META) ? 1: NR_TEMP_TYPE;
		int j;

		sbi->write_io[i] =
			f2fs_kmalloc(sbi,
				     array_size(n,
						sizeof(struct f2fs_bio_info)),
				     GFP_KERNEL);
		if (!sbi->write_io[i]) {
			err = -ENOMEM;
			goto free_bio_info;
		}

		for (j = HOT; j < n; j++) {
			init_rwsem(&sbi->write_io[i][j].io_rwsem);
			sbi->write_io[i][j].sbi = sbi;
			sbi->write_io[i][j].bio = NULL;
			spin_lock_init(&sbi->write_io[i][j].io_lock);
			INIT_LIST_HEAD(&sbi->write_io[i][j].io_list);
		}
	}

	init_rwsem(&sbi->cp_rwsem);
	init_waitqueue_head(&sbi->cp_wait);
	init_sb_info(sbi);

	err = init_percpu_info(sbi);
	if (err)
		goto free_bio_info;

	if (F2FS_IO_SIZE(sbi) > 1) {
		sbi->write_io_dummy =
			mempool_create_page_pool(2 * (F2FS_IO_SIZE(sbi) - 1), 0);
		if (!sbi->write_io_dummy) {
			err = -ENOMEM;
			goto free_percpu;
		}
	}

	/* get an inode for meta space */
	sbi->meta_inode = f2fs_iget(sb, F2FS_META_INO(sbi));
	if (IS_ERR(sbi->meta_inode)) {
		f2fs_msg(sb, KERN_ERR, "Failed to read F2FS meta data inode");
		err = PTR_ERR(sbi->meta_inode);
		goto free_io_dummy;
	}

	err = f2fs_get_valid_checkpoint(sbi);
	if (err) {
		f2fs_msg(sb, KERN_ERR, "Failed to get valid F2FS checkpoint");
		goto free_meta_inode;
	}

	if (__is_set_ckpt_flags(F2FS_CKPT(sbi), CP_QUOTA_NEED_FSCK_FLAG))
		set_sbi_flag(sbi, SBI_QUOTA_NEED_REPAIR);

	/* Initialize device list */
	err = f2fs_scan_devices(sbi);
	if (err) {
		f2fs_msg(sb, KERN_ERR, "Failed to find devices");
		goto free_devices;
	}

	sbi->total_valid_node_count =
				le32_to_cpu(sbi->ckpt->valid_node_count);
	percpu_counter_set(&sbi->total_valid_inode_count,
				le32_to_cpu(sbi->ckpt->valid_inode_count));
	sbi->user_block_count = le64_to_cpu(sbi->ckpt->user_block_count);
	sbi->total_valid_block_count =
				le64_to_cpu(sbi->ckpt->valid_block_count);
	sbi->last_valid_block_count = sbi->total_valid_block_count;
	sbi->reserved_blocks = 0;
	sbi->current_reserved_blocks = 0;
	limit_reserve_root(sbi);

	for (i = 0; i < NR_INODE_TYPE; i++) {
		INIT_LIST_HEAD(&sbi->inode_list[i]);
		spin_lock_init(&sbi->inode_lock[i]);
	}

	f2fs_init_extent_cache_info(sbi);

	f2fs_init_ino_entry_info(sbi);

	f2fs_init_fsync_node_info(sbi);

	/* setup f2fs internal modules */
	err = f2fs_build_segment_manager(sbi);
	if (err) {
		f2fs_msg(sb, KERN_ERR,
			"Failed to initialize F2FS segment manager");
		goto free_sm;
	}
	err = f2fs_build_node_manager(sbi);
	if (err) {
		f2fs_msg(sb, KERN_ERR,
			"Failed to initialize F2FS node manager");
		goto free_nm;
	}

	/* For write statistics */
	if (sb->s_bdev->bd_part)
		sbi->sectors_written_start =
			(u64)part_stat_read(sb->s_bdev->bd_part, sectors[1]);

	/* Read accumulated write IO statistics if exists */
	seg_i = CURSEG_I(sbi, CURSEG_HOT_NODE);
	if (__exist_node_summaries(sbi))
		sbi->kbytes_written =
			le64_to_cpu(seg_i->journal->info.kbytes_written);

	f2fs_build_gc_manager(sbi);
<<<<<<< HEAD

	err = f2fs_build_stats(sbi);
	if (err)
		goto free_nm;
=======
>>>>>>> 71347a7a

	/* get an inode for node space */
	sbi->node_inode = f2fs_iget(sb, F2FS_NODE_INO(sbi));
	if (IS_ERR(sbi->node_inode)) {
		f2fs_msg(sb, KERN_ERR, "Failed to read node inode");
		err = PTR_ERR(sbi->node_inode);
		goto free_stats;
	}

<<<<<<< HEAD
=======
	err = f2fs_build_stats(sbi);
	if (err)
		goto free_node_inode;

>>>>>>> 71347a7a
	/* read root inode and dentry */
	root = f2fs_iget(sb, F2FS_ROOT_INO(sbi));
	if (IS_ERR(root)) {
		f2fs_msg(sb, KERN_ERR, "Failed to read root inode");
		err = PTR_ERR(root);
		goto free_stats;
	}
	if (!S_ISDIR(root->i_mode) || !root->i_blocks ||
			!root->i_size || !root->i_nlink) {
		iput(root);
		err = -EINVAL;
		goto free_stats;
	}

	sb->s_root = d_make_root(root); /* allocate root dentry */
	if (!sb->s_root) {
		err = -ENOMEM;
		goto free_root_inode;
	}

	err = f2fs_register_sysfs(sbi);
	if (err)
		goto free_root_inode;

#ifdef CONFIG_QUOTA
	/* Enable quota usage during mount */
	if (f2fs_sb_has_quota_ino(sb) && !f2fs_readonly(sb)) {
		err = f2fs_enable_quotas(sb);
<<<<<<< HEAD
		if (err) {
			f2fs_msg(sb, KERN_ERR,
				"Cannot turn on quotas: error %d", err);
			goto free_sysfs;
		}
=======
		if (err)
			f2fs_msg(sb, KERN_ERR,
				"Cannot turn on quotas: error %d", err);
>>>>>>> 71347a7a
	}
#endif
	/* if there are nt orphan nodes free them */
	err = f2fs_recover_orphan_inodes(sbi);
	if (err)
		goto free_meta;
<<<<<<< HEAD
=======

	if (unlikely(is_set_ckpt_flags(sbi, CP_DISABLED_FLAG)))
		goto skip_recovery;
>>>>>>> 71347a7a

	/* recover fsynced data */
	if (!test_opt(sbi, DISABLE_ROLL_FORWARD)) {
		/*
		 * mount should be failed, when device has readonly mode, and
		 * previous checkpoint was not done by clean system shutdown.
		 */
		if (bdev_read_only(sb->s_bdev) &&
				!is_set_ckpt_flags(sbi, CP_UMOUNT_FLAG)) {
			err = -EROFS;
			goto free_meta;
		}

		if (need_fsck)
			set_sbi_flag(sbi, SBI_NEED_FSCK);

		if (!retry)
			goto skip_recovery;

		err = f2fs_recover_fsync_data(sbi, false);
		if (err < 0) {
			need_fsck = true;
			f2fs_msg(sb, KERN_ERR,
				"Cannot recover all fsync data errno=%d", err);
			goto free_meta;
		}
	} else {
		err = f2fs_recover_fsync_data(sbi, true);

		if (!f2fs_readonly(sb) && err > 0) {
			err = -EINVAL;
			f2fs_msg(sb, KERN_ERR,
				"Need to recover fsync data");
			goto free_meta;
		}
	}
skip_recovery:
	/* f2fs_recover_fsync_data() cleared this already */
	clear_sbi_flag(sbi, SBI_POR_DOING);

	if (test_opt(sbi, DISABLE_CHECKPOINT)) {
		err = f2fs_disable_checkpoint(sbi);
		if (err)
			goto free_meta;
	} else if (is_set_ckpt_flags(sbi, CP_DISABLED_FLAG)) {
		f2fs_enable_checkpoint(sbi);
	}

	/*
	 * If filesystem is not mounted as read-only then
	 * do start the gc_thread.
	 */
	if (test_opt(sbi, BG_GC) && !f2fs_readonly(sb)) {
		/* After POR, we can run background GC thread.*/
		err = f2fs_start_gc_thread(sbi);
		if (err)
			goto free_meta;
	}
	kfree(options);

	/* recover broken superblock */
	if (recovery) {
		err = f2fs_commit_super(sbi, true);
		f2fs_msg(sb, KERN_INFO,
			"Try to recover %dth superblock, ret: %d",
			sbi->valid_super_block ? 1 : 2, err);
	}

	f2fs_join_shrinker(sbi);

	f2fs_tuning_parameters(sbi);

	f2fs_msg(sbi->sb, KERN_NOTICE, "Mounted with checkpoint version = %llx",
				cur_cp_version(F2FS_CKPT(sbi)));
	f2fs_update_time(sbi, CP_TIME);
	f2fs_update_time(sbi, REQ_TIME);
	return 0;

free_meta:
#ifdef CONFIG_QUOTA
<<<<<<< HEAD
	if (f2fs_sb_has_quota_ino(sb) && !f2fs_readonly(sb))
		f2fs_quota_off_umount(sbi->sb);
#endif
	f2fs_sync_inode_meta(sbi);
=======
	f2fs_truncate_quota_inode_pages(sb);
	if (f2fs_sb_has_quota_ino(sb) && !f2fs_readonly(sb))
		f2fs_quota_off_umount(sbi->sb);
#endif
>>>>>>> 71347a7a
	/*
	 * Some dirty meta pages can be produced by f2fs_recover_orphan_inodes()
	 * failed by EIO. Then, iput(node_inode) can trigger balance_fs_bg()
	 * followed by f2fs_write_checkpoint() through f2fs_write_node_pages(), which
	 * falls into an infinite loop in f2fs_sync_meta_pages().
	 */
	truncate_inode_pages_final(META_MAPPING(sbi));
<<<<<<< HEAD
	/* cleanup recovery and quota inodes */
	f2fs_cleanup_inodes(sbi);
#ifdef CONFIG_QUOTA
free_sysfs:
#endif
=======
>>>>>>> 71347a7a
	f2fs_unregister_sysfs(sbi);
free_root_inode:
	dput(sb->s_root);
	sb->s_root = NULL;
free_stats:
	f2fs_destroy_stats(sbi);
free_node_inode:
	f2fs_release_ino_entry(sbi, true);
	truncate_inode_pages_final(NODE_MAPPING(sbi));
	iput(sbi->node_inode);
<<<<<<< HEAD
free_stats:
	f2fs_destroy_stats(sbi);
=======
>>>>>>> 71347a7a
free_nm:
	f2fs_destroy_node_manager(sbi);
free_sm:
	f2fs_destroy_segment_manager(sbi);
free_devices:
	destroy_device_list(sbi);
	kfree(sbi->ckpt);
free_meta_inode:
	make_bad_inode(sbi->meta_inode);
	iput(sbi->meta_inode);
free_io_dummy:
	mempool_destroy(sbi->write_io_dummy);
free_percpu:
	destroy_percpu_info(sbi);
free_bio_info:
	for (i = 0; i < NR_PAGE_TYPE; i++)
		kfree(sbi->write_io[i]);
free_options:
#ifdef CONFIG_QUOTA
	for (i = 0; i < MAXQUOTAS; i++)
		kfree(F2FS_OPTION(sbi).s_qf_names[i]);
#endif
	kfree(options);
free_sb_buf:
	kfree(raw_super);
free_sbi:
	if (sbi->s_chksum_driver)
		crypto_free_shash(sbi->s_chksum_driver);
	kfree(sbi);

	/* give only one another chance */
	if (retry) {
		retry = false;
		goto try_onemore;
	}
	return err;
}

static struct dentry *f2fs_mount(struct file_system_type *fs_type, int flags,
			const char *dev_name, void *data)
{
	return mount_bdev(fs_type, flags, dev_name, data, f2fs_fill_super);
}

static void kill_f2fs_super(struct super_block *sb)
{
	if (sb->s_root) {
		struct f2fs_sb_info *sbi = F2FS_SB(sb);

		set_sbi_flag(sbi, SBI_IS_CLOSE);
		f2fs_stop_gc_thread(sbi);
		f2fs_stop_discard_thread(sbi);

		if (is_sbi_flag_set(sbi, SBI_IS_DIRTY) ||
				!is_set_ckpt_flags(sbi, CP_UMOUNT_FLAG)) {
			struct cp_control cpc = {
				.reason = CP_UMOUNT,
			};
			f2fs_write_checkpoint(sbi, &cpc);
		}
<<<<<<< HEAD
=======

		if (is_sbi_flag_set(sbi, SBI_IS_RECOVERED) && f2fs_readonly(sb))
			sb->s_flags &= ~SB_RDONLY;
>>>>>>> 71347a7a
	}
	kill_block_super(sb);
}

static struct file_system_type f2fs_fs_type = {
	.owner		= THIS_MODULE,
	.name		= "f2fs",
	.mount		= f2fs_mount,
	.kill_sb	= kill_f2fs_super,
	.fs_flags	= FS_REQUIRES_DEV,
};
MODULE_ALIAS_FS("f2fs");

static int __init init_inodecache(void)
{
	f2fs_inode_cachep = kmem_cache_create("f2fs_inode_cache",
			sizeof(struct f2fs_inode_info), 0,
			SLAB_RECLAIM_ACCOUNT|SLAB_ACCOUNT, NULL);
	if (!f2fs_inode_cachep)
		return -ENOMEM;
	return 0;
}

static void destroy_inodecache(void)
{
	/*
	 * Make sure all delayed rcu free inodes are flushed before we
	 * destroy cache.
	 */
	rcu_barrier();
	kmem_cache_destroy(f2fs_inode_cachep);
}

static int __init init_f2fs_fs(void)
{
	int err;

	if (PAGE_SIZE != F2FS_BLKSIZE) {
		printk("F2FS not supported on PAGE_SIZE(%lu) != %d\n",
				PAGE_SIZE, F2FS_BLKSIZE);
		return -EINVAL;
	}

	f2fs_build_trace_ios();

	err = init_inodecache();
	if (err)
		goto fail;
	err = f2fs_create_node_manager_caches();
	if (err)
		goto free_inodecache;
	err = f2fs_create_segment_manager_caches();
	if (err)
		goto free_node_manager_caches;
	err = f2fs_create_checkpoint_caches();
	if (err)
		goto free_segment_manager_caches;
	err = f2fs_create_extent_cache();
	if (err)
		goto free_checkpoint_caches;
	err = f2fs_init_sysfs();
	if (err)
		goto free_extent_cache;
	err = register_shrinker(&f2fs_shrinker_info);
	if (err)
		goto free_sysfs;
	err = register_filesystem(&f2fs_fs_type);
	if (err)
		goto free_shrinker;
	err = f2fs_create_root_stats();
	if (err)
		goto free_filesystem;
	err = f2fs_init_post_read_processing();
	if (err)
		goto free_root_stats;
	return 0;

free_root_stats:
	f2fs_destroy_root_stats();
free_filesystem:
	unregister_filesystem(&f2fs_fs_type);
free_shrinker:
	unregister_shrinker(&f2fs_shrinker_info);
free_sysfs:
	f2fs_exit_sysfs();
free_extent_cache:
	f2fs_destroy_extent_cache();
free_checkpoint_caches:
	f2fs_destroy_checkpoint_caches();
free_segment_manager_caches:
	f2fs_destroy_segment_manager_caches();
free_node_manager_caches:
	f2fs_destroy_node_manager_caches();
free_inodecache:
	destroy_inodecache();
fail:
	return err;
}

static void __exit exit_f2fs_fs(void)
{
	f2fs_destroy_post_read_processing();
	f2fs_destroy_root_stats();
	unregister_filesystem(&f2fs_fs_type);
	unregister_shrinker(&f2fs_shrinker_info);
	f2fs_exit_sysfs();
	f2fs_destroy_extent_cache();
	f2fs_destroy_checkpoint_caches();
	f2fs_destroy_segment_manager_caches();
	f2fs_destroy_node_manager_caches();
	destroy_inodecache();
	f2fs_destroy_trace_ios();
}

module_init(init_f2fs_fs)
module_exit(exit_f2fs_fs)

MODULE_AUTHOR("Samsung Electronics's Praesto Team");
MODULE_DESCRIPTION("Flash Friendly File System");
MODULE_LICENSE("GPL");
<|MERGE_RESOLUTION|>--- conflicted
+++ resolved
@@ -53,10 +53,7 @@
 	[FAULT_READ_IO]		= "read IO error",
 	[FAULT_CHECKPOINT]	= "checkpoint error",
 	[FAULT_DISCARD]		= "discard error",
-<<<<<<< HEAD
-=======
 	[FAULT_WRITE_IO]	= "write IO error",
->>>>>>> 71347a7a
 };
 
 void f2fs_build_fault_attr(struct f2fs_sb_info *sbi, unsigned int rate,
@@ -139,10 +136,7 @@
 	Opt_alloc,
 	Opt_fsync,
 	Opt_test_dummy_encryption,
-<<<<<<< HEAD
-=======
 	Opt_checkpoint,
->>>>>>> 71347a7a
 	Opt_err,
 };
 
@@ -201,10 +195,7 @@
 	{Opt_alloc, "alloc_mode=%s"},
 	{Opt_fsync, "fsync_mode=%s"},
 	{Opt_test_dummy_encryption, "test_dummy_encryption"},
-<<<<<<< HEAD
-=======
 	{Opt_checkpoint, "checkpoint=%s"},
->>>>>>> 71347a7a
 	{Opt_err, NULL},
 };
 
@@ -423,18 +414,7 @@
 				return -EINVAL;
 			break;
 		case Opt_discard:
-<<<<<<< HEAD
-			q = bdev_get_queue(sb->s_bdev);
-			if (blk_queue_discard(q)) {
-				set_opt(sbi, DISCARD);
-			} else if (!f2fs_sb_has_blkzoned(sb)) {
-				f2fs_msg(sb, KERN_WARNING,
-					"mounting with \"discard\" option, but "
-					"the device does not support discard");
-			}
-=======
 			set_opt(sbi, DISCARD);
->>>>>>> 71347a7a
 			break;
 		case Opt_nodiscard:
 			if (f2fs_sb_has_blkzoned(sb)) {
@@ -618,23 +598,7 @@
 		case Opt_fault_injection:
 			if (args->from && match_int(args, &arg))
 				return -EINVAL;
-<<<<<<< HEAD
-#ifdef CONFIG_F2FS_FAULT_INJECTION
 			f2fs_build_fault_attr(sbi, arg, F2FS_ALL_FAULT_TYPE);
-			set_opt(sbi, FAULT_INJECTION);
-#else
-			f2fs_msg(sb, KERN_INFO,
-				"FAULT_INJECTION was not selected");
-#endif
-			break;
-		case Opt_fault_type:
-			if (args->from && match_int(args, &arg))
-				return -EINVAL;
-#ifdef CONFIG_F2FS_FAULT_INJECTION
-			f2fs_build_fault_attr(sbi, 0, arg);
-=======
-			f2fs_build_fault_attr(sbi, arg, F2FS_ALL_FAULT_TYPE);
->>>>>>> 71347a7a
 			set_opt(sbi, FAULT_INJECTION);
 			break;
 
@@ -807,8 +771,6 @@
 					"Test dummy encryption mount option ignored");
 #endif
 			break;
-<<<<<<< HEAD
-=======
 		case Opt_checkpoint:
 			name = match_strdup(&args[0]);
 			if (!name)
@@ -826,7 +788,6 @@
 			}
 			kfree(name);
 			break;
->>>>>>> 71347a7a
 		default:
 			f2fs_msg(sb, KERN_ERR,
 				"Unrecognized mount option \"%s\" or missing value",
@@ -885,15 +846,12 @@
 		}
 	}
 
-<<<<<<< HEAD
-=======
 	if (test_opt(sbi, DISABLE_CHECKPOINT) && test_opt(sbi, LFS)) {
 		f2fs_msg(sb, KERN_ERR,
 				"LFS not compatible with checkpoint=disable\n");
 		return -EINVAL;
 	}
 
->>>>>>> 71347a7a
 	/* Not pass down write hints if the number of active logs is lesser
 	 * than NR_CURSEG_TYPE.
 	 */
@@ -1110,24 +1068,14 @@
 	/* be sure to wait for any on-going discard commands */
 	dropped = f2fs_wait_discard_bios(sbi);
 
-<<<<<<< HEAD
-	if (f2fs_discard_en(sbi) && !sbi->discard_blks && !dropped) {
-=======
 	if ((f2fs_hw_support_discard(sbi) || f2fs_hw_should_discard(sbi)) &&
 					!sbi->discard_blks && !dropped) {
->>>>>>> 71347a7a
 		struct cp_control cpc = {
 			.reason = CP_UMOUNT | CP_TRIMMED,
 		};
 		f2fs_write_checkpoint(sbi, &cpc);
 	}
 
-<<<<<<< HEAD
-=======
-	/* f2fs_write_checkpoint can update stat informaion */
-	f2fs_destroy_stats(sbi);
-
->>>>>>> 71347a7a
 	/*
 	 * normally superblock is clean, so we need to release this.
 	 * In addition, EIO will skip do checkpoint, we need this as well.
@@ -1185,11 +1133,8 @@
 
 	if (unlikely(f2fs_cp_error(sbi)))
 		return 0;
-<<<<<<< HEAD
-=======
 	if (unlikely(is_sbi_flag_set(sbi, SBI_CP_DISABLED)))
 		return 0;
->>>>>>> 71347a7a
 
 	trace_f2fs_sync_fs(sb, sync);
 
@@ -1289,26 +1234,17 @@
 	buf->f_blocks = total_count - start_count;
 	buf->f_bfree = user_block_count - valid_user_blocks(sbi) -
 						sbi->current_reserved_blocks;
-<<<<<<< HEAD
+	if (unlikely(buf->f_bfree <= sbi->unusable_block_count))
+		buf->f_bfree = 0;
+	else
+		buf->f_bfree -= sbi->unusable_block_count;
+
 	if (buf->f_bfree > F2FS_OPTION(sbi).root_reserved_blocks)
 		buf->f_bavail = buf->f_bfree -
 				F2FS_OPTION(sbi).root_reserved_blocks;
 	else
 		buf->f_bavail = 0;
 
-=======
-	if (unlikely(buf->f_bfree <= sbi->unusable_block_count))
-		buf->f_bfree = 0;
-	else
-		buf->f_bfree -= sbi->unusable_block_count;
-
-	if (buf->f_bfree > F2FS_OPTION(sbi).root_reserved_blocks)
-		buf->f_bavail = buf->f_bfree -
-				F2FS_OPTION(sbi).root_reserved_blocks;
-	else
-		buf->f_bavail = 0;
-
->>>>>>> 71347a7a
 	avail_node_count = sbi->total_node_count - sbi->nquota_files -
 						F2FS_RESERVED_NODE_NUM;
 
@@ -1476,22 +1412,14 @@
 	if (F2FS_OPTION(sbi).test_dummy_encryption)
 		seq_puts(seq, ",test_dummy_encryption");
 #endif
-<<<<<<< HEAD
 
 	if (F2FS_OPTION(sbi).alloc_mode == ALLOC_MODE_DEFAULT)
 		seq_printf(seq, ",alloc_mode=%s", "default");
 	else if (F2FS_OPTION(sbi).alloc_mode == ALLOC_MODE_REUSE)
 		seq_printf(seq, ",alloc_mode=%s", "reuse");
-=======
-
-	if (F2FS_OPTION(sbi).alloc_mode == ALLOC_MODE_DEFAULT)
-		seq_printf(seq, ",alloc_mode=%s", "default");
-	else if (F2FS_OPTION(sbi).alloc_mode == ALLOC_MODE_REUSE)
-		seq_printf(seq, ",alloc_mode=%s", "reuse");
 
 	if (test_opt(sbi, DISABLE_CHECKPOINT))
 		seq_puts(seq, ",checkpoint=disable");
->>>>>>> 71347a7a
 
 	if (F2FS_OPTION(sbi).fsync_mode == FSYNC_MODE_POSIX)
 		seq_printf(seq, ",fsync_mode=%s", "posix");
@@ -1523,12 +1451,7 @@
 	sbi->sb->s_flags |= MS_LAZYTIME;
 	clear_opt(sbi, DISABLE_CHECKPOINT);
 	set_opt(sbi, FLUSH_MERGE);
-<<<<<<< HEAD
-	if (blk_queue_discard(bdev_get_queue(sbi->sb->s_bdev)))
-		set_opt(sbi, DISCARD);
-=======
 	set_opt(sbi, DISCARD);
->>>>>>> 71347a7a
 	if (f2fs_sb_has_blkzoned(sbi->sb))
 		set_opt_mode(sbi, F2FS_MOUNT_LFS);
 	else
@@ -1542,8 +1465,6 @@
 #endif
 
 	f2fs_build_fault_attr(sbi, 0, 0);
-<<<<<<< HEAD
-=======
 }
 
 #ifdef CONFIG_QUOTA
@@ -1598,12 +1519,8 @@
 	mutex_unlock(&sbi->gc_mutex);
 
 	f2fs_sync_fs(sbi->sb, 1);
->>>>>>> 71347a7a
-}
-
-#ifdef CONFIG_QUOTA
-static int f2fs_enable_quotas(struct super_block *sb);
-#endif
+}
+
 static int f2fs_remount(struct super_block *sb, int *flags, char *data)
 {
 	struct f2fs_sb_info *sbi = F2FS_SB(sb);
@@ -1613,11 +1530,8 @@
 	bool need_restart_gc = false;
 	bool need_stop_gc = false;
 	bool no_extent_cache = !test_opt(sbi, EXTENT_CACHE);
-<<<<<<< HEAD
-=======
 	bool disable_checkpoint = test_opt(sbi, DISABLE_CHECKPOINT);
 	bool checkpoint_changed;
->>>>>>> 71347a7a
 #ifdef CONFIG_QUOTA
 	int i, j;
 #endif
@@ -1677,11 +1591,7 @@
 		err = dquot_suspend(sb, -1);
 		if (err < 0)
 			goto restore_opts;
-<<<<<<< HEAD
-	} else if (f2fs_readonly(sb) && !(*flags & MS_RDONLY)) {
-=======
 	} else if (f2fs_readonly(sb) && !(*flags & SB_RDONLY)) {
->>>>>>> 71347a7a
 		/* dquot_resume needs RW */
 		sb->s_flags &= ~MS_RDONLY;
 		if (sb_any_quota_suspended(sb)) {
@@ -1769,10 +1679,7 @@
 		(test_opt(sbi, POSIX_ACL) ? MS_POSIXACL : 0);
 
 	limit_reserve_root(sbi);
-<<<<<<< HEAD
-=======
 	*flags = (*flags & ~SB_LAZYTIME) | (sb->s_flags & SB_LAZYTIME);
->>>>>>> 71347a7a
 	return 0;
 restore_gc:
 	if (need_restart_gc) {
@@ -1825,10 +1732,7 @@
 				congestion_wait(BLK_RW_ASYNC, HZ/50);
 				goto repeat;
 			}
-<<<<<<< HEAD
-=======
 			set_sbi_flag(F2FS_SB(sb), SBI_QUOTA_NEED_REPAIR);
->>>>>>> 71347a7a
 			return PTR_ERR(page);
 		}
 
@@ -1882,10 +1786,7 @@
 				congestion_wait(BLK_RW_ASYNC, HZ/50);
 				goto retry;
 			}
-<<<<<<< HEAD
-=======
 			set_sbi_flag(F2FS_SB(sb), SBI_QUOTA_NEED_REPAIR);
->>>>>>> 71347a7a
 			break;
 		}
 
@@ -1922,15 +1823,12 @@
 
 static int f2fs_quota_on_mount(struct f2fs_sb_info *sbi, int type)
 {
-<<<<<<< HEAD
-=======
 	if (is_set_ckpt_flags(sbi, CP_QUOTA_NEED_FSCK_FLAG)) {
 		f2fs_msg(sbi->sb, KERN_ERR,
 			"quota sysfile may be corrupted, skip loading it");
 		return 0;
 	}
 
->>>>>>> 71347a7a
 	return dquot_quota_on_mount(sbi->sb, F2FS_OPTION(sbi).s_qf_names[type],
 					F2FS_OPTION(sbi).s_jquota_fmt, type);
 }
@@ -1962,67 +1860,6 @@
 		}
 	}
 	return enabled;
-<<<<<<< HEAD
-}
-
-static int f2fs_quota_enable(struct super_block *sb, int type, int format_id,
-			     unsigned int flags)
-{
-	struct inode *qf_inode;
-	unsigned long qf_inum;
-	int err;
-
-	BUG_ON(!f2fs_sb_has_quota_ino(sb));
-
-	qf_inum = f2fs_qf_ino(sb, type);
-	if (!qf_inum)
-		return -EPERM;
-
-	qf_inode = f2fs_iget(sb, qf_inum);
-	if (IS_ERR(qf_inode)) {
-		f2fs_msg(sb, KERN_ERR,
-			"Bad quota inode %u:%lu", type, qf_inum);
-		return PTR_ERR(qf_inode);
-	}
-
-	/* Don't account quota for quota files to avoid recursion */
-	qf_inode->i_flags |= S_NOQUOTA;
-	err = dquot_enable(qf_inode, type, format_id, flags);
-	iput(qf_inode);
-	return err;
-}
-
-static int f2fs_enable_quotas(struct super_block *sb)
-{
-	int type, err = 0;
-	unsigned long qf_inum;
-	bool quota_mopt[MAXQUOTAS] = {
-		test_opt(F2FS_SB(sb), USRQUOTA),
-		test_opt(F2FS_SB(sb), GRPQUOTA),
-		test_opt(F2FS_SB(sb), PRJQUOTA),
-	};
-
-	sb_dqopt(sb)->flags |= DQUOT_QUOTA_SYS_FILE | DQUOT_NOLIST_DIRTY;
-	for (type = 0; type < MAXQUOTAS; type++) {
-		qf_inum = f2fs_qf_ino(sb, type);
-		if (qf_inum) {
-			err = f2fs_quota_enable(sb, type, QFMT_VFS_V1,
-				DQUOT_USAGE_ENABLED |
-				(quota_mopt[type] ? DQUOT_LIMITS_ENABLED : 0));
-			if (err) {
-				f2fs_msg(sb, KERN_ERR,
-					"Failed to enable quota tracking "
-					"(type=%d, err=%d). Please run "
-					"fsck to fix.", type, err);
-				for (type--; type >= 0; type--)
-					dquot_quota_off(sb, type);
-				return err;
-			}
-		}
-	}
-	return 0;
-=======
->>>>>>> 71347a7a
 }
 
 static int f2fs_quota_enable(struct super_block *sb, int type, int format_id,
@@ -2157,12 +1994,7 @@
 
 	inode_lock(inode);
 	F2FS_I(inode)->i_flags |= F2FS_NOATIME_FL | F2FS_IMMUTABLE_FL;
-<<<<<<< HEAD
-	inode_set_flags(inode, S_NOATIME | S_IMMUTABLE,
-					S_NOATIME | S_IMMUTABLE);
-=======
 	f2fs_set_inode_flags(inode);
->>>>>>> 71347a7a
 	inode_unlock(inode);
 	f2fs_mark_inode_dirty_sync(inode, false);
 
@@ -2187,11 +2019,7 @@
 
 	inode_lock(inode);
 	F2FS_I(inode)->i_flags &= ~(F2FS_NOATIME_FL | F2FS_IMMUTABLE_FL);
-<<<<<<< HEAD
-	inode_set_flags(inode, 0, S_NOATIME | S_IMMUTABLE);
-=======
 	f2fs_set_inode_flags(inode);
->>>>>>> 71347a7a
 	inode_unlock(inode);
 	f2fs_mark_inode_dirty_sync(inode, false);
 out_put:
@@ -2213,13 +2041,6 @@
 				"Fail to turn off disk quota "
 				"(type: %d, err: %d, ret:%d), Please "
 				"run fsck to fix it.", type, err, ret);
-<<<<<<< HEAD
-			set_sbi_flag(F2FS_SB(sb), SBI_NEED_FSCK);
-		}
-	}
-}
-
-=======
 			set_sbi_flag(F2FS_SB(sb), SBI_QUOTA_NEED_REPAIR);
 		}
 	}
@@ -2293,7 +2114,6 @@
 	return ret;
 }
 
->>>>>>> 71347a7a
 static int f2fs_get_projid(struct inode *inode, kprojid_t *projid)
 {
 	*projid = F2FS_I(inode)->i_projid;
@@ -2698,17 +2518,10 @@
 		return 1;
 	}
 
-<<<<<<< HEAD
 	if (segment_count > (le64_to_cpu(raw_super->block_count) >> 9)) {
 		f2fs_msg(sb, KERN_INFO,
 			"Wrong segment_count / block_count (%u > %llu)",
 			segment_count, le64_to_cpu(raw_super->block_count));
-=======
-	if (segment_count > (le32_to_cpu(raw_super->block_count) >> 9)) {
-		f2fs_msg(sb, KERN_INFO,
-			"Wrong segment_count / block_count (%u > %u)",
-			segment_count, le32_to_cpu(raw_super->block_count));
->>>>>>> 71347a7a
 		return 1;
 	}
 
@@ -2771,11 +2584,7 @@
 	unsigned int segment_count_main;
 	unsigned int cp_pack_start_sum, cp_payload;
 	block_t user_block_count;
-<<<<<<< HEAD
-	int i;
-=======
 	int i, j;
->>>>>>> 71347a7a
 
 	total = le32_to_cpu(raw_super->segment_count);
 	fsmeta = le32_to_cpu(raw_super->segment_count_ckpt);
@@ -3229,7 +3038,6 @@
 	sbi->readdir_ra = 1;
 }
 
-<<<<<<< HEAD
 static void f2fs_cleanup_inodes(struct f2fs_sb_info *sbi)
 {
 	struct super_block *sb = sbi->sb;
@@ -3240,8 +3048,6 @@
 	f2fs_shrink_extent_tree(sbi, __count_extent_cache(sbi));
 }
 
-=======
->>>>>>> 71347a7a
 static int f2fs_fill_super(struct super_block *sb, void *data, int silent)
 {
 	struct f2fs_sb_info *sbi;
@@ -3483,13 +3289,10 @@
 			le64_to_cpu(seg_i->journal->info.kbytes_written);
 
 	f2fs_build_gc_manager(sbi);
-<<<<<<< HEAD
 
 	err = f2fs_build_stats(sbi);
 	if (err)
 		goto free_nm;
-=======
->>>>>>> 71347a7a
 
 	/* get an inode for node space */
 	sbi->node_inode = f2fs_iget(sb, F2FS_NODE_INO(sbi));
@@ -3499,19 +3302,12 @@
 		goto free_stats;
 	}
 
-<<<<<<< HEAD
-=======
-	err = f2fs_build_stats(sbi);
-	if (err)
-		goto free_node_inode;
-
->>>>>>> 71347a7a
 	/* read root inode and dentry */
 	root = f2fs_iget(sb, F2FS_ROOT_INO(sbi));
 	if (IS_ERR(root)) {
 		f2fs_msg(sb, KERN_ERR, "Failed to read root inode");
 		err = PTR_ERR(root);
-		goto free_stats;
+		goto free_node_inode;
 	}
 	if (!S_ISDIR(root->i_mode) || !root->i_blocks ||
 			!root->i_size || !root->i_nlink) {
@@ -3534,29 +3330,18 @@
 	/* Enable quota usage during mount */
 	if (f2fs_sb_has_quota_ino(sb) && !f2fs_readonly(sb)) {
 		err = f2fs_enable_quotas(sb);
-<<<<<<< HEAD
-		if (err) {
-			f2fs_msg(sb, KERN_ERR,
-				"Cannot turn on quotas: error %d", err);
-			goto free_sysfs;
-		}
-=======
 		if (err)
 			f2fs_msg(sb, KERN_ERR,
 				"Cannot turn on quotas: error %d", err);
->>>>>>> 71347a7a
 	}
 #endif
 	/* if there are nt orphan nodes free them */
 	err = f2fs_recover_orphan_inodes(sbi);
 	if (err)
 		goto free_meta;
-<<<<<<< HEAD
-=======
 
 	if (unlikely(is_set_ckpt_flags(sbi, CP_DISABLED_FLAG)))
 		goto skip_recovery;
->>>>>>> 71347a7a
 
 	/* recover fsynced data */
 	if (!test_opt(sbi, DISABLE_ROLL_FORWARD)) {
@@ -3637,17 +3422,10 @@
 
 free_meta:
 #ifdef CONFIG_QUOTA
-<<<<<<< HEAD
-	if (f2fs_sb_has_quota_ino(sb) && !f2fs_readonly(sb))
-		f2fs_quota_off_umount(sbi->sb);
-#endif
-	f2fs_sync_inode_meta(sbi);
-=======
 	f2fs_truncate_quota_inode_pages(sb);
 	if (f2fs_sb_has_quota_ino(sb) && !f2fs_readonly(sb))
 		f2fs_quota_off_umount(sbi->sb);
 #endif
->>>>>>> 71347a7a
 	/*
 	 * Some dirty meta pages can be produced by f2fs_recover_orphan_inodes()
 	 * failed by EIO. Then, iput(node_inode) can trigger balance_fs_bg()
@@ -3655,29 +3433,18 @@
 	 * falls into an infinite loop in f2fs_sync_meta_pages().
 	 */
 	truncate_inode_pages_final(META_MAPPING(sbi));
-<<<<<<< HEAD
 	/* cleanup recovery and quota inodes */
 	f2fs_cleanup_inodes(sbi);
-#ifdef CONFIG_QUOTA
-free_sysfs:
-#endif
-=======
->>>>>>> 71347a7a
 	f2fs_unregister_sysfs(sbi);
 free_root_inode:
 	dput(sb->s_root);
 	sb->s_root = NULL;
-free_stats:
-	f2fs_destroy_stats(sbi);
 free_node_inode:
 	f2fs_release_ino_entry(sbi, true);
 	truncate_inode_pages_final(NODE_MAPPING(sbi));
 	iput(sbi->node_inode);
-<<<<<<< HEAD
 free_stats:
 	f2fs_destroy_stats(sbi);
-=======
->>>>>>> 71347a7a
 free_nm:
 	f2fs_destroy_node_manager(sbi);
 free_sm:
@@ -3738,12 +3505,9 @@
 			};
 			f2fs_write_checkpoint(sbi, &cpc);
 		}
-<<<<<<< HEAD
-=======
 
 		if (is_sbi_flag_set(sbi, SBI_IS_RECOVERED) && f2fs_readonly(sb))
 			sb->s_flags &= ~SB_RDONLY;
->>>>>>> 71347a7a
 	}
 	kill_block_super(sb);
 }
