/*
 * fs/f2fs/segment.c
 *
 * Copyright (c) 2012 Samsung Electronics Co., Ltd.
 *             http://www.samsung.com/
 *
 * This program is free software; you can redistribute it and/or modify
 * it under the terms of the GNU General Public License version 2 as
 * published by the Free Software Foundation.
 */
#include <linux/fs.h>
#include <linux/f2fs_fs.h>
#include <linux/bio.h>
#include <linux/blkdev.h>
#include <linux/prefetch.h>
#include <linux/kthread.h>
#include <linux/swap.h>
#include <linux/timer.h>
#include <linux/freezer.h>
#include <linux/sched/signal.h>

#include "f2fs.h"
#include "segment.h"
#include "node.h"
#include "gc.h"
#include "trace.h"
#include <trace/events/f2fs.h>

#define __reverse_ffz(x) __reverse_ffs(~(x))

static struct kmem_cache *discard_entry_slab;
static struct kmem_cache *discard_cmd_slab;
static struct kmem_cache *sit_entry_set_slab;
static struct kmem_cache *inmem_entry_slab;

static unsigned long __reverse_ulong(unsigned char *str)
{
	unsigned long tmp = 0;
	int shift = 24, idx = 0;

#if BITS_PER_LONG == 64
	shift = 56;
#endif
	while (shift >= 0) {
		tmp |= (unsigned long)str[idx++] << shift;
		shift -= BITS_PER_BYTE;
	}
	return tmp;
}

/*
 * __reverse_ffs is copied from include/asm-generic/bitops/__ffs.h since
 * MSB and LSB are reversed in a byte by f2fs_set_bit.
 */
static inline unsigned long __reverse_ffs(unsigned long word)
{
	int num = 0;

#if BITS_PER_LONG == 64
	if ((word & 0xffffffff00000000UL) == 0)
		num += 32;
	else
		word >>= 32;
#endif
	if ((word & 0xffff0000) == 0)
		num += 16;
	else
		word >>= 16;

	if ((word & 0xff00) == 0)
		num += 8;
	else
		word >>= 8;

	if ((word & 0xf0) == 0)
		num += 4;
	else
		word >>= 4;

	if ((word & 0xc) == 0)
		num += 2;
	else
		word >>= 2;

	if ((word & 0x2) == 0)
		num += 1;
	return num;
}

/*
 * __find_rev_next(_zero)_bit is copied from lib/find_next_bit.c because
 * f2fs_set_bit makes MSB and LSB reversed in a byte.
 * @size must be integral times of unsigned long.
 * Example:
 *                             MSB <--> LSB
 *   f2fs_set_bit(0, bitmap) => 1000 0000
 *   f2fs_set_bit(7, bitmap) => 0000 0001
 */
static unsigned long __find_rev_next_bit(const unsigned long *addr,
			unsigned long size, unsigned long offset)
{
	const unsigned long *p = addr + BIT_WORD(offset);
	unsigned long result = size;
	unsigned long tmp;

	if (offset >= size)
		return size;

	size -= (offset & ~(BITS_PER_LONG - 1));
	offset %= BITS_PER_LONG;

	while (1) {
		if (*p == 0)
			goto pass;

		tmp = __reverse_ulong((unsigned char *)p);

		tmp &= ~0UL >> offset;
		if (size < BITS_PER_LONG)
			tmp &= (~0UL << (BITS_PER_LONG - size));
		if (tmp)
			goto found;
pass:
		if (size <= BITS_PER_LONG)
			break;
		size -= BITS_PER_LONG;
		offset = 0;
		p++;
	}
	return result;
found:
	return result - size + __reverse_ffs(tmp);
}

static unsigned long __find_rev_next_zero_bit(const unsigned long *addr,
			unsigned long size, unsigned long offset)
{
	const unsigned long *p = addr + BIT_WORD(offset);
	unsigned long result = size;
	unsigned long tmp;

	if (offset >= size)
		return size;

	size -= (offset & ~(BITS_PER_LONG - 1));
	offset %= BITS_PER_LONG;

	while (1) {
		if (*p == ~0UL)
			goto pass;

		tmp = __reverse_ulong((unsigned char *)p);

		if (offset)
			tmp |= ~0UL << (BITS_PER_LONG - offset);
		if (size < BITS_PER_LONG)
			tmp |= ~0UL >> size;
		if (tmp != ~0UL)
			goto found;
pass:
		if (size <= BITS_PER_LONG)
			break;
		size -= BITS_PER_LONG;
		offset = 0;
		p++;
	}
	return result;
found:
	return result - size + __reverse_ffz(tmp);
}

bool need_SSR(struct f2fs_sb_info *sbi)
{
	int node_secs = get_blocktype_secs(sbi, F2FS_DIRTY_NODES);
	int dent_secs = get_blocktype_secs(sbi, F2FS_DIRTY_DENTS);
	int imeta_secs = get_blocktype_secs(sbi, F2FS_DIRTY_IMETA);

	if (test_opt(sbi, LFS))
		return false;
	if (sbi->gc_thread && sbi->gc_thread->gc_urgent)
		return true;

	return free_sections(sbi) <= (node_secs + 2 * dent_secs + imeta_secs +
			SM_I(sbi)->min_ssr_sections + reserved_sections(sbi));
}

void register_inmem_page(struct inode *inode, struct page *page)
{
	struct f2fs_sb_info *sbi = F2FS_I_SB(inode);
	struct f2fs_inode_info *fi = F2FS_I(inode);
	struct inmem_pages *new;

	f2fs_trace_pid(page);

	set_page_private(page, (unsigned long)ATOMIC_WRITTEN_PAGE);
	SetPagePrivate(page);

	new = f2fs_kmem_cache_alloc(inmem_entry_slab, GFP_NOFS);

	/* add atomic page indices to the list */
	new->page = page;
	INIT_LIST_HEAD(&new->list);

	/* increase reference count with clean state */
	mutex_lock(&fi->inmem_lock);
	get_page(page);
	list_add_tail(&new->list, &fi->inmem_pages);
	spin_lock(&sbi->inode_lock[ATOMIC_FILE]);
	if (list_empty(&fi->inmem_ilist))
		list_add_tail(&fi->inmem_ilist, &sbi->inode_list[ATOMIC_FILE]);
	spin_unlock(&sbi->inode_lock[ATOMIC_FILE]);
	inc_page_count(F2FS_I_SB(inode), F2FS_INMEM_PAGES);
	mutex_unlock(&fi->inmem_lock);

	trace_f2fs_register_inmem_page(page, INMEM);
}

static int __revoke_inmem_pages(struct inode *inode,
				struct list_head *head, bool drop, bool recover)
{
	struct f2fs_sb_info *sbi = F2FS_I_SB(inode);
	struct inmem_pages *cur, *tmp;
	int err = 0;

	list_for_each_entry_safe(cur, tmp, head, list) {
		struct page *page = cur->page;

		if (drop)
			trace_f2fs_commit_inmem_page(page, INMEM_DROP);

		lock_page(page);

		f2fs_wait_on_page_writeback(page, DATA, true);

		if (recover) {
			struct dnode_of_data dn;
			struct node_info ni;

			trace_f2fs_commit_inmem_page(page, INMEM_REVOKE);
retry:
			set_new_dnode(&dn, inode, NULL, NULL, 0);
			err = get_dnode_of_data(&dn, page->index, LOOKUP_NODE);
			if (err) {
				if (err == -ENOMEM) {
					congestion_wait(BLK_RW_ASYNC, HZ/50);
					cond_resched();
					goto retry;
				}
				err = -EAGAIN;
				goto next;
			}
			get_node_info(sbi, dn.nid, &ni);
			if (cur->old_addr == NEW_ADDR) {
				invalidate_blocks(sbi, dn.data_blkaddr);
				f2fs_update_data_blkaddr(&dn, NEW_ADDR);
			} else
				f2fs_replace_block(sbi, &dn, dn.data_blkaddr,
					cur->old_addr, ni.version, true, true);
			f2fs_put_dnode(&dn);
		}
next:
		/* we don't need to invalidate this in the sccessful status */
		if (drop || recover)
			ClearPageUptodate(page);
		set_page_private(page, 0);
		ClearPagePrivate(page);
		f2fs_put_page(page, 1);

		list_del(&cur->list);
		kmem_cache_free(inmem_entry_slab, cur);
		dec_page_count(F2FS_I_SB(inode), F2FS_INMEM_PAGES);
	}
	return err;
}

void drop_inmem_pages_all(struct f2fs_sb_info *sbi)
{
	struct list_head *head = &sbi->inode_list[ATOMIC_FILE];
	struct inode *inode;
	struct f2fs_inode_info *fi;
next:
	spin_lock(&sbi->inode_lock[ATOMIC_FILE]);
	if (list_empty(head)) {
		spin_unlock(&sbi->inode_lock[ATOMIC_FILE]);
		return;
	}
	fi = list_first_entry(head, struct f2fs_inode_info, inmem_ilist);
	inode = igrab(&fi->vfs_inode);
	spin_unlock(&sbi->inode_lock[ATOMIC_FILE]);

	if (inode) {
		drop_inmem_pages(inode);
		iput(inode);
	}
	congestion_wait(BLK_RW_ASYNC, HZ/50);
	cond_resched();
	goto next;
}

void drop_inmem_pages(struct inode *inode)
{
	struct f2fs_sb_info *sbi = F2FS_I_SB(inode);
	struct f2fs_inode_info *fi = F2FS_I(inode);

	mutex_lock(&fi->inmem_lock);
	__revoke_inmem_pages(inode, &fi->inmem_pages, true, false);
	spin_lock(&sbi->inode_lock[ATOMIC_FILE]);
	if (!list_empty(&fi->inmem_ilist))
		list_del_init(&fi->inmem_ilist);
	spin_unlock(&sbi->inode_lock[ATOMIC_FILE]);
	mutex_unlock(&fi->inmem_lock);

	clear_inode_flag(inode, FI_ATOMIC_FILE);
	clear_inode_flag(inode, FI_HOT_DATA);
	stat_dec_atomic_write(inode);
}

void drop_inmem_page(struct inode *inode, struct page *page)
{
	struct f2fs_inode_info *fi = F2FS_I(inode);
	struct f2fs_sb_info *sbi = F2FS_I_SB(inode);
	struct list_head *head = &fi->inmem_pages;
	struct inmem_pages *cur = NULL;

	f2fs_bug_on(sbi, !IS_ATOMIC_WRITTEN_PAGE(page));

	mutex_lock(&fi->inmem_lock);
	list_for_each_entry(cur, head, list) {
		if (cur->page == page)
			break;
	}

	f2fs_bug_on(sbi, !cur || cur->page != page);
	list_del(&cur->list);
	mutex_unlock(&fi->inmem_lock);

	dec_page_count(sbi, F2FS_INMEM_PAGES);
	kmem_cache_free(inmem_entry_slab, cur);

	ClearPageUptodate(page);
	set_page_private(page, 0);
	ClearPagePrivate(page);
	f2fs_put_page(page, 0);

	trace_f2fs_commit_inmem_page(page, INMEM_INVALIDATE);
}

static int __commit_inmem_pages(struct inode *inode,
					struct list_head *revoke_list)
{
	struct f2fs_sb_info *sbi = F2FS_I_SB(inode);
	struct f2fs_inode_info *fi = F2FS_I(inode);
	struct inmem_pages *cur, *tmp;
	struct f2fs_io_info fio = {
		.sbi = sbi,
		.ino = inode->i_ino,
		.type = DATA,
		.op = REQ_OP_WRITE,
		.op_flags = REQ_SYNC | REQ_PRIO,
		.io_type = FS_DATA_IO,
	};
	pgoff_t last_idx = ULONG_MAX;
	int err = 0;

	list_for_each_entry_safe(cur, tmp, &fi->inmem_pages, list) {
		struct page *page = cur->page;

		lock_page(page);
		if (page->mapping == inode->i_mapping) {
			trace_f2fs_commit_inmem_page(page, INMEM);

			set_page_dirty(page);
			f2fs_wait_on_page_writeback(page, DATA, true);
			if (clear_page_dirty_for_io(page)) {
				inode_dec_dirty_pages(inode);
				remove_dirty_inode(inode);
			}
retry:
			fio.page = page;
			fio.old_blkaddr = NULL_ADDR;
			fio.encrypted_page = NULL;
			fio.need_lock = LOCK_DONE;
			err = do_write_data_page(&fio);
			if (err) {
				if (err == -ENOMEM) {
					congestion_wait(BLK_RW_ASYNC, HZ/50);
					cond_resched();
					goto retry;
				}
				unlock_page(page);
				break;
			}
			/* record old blkaddr for revoking */
			cur->old_addr = fio.old_blkaddr;
			last_idx = page->index;
		}
		unlock_page(page);
		list_move_tail(&cur->list, revoke_list);
	}

	if (last_idx != ULONG_MAX)
		f2fs_submit_merged_write_cond(sbi, inode, 0, last_idx, DATA);

	if (!err)
		__revoke_inmem_pages(inode, revoke_list, false, false);

	return err;
}

int commit_inmem_pages(struct inode *inode)
{
	struct f2fs_sb_info *sbi = F2FS_I_SB(inode);
	struct f2fs_inode_info *fi = F2FS_I(inode);
	struct list_head revoke_list;
	int err;

	INIT_LIST_HEAD(&revoke_list);
	f2fs_balance_fs(sbi, true);
	f2fs_lock_op(sbi);

	set_inode_flag(inode, FI_ATOMIC_COMMIT);

	mutex_lock(&fi->inmem_lock);
	err = __commit_inmem_pages(inode, &revoke_list);
	if (err) {
		int ret;
		/*
		 * try to revoke all committed pages, but still we could fail
		 * due to no memory or other reason, if that happened, EAGAIN
		 * will be returned, which means in such case, transaction is
		 * already not integrity, caller should use journal to do the
		 * recovery or rewrite & commit last transaction. For other
		 * error number, revoking was done by filesystem itself.
		 */
		ret = __revoke_inmem_pages(inode, &revoke_list, false, true);
		if (ret)
			err = ret;

		/* drop all uncommitted pages */
		__revoke_inmem_pages(inode, &fi->inmem_pages, true, false);
	}
	spin_lock(&sbi->inode_lock[ATOMIC_FILE]);
	if (!list_empty(&fi->inmem_ilist))
		list_del_init(&fi->inmem_ilist);
	spin_unlock(&sbi->inode_lock[ATOMIC_FILE]);
	mutex_unlock(&fi->inmem_lock);

	clear_inode_flag(inode, FI_ATOMIC_COMMIT);

	f2fs_unlock_op(sbi);
	return err;
}

/*
 * This function balances dirty node and dentry pages.
 * In addition, it controls garbage collection.
 */
void f2fs_balance_fs(struct f2fs_sb_info *sbi, bool need)
{
#ifdef CONFIG_F2FS_FAULT_INJECTION
	if (time_to_inject(sbi, FAULT_CHECKPOINT)) {
		f2fs_show_injection_info(FAULT_CHECKPOINT);
		f2fs_stop_checkpoint(sbi, false);
	}
#endif

	/* balance_fs_bg is able to be pending */
	if (need && excess_cached_nats(sbi))
		f2fs_balance_fs_bg(sbi);

	/*
	 * We should do GC or end up with checkpoint, if there are so many dirty
	 * dir/node pages without enough free segments.
	 */
	if (has_not_enough_free_secs(sbi, 0, 0)) {
		mutex_lock(&sbi->gc_mutex);
		f2fs_gc(sbi, false, false, NULL_SEGNO);
	}
}

void f2fs_balance_fs_bg(struct f2fs_sb_info *sbi)
{
	if (unlikely(is_sbi_flag_set(sbi, SBI_POR_DOING)))
		return;

	/* try to shrink extent cache when there is no enough memory */
	if (!available_free_memory(sbi, EXTENT_CACHE))
		f2fs_shrink_extent_tree(sbi, EXTENT_CACHE_SHRINK_NUMBER);

	/* check the # of cached NAT entries */
	if (!available_free_memory(sbi, NAT_ENTRIES))
		try_to_free_nats(sbi, NAT_ENTRY_PER_BLOCK);

	if (!available_free_memory(sbi, FREE_NIDS))
		try_to_free_nids(sbi, MAX_FREE_NIDS);
	else
		build_free_nids(sbi, false, false);

	if (!is_idle(sbi) && !excess_dirty_nats(sbi))
		return;

	/* checkpoint is the only way to shrink partial cached entries */
	if (!available_free_memory(sbi, NAT_ENTRIES) ||
			!available_free_memory(sbi, INO_ENTRIES) ||
			excess_prefree_segs(sbi) ||
			excess_dirty_nats(sbi) ||
			f2fs_time_over(sbi, CP_TIME)) {
		if (test_opt(sbi, DATA_FLUSH)) {
			struct blk_plug plug;

			blk_start_plug(&plug);
			sync_dirty_inodes(sbi, FILE_INODE);
			blk_finish_plug(&plug);
		}
		f2fs_sync_fs(sbi->sb, true);
		stat_inc_bg_cp_count(sbi->stat_info);
	}
}

static int __submit_flush_wait(struct f2fs_sb_info *sbi,
				struct block_device *bdev)
{
	struct bio *bio = f2fs_bio_alloc(sbi, 0, true);
	int ret;

	bio->bi_opf = REQ_OP_WRITE | REQ_SYNC | REQ_PREFLUSH;
	bio_set_dev(bio, bdev);
	ret = submit_bio_wait(bio);
	bio_put(bio);

	trace_f2fs_issue_flush(bdev, test_opt(sbi, NOBARRIER),
				test_opt(sbi, FLUSH_MERGE), ret);
	return ret;
}

static int submit_flush_wait(struct f2fs_sb_info *sbi, nid_t ino)
{
	int ret = 0;
	int i;

	if (!sbi->s_ndevs)
		return __submit_flush_wait(sbi, sbi->sb->s_bdev);

	for (i = 0; i < sbi->s_ndevs; i++) {
		if (!is_dirty_device(sbi, ino, i, FLUSH_INO))
			continue;
		ret = __submit_flush_wait(sbi, FDEV(i).bdev);
		if (ret)
			break;
	}
	return ret;
}

static int issue_flush_thread(void *data)
{
	struct f2fs_sb_info *sbi = data;
	struct flush_cmd_control *fcc = SM_I(sbi)->fcc_info;
	wait_queue_head_t *q = &fcc->flush_wait_queue;
repeat:
	if (kthread_should_stop())
		return 0;

	sb_start_intwrite(sbi->sb);

	if (!llist_empty(&fcc->issue_list)) {
		struct flush_cmd *cmd, *next;
		int ret;

		fcc->dispatch_list = llist_del_all(&fcc->issue_list);
		fcc->dispatch_list = llist_reverse_order(fcc->dispatch_list);

		cmd = llist_entry(fcc->dispatch_list, struct flush_cmd, llnode);

		ret = submit_flush_wait(sbi, cmd->ino);
		atomic_inc(&fcc->issued_flush);

		llist_for_each_entry_safe(cmd, next,
					  fcc->dispatch_list, llnode) {
			cmd->ret = ret;
			complete(&cmd->wait);
		}
		fcc->dispatch_list = NULL;
	}

	sb_end_intwrite(sbi->sb);

	wait_event_interruptible(*q,
		kthread_should_stop() || !llist_empty(&fcc->issue_list));
	goto repeat;
}

int f2fs_issue_flush(struct f2fs_sb_info *sbi, nid_t ino)
{
	struct flush_cmd_control *fcc = SM_I(sbi)->fcc_info;
	struct flush_cmd cmd;
	int ret;

	if (test_opt(sbi, NOBARRIER))
		return 0;

	if (!test_opt(sbi, FLUSH_MERGE)) {
		ret = submit_flush_wait(sbi, ino);
		atomic_inc(&fcc->issued_flush);
		return ret;
	}

	if (atomic_inc_return(&fcc->issing_flush) == 1 || sbi->s_ndevs > 1) {
		ret = submit_flush_wait(sbi, ino);
		atomic_dec(&fcc->issing_flush);

		atomic_inc(&fcc->issued_flush);
		return ret;
	}

	cmd.ino = ino;
	init_completion(&cmd.wait);

	llist_add(&cmd.llnode, &fcc->issue_list);

	/* update issue_list before we wake up issue_flush thread */
	smp_mb();

	if (waitqueue_active(&fcc->flush_wait_queue))
		wake_up(&fcc->flush_wait_queue);

	if (fcc->f2fs_issue_flush) {
		wait_for_completion(&cmd.wait);
		atomic_dec(&fcc->issing_flush);
	} else {
		struct llist_node *list;

		list = llist_del_all(&fcc->issue_list);
		if (!list) {
			wait_for_completion(&cmd.wait);
			atomic_dec(&fcc->issing_flush);
		} else {
			struct flush_cmd *tmp, *next;

			ret = submit_flush_wait(sbi, ino);

			llist_for_each_entry_safe(tmp, next, list, llnode) {
				if (tmp == &cmd) {
					cmd.ret = ret;
					atomic_dec(&fcc->issing_flush);
					continue;
				}
				tmp->ret = ret;
				complete(&tmp->wait);
			}
		}
	}

	return cmd.ret;
}

int create_flush_cmd_control(struct f2fs_sb_info *sbi)
{
	dev_t dev = sbi->sb->s_bdev->bd_dev;
	struct flush_cmd_control *fcc;
	int err = 0;

	if (SM_I(sbi)->fcc_info) {
		fcc = SM_I(sbi)->fcc_info;
		if (fcc->f2fs_issue_flush)
			return err;
		goto init_thread;
	}

	fcc = f2fs_kzalloc(sbi, sizeof(struct flush_cmd_control), GFP_KERNEL);
	if (!fcc)
		return -ENOMEM;
	atomic_set(&fcc->issued_flush, 0);
	atomic_set(&fcc->issing_flush, 0);
	init_waitqueue_head(&fcc->flush_wait_queue);
	init_llist_head(&fcc->issue_list);
	SM_I(sbi)->fcc_info = fcc;
	if (!test_opt(sbi, FLUSH_MERGE))
		return err;

init_thread:
	fcc->f2fs_issue_flush = kthread_run(issue_flush_thread, sbi,
				"f2fs_flush-%u:%u", MAJOR(dev), MINOR(dev));
	if (IS_ERR(fcc->f2fs_issue_flush)) {
		err = PTR_ERR(fcc->f2fs_issue_flush);
		kfree(fcc);
		SM_I(sbi)->fcc_info = NULL;
		return err;
	}

	return err;
}

void destroy_flush_cmd_control(struct f2fs_sb_info *sbi, bool free)
{
	struct flush_cmd_control *fcc = SM_I(sbi)->fcc_info;

	if (fcc && fcc->f2fs_issue_flush) {
		struct task_struct *flush_thread = fcc->f2fs_issue_flush;

		fcc->f2fs_issue_flush = NULL;
		kthread_stop(flush_thread);
	}
	if (free) {
		kfree(fcc);
		SM_I(sbi)->fcc_info = NULL;
	}
}

int f2fs_flush_device_cache(struct f2fs_sb_info *sbi)
{
	int ret = 0, i;

	if (!sbi->s_ndevs)
		return 0;

	for (i = 1; i < sbi->s_ndevs; i++) {
		if (!f2fs_test_bit(i, (char *)&sbi->dirty_device))
			continue;
		ret = __submit_flush_wait(sbi, FDEV(i).bdev);
		if (ret)
			break;

		spin_lock(&sbi->dev_lock);
		f2fs_clear_bit(i, (char *)&sbi->dirty_device);
		spin_unlock(&sbi->dev_lock);
	}

	return ret;
}

static void __locate_dirty_segment(struct f2fs_sb_info *sbi, unsigned int segno,
		enum dirty_type dirty_type)
{
	struct dirty_seglist_info *dirty_i = DIRTY_I(sbi);

	/* need not be added */
	if (IS_CURSEG(sbi, segno))
		return;

	if (!test_and_set_bit(segno, dirty_i->dirty_segmap[dirty_type]))
		dirty_i->nr_dirty[dirty_type]++;

	if (dirty_type == DIRTY) {
		struct seg_entry *sentry = get_seg_entry(sbi, segno);
		enum dirty_type t = sentry->type;

		if (unlikely(t >= DIRTY)) {
			f2fs_bug_on(sbi, 1);
			return;
		}
		if (!test_and_set_bit(segno, dirty_i->dirty_segmap[t]))
			dirty_i->nr_dirty[t]++;
	}
}

static void __remove_dirty_segment(struct f2fs_sb_info *sbi, unsigned int segno,
		enum dirty_type dirty_type)
{
	struct dirty_seglist_info *dirty_i = DIRTY_I(sbi);

	if (test_and_clear_bit(segno, dirty_i->dirty_segmap[dirty_type]))
		dirty_i->nr_dirty[dirty_type]--;

	if (dirty_type == DIRTY) {
		struct seg_entry *sentry = get_seg_entry(sbi, segno);
		enum dirty_type t = sentry->type;

		if (test_and_clear_bit(segno, dirty_i->dirty_segmap[t]))
			dirty_i->nr_dirty[t]--;

		if (get_valid_blocks(sbi, segno, true) == 0)
			clear_bit(GET_SEC_FROM_SEG(sbi, segno),
						dirty_i->victim_secmap);
	}
}

/*
 * Should not occur error such as -ENOMEM.
 * Adding dirty entry into seglist is not critical operation.
 * If a given segment is one of current working segments, it won't be added.
 */
static void locate_dirty_segment(struct f2fs_sb_info *sbi, unsigned int segno)
{
	struct dirty_seglist_info *dirty_i = DIRTY_I(sbi);
	unsigned short valid_blocks;

	if (segno == NULL_SEGNO || IS_CURSEG(sbi, segno))
		return;

	mutex_lock(&dirty_i->seglist_lock);

	valid_blocks = get_valid_blocks(sbi, segno, false);

	if (valid_blocks == 0) {
		__locate_dirty_segment(sbi, segno, PRE);
		__remove_dirty_segment(sbi, segno, DIRTY);
	} else if (valid_blocks < sbi->blocks_per_seg) {
		__locate_dirty_segment(sbi, segno, DIRTY);
	} else {
		/* Recovery routine with SSR needs this */
		__remove_dirty_segment(sbi, segno, DIRTY);
	}

	mutex_unlock(&dirty_i->seglist_lock);
}

static struct discard_cmd *__create_discard_cmd(struct f2fs_sb_info *sbi,
		struct block_device *bdev, block_t lstart,
		block_t start, block_t len)
{
	struct discard_cmd_control *dcc = SM_I(sbi)->dcc_info;
	struct list_head *pend_list;
	struct discard_cmd *dc;

	f2fs_bug_on(sbi, !len);

	pend_list = &dcc->pend_list[plist_idx(len)];

	dc = f2fs_kmem_cache_alloc(discard_cmd_slab, GFP_NOFS);
	INIT_LIST_HEAD(&dc->list);
	dc->bdev = bdev;
	dc->lstart = lstart;
	dc->start = start;
	dc->len = len;
	dc->ref = 0;
	dc->state = D_PREP;
	dc->error = 0;
	init_completion(&dc->wait);
	list_add_tail(&dc->list, pend_list);
	atomic_inc(&dcc->discard_cmd_cnt);
	dcc->undiscard_blks += len;

	return dc;
}

static struct discard_cmd *__attach_discard_cmd(struct f2fs_sb_info *sbi,
				struct block_device *bdev, block_t lstart,
				block_t start, block_t len,
				struct rb_node *parent, struct rb_node **p)
{
	struct discard_cmd_control *dcc = SM_I(sbi)->dcc_info;
	struct discard_cmd *dc;

	dc = __create_discard_cmd(sbi, bdev, lstart, start, len);

	rb_link_node(&dc->rb_node, parent, p);
	rb_insert_color(&dc->rb_node, &dcc->root);

	return dc;
}

static void __detach_discard_cmd(struct discard_cmd_control *dcc,
							struct discard_cmd *dc)
{
	if (dc->state == D_DONE)
		atomic_dec(&dcc->issing_discard);

	list_del(&dc->list);
	rb_erase(&dc->rb_node, &dcc->root);
	dcc->undiscard_blks -= dc->len;

	kmem_cache_free(discard_cmd_slab, dc);

	atomic_dec(&dcc->discard_cmd_cnt);
}

static void __remove_discard_cmd(struct f2fs_sb_info *sbi,
							struct discard_cmd *dc)
{
	struct discard_cmd_control *dcc = SM_I(sbi)->dcc_info;

	trace_f2fs_remove_discard(dc->bdev, dc->start, dc->len);

	f2fs_bug_on(sbi, dc->ref);

	if (dc->error == -EOPNOTSUPP)
		dc->error = 0;

	if (dc->error)
		f2fs_msg(sbi->sb, KERN_INFO,
			"Issue discard(%u, %u, %u) failed, ret: %d",
			dc->lstart, dc->start, dc->len, dc->error);
	__detach_discard_cmd(dcc, dc);
}

static void f2fs_submit_discard_endio(struct bio *bio)
{
	struct discard_cmd *dc = (struct discard_cmd *)bio->bi_private;

	dc->error = blk_status_to_errno(bio->bi_status);
	dc->state = D_DONE;
	complete_all(&dc->wait);
	bio_put(bio);
}

static void __check_sit_bitmap(struct f2fs_sb_info *sbi,
				block_t start, block_t end)
{
#ifdef CONFIG_F2FS_CHECK_FS
	struct seg_entry *sentry;
	unsigned int segno;
	block_t blk = start;
	unsigned long offset, size, max_blocks = sbi->blocks_per_seg;
	unsigned long *map;

	while (blk < end) {
		segno = GET_SEGNO(sbi, blk);
		sentry = get_seg_entry(sbi, segno);
		offset = GET_BLKOFF_FROM_SEG0(sbi, blk);

		if (end < START_BLOCK(sbi, segno + 1))
			size = GET_BLKOFF_FROM_SEG0(sbi, end);
		else
			size = max_blocks;
		map = (unsigned long *)(sentry->cur_valid_map);
		offset = __find_rev_next_bit(map, size, offset);
		f2fs_bug_on(sbi, offset != size);
		blk = START_BLOCK(sbi, segno + 1);
	}
#endif
}

static void __init_discard_policy(struct f2fs_sb_info *sbi,
				struct discard_policy *dpolicy,
				int discard_type, unsigned int granularity)
{
	/* common policy */
	dpolicy->type = discard_type;
	dpolicy->sync = true;
	dpolicy->granularity = granularity;

	dpolicy->max_requests = DEF_MAX_DISCARD_REQUEST;
	dpolicy->io_aware_gran = MAX_PLIST_NUM;

	if (discard_type == DPOLICY_BG) {
		dpolicy->min_interval = DEF_MIN_DISCARD_ISSUE_TIME;
		dpolicy->mid_interval = DEF_MID_DISCARD_ISSUE_TIME;
		dpolicy->max_interval = DEF_MAX_DISCARD_ISSUE_TIME;
		dpolicy->io_aware = true;
		dpolicy->sync = false;
		if (utilization(sbi) > DEF_DISCARD_URGENT_UTIL) {
			dpolicy->granularity = 1;
			dpolicy->max_interval = DEF_MIN_DISCARD_ISSUE_TIME;
		}
	} else if (discard_type == DPOLICY_FORCE) {
		dpolicy->min_interval = DEF_MIN_DISCARD_ISSUE_TIME;
		dpolicy->mid_interval = DEF_MID_DISCARD_ISSUE_TIME;
		dpolicy->max_interval = DEF_MAX_DISCARD_ISSUE_TIME;
		dpolicy->io_aware = false;
	} else if (discard_type == DPOLICY_FSTRIM) {
		dpolicy->io_aware = false;
	} else if (discard_type == DPOLICY_UMOUNT) {
		dpolicy->io_aware = false;
	}
}


/* this function is copied from blkdev_issue_discard from block/blk-lib.c */
static void __submit_discard_cmd(struct f2fs_sb_info *sbi,
						struct discard_policy *dpolicy,
						struct discard_cmd *dc)
{
	struct discard_cmd_control *dcc = SM_I(sbi)->dcc_info;
	struct list_head *wait_list = (dpolicy->type == DPOLICY_FSTRIM) ?
					&(dcc->fstrim_list) : &(dcc->wait_list);
	struct bio *bio = NULL;
	int flag = dpolicy->sync ? REQ_SYNC : 0;

	if (dc->state != D_PREP)
		return;

	trace_f2fs_issue_discard(dc->bdev, dc->start, dc->len);

	dc->error = __blkdev_issue_discard(dc->bdev,
				SECTOR_FROM_BLOCK(dc->start),
				SECTOR_FROM_BLOCK(dc->len),
				GFP_NOFS, 0, &bio);
	if (!dc->error) {
		/* should keep before submission to avoid D_DONE right away */
		dc->state = D_SUBMIT;
		atomic_inc(&dcc->issued_discard);
		atomic_inc(&dcc->issing_discard);
		if (bio) {
			bio->bi_private = dc;
			bio->bi_end_io = f2fs_submit_discard_endio;
			bio->bi_opf |= flag;
			submit_bio(bio);
			list_move_tail(&dc->list, wait_list);
			__check_sit_bitmap(sbi, dc->start, dc->start + dc->len);

			f2fs_update_iostat(sbi, FS_DISCARD, 1);
		}
	} else {
		__remove_discard_cmd(sbi, dc);
	}
}

static struct discard_cmd *__insert_discard_tree(struct f2fs_sb_info *sbi,
				struct block_device *bdev, block_t lstart,
				block_t start, block_t len,
				struct rb_node **insert_p,
				struct rb_node *insert_parent)
{
	struct discard_cmd_control *dcc = SM_I(sbi)->dcc_info;
	struct rb_node **p;
	struct rb_node *parent = NULL;
	struct discard_cmd *dc = NULL;

	if (insert_p && insert_parent) {
		parent = insert_parent;
		p = insert_p;
		goto do_insert;
	}

	p = __lookup_rb_tree_for_insert(sbi, &dcc->root, &parent, lstart);
do_insert:
	dc = __attach_discard_cmd(sbi, bdev, lstart, start, len, parent, p);
	if (!dc)
		return NULL;

	return dc;
}

static void __relocate_discard_cmd(struct discard_cmd_control *dcc,
						struct discard_cmd *dc)
{
	list_move_tail(&dc->list, &dcc->pend_list[plist_idx(dc->len)]);
}

static void __punch_discard_cmd(struct f2fs_sb_info *sbi,
				struct discard_cmd *dc, block_t blkaddr)
{
	struct discard_cmd_control *dcc = SM_I(sbi)->dcc_info;
	struct discard_info di = dc->di;
	bool modified = false;

	if (dc->state == D_DONE || dc->len == 1) {
		__remove_discard_cmd(sbi, dc);
		return;
	}

	dcc->undiscard_blks -= di.len;

	if (blkaddr > di.lstart) {
		dc->len = blkaddr - dc->lstart;
		dcc->undiscard_blks += dc->len;
		__relocate_discard_cmd(dcc, dc);
		modified = true;
	}

	if (blkaddr < di.lstart + di.len - 1) {
		if (modified) {
			__insert_discard_tree(sbi, dc->bdev, blkaddr + 1,
					di.start + blkaddr + 1 - di.lstart,
					di.lstart + di.len - 1 - blkaddr,
					NULL, NULL);
		} else {
			dc->lstart++;
			dc->len--;
			dc->start++;
			dcc->undiscard_blks += dc->len;
			__relocate_discard_cmd(dcc, dc);
		}
	}
}

static void __update_discard_tree_range(struct f2fs_sb_info *sbi,
				struct block_device *bdev, block_t lstart,
				block_t start, block_t len)
{
	struct discard_cmd_control *dcc = SM_I(sbi)->dcc_info;
	struct discard_cmd *prev_dc = NULL, *next_dc = NULL;
	struct discard_cmd *dc;
	struct discard_info di = {0};
	struct rb_node **insert_p = NULL, *insert_parent = NULL;
	block_t end = lstart + len;

	mutex_lock(&dcc->cmd_lock);

	dc = (struct discard_cmd *)__lookup_rb_tree_ret(&dcc->root,
					NULL, lstart,
					(struct rb_entry **)&prev_dc,
					(struct rb_entry **)&next_dc,
					&insert_p, &insert_parent, true);
	if (dc)
		prev_dc = dc;

	if (!prev_dc) {
		di.lstart = lstart;
		di.len = next_dc ? next_dc->lstart - lstart : len;
		di.len = min(di.len, len);
		di.start = start;
	}

	while (1) {
		struct rb_node *node;
		bool merged = false;
		struct discard_cmd *tdc = NULL;

		if (prev_dc) {
			di.lstart = prev_dc->lstart + prev_dc->len;
			if (di.lstart < lstart)
				di.lstart = lstart;
			if (di.lstart >= end)
				break;

			if (!next_dc || next_dc->lstart > end)
				di.len = end - di.lstart;
			else
				di.len = next_dc->lstart - di.lstart;
			di.start = start + di.lstart - lstart;
		}

		if (!di.len)
			goto next;

		if (prev_dc && prev_dc->state == D_PREP &&
			prev_dc->bdev == bdev &&
			__is_discard_back_mergeable(&di, &prev_dc->di)) {
			prev_dc->di.len += di.len;
			dcc->undiscard_blks += di.len;
			__relocate_discard_cmd(dcc, prev_dc);
			di = prev_dc->di;
			tdc = prev_dc;
			merged = true;
		}

		if (next_dc && next_dc->state == D_PREP &&
			next_dc->bdev == bdev &&
			__is_discard_front_mergeable(&di, &next_dc->di)) {
			next_dc->di.lstart = di.lstart;
			next_dc->di.len += di.len;
			next_dc->di.start = di.start;
			dcc->undiscard_blks += di.len;
			__relocate_discard_cmd(dcc, next_dc);
			if (tdc)
				__remove_discard_cmd(sbi, tdc);
			merged = true;
		}

		if (!merged) {
			__insert_discard_tree(sbi, bdev, di.lstart, di.start,
							di.len, NULL, NULL);
		}
 next:
		prev_dc = next_dc;
		if (!prev_dc)
			break;

		node = rb_next(&prev_dc->rb_node);
		next_dc = rb_entry_safe(node, struct discard_cmd, rb_node);
	}

	mutex_unlock(&dcc->cmd_lock);
}

static int __queue_discard_cmd(struct f2fs_sb_info *sbi,
		struct block_device *bdev, block_t blkstart, block_t blklen)
{
	block_t lblkstart = blkstart;

	trace_f2fs_queue_discard(bdev, blkstart, blklen);

	if (sbi->s_ndevs) {
		int devi = f2fs_target_device_index(sbi, blkstart);

		blkstart -= FDEV(devi).start_blk;
	}
	__update_discard_tree_range(sbi, bdev, lblkstart, blkstart, blklen);
	return 0;
}

static int __issue_discard_cmd(struct f2fs_sb_info *sbi,
					struct discard_policy *dpolicy)
{
	struct discard_cmd_control *dcc = SM_I(sbi)->dcc_info;
	struct list_head *pend_list;
	struct discard_cmd *dc, *tmp;
	struct blk_plug plug;
	int i, iter = 0, issued = 0;
	bool io_interrupted = false;

	for (i = MAX_PLIST_NUM - 1; i >= 0; i--) {
		if (i + 1 < dpolicy->granularity)
			break;
		pend_list = &dcc->pend_list[i];

		mutex_lock(&dcc->cmd_lock);
		if (list_empty(pend_list))
			goto next;
		f2fs_bug_on(sbi, !__check_rb_tree_consistence(sbi, &dcc->root));
		blk_start_plug(&plug);
		list_for_each_entry_safe(dc, tmp, pend_list, list) {
			f2fs_bug_on(sbi, dc->state != D_PREP);

			if (dpolicy->io_aware && i < dpolicy->io_aware_gran &&
								!is_idle(sbi)) {
				io_interrupted = true;
				goto skip;
			}

			__submit_discard_cmd(sbi, dpolicy, dc);
			issued++;
skip:
			if (++iter >= dpolicy->max_requests)
				break;
		}
		blk_finish_plug(&plug);
next:
		mutex_unlock(&dcc->cmd_lock);

		if (iter >= dpolicy->max_requests)
			break;
	}

	if (!issued && io_interrupted)
		issued = -1;

	return issued;
}

static bool __drop_discard_cmd(struct f2fs_sb_info *sbi)
{
	struct discard_cmd_control *dcc = SM_I(sbi)->dcc_info;
	struct list_head *pend_list;
	struct discard_cmd *dc, *tmp;
	int i;
	bool dropped = false;

	mutex_lock(&dcc->cmd_lock);
	for (i = MAX_PLIST_NUM - 1; i >= 0; i--) {
		pend_list = &dcc->pend_list[i];
		list_for_each_entry_safe(dc, tmp, pend_list, list) {
			f2fs_bug_on(sbi, dc->state != D_PREP);
			__remove_discard_cmd(sbi, dc);
			dropped = true;
		}
	}
	mutex_unlock(&dcc->cmd_lock);

	return dropped;
}

void drop_discard_cmd(struct f2fs_sb_info *sbi)
{
	__drop_discard_cmd(sbi);
}

static unsigned int __wait_one_discard_bio(struct f2fs_sb_info *sbi,
							struct discard_cmd *dc)
{
	struct discard_cmd_control *dcc = SM_I(sbi)->dcc_info;
	unsigned int len = 0;

	wait_for_completion_io(&dc->wait);
	mutex_lock(&dcc->cmd_lock);
	f2fs_bug_on(sbi, dc->state != D_DONE);
	dc->ref--;
	if (!dc->ref) {
		if (!dc->error)
			len = dc->len;
		__remove_discard_cmd(sbi, dc);
	}
	mutex_unlock(&dcc->cmd_lock);

	return len;
}

static unsigned int __wait_discard_cmd_range(struct f2fs_sb_info *sbi,
						struct discard_policy *dpolicy,
						block_t start, block_t end)
{
	struct discard_cmd_control *dcc = SM_I(sbi)->dcc_info;
	struct list_head *wait_list = (dpolicy->type == DPOLICY_FSTRIM) ?
					&(dcc->fstrim_list) : &(dcc->wait_list);
	struct discard_cmd *dc, *tmp;
	bool need_wait;
	unsigned int trimmed = 0;

next:
	need_wait = false;

	mutex_lock(&dcc->cmd_lock);
	list_for_each_entry_safe(dc, tmp, wait_list, list) {
		if (dc->lstart + dc->len <= start || end <= dc->lstart)
			continue;
		if (dc->len < dpolicy->granularity)
			continue;
		if (dc->state == D_DONE && !dc->ref) {
			wait_for_completion_io(&dc->wait);
			if (!dc->error)
				trimmed += dc->len;
			__remove_discard_cmd(sbi, dc);
		} else {
			dc->ref++;
			need_wait = true;
			break;
		}
	}
	mutex_unlock(&dcc->cmd_lock);

	if (need_wait) {
		trimmed += __wait_one_discard_bio(sbi, dc);
		goto next;
	}

	return trimmed;
}

static void __wait_all_discard_cmd(struct f2fs_sb_info *sbi,
						struct discard_policy *dpolicy)
{
	struct discard_policy dp;

	if (dpolicy) {
		__wait_discard_cmd_range(sbi, dpolicy, 0, UINT_MAX);
		return;
	}

	/* wait all */
	__init_discard_policy(sbi, &dp, DPOLICY_FSTRIM, 1);
	__wait_discard_cmd_range(sbi, &dp, 0, UINT_MAX);
	__init_discard_policy(sbi, &dp, DPOLICY_UMOUNT, 1);
	__wait_discard_cmd_range(sbi, &dp, 0, UINT_MAX);
}

/* This should be covered by global mutex, &sit_i->sentry_lock */
static void f2fs_wait_discard_bio(struct f2fs_sb_info *sbi, block_t blkaddr)
{
	struct discard_cmd_control *dcc = SM_I(sbi)->dcc_info;
	struct discard_cmd *dc;
	bool need_wait = false;

	mutex_lock(&dcc->cmd_lock);
	dc = (struct discard_cmd *)__lookup_rb_tree(&dcc->root, NULL, blkaddr);
	if (dc) {
		if (dc->state == D_PREP) {
			__punch_discard_cmd(sbi, dc, blkaddr);
		} else {
			dc->ref++;
			need_wait = true;
		}
	}
	mutex_unlock(&dcc->cmd_lock);

	if (need_wait)
		__wait_one_discard_bio(sbi, dc);
}

void stop_discard_thread(struct f2fs_sb_info *sbi)
{
	struct discard_cmd_control *dcc = SM_I(sbi)->dcc_info;

	if (dcc && dcc->f2fs_issue_discard) {
		struct task_struct *discard_thread = dcc->f2fs_issue_discard;

		dcc->f2fs_issue_discard = NULL;
		kthread_stop(discard_thread);
	}
}

/* This comes from f2fs_put_super */
bool f2fs_wait_discard_bios(struct f2fs_sb_info *sbi)
{
	struct discard_cmd_control *dcc = SM_I(sbi)->dcc_info;
	struct discard_policy dpolicy;
	bool dropped;

	__init_discard_policy(sbi, &dpolicy, DPOLICY_UMOUNT,
					dcc->discard_granularity);
	__issue_discard_cmd(sbi, &dpolicy);
	dropped = __drop_discard_cmd(sbi);

	/* just to make sure there is no pending discard commands */
	__wait_all_discard_cmd(sbi, NULL);
	return dropped;
}

static int issue_discard_thread(void *data)
{
	struct f2fs_sb_info *sbi = data;
	struct discard_cmd_control *dcc = SM_I(sbi)->dcc_info;
	wait_queue_head_t *q = &dcc->discard_wait_queue;
	struct discard_policy dpolicy;
	unsigned int wait_ms = DEF_MIN_DISCARD_ISSUE_TIME;
	int issued;
	unsigned long interval = sbi->interval_time[REQ_TIME] * HZ;
	long delta;

	set_freezable();

	do {
		__init_discard_policy(sbi, &dpolicy, DPOLICY_BG,
					dcc->discard_granularity);

		wait_event_interruptible_timeout(*q,
				kthread_should_stop() || freezing(current) ||
				dcc->discard_wake,
				msecs_to_jiffies(wait_ms));
		if (try_to_freeze())
			continue;
		if (f2fs_readonly(sbi->sb))
			continue;
		if (kthread_should_stop())
			return 0;

		if (dcc->discard_wake)
			dcc->discard_wake = 0;

		if (sbi->gc_thread && sbi->gc_thread->gc_urgent)
			__init_discard_policy(sbi, &dpolicy, DPOLICY_FORCE, 1);

		sb_start_intwrite(sbi->sb);

		issued = __issue_discard_cmd(sbi, &dpolicy);
		if (issued > 0) {
			__wait_all_discard_cmd(sbi, &dpolicy);
			wait_ms = dpolicy.min_interval;
		} else if (issued == -1){
			delta = (sbi->last_time[REQ_TIME] + interval) - jiffies;
			if (delta > 0)
				wait_ms = jiffies_to_msecs(delta);
			else
				wait_ms = dpolicy.mid_interval;
		} else {
			wait_ms = dpolicy.max_interval;
		}

		sb_end_intwrite(sbi->sb);

	} while (!kthread_should_stop());
	return 0;
}

#ifdef CONFIG_BLK_DEV_ZONED
static int __f2fs_issue_discard_zone(struct f2fs_sb_info *sbi,
		struct block_device *bdev, block_t blkstart, block_t blklen)
{
	sector_t sector, nr_sects;
	block_t lblkstart = blkstart;
	int devi = 0;

	if (sbi->s_ndevs) {
		devi = f2fs_target_device_index(sbi, blkstart);
		blkstart -= FDEV(devi).start_blk;
	}

	/*
	 * We need to know the type of the zone: for conventional zones,
	 * use regular discard if the drive supports it. For sequential
	 * zones, reset the zone write pointer.
	 */
	switch (get_blkz_type(sbi, bdev, blkstart)) {

	case BLK_ZONE_TYPE_CONVENTIONAL:
		if (!blk_queue_discard(bdev_get_queue(bdev)))
			return 0;
		return __queue_discard_cmd(sbi, bdev, lblkstart, blklen);
	case BLK_ZONE_TYPE_SEQWRITE_REQ:
	case BLK_ZONE_TYPE_SEQWRITE_PREF:
		sector = SECTOR_FROM_BLOCK(blkstart);
		nr_sects = SECTOR_FROM_BLOCK(blklen);

		if (sector & (bdev_zone_sectors(bdev) - 1) ||
				nr_sects != bdev_zone_sectors(bdev)) {
			f2fs_msg(sbi->sb, KERN_INFO,
				"(%d) %s: Unaligned discard attempted (block %x + %x)",
				devi, sbi->s_ndevs ? FDEV(devi).path: "",
				blkstart, blklen);
			return -EIO;
		}
		trace_f2fs_issue_reset_zone(bdev, blkstart);
		return blkdev_reset_zones(bdev, sector,
					  nr_sects, GFP_NOFS);
	default:
		/* Unknown zone type: broken device ? */
		return -EIO;
	}
}
#endif

static int __issue_discard_async(struct f2fs_sb_info *sbi,
		struct block_device *bdev, block_t blkstart, block_t blklen)
{
#ifdef CONFIG_BLK_DEV_ZONED
	if (f2fs_sb_has_blkzoned(sbi->sb) &&
				bdev_zoned_model(bdev) != BLK_ZONED_NONE)
		return __f2fs_issue_discard_zone(sbi, bdev, blkstart, blklen);
#endif
	return __queue_discard_cmd(sbi, bdev, blkstart, blklen);
}

static int f2fs_issue_discard(struct f2fs_sb_info *sbi,
				block_t blkstart, block_t blklen)
{
	sector_t start = blkstart, len = 0;
	struct block_device *bdev;
	struct seg_entry *se;
	unsigned int offset;
	block_t i;
	int err = 0;

	bdev = f2fs_target_device(sbi, blkstart, NULL);

	for (i = blkstart; i < blkstart + blklen; i++, len++) {
		if (i != start) {
			struct block_device *bdev2 =
				f2fs_target_device(sbi, i, NULL);

			if (bdev2 != bdev) {
				err = __issue_discard_async(sbi, bdev,
						start, len);
				if (err)
					return err;
				bdev = bdev2;
				start = i;
				len = 0;
			}
		}

		se = get_seg_entry(sbi, GET_SEGNO(sbi, i));
		offset = GET_BLKOFF_FROM_SEG0(sbi, i);

		if (!f2fs_test_and_set_bit(offset, se->discard_map))
			sbi->discard_blks--;
	}

	if (len)
		err = __issue_discard_async(sbi, bdev, start, len);
	return err;
}

static bool add_discard_addrs(struct f2fs_sb_info *sbi, struct cp_control *cpc,
							bool check_only)
{
	int entries = SIT_VBLOCK_MAP_SIZE / sizeof(unsigned long);
	int max_blocks = sbi->blocks_per_seg;
	struct seg_entry *se = get_seg_entry(sbi, cpc->trim_start);
	unsigned long *cur_map = (unsigned long *)se->cur_valid_map;
	unsigned long *ckpt_map = (unsigned long *)se->ckpt_valid_map;
	unsigned long *discard_map = (unsigned long *)se->discard_map;
	unsigned long *dmap = SIT_I(sbi)->tmp_map;
	unsigned int start = 0, end = -1;
	bool force = (cpc->reason & CP_DISCARD);
	struct discard_entry *de = NULL;
	struct list_head *head = &SM_I(sbi)->dcc_info->entry_list;
	int i;

	if (se->valid_blocks == max_blocks || !f2fs_discard_en(sbi))
		return false;

	if (!force) {
		if (!test_opt(sbi, DISCARD) || !se->valid_blocks ||
			SM_I(sbi)->dcc_info->nr_discards >=
				SM_I(sbi)->dcc_info->max_discards)
			return false;
	}

	/* SIT_VBLOCK_MAP_SIZE should be multiple of sizeof(unsigned long) */
	for (i = 0; i < entries; i++)
		dmap[i] = force ? ~ckpt_map[i] & ~discard_map[i] :
				(cur_map[i] ^ ckpt_map[i]) & ckpt_map[i];

	while (force || SM_I(sbi)->dcc_info->nr_discards <=
				SM_I(sbi)->dcc_info->max_discards) {
		start = __find_rev_next_bit(dmap, max_blocks, end + 1);
		if (start >= max_blocks)
			break;

		end = __find_rev_next_zero_bit(dmap, max_blocks, start + 1);
		if (force && start && end != max_blocks
					&& (end - start) < cpc->trim_minlen)
			continue;

		if (check_only)
			return true;

		if (!de) {
			de = f2fs_kmem_cache_alloc(discard_entry_slab,
								GFP_F2FS_ZERO);
			de->start_blkaddr = START_BLOCK(sbi, cpc->trim_start);
			list_add_tail(&de->list, head);
		}

		for (i = start; i < end; i++)
			__set_bit_le(i, (void *)de->discard_map);

		SM_I(sbi)->dcc_info->nr_discards += end - start;
	}
	return false;
}

void release_discard_addrs(struct f2fs_sb_info *sbi)
{
	struct list_head *head = &(SM_I(sbi)->dcc_info->entry_list);
	struct discard_entry *entry, *this;

	/* drop caches */
	list_for_each_entry_safe(entry, this, head, list) {
		list_del(&entry->list);
		kmem_cache_free(discard_entry_slab, entry);
	}
}

/*
 * Should call clear_prefree_segments after checkpoint is done.
 */
static void set_prefree_as_free_segments(struct f2fs_sb_info *sbi)
{
	struct dirty_seglist_info *dirty_i = DIRTY_I(sbi);
	unsigned int segno;

	mutex_lock(&dirty_i->seglist_lock);
	for_each_set_bit(segno, dirty_i->dirty_segmap[PRE], MAIN_SEGS(sbi))
		__set_test_and_free(sbi, segno);
	mutex_unlock(&dirty_i->seglist_lock);
}

void clear_prefree_segments(struct f2fs_sb_info *sbi, struct cp_control *cpc)
{
	struct discard_cmd_control *dcc = SM_I(sbi)->dcc_info;
	struct list_head *head = &dcc->entry_list;
	struct discard_entry *entry, *this;
	struct dirty_seglist_info *dirty_i = DIRTY_I(sbi);
	unsigned long *prefree_map = dirty_i->dirty_segmap[PRE];
	unsigned int start = 0, end = -1;
	unsigned int secno, start_segno;
	bool force = (cpc->reason & CP_DISCARD);

	mutex_lock(&dirty_i->seglist_lock);

	while (1) {
		int i;
		start = find_next_bit(prefree_map, MAIN_SEGS(sbi), end + 1);
		if (start >= MAIN_SEGS(sbi))
			break;
		end = find_next_zero_bit(prefree_map, MAIN_SEGS(sbi),
								start + 1);

		for (i = start; i < end; i++)
			clear_bit(i, prefree_map);

		dirty_i->nr_dirty[PRE] -= end - start;

		if (!test_opt(sbi, DISCARD))
			continue;

		if (force && start >= cpc->trim_start &&
					(end - 1) <= cpc->trim_end)
				continue;

		if (!test_opt(sbi, LFS) || sbi->segs_per_sec == 1) {
			f2fs_issue_discard(sbi, START_BLOCK(sbi, start),
				(end - start) << sbi->log_blocks_per_seg);
			continue;
		}
next:
		secno = GET_SEC_FROM_SEG(sbi, start);
		start_segno = GET_SEG_FROM_SEC(sbi, secno);
		if (!IS_CURSEC(sbi, secno) &&
			!get_valid_blocks(sbi, start, true))
			f2fs_issue_discard(sbi, START_BLOCK(sbi, start_segno),
				sbi->segs_per_sec << sbi->log_blocks_per_seg);

		start = start_segno + sbi->segs_per_sec;
		if (start < end)
			goto next;
		else
			end = start - 1;
	}
	mutex_unlock(&dirty_i->seglist_lock);

	/* send small discards */
	list_for_each_entry_safe(entry, this, head, list) {
		unsigned int cur_pos = 0, next_pos, len, total_len = 0;
		bool is_valid = test_bit_le(0, entry->discard_map);

find_next:
		if (is_valid) {
			next_pos = find_next_zero_bit_le(entry->discard_map,
					sbi->blocks_per_seg, cur_pos);
			len = next_pos - cur_pos;

			if (f2fs_sb_has_blkzoned(sbi->sb) ||
			    (force && len < cpc->trim_minlen))
				goto skip;

			f2fs_issue_discard(sbi, entry->start_blkaddr + cur_pos,
									len);
			total_len += len;
		} else {
			next_pos = find_next_bit_le(entry->discard_map,
					sbi->blocks_per_seg, cur_pos);
		}
skip:
		cur_pos = next_pos;
		is_valid = !is_valid;

		if (cur_pos < sbi->blocks_per_seg)
			goto find_next;

		list_del(&entry->list);
		dcc->nr_discards -= total_len;
		kmem_cache_free(discard_entry_slab, entry);
	}

	wake_up_discard_thread(sbi, false);
}

static int create_discard_cmd_control(struct f2fs_sb_info *sbi)
{
	dev_t dev = sbi->sb->s_bdev->bd_dev;
	struct discard_cmd_control *dcc;
	int err = 0, i;

	if (SM_I(sbi)->dcc_info) {
		dcc = SM_I(sbi)->dcc_info;
		goto init_thread;
	}

	dcc = f2fs_kzalloc(sbi, sizeof(struct discard_cmd_control), GFP_KERNEL);
	if (!dcc)
		return -ENOMEM;

	dcc->discard_granularity = DEFAULT_DISCARD_GRANULARITY;
	INIT_LIST_HEAD(&dcc->entry_list);
	for (i = 0; i < MAX_PLIST_NUM; i++)
		INIT_LIST_HEAD(&dcc->pend_list[i]);
	INIT_LIST_HEAD(&dcc->wait_list);
	INIT_LIST_HEAD(&dcc->fstrim_list);
	mutex_init(&dcc->cmd_lock);
	atomic_set(&dcc->issued_discard, 0);
	atomic_set(&dcc->issing_discard, 0);
	atomic_set(&dcc->discard_cmd_cnt, 0);
	dcc->nr_discards = 0;
	dcc->max_discards = MAIN_SEGS(sbi) << sbi->log_blocks_per_seg;
	dcc->undiscard_blks = 0;
	dcc->root = RB_ROOT;

	init_waitqueue_head(&dcc->discard_wait_queue);
	SM_I(sbi)->dcc_info = dcc;
init_thread:
	dcc->f2fs_issue_discard = kthread_run(issue_discard_thread, sbi,
				"f2fs_discard-%u:%u", MAJOR(dev), MINOR(dev));
	if (IS_ERR(dcc->f2fs_issue_discard)) {
		err = PTR_ERR(dcc->f2fs_issue_discard);
		kfree(dcc);
		SM_I(sbi)->dcc_info = NULL;
		return err;
	}

	return err;
}

static void destroy_discard_cmd_control(struct f2fs_sb_info *sbi)
{
	struct discard_cmd_control *dcc = SM_I(sbi)->dcc_info;

	if (!dcc)
		return;

	stop_discard_thread(sbi);

	kfree(dcc);
	SM_I(sbi)->dcc_info = NULL;
}

static bool __mark_sit_entry_dirty(struct f2fs_sb_info *sbi, unsigned int segno)
{
	struct sit_info *sit_i = SIT_I(sbi);

	if (!__test_and_set_bit(segno, sit_i->dirty_sentries_bitmap)) {
		sit_i->dirty_sentries++;
		return false;
	}

	return true;
}

static void __set_sit_entry_type(struct f2fs_sb_info *sbi, int type,
					unsigned int segno, int modified)
{
	struct seg_entry *se = get_seg_entry(sbi, segno);
	se->type = type;
	if (modified)
		__mark_sit_entry_dirty(sbi, segno);
}

static void update_sit_entry(struct f2fs_sb_info *sbi, block_t blkaddr, int del)
{
	struct seg_entry *se;
	unsigned int segno, offset;
	long int new_vblocks;
	bool exist;
#ifdef CONFIG_F2FS_CHECK_FS
	bool mir_exist;
#endif

	segno = GET_SEGNO(sbi, blkaddr);

	se = get_seg_entry(sbi, segno);
	new_vblocks = se->valid_blocks + del;
	offset = GET_BLKOFF_FROM_SEG0(sbi, blkaddr);

	f2fs_bug_on(sbi, (new_vblocks >> (sizeof(unsigned short) << 3) ||
				(new_vblocks > sbi->blocks_per_seg)));

	se->valid_blocks = new_vblocks;
	se->mtime = get_mtime(sbi);
	SIT_I(sbi)->max_mtime = se->mtime;

	/* Update valid block bitmap */
	if (del > 0) {
		exist = f2fs_test_and_set_bit(offset, se->cur_valid_map);
#ifdef CONFIG_F2FS_CHECK_FS
		mir_exist = f2fs_test_and_set_bit(offset,
						se->cur_valid_map_mir);
		if (unlikely(exist != mir_exist)) {
			f2fs_msg(sbi->sb, KERN_ERR, "Inconsistent error "
				"when setting bitmap, blk:%u, old bit:%d",
				blkaddr, exist);
			f2fs_bug_on(sbi, 1);
		}
#endif
		if (unlikely(exist)) {
			f2fs_msg(sbi->sb, KERN_ERR,
				"Bitmap was wrongly set, blk:%u", blkaddr);
			f2fs_bug_on(sbi, 1);
			se->valid_blocks--;
			del = 0;
		}

		if (f2fs_discard_en(sbi) &&
			!f2fs_test_and_set_bit(offset, se->discard_map))
			sbi->discard_blks--;

		/* don't overwrite by SSR to keep node chain */
		if (IS_NODESEG(se->type)) {
			if (!f2fs_test_and_set_bit(offset, se->ckpt_valid_map))
				se->ckpt_valid_blocks++;
		}
	} else {
		exist = f2fs_test_and_clear_bit(offset, se->cur_valid_map);
#ifdef CONFIG_F2FS_CHECK_FS
		mir_exist = f2fs_test_and_clear_bit(offset,
						se->cur_valid_map_mir);
		if (unlikely(exist != mir_exist)) {
			f2fs_msg(sbi->sb, KERN_ERR, "Inconsistent error "
				"when clearing bitmap, blk:%u, old bit:%d",
				blkaddr, exist);
			f2fs_bug_on(sbi, 1);
		}
#endif
		if (unlikely(!exist)) {
			f2fs_msg(sbi->sb, KERN_ERR,
				"Bitmap was wrongly cleared, blk:%u", blkaddr);
			f2fs_bug_on(sbi, 1);
			se->valid_blocks++;
			del = 0;
		}

		if (f2fs_discard_en(sbi) &&
			f2fs_test_and_clear_bit(offset, se->discard_map))
			sbi->discard_blks++;
	}
	if (!f2fs_test_bit(offset, se->ckpt_valid_map))
		se->ckpt_valid_blocks += del;

	__mark_sit_entry_dirty(sbi, segno);

	/* update total number of valid blocks to be written in ckpt area */
	SIT_I(sbi)->written_valid_blocks += del;

	if (sbi->segs_per_sec > 1)
		get_sec_entry(sbi, segno)->valid_blocks += del;
}

void invalidate_blocks(struct f2fs_sb_info *sbi, block_t addr)
{
	unsigned int segno = GET_SEGNO(sbi, addr);
	struct sit_info *sit_i = SIT_I(sbi);

	f2fs_bug_on(sbi, addr == NULL_ADDR);
	if (addr == NEW_ADDR)
		return;

	/* add it into sit main buffer */
	down_write(&sit_i->sentry_lock);

	update_sit_entry(sbi, addr, -1);

	/* add it into dirty seglist */
	locate_dirty_segment(sbi, segno);

	up_write(&sit_i->sentry_lock);
}

bool is_checkpointed_data(struct f2fs_sb_info *sbi, block_t blkaddr)
{
	struct sit_info *sit_i = SIT_I(sbi);
	unsigned int segno, offset;
	struct seg_entry *se;
	bool is_cp = false;

	if (!is_valid_data_blkaddr(sbi, blkaddr))
		return true;

	down_read(&sit_i->sentry_lock);

	segno = GET_SEGNO(sbi, blkaddr);
	se = get_seg_entry(sbi, segno);
	offset = GET_BLKOFF_FROM_SEG0(sbi, blkaddr);

	if (f2fs_test_bit(offset, se->ckpt_valid_map))
		is_cp = true;

	up_read(&sit_i->sentry_lock);

	return is_cp;
}

/*
 * This function should be resided under the curseg_mutex lock
 */
static void __add_sum_entry(struct f2fs_sb_info *sbi, int type,
					struct f2fs_summary *sum)
{
	struct curseg_info *curseg = CURSEG_I(sbi, type);
	void *addr = curseg->sum_blk;
	addr += curseg->next_blkoff * sizeof(struct f2fs_summary);
	memcpy(addr, sum, sizeof(struct f2fs_summary));
}

/*
 * Calculate the number of current summary pages for writing
 */
int npages_for_summary_flush(struct f2fs_sb_info *sbi, bool for_ra)
{
	int valid_sum_count = 0;
	int i, sum_in_page;

	for (i = CURSEG_HOT_DATA; i <= CURSEG_COLD_DATA; i++) {
		if (sbi->ckpt->alloc_type[i] == SSR)
			valid_sum_count += sbi->blocks_per_seg;
		else {
			if (for_ra)
				valid_sum_count += le16_to_cpu(
					F2FS_CKPT(sbi)->cur_data_blkoff[i]);
			else
				valid_sum_count += curseg_blkoff(sbi, i);
		}
	}

	sum_in_page = (PAGE_SIZE - 2 * SUM_JOURNAL_SIZE -
			SUM_FOOTER_SIZE) / SUMMARY_SIZE;
	if (valid_sum_count <= sum_in_page)
		return 1;
	else if ((valid_sum_count - sum_in_page) <=
		(PAGE_SIZE - SUM_FOOTER_SIZE) / SUMMARY_SIZE)
		return 2;
	return 3;
}

/*
 * Caller should put this summary page
 */
struct page *get_sum_page(struct f2fs_sb_info *sbi, unsigned int segno)
{
	return get_meta_page(sbi, GET_SUM_BLOCK(sbi, segno));
}

void update_meta_page(struct f2fs_sb_info *sbi, void *src, block_t blk_addr)
{
	struct page *page = grab_meta_page(sbi, blk_addr);

	memcpy(page_address(page), src, PAGE_SIZE);
	set_page_dirty(page);
	f2fs_put_page(page, 1);
}

static void write_sum_page(struct f2fs_sb_info *sbi,
			struct f2fs_summary_block *sum_blk, block_t blk_addr)
{
	update_meta_page(sbi, (void *)sum_blk, blk_addr);
}

static void write_current_sum_page(struct f2fs_sb_info *sbi,
						int type, block_t blk_addr)
{
	struct curseg_info *curseg = CURSEG_I(sbi, type);
	struct page *page = grab_meta_page(sbi, blk_addr);
	struct f2fs_summary_block *src = curseg->sum_blk;
	struct f2fs_summary_block *dst;

	dst = (struct f2fs_summary_block *)page_address(page);

	mutex_lock(&curseg->curseg_mutex);

	down_read(&curseg->journal_rwsem);
	memcpy(&dst->journal, curseg->journal, SUM_JOURNAL_SIZE);
	up_read(&curseg->journal_rwsem);

	memcpy(dst->entries, src->entries, SUM_ENTRY_SIZE);
	memcpy(&dst->footer, &src->footer, SUM_FOOTER_SIZE);

	mutex_unlock(&curseg->curseg_mutex);

	set_page_dirty(page);
	f2fs_put_page(page, 1);
}

static int is_next_segment_free(struct f2fs_sb_info *sbi, int type)
{
	struct curseg_info *curseg = CURSEG_I(sbi, type);
	unsigned int segno = curseg->segno + 1;
	struct free_segmap_info *free_i = FREE_I(sbi);

	if (segno < MAIN_SEGS(sbi) && segno % sbi->segs_per_sec)
		return !test_bit(segno, free_i->free_segmap);
	return 0;
}

/*
 * Find a new segment from the free segments bitmap to right order
 * This function should be returned with success, otherwise BUG
 */
static void get_new_segment(struct f2fs_sb_info *sbi,
			unsigned int *newseg, bool new_sec, int dir)
{
	struct free_segmap_info *free_i = FREE_I(sbi);
	unsigned int segno, secno, zoneno;
	unsigned int total_zones = MAIN_SECS(sbi) / sbi->secs_per_zone;
	unsigned int hint = GET_SEC_FROM_SEG(sbi, *newseg);
	unsigned int old_zoneno = GET_ZONE_FROM_SEG(sbi, *newseg);
	unsigned int left_start = hint;
	bool init = true;
	int go_left = 0;
	int i;

	spin_lock(&free_i->segmap_lock);

	if (!new_sec && ((*newseg + 1) % sbi->segs_per_sec)) {
		segno = find_next_zero_bit(free_i->free_segmap,
			GET_SEG_FROM_SEC(sbi, hint + 1), *newseg + 1);
		if (segno < GET_SEG_FROM_SEC(sbi, hint + 1))
			goto got_it;
	}
find_other_zone:
	secno = find_next_zero_bit(free_i->free_secmap, MAIN_SECS(sbi), hint);
	if (secno >= MAIN_SECS(sbi)) {
		if (dir == ALLOC_RIGHT) {
			secno = find_next_zero_bit(free_i->free_secmap,
							MAIN_SECS(sbi), 0);
			f2fs_bug_on(sbi, secno >= MAIN_SECS(sbi));
		} else {
			go_left = 1;
			left_start = hint - 1;
		}
	}
	if (go_left == 0)
		goto skip_left;

	while (test_bit(left_start, free_i->free_secmap)) {
		if (left_start > 0) {
			left_start--;
			continue;
		}
		left_start = find_next_zero_bit(free_i->free_secmap,
							MAIN_SECS(sbi), 0);
		f2fs_bug_on(sbi, left_start >= MAIN_SECS(sbi));
		break;
	}
	secno = left_start;
skip_left:
	segno = GET_SEG_FROM_SEC(sbi, secno);
	zoneno = GET_ZONE_FROM_SEC(sbi, secno);

	/* give up on finding another zone */
	if (!init)
		goto got_it;
	if (sbi->secs_per_zone == 1)
		goto got_it;
	if (zoneno == old_zoneno)
		goto got_it;
	if (dir == ALLOC_LEFT) {
		if (!go_left && zoneno + 1 >= total_zones)
			goto got_it;
		if (go_left && zoneno == 0)
			goto got_it;
	}
	for (i = 0; i < NR_CURSEG_TYPE; i++)
		if (CURSEG_I(sbi, i)->zone == zoneno)
			break;

	if (i < NR_CURSEG_TYPE) {
		/* zone is in user, try another */
		if (go_left)
			hint = zoneno * sbi->secs_per_zone - 1;
		else if (zoneno + 1 >= total_zones)
			hint = 0;
		else
			hint = (zoneno + 1) * sbi->secs_per_zone;
		init = false;
		goto find_other_zone;
	}
got_it:
	/* set it as dirty segment in free segmap */
	f2fs_bug_on(sbi, test_bit(segno, free_i->free_segmap));
	__set_inuse(sbi, segno);
	*newseg = segno;
	spin_unlock(&free_i->segmap_lock);
}

static void reset_curseg(struct f2fs_sb_info *sbi, int type, int modified)
{
	struct curseg_info *curseg = CURSEG_I(sbi, type);
	struct summary_footer *sum_footer;

	curseg->segno = curseg->next_segno;
	curseg->zone = GET_ZONE_FROM_SEG(sbi, curseg->segno);
	curseg->next_blkoff = 0;
	curseg->next_segno = NULL_SEGNO;

	sum_footer = &(curseg->sum_blk->footer);
	memset(sum_footer, 0, sizeof(struct summary_footer));
	if (IS_DATASEG(type))
		SET_SUM_TYPE(sum_footer, SUM_TYPE_DATA);
	if (IS_NODESEG(type))
		SET_SUM_TYPE(sum_footer, SUM_TYPE_NODE);
	__set_sit_entry_type(sbi, type, curseg->segno, modified);
}

static unsigned int __get_next_segno(struct f2fs_sb_info *sbi, int type)
{
	/* if segs_per_sec is large than 1, we need to keep original policy. */
	if (sbi->segs_per_sec != 1)
		return CURSEG_I(sbi, type)->segno;

	if (test_opt(sbi, NOHEAP) &&
		(type == CURSEG_HOT_DATA || IS_NODESEG(type)))
		return 0;

	if (SIT_I(sbi)->last_victim[ALLOC_NEXT])
		return SIT_I(sbi)->last_victim[ALLOC_NEXT];

	/* find segments from 0 to reuse freed segments */
	if (F2FS_OPTION(sbi).alloc_mode == ALLOC_MODE_REUSE)
		return 0;

	return CURSEG_I(sbi, type)->segno;
}

/*
 * Allocate a current working segment.
 * This function always allocates a free segment in LFS manner.
 */
static void new_curseg(struct f2fs_sb_info *sbi, int type, bool new_sec)
{
	struct curseg_info *curseg = CURSEG_I(sbi, type);
	unsigned int segno = curseg->segno;
	int dir = ALLOC_LEFT;

	write_sum_page(sbi, curseg->sum_blk,
				GET_SUM_BLOCK(sbi, segno));
	if (type == CURSEG_WARM_DATA || type == CURSEG_COLD_DATA)
		dir = ALLOC_RIGHT;

	if (test_opt(sbi, NOHEAP))
		dir = ALLOC_RIGHT;

	segno = __get_next_segno(sbi, type);
	get_new_segment(sbi, &segno, new_sec, dir);
	curseg->next_segno = segno;
	reset_curseg(sbi, type, 1);
	curseg->alloc_type = LFS;
}

static void __next_free_blkoff(struct f2fs_sb_info *sbi,
			struct curseg_info *seg, block_t start)
{
	struct seg_entry *se = get_seg_entry(sbi, seg->segno);
	int entries = SIT_VBLOCK_MAP_SIZE / sizeof(unsigned long);
	unsigned long *target_map = SIT_I(sbi)->tmp_map;
	unsigned long *ckpt_map = (unsigned long *)se->ckpt_valid_map;
	unsigned long *cur_map = (unsigned long *)se->cur_valid_map;
	int i, pos;

	for (i = 0; i < entries; i++)
		target_map[i] = ckpt_map[i] | cur_map[i];

	pos = __find_rev_next_zero_bit(target_map, sbi->blocks_per_seg, start);

	seg->next_blkoff = pos;
}

/*
 * If a segment is written by LFS manner, next block offset is just obtained
 * by increasing the current block offset. However, if a segment is written by
 * SSR manner, next block offset obtained by calling __next_free_blkoff
 */
static void __refresh_next_blkoff(struct f2fs_sb_info *sbi,
				struct curseg_info *seg)
{
	if (seg->alloc_type == SSR)
		__next_free_blkoff(sbi, seg, seg->next_blkoff + 1);
	else
		seg->next_blkoff++;
}

/*
 * This function always allocates a used segment(from dirty seglist) by SSR
 * manner, so it should recover the existing segment information of valid blocks
 */
static void change_curseg(struct f2fs_sb_info *sbi, int type)
{
	struct dirty_seglist_info *dirty_i = DIRTY_I(sbi);
	struct curseg_info *curseg = CURSEG_I(sbi, type);
	unsigned int new_segno = curseg->next_segno;
	struct f2fs_summary_block *sum_node;
	struct page *sum_page;

	write_sum_page(sbi, curseg->sum_blk,
				GET_SUM_BLOCK(sbi, curseg->segno));
	__set_test_and_inuse(sbi, new_segno);

	mutex_lock(&dirty_i->seglist_lock);
	__remove_dirty_segment(sbi, new_segno, PRE);
	__remove_dirty_segment(sbi, new_segno, DIRTY);
	mutex_unlock(&dirty_i->seglist_lock);

	reset_curseg(sbi, type, 1);
	curseg->alloc_type = SSR;
	__next_free_blkoff(sbi, curseg, 0);

	sum_page = get_sum_page(sbi, new_segno);
	sum_node = (struct f2fs_summary_block *)page_address(sum_page);
	memcpy(curseg->sum_blk, sum_node, SUM_ENTRY_SIZE);
	f2fs_put_page(sum_page, 1);
}

static int get_ssr_segment(struct f2fs_sb_info *sbi, int type)
{
	struct curseg_info *curseg = CURSEG_I(sbi, type);
	const struct victim_selection *v_ops = DIRTY_I(sbi)->v_ops;
	unsigned segno = NULL_SEGNO;
	int i, cnt;
	bool reversed = false;

	/* need_SSR() already forces to do this */
	if (v_ops->get_victim(sbi, &segno, BG_GC, type, SSR)) {
		curseg->next_segno = segno;
		return 1;
	}

	/* For node segments, let's do SSR more intensively */
	if (IS_NODESEG(type)) {
		if (type >= CURSEG_WARM_NODE) {
			reversed = true;
			i = CURSEG_COLD_NODE;
		} else {
			i = CURSEG_HOT_NODE;
		}
		cnt = NR_CURSEG_NODE_TYPE;
	} else {
		if (type >= CURSEG_WARM_DATA) {
			reversed = true;
			i = CURSEG_COLD_DATA;
		} else {
			i = CURSEG_HOT_DATA;
		}
		cnt = NR_CURSEG_DATA_TYPE;
	}

	for (; cnt-- > 0; reversed ? i-- : i++) {
		if (i == type)
			continue;
		if (v_ops->get_victim(sbi, &segno, BG_GC, i, SSR)) {
			curseg->next_segno = segno;
			return 1;
		}
	}
	return 0;
}

/*
 * flush out current segment and replace it with new segment
 * This function should be returned with success, otherwise BUG
 */
static void allocate_segment_by_default(struct f2fs_sb_info *sbi,
						int type, bool force)
{
	struct curseg_info *curseg = CURSEG_I(sbi, type);

	if (force)
		new_curseg(sbi, type, true);
	else if (!is_set_ckpt_flags(sbi, CP_CRC_RECOVERY_FLAG) &&
					type == CURSEG_WARM_NODE)
		new_curseg(sbi, type, false);
	else if (curseg->alloc_type == LFS && is_next_segment_free(sbi, type))
		new_curseg(sbi, type, false);
	else if (need_SSR(sbi) && get_ssr_segment(sbi, type))
		change_curseg(sbi, type);
	else
		new_curseg(sbi, type, false);

	stat_inc_seg_type(sbi, curseg);
}

void allocate_new_segments(struct f2fs_sb_info *sbi)
{
	struct curseg_info *curseg;
	unsigned int old_segno;
	int i;

	down_write(&SIT_I(sbi)->sentry_lock);

	for (i = CURSEG_HOT_DATA; i <= CURSEG_COLD_DATA; i++) {
		curseg = CURSEG_I(sbi, i);
		old_segno = curseg->segno;
		SIT_I(sbi)->s_ops->allocate_segment(sbi, i, true);
		locate_dirty_segment(sbi, old_segno);
	}

	up_write(&SIT_I(sbi)->sentry_lock);
}

static const struct segment_allocation default_salloc_ops = {
	.allocate_segment = allocate_segment_by_default,
};

bool exist_trim_candidates(struct f2fs_sb_info *sbi, struct cp_control *cpc)
{
	__u64 trim_start = cpc->trim_start;
	bool has_candidate = false;

	down_write(&SIT_I(sbi)->sentry_lock);
	for (; cpc->trim_start <= cpc->trim_end; cpc->trim_start++) {
		if (add_discard_addrs(sbi, cpc, true)) {
			has_candidate = true;
			break;
		}
	}
	up_write(&SIT_I(sbi)->sentry_lock);

	cpc->trim_start = trim_start;
	return has_candidate;
}

static void __issue_discard_cmd_range(struct f2fs_sb_info *sbi,
					struct discard_policy *dpolicy,
					unsigned int start, unsigned int end)
{
	struct discard_cmd_control *dcc = SM_I(sbi)->dcc_info;
	struct discard_cmd *prev_dc = NULL, *next_dc = NULL;
	struct rb_node **insert_p = NULL, *insert_parent = NULL;
	struct discard_cmd *dc;
	struct blk_plug plug;
	int issued;

next:
	issued = 0;

	mutex_lock(&dcc->cmd_lock);
	f2fs_bug_on(sbi, !__check_rb_tree_consistence(sbi, &dcc->root));

	dc = (struct discard_cmd *)__lookup_rb_tree_ret(&dcc->root,
					NULL, start,
					(struct rb_entry **)&prev_dc,
					(struct rb_entry **)&next_dc,
					&insert_p, &insert_parent, true);
	if (!dc)
		dc = next_dc;

	blk_start_plug(&plug);

	while (dc && dc->lstart <= end) {
		struct rb_node *node;

		if (dc->len < dpolicy->granularity)
			goto skip;

		if (dc->state != D_PREP) {
			list_move_tail(&dc->list, &dcc->fstrim_list);
			goto skip;
		}

		__submit_discard_cmd(sbi, dpolicy, dc);

		if (++issued >= dpolicy->max_requests) {
			start = dc->lstart + dc->len;

			blk_finish_plug(&plug);
			mutex_unlock(&dcc->cmd_lock);
			__wait_all_discard_cmd(sbi, NULL);
			congestion_wait(BLK_RW_ASYNC, HZ/50);
			goto next;
		}
skip:
		node = rb_next(&dc->rb_node);
		dc = rb_entry_safe(node, struct discard_cmd, rb_node);

		if (fatal_signal_pending(current))
			break;
	}

	blk_finish_plug(&plug);
	mutex_unlock(&dcc->cmd_lock);
}

int f2fs_trim_fs(struct f2fs_sb_info *sbi, struct fstrim_range *range)
{
	__u64 start = F2FS_BYTES_TO_BLK(range->start);
	__u64 end = start + F2FS_BYTES_TO_BLK(range->len) - 1;
	unsigned int start_segno, end_segno;
	block_t start_block, end_block;
	struct cp_control cpc;
	struct discard_policy dpolicy;
	unsigned long long trimmed = 0;
	int err = 0;

	if (start >= MAX_BLKADDR(sbi) || range->len < sbi->blocksize)
		return -EINVAL;

	if (end <= MAIN_BLKADDR(sbi))
		goto out;

	if (is_sbi_flag_set(sbi, SBI_NEED_FSCK)) {
		f2fs_msg(sbi->sb, KERN_WARNING,
			"Found FS corruption, run fsck to fix.");
		goto out;
	}

	/* start/end segment number in main_area */
	start_segno = (start <= MAIN_BLKADDR(sbi)) ? 0 : GET_SEGNO(sbi, start);
	end_segno = (end >= MAX_BLKADDR(sbi)) ? MAIN_SEGS(sbi) - 1 :
						GET_SEGNO(sbi, end);

	cpc.reason = CP_DISCARD;
	cpc.trim_minlen = max_t(__u64, 1, F2FS_BYTES_TO_BLK(range->minlen));
	cpc.trim_start = start_segno;
	cpc.trim_end = end_segno;

	if (sbi->discard_blks == 0)
		goto out;

	mutex_lock(&sbi->gc_mutex);
	err = write_checkpoint(sbi, &cpc);
	mutex_unlock(&sbi->gc_mutex);
	if (err)
		goto out;

	/*
	 * We filed discard candidates, but actually we don't need to wait for
	 * all of them, since they'll be issued in idle time along with runtime
	 * discard option. User configuration looks like using runtime discard
	 * or periodic fstrim instead of it.
	 */
	if (test_opt(sbi, DISCARD))
		goto out;

	start_block = START_BLOCK(sbi, start_segno);
	end_block = START_BLOCK(sbi, end_segno + 1);

	__init_discard_policy(sbi, &dpolicy, DPOLICY_FSTRIM, cpc.trim_minlen);
	__issue_discard_cmd_range(sbi, &dpolicy, start_block, end_block);

	trimmed = __wait_discard_cmd_range(sbi, &dpolicy,
					start_block, end_block);
	range->len = F2FS_BLK_TO_BYTES(trimmed);
out:
	return err;
}

static bool __has_curseg_space(struct f2fs_sb_info *sbi, int type)
{
	struct curseg_info *curseg = CURSEG_I(sbi, type);
	if (curseg->next_blkoff < sbi->blocks_per_seg)
		return true;
	return false;
}

int rw_hint_to_seg_type(enum rw_hint hint)
{
	switch (hint) {
	case WRITE_LIFE_SHORT:
		return CURSEG_HOT_DATA;
	case WRITE_LIFE_EXTREME:
		return CURSEG_COLD_DATA;
	default:
		return CURSEG_WARM_DATA;
	}
}

/* This returns write hints for each segment type. This hints will be
 * passed down to block layer. There are mapping tables which depend on
 * the mount option 'whint_mode'.
 *
 * 1) whint_mode=off. F2FS only passes down WRITE_LIFE_NOT_SET.
 *
 * 2) whint_mode=user-based. F2FS tries to pass down hints given by users.
 *
 * User                  F2FS                     Block
 * ----                  ----                     -----
 *                       META                     WRITE_LIFE_NOT_SET
 *                       HOT_NODE                 "
 *                       WARM_NODE                "
 *                       COLD_NODE                "
 * ioctl(COLD)           COLD_DATA                WRITE_LIFE_EXTREME
 * extension list        "                        "
 *
 * -- buffered io
 * WRITE_LIFE_EXTREME    COLD_DATA                WRITE_LIFE_EXTREME
 * WRITE_LIFE_SHORT      HOT_DATA                 WRITE_LIFE_SHORT
 * WRITE_LIFE_NOT_SET    WARM_DATA                WRITE_LIFE_NOT_SET
 * WRITE_LIFE_NONE       "                        "
 * WRITE_LIFE_MEDIUM     "                        "
 * WRITE_LIFE_LONG       "                        "
 *
 * -- direct io
 * WRITE_LIFE_EXTREME    COLD_DATA                WRITE_LIFE_EXTREME
 * WRITE_LIFE_SHORT      HOT_DATA                 WRITE_LIFE_SHORT
 * WRITE_LIFE_NOT_SET    WARM_DATA                WRITE_LIFE_NOT_SET
 * WRITE_LIFE_NONE       "                        WRITE_LIFE_NONE
 * WRITE_LIFE_MEDIUM     "                        WRITE_LIFE_MEDIUM
 * WRITE_LIFE_LONG       "                        WRITE_LIFE_LONG
 *
 * 3) whint_mode=fs-based. F2FS passes down hints with its policy.
 *
 * User                  F2FS                     Block
 * ----                  ----                     -----
 *                       META                     WRITE_LIFE_MEDIUM;
 *                       HOT_NODE                 WRITE_LIFE_NOT_SET
 *                       WARM_NODE                "
 *                       COLD_NODE                WRITE_LIFE_NONE
 * ioctl(COLD)           COLD_DATA                WRITE_LIFE_EXTREME
 * extension list        "                        "
 *
 * -- buffered io
 * WRITE_LIFE_EXTREME    COLD_DATA                WRITE_LIFE_EXTREME
 * WRITE_LIFE_SHORT      HOT_DATA                 WRITE_LIFE_SHORT
 * WRITE_LIFE_NOT_SET    WARM_DATA                WRITE_LIFE_LONG
 * WRITE_LIFE_NONE       "                        "
 * WRITE_LIFE_MEDIUM     "                        "
 * WRITE_LIFE_LONG       "                        "
 *
 * -- direct io
 * WRITE_LIFE_EXTREME    COLD_DATA                WRITE_LIFE_EXTREME
 * WRITE_LIFE_SHORT      HOT_DATA                 WRITE_LIFE_SHORT
 * WRITE_LIFE_NOT_SET    WARM_DATA                WRITE_LIFE_NOT_SET
 * WRITE_LIFE_NONE       "                        WRITE_LIFE_NONE
 * WRITE_LIFE_MEDIUM     "                        WRITE_LIFE_MEDIUM
 * WRITE_LIFE_LONG       "                        WRITE_LIFE_LONG
 */

enum rw_hint io_type_to_rw_hint(struct f2fs_sb_info *sbi,
				enum page_type type, enum temp_type temp)
{
	if (F2FS_OPTION(sbi).whint_mode == WHINT_MODE_USER) {
		if (type == DATA) {
			if (temp == WARM)
				return WRITE_LIFE_NOT_SET;
			else if (temp == HOT)
				return WRITE_LIFE_SHORT;
			else if (temp == COLD)
				return WRITE_LIFE_EXTREME;
		} else {
			return WRITE_LIFE_NOT_SET;
		}
	} else if (F2FS_OPTION(sbi).whint_mode == WHINT_MODE_FS) {
		if (type == DATA) {
			if (temp == WARM)
				return WRITE_LIFE_LONG;
			else if (temp == HOT)
				return WRITE_LIFE_SHORT;
			else if (temp == COLD)
				return WRITE_LIFE_EXTREME;
		} else if (type == NODE) {
			if (temp == WARM || temp == HOT)
				return WRITE_LIFE_NOT_SET;
			else if (temp == COLD)
				return WRITE_LIFE_NONE;
		} else if (type == META) {
			return WRITE_LIFE_MEDIUM;
		}
	}
	return WRITE_LIFE_NOT_SET;
}

static int __get_segment_type_2(struct f2fs_io_info *fio)
{
	if (fio->type == DATA)
		return CURSEG_HOT_DATA;
	else
		return CURSEG_HOT_NODE;
}

static int __get_segment_type_4(struct f2fs_io_info *fio)
{
	if (fio->type == DATA) {
		struct inode *inode = fio->page->mapping->host;

		if (S_ISDIR(inode->i_mode))
			return CURSEG_HOT_DATA;
		else
			return CURSEG_COLD_DATA;
	} else {
		if (IS_DNODE(fio->page) && is_cold_node(fio->page))
			return CURSEG_WARM_NODE;
		else
			return CURSEG_COLD_NODE;
	}
}

static int __get_segment_type_6(struct f2fs_io_info *fio)
{
	if (fio->type == DATA) {
		struct inode *inode = fio->page->mapping->host;

		if (is_cold_data(fio->page) || file_is_cold(inode))
			return CURSEG_COLD_DATA;
		if (file_is_hot(inode) ||
				is_inode_flag_set(inode, FI_HOT_DATA))
			return CURSEG_HOT_DATA;
		return rw_hint_to_seg_type(inode->i_write_hint);
	} else {
		if (IS_DNODE(fio->page))
			return is_cold_node(fio->page) ? CURSEG_WARM_NODE :
						CURSEG_HOT_NODE;
		return CURSEG_COLD_NODE;
	}
}

static int __get_segment_type(struct f2fs_io_info *fio)
{
	int type = 0;

	switch (F2FS_OPTION(fio->sbi).active_logs) {
	case 2:
		type = __get_segment_type_2(fio);
		break;
	case 4:
		type = __get_segment_type_4(fio);
		break;
	case 6:
		type = __get_segment_type_6(fio);
		break;
	default:
		f2fs_bug_on(fio->sbi, true);
	}

	if (IS_HOT(type))
		fio->temp = HOT;
	else if (IS_WARM(type))
		fio->temp = WARM;
	else
		fio->temp = COLD;
	return type;
}

void allocate_data_block(struct f2fs_sb_info *sbi, struct page *page,
		block_t old_blkaddr, block_t *new_blkaddr,
		struct f2fs_summary *sum, int type,
		struct f2fs_io_info *fio, bool add_list)
{
	struct sit_info *sit_i = SIT_I(sbi);
	struct curseg_info *curseg = CURSEG_I(sbi, type);

	down_read(&SM_I(sbi)->curseg_lock);

	mutex_lock(&curseg->curseg_mutex);
	down_write(&sit_i->sentry_lock);

	*new_blkaddr = NEXT_FREE_BLKADDR(sbi, curseg);

	f2fs_wait_discard_bio(sbi, *new_blkaddr);

	/*
	 * __add_sum_entry should be resided under the curseg_mutex
	 * because, this function updates a summary entry in the
	 * current summary block.
	 */
	__add_sum_entry(sbi, type, sum);

	__refresh_next_blkoff(sbi, curseg);

	stat_inc_block_count(sbi, curseg);

	/*
	 * SIT information should be updated before segment allocation,
	 * since SSR needs latest valid block information.
	 */
	update_sit_entry(sbi, *new_blkaddr, 1);
	if (GET_SEGNO(sbi, old_blkaddr) != NULL_SEGNO)
		update_sit_entry(sbi, old_blkaddr, -1);

	if (!__has_curseg_space(sbi, type))
		sit_i->s_ops->allocate_segment(sbi, type, false);

	/*
	 * segment dirty status should be updated after segment allocation,
	 * so we just need to update status only one time after previous
	 * segment being closed.
	 */
	locate_dirty_segment(sbi, GET_SEGNO(sbi, old_blkaddr));
	locate_dirty_segment(sbi, GET_SEGNO(sbi, *new_blkaddr));

	up_write(&sit_i->sentry_lock);

	if (page && IS_NODESEG(type)) {
		fill_node_footer_blkaddr(page, NEXT_FREE_BLKADDR(sbi, curseg));

		f2fs_inode_chksum_set(sbi, page);
	}

	if (add_list) {
		struct f2fs_bio_info *io;

		INIT_LIST_HEAD(&fio->list);
		fio->in_list = true;
		io = sbi->write_io[fio->type] + fio->temp;
		spin_lock(&io->io_lock);
		list_add_tail(&fio->list, &io->io_list);
		spin_unlock(&io->io_lock);
	}

	mutex_unlock(&curseg->curseg_mutex);

	up_read(&SM_I(sbi)->curseg_lock);
}

static void update_device_state(struct f2fs_io_info *fio)
{
	struct f2fs_sb_info *sbi = fio->sbi;
	unsigned int devidx;

	if (!sbi->s_ndevs)
		return;

	devidx = f2fs_target_device_index(sbi, fio->new_blkaddr);

	/* update device state for fsync */
	set_dirty_device(sbi, fio->ino, devidx, FLUSH_INO);

	/* update device state for checkpoint */
	if (!f2fs_test_bit(devidx, (char *)&sbi->dirty_device)) {
		spin_lock(&sbi->dev_lock);
		f2fs_set_bit(devidx, (char *)&sbi->dirty_device);
		spin_unlock(&sbi->dev_lock);
	}
}

static void do_write_page(struct f2fs_summary *sum, struct f2fs_io_info *fio)
{
	int type = __get_segment_type(fio);
	int err;

reallocate:
	allocate_data_block(fio->sbi, fio->page, fio->old_blkaddr,
			&fio->new_blkaddr, sum, type, fio, true);

	/* writeout dirty page into bdev */
	err = f2fs_submit_page_write(fio);
	if (err == -EAGAIN) {
		fio->old_blkaddr = fio->new_blkaddr;
		goto reallocate;
	} else if (!err) {
		update_device_state(fio);
	}
}

void write_meta_page(struct f2fs_sb_info *sbi, struct page *page,
					enum iostat_type io_type)
{
	struct f2fs_io_info fio = {
		.sbi = sbi,
		.type = META,
		.temp = HOT,
		.op = REQ_OP_WRITE,
		.op_flags = REQ_SYNC | REQ_META | REQ_PRIO,
		.old_blkaddr = page->index,
		.new_blkaddr = page->index,
		.page = page,
		.encrypted_page = NULL,
		.in_list = false,
	};

	if (unlikely(page->index >= MAIN_BLKADDR(sbi)))
		fio.op_flags &= ~REQ_META;

	set_page_writeback(page);
	ClearPageError(page);
	f2fs_submit_page_write(&fio);

	f2fs_update_iostat(sbi, io_type, F2FS_BLKSIZE);
}

void write_node_page(unsigned int nid, struct f2fs_io_info *fio)
{
	struct f2fs_summary sum;

	set_summary(&sum, nid, 0, 0);
	do_write_page(&sum, fio);

	f2fs_update_iostat(fio->sbi, fio->io_type, F2FS_BLKSIZE);
}

void write_data_page(struct dnode_of_data *dn, struct f2fs_io_info *fio)
{
	struct f2fs_sb_info *sbi = fio->sbi;
	struct f2fs_summary sum;
	struct node_info ni;

	f2fs_bug_on(sbi, dn->data_blkaddr == NULL_ADDR);
	get_node_info(sbi, dn->nid, &ni);
	set_summary(&sum, dn->nid, dn->ofs_in_node, ni.version);
	do_write_page(&sum, fio);
	f2fs_update_data_blkaddr(dn, fio->new_blkaddr);

	f2fs_update_iostat(sbi, fio->io_type, F2FS_BLKSIZE);
}

int rewrite_data_page(struct f2fs_io_info *fio)
{
	int err;
	struct f2fs_sb_info *sbi = fio->sbi;

	fio->new_blkaddr = fio->old_blkaddr;
	/* i/o temperature is needed for passing down write hints */
	__get_segment_type(fio);

	f2fs_bug_on(sbi, !IS_DATASEG(get_seg_entry(sbi,
			GET_SEGNO(sbi, fio->new_blkaddr))->type));

	stat_inc_inplace_blocks(fio->sbi);

	err = f2fs_submit_page_bio(fio);
	if (!err)
		update_device_state(fio);

	f2fs_update_iostat(fio->sbi, fio->io_type, F2FS_BLKSIZE);

	return err;
}

static inline int __f2fs_get_curseg(struct f2fs_sb_info *sbi,
						unsigned int segno)
{
	int i;

	for (i = CURSEG_HOT_DATA; i < NO_CHECK_TYPE; i++) {
		if (CURSEG_I(sbi, i)->segno == segno)
			break;
	}
	return i;
}

void __f2fs_replace_block(struct f2fs_sb_info *sbi, struct f2fs_summary *sum,
				block_t old_blkaddr, block_t new_blkaddr,
				bool recover_curseg, bool recover_newaddr)
{
	struct sit_info *sit_i = SIT_I(sbi);
	struct curseg_info *curseg;
	unsigned int segno, old_cursegno;
	struct seg_entry *se;
	int type;
	unsigned short old_blkoff;

	segno = GET_SEGNO(sbi, new_blkaddr);
	se = get_seg_entry(sbi, segno);
	type = se->type;

	down_write(&SM_I(sbi)->curseg_lock);

	if (!recover_curseg) {
		/* for recovery flow */
		if (se->valid_blocks == 0 && !IS_CURSEG(sbi, segno)) {
			if (old_blkaddr == NULL_ADDR)
				type = CURSEG_COLD_DATA;
			else
				type = CURSEG_WARM_DATA;
		}
	} else {
		if (IS_CURSEG(sbi, segno)) {
			/* se->type is volatile as SSR allocation */
			type = __f2fs_get_curseg(sbi, segno);
			f2fs_bug_on(sbi, type == NO_CHECK_TYPE);
		} else {
			type = CURSEG_WARM_DATA;
		}
	}

	f2fs_bug_on(sbi, !IS_DATASEG(type));
	curseg = CURSEG_I(sbi, type);

	mutex_lock(&curseg->curseg_mutex);
	down_write(&sit_i->sentry_lock);

	old_cursegno = curseg->segno;
	old_blkoff = curseg->next_blkoff;

	/* change the current segment */
	if (segno != curseg->segno) {
		curseg->next_segno = segno;
		change_curseg(sbi, type);
	}

	curseg->next_blkoff = GET_BLKOFF_FROM_SEG0(sbi, new_blkaddr);
	__add_sum_entry(sbi, type, sum);

	if (!recover_curseg || recover_newaddr)
		update_sit_entry(sbi, new_blkaddr, 1);
	if (GET_SEGNO(sbi, old_blkaddr) != NULL_SEGNO)
		update_sit_entry(sbi, old_blkaddr, -1);

	locate_dirty_segment(sbi, GET_SEGNO(sbi, old_blkaddr));
	locate_dirty_segment(sbi, GET_SEGNO(sbi, new_blkaddr));

	locate_dirty_segment(sbi, old_cursegno);

	if (recover_curseg) {
		if (old_cursegno != curseg->segno) {
			curseg->next_segno = old_cursegno;
			change_curseg(sbi, type);
		}
		curseg->next_blkoff = old_blkoff;
	}

	up_write(&sit_i->sentry_lock);
	mutex_unlock(&curseg->curseg_mutex);
	up_write(&SM_I(sbi)->curseg_lock);
}

void f2fs_replace_block(struct f2fs_sb_info *sbi, struct dnode_of_data *dn,
				block_t old_addr, block_t new_addr,
				unsigned char version, bool recover_curseg,
				bool recover_newaddr)
{
	struct f2fs_summary sum;

	set_summary(&sum, dn->nid, dn->ofs_in_node, version);

	__f2fs_replace_block(sbi, &sum, old_addr, new_addr,
					recover_curseg, recover_newaddr);

	f2fs_update_data_blkaddr(dn, new_addr);
}

void f2fs_wait_on_page_writeback(struct page *page,
				enum page_type type, bool ordered)
{
	if (PageWriteback(page)) {
		struct f2fs_sb_info *sbi = F2FS_P_SB(page);

		f2fs_submit_merged_write_cond(sbi, page->mapping->host,
						0, page->index, type);
		if (ordered)
			wait_on_page_writeback(page);
		else
			wait_for_stable_page(page);
	}
}

void f2fs_wait_on_block_writeback(struct inode *inode, block_t blkaddr)
{
	struct f2fs_sb_info *sbi = F2FS_I_SB(inode);
	struct page *cpage;

<<<<<<< HEAD
	if (!f2fs_post_read_required(inode))
		return;

	if (blkaddr == NEW_ADDR || blkaddr == NULL_ADDR)
=======
	if (!is_valid_data_blkaddr(sbi, blkaddr))
>>>>>>> 8629d9bd
		return;

	cpage = find_lock_page(META_MAPPING(sbi), blkaddr);
	if (cpage) {
		f2fs_wait_on_page_writeback(cpage, DATA, true);
		f2fs_put_page(cpage, 1);
	}
}

static void read_compacted_summaries(struct f2fs_sb_info *sbi)
{
	struct f2fs_checkpoint *ckpt = F2FS_CKPT(sbi);
	struct curseg_info *seg_i;
	unsigned char *kaddr;
	struct page *page;
	block_t start;
	int i, j, offset;

	start = start_sum_block(sbi);

	page = get_meta_page(sbi, start++);
	kaddr = (unsigned char *)page_address(page);

	/* Step 1: restore nat cache */
	seg_i = CURSEG_I(sbi, CURSEG_HOT_DATA);
	memcpy(seg_i->journal, kaddr, SUM_JOURNAL_SIZE);

	/* Step 2: restore sit cache */
	seg_i = CURSEG_I(sbi, CURSEG_COLD_DATA);
	memcpy(seg_i->journal, kaddr + SUM_JOURNAL_SIZE, SUM_JOURNAL_SIZE);
	offset = 2 * SUM_JOURNAL_SIZE;

	/* Step 3: restore summary entries */
	for (i = CURSEG_HOT_DATA; i <= CURSEG_COLD_DATA; i++) {
		unsigned short blk_off;
		unsigned int segno;

		seg_i = CURSEG_I(sbi, i);
		segno = le32_to_cpu(ckpt->cur_data_segno[i]);
		blk_off = le16_to_cpu(ckpt->cur_data_blkoff[i]);
		seg_i->next_segno = segno;
		reset_curseg(sbi, i, 0);
		seg_i->alloc_type = ckpt->alloc_type[i];
		seg_i->next_blkoff = blk_off;

		if (seg_i->alloc_type == SSR)
			blk_off = sbi->blocks_per_seg;

		for (j = 0; j < blk_off; j++) {
			struct f2fs_summary *s;
			s = (struct f2fs_summary *)(kaddr + offset);
			seg_i->sum_blk->entries[j] = *s;
			offset += SUMMARY_SIZE;
			if (offset + SUMMARY_SIZE <= PAGE_SIZE -
						SUM_FOOTER_SIZE)
				continue;

			f2fs_put_page(page, 1);
			page = NULL;

			page = get_meta_page(sbi, start++);
			kaddr = (unsigned char *)page_address(page);
			offset = 0;
		}
	}
	f2fs_put_page(page, 1);
}

static int read_normal_summaries(struct f2fs_sb_info *sbi, int type)
{
	struct f2fs_checkpoint *ckpt = F2FS_CKPT(sbi);
	struct f2fs_summary_block *sum;
	struct curseg_info *curseg;
	struct page *new;
	unsigned short blk_off;
	unsigned int segno = 0;
	block_t blk_addr = 0;

	/* get segment number and block addr */
	if (IS_DATASEG(type)) {
		segno = le32_to_cpu(ckpt->cur_data_segno[type]);
		blk_off = le16_to_cpu(ckpt->cur_data_blkoff[type -
							CURSEG_HOT_DATA]);
		if (__exist_node_summaries(sbi))
			blk_addr = sum_blk_addr(sbi, NR_CURSEG_TYPE, type);
		else
			blk_addr = sum_blk_addr(sbi, NR_CURSEG_DATA_TYPE, type);
	} else {
		segno = le32_to_cpu(ckpt->cur_node_segno[type -
							CURSEG_HOT_NODE]);
		blk_off = le16_to_cpu(ckpt->cur_node_blkoff[type -
							CURSEG_HOT_NODE]);
		if (__exist_node_summaries(sbi))
			blk_addr = sum_blk_addr(sbi, NR_CURSEG_NODE_TYPE,
							type - CURSEG_HOT_NODE);
		else
			blk_addr = GET_SUM_BLOCK(sbi, segno);
	}

	new = get_meta_page(sbi, blk_addr);
	sum = (struct f2fs_summary_block *)page_address(new);

	if (IS_NODESEG(type)) {
		if (__exist_node_summaries(sbi)) {
			struct f2fs_summary *ns = &sum->entries[0];
			int i;
			for (i = 0; i < sbi->blocks_per_seg; i++, ns++) {
				ns->version = 0;
				ns->ofs_in_node = 0;
			}
		} else {
			restore_node_summary(sbi, segno, sum);
		}
	}

	/* set uncompleted segment to curseg */
	curseg = CURSEG_I(sbi, type);
	mutex_lock(&curseg->curseg_mutex);

	/* update journal info */
	down_write(&curseg->journal_rwsem);
	memcpy(curseg->journal, &sum->journal, SUM_JOURNAL_SIZE);
	up_write(&curseg->journal_rwsem);

	memcpy(curseg->sum_blk->entries, sum->entries, SUM_ENTRY_SIZE);
	memcpy(&curseg->sum_blk->footer, &sum->footer, SUM_FOOTER_SIZE);
	curseg->next_segno = segno;
	reset_curseg(sbi, type, 0);
	curseg->alloc_type = ckpt->alloc_type[type];
	curseg->next_blkoff = blk_off;
	mutex_unlock(&curseg->curseg_mutex);
	f2fs_put_page(new, 1);
	return 0;
}

static int restore_curseg_summaries(struct f2fs_sb_info *sbi)
{
	struct f2fs_journal *sit_j = CURSEG_I(sbi, CURSEG_COLD_DATA)->journal;
	struct f2fs_journal *nat_j = CURSEG_I(sbi, CURSEG_HOT_DATA)->journal;
	int type = CURSEG_HOT_DATA;
	int err;

	if (is_set_ckpt_flags(sbi, CP_COMPACT_SUM_FLAG)) {
		int npages = npages_for_summary_flush(sbi, true);

		if (npages >= 2)
			ra_meta_pages(sbi, start_sum_block(sbi), npages,
							META_CP, true);

		/* restore for compacted data summary */
		read_compacted_summaries(sbi);
		type = CURSEG_HOT_NODE;
	}

	if (__exist_node_summaries(sbi))
		ra_meta_pages(sbi, sum_blk_addr(sbi, NR_CURSEG_TYPE, type),
					NR_CURSEG_TYPE - type, META_CP, true);

	for (; type <= CURSEG_COLD_NODE; type++) {
		err = read_normal_summaries(sbi, type);
		if (err)
			return err;
	}

	/* sanity check for summary blocks */
	if (nats_in_cursum(nat_j) > NAT_JOURNAL_ENTRIES ||
			sits_in_cursum(sit_j) > SIT_JOURNAL_ENTRIES)
		return -EINVAL;

	return 0;
}

static void write_compacted_summaries(struct f2fs_sb_info *sbi, block_t blkaddr)
{
	struct page *page;
	unsigned char *kaddr;
	struct f2fs_summary *summary;
	struct curseg_info *seg_i;
	int written_size = 0;
	int i, j;

	page = grab_meta_page(sbi, blkaddr++);
	kaddr = (unsigned char *)page_address(page);

	/* Step 1: write nat cache */
	seg_i = CURSEG_I(sbi, CURSEG_HOT_DATA);
	memcpy(kaddr, seg_i->journal, SUM_JOURNAL_SIZE);
	written_size += SUM_JOURNAL_SIZE;

	/* Step 2: write sit cache */
	seg_i = CURSEG_I(sbi, CURSEG_COLD_DATA);
	memcpy(kaddr + written_size, seg_i->journal, SUM_JOURNAL_SIZE);
	written_size += SUM_JOURNAL_SIZE;

	/* Step 3: write summary entries */
	for (i = CURSEG_HOT_DATA; i <= CURSEG_COLD_DATA; i++) {
		unsigned short blkoff;
		seg_i = CURSEG_I(sbi, i);
		if (sbi->ckpt->alloc_type[i] == SSR)
			blkoff = sbi->blocks_per_seg;
		else
			blkoff = curseg_blkoff(sbi, i);

		for (j = 0; j < blkoff; j++) {
			if (!page) {
				page = grab_meta_page(sbi, blkaddr++);
				kaddr = (unsigned char *)page_address(page);
				written_size = 0;
			}
			summary = (struct f2fs_summary *)(kaddr + written_size);
			*summary = seg_i->sum_blk->entries[j];
			written_size += SUMMARY_SIZE;

			if (written_size + SUMMARY_SIZE <= PAGE_SIZE -
							SUM_FOOTER_SIZE)
				continue;

			set_page_dirty(page);
			f2fs_put_page(page, 1);
			page = NULL;
		}
	}
	if (page) {
		set_page_dirty(page);
		f2fs_put_page(page, 1);
	}
}

static void write_normal_summaries(struct f2fs_sb_info *sbi,
					block_t blkaddr, int type)
{
	int i, end;
	if (IS_DATASEG(type))
		end = type + NR_CURSEG_DATA_TYPE;
	else
		end = type + NR_CURSEG_NODE_TYPE;

	for (i = type; i < end; i++)
		write_current_sum_page(sbi, i, blkaddr + (i - type));
}

void write_data_summaries(struct f2fs_sb_info *sbi, block_t start_blk)
{
	if (is_set_ckpt_flags(sbi, CP_COMPACT_SUM_FLAG))
		write_compacted_summaries(sbi, start_blk);
	else
		write_normal_summaries(sbi, start_blk, CURSEG_HOT_DATA);
}

void write_node_summaries(struct f2fs_sb_info *sbi, block_t start_blk)
{
	write_normal_summaries(sbi, start_blk, CURSEG_HOT_NODE);
}

int lookup_journal_in_cursum(struct f2fs_journal *journal, int type,
					unsigned int val, int alloc)
{
	int i;

	if (type == NAT_JOURNAL) {
		for (i = 0; i < nats_in_cursum(journal); i++) {
			if (le32_to_cpu(nid_in_journal(journal, i)) == val)
				return i;
		}
		if (alloc && __has_cursum_space(journal, 1, NAT_JOURNAL))
			return update_nats_in_cursum(journal, 1);
	} else if (type == SIT_JOURNAL) {
		for (i = 0; i < sits_in_cursum(journal); i++)
			if (le32_to_cpu(segno_in_journal(journal, i)) == val)
				return i;
		if (alloc && __has_cursum_space(journal, 1, SIT_JOURNAL))
			return update_sits_in_cursum(journal, 1);
	}
	return -1;
}

static struct page *get_current_sit_page(struct f2fs_sb_info *sbi,
					unsigned int segno)
{
	return get_meta_page(sbi, current_sit_addr(sbi, segno));
}

static struct page *get_next_sit_page(struct f2fs_sb_info *sbi,
					unsigned int start)
{
	struct sit_info *sit_i = SIT_I(sbi);
	struct page *page;
	pgoff_t src_off, dst_off;

	src_off = current_sit_addr(sbi, start);
	dst_off = next_sit_addr(sbi, src_off);

	page = grab_meta_page(sbi, dst_off);
	seg_info_to_sit_page(sbi, page, start);

	set_page_dirty(page);
	set_to_next_sit(sit_i, start);

	return page;
}

static struct sit_entry_set *grab_sit_entry_set(void)
{
	struct sit_entry_set *ses =
			f2fs_kmem_cache_alloc(sit_entry_set_slab, GFP_NOFS);

	ses->entry_cnt = 0;
	INIT_LIST_HEAD(&ses->set_list);
	return ses;
}

static void release_sit_entry_set(struct sit_entry_set *ses)
{
	list_del(&ses->set_list);
	kmem_cache_free(sit_entry_set_slab, ses);
}

static void adjust_sit_entry_set(struct sit_entry_set *ses,
						struct list_head *head)
{
	struct sit_entry_set *next = ses;

	if (list_is_last(&ses->set_list, head))
		return;

	list_for_each_entry_continue(next, head, set_list)
		if (ses->entry_cnt <= next->entry_cnt)
			break;

	list_move_tail(&ses->set_list, &next->set_list);
}

static void add_sit_entry(unsigned int segno, struct list_head *head)
{
	struct sit_entry_set *ses;
	unsigned int start_segno = START_SEGNO(segno);

	list_for_each_entry(ses, head, set_list) {
		if (ses->start_segno == start_segno) {
			ses->entry_cnt++;
			adjust_sit_entry_set(ses, head);
			return;
		}
	}

	ses = grab_sit_entry_set();

	ses->start_segno = start_segno;
	ses->entry_cnt++;
	list_add(&ses->set_list, head);
}

static void add_sits_in_set(struct f2fs_sb_info *sbi)
{
	struct f2fs_sm_info *sm_info = SM_I(sbi);
	struct list_head *set_list = &sm_info->sit_entry_set;
	unsigned long *bitmap = SIT_I(sbi)->dirty_sentries_bitmap;
	unsigned int segno;

	for_each_set_bit(segno, bitmap, MAIN_SEGS(sbi))
		add_sit_entry(segno, set_list);
}

static void remove_sits_in_journal(struct f2fs_sb_info *sbi)
{
	struct curseg_info *curseg = CURSEG_I(sbi, CURSEG_COLD_DATA);
	struct f2fs_journal *journal = curseg->journal;
	int i;

	down_write(&curseg->journal_rwsem);
	for (i = 0; i < sits_in_cursum(journal); i++) {
		unsigned int segno;
		bool dirtied;

		segno = le32_to_cpu(segno_in_journal(journal, i));
		dirtied = __mark_sit_entry_dirty(sbi, segno);

		if (!dirtied)
			add_sit_entry(segno, &SM_I(sbi)->sit_entry_set);
	}
	update_sits_in_cursum(journal, -i);
	up_write(&curseg->journal_rwsem);
}

/*
 * CP calls this function, which flushes SIT entries including sit_journal,
 * and moves prefree segs to free segs.
 */
void flush_sit_entries(struct f2fs_sb_info *sbi, struct cp_control *cpc)
{
	struct sit_info *sit_i = SIT_I(sbi);
	unsigned long *bitmap = sit_i->dirty_sentries_bitmap;
	struct curseg_info *curseg = CURSEG_I(sbi, CURSEG_COLD_DATA);
	struct f2fs_journal *journal = curseg->journal;
	struct sit_entry_set *ses, *tmp;
	struct list_head *head = &SM_I(sbi)->sit_entry_set;
	bool to_journal = true;
	struct seg_entry *se;

	down_write(&sit_i->sentry_lock);

	if (!sit_i->dirty_sentries)
		goto out;

	/*
	 * add and account sit entries of dirty bitmap in sit entry
	 * set temporarily
	 */
	add_sits_in_set(sbi);

	/*
	 * if there are no enough space in journal to store dirty sit
	 * entries, remove all entries from journal and add and account
	 * them in sit entry set.
	 */
	if (!__has_cursum_space(journal, sit_i->dirty_sentries, SIT_JOURNAL))
		remove_sits_in_journal(sbi);

	/*
	 * there are two steps to flush sit entries:
	 * #1, flush sit entries to journal in current cold data summary block.
	 * #2, flush sit entries to sit page.
	 */
	list_for_each_entry_safe(ses, tmp, head, set_list) {
		struct page *page = NULL;
		struct f2fs_sit_block *raw_sit = NULL;
		unsigned int start_segno = ses->start_segno;
		unsigned int end = min(start_segno + SIT_ENTRY_PER_BLOCK,
						(unsigned long)MAIN_SEGS(sbi));
		unsigned int segno = start_segno;

		if (to_journal &&
			!__has_cursum_space(journal, ses->entry_cnt, SIT_JOURNAL))
			to_journal = false;

		if (to_journal) {
			down_write(&curseg->journal_rwsem);
		} else {
			page = get_next_sit_page(sbi, start_segno);
			raw_sit = page_address(page);
		}

		/* flush dirty sit entries in region of current sit set */
		for_each_set_bit_from(segno, bitmap, end) {
			int offset, sit_offset;

			se = get_seg_entry(sbi, segno);

			/* add discard candidates */
			if (!(cpc->reason & CP_DISCARD)) {
				cpc->trim_start = segno;
				add_discard_addrs(sbi, cpc, false);
			}

			if (to_journal) {
				offset = lookup_journal_in_cursum(journal,
							SIT_JOURNAL, segno, 1);
				f2fs_bug_on(sbi, offset < 0);
				segno_in_journal(journal, offset) =
							cpu_to_le32(segno);
				seg_info_to_raw_sit(se,
					&sit_in_journal(journal, offset));
			} else {
				sit_offset = SIT_ENTRY_OFFSET(sit_i, segno);
				seg_info_to_raw_sit(se,
						&raw_sit->entries[sit_offset]);
			}

			__clear_bit(segno, bitmap);
			sit_i->dirty_sentries--;
			ses->entry_cnt--;
		}

		if (to_journal)
			up_write(&curseg->journal_rwsem);
		else
			f2fs_put_page(page, 1);

		f2fs_bug_on(sbi, ses->entry_cnt);
		release_sit_entry_set(ses);
	}

	f2fs_bug_on(sbi, !list_empty(head));
	f2fs_bug_on(sbi, sit_i->dirty_sentries);
out:
	if (cpc->reason & CP_DISCARD) {
		__u64 trim_start = cpc->trim_start;

		for (; cpc->trim_start <= cpc->trim_end; cpc->trim_start++)
			add_discard_addrs(sbi, cpc, false);

		cpc->trim_start = trim_start;
	}
	up_write(&sit_i->sentry_lock);

	set_prefree_as_free_segments(sbi);
}

static int build_sit_info(struct f2fs_sb_info *sbi)
{
	struct f2fs_super_block *raw_super = F2FS_RAW_SUPER(sbi);
	struct sit_info *sit_i;
	unsigned int sit_segs, start;
	char *src_bitmap;
	unsigned int bitmap_size;

	/* allocate memory for SIT information */
	sit_i = f2fs_kzalloc(sbi, sizeof(struct sit_info), GFP_KERNEL);
	if (!sit_i)
		return -ENOMEM;

	SM_I(sbi)->sit_info = sit_i;

	sit_i->sentries = f2fs_kvzalloc(sbi, MAIN_SEGS(sbi) *
					sizeof(struct seg_entry), GFP_KERNEL);
	if (!sit_i->sentries)
		return -ENOMEM;

	bitmap_size = f2fs_bitmap_size(MAIN_SEGS(sbi));
	sit_i->dirty_sentries_bitmap = f2fs_kvzalloc(sbi, bitmap_size,
								GFP_KERNEL);
	if (!sit_i->dirty_sentries_bitmap)
		return -ENOMEM;

	for (start = 0; start < MAIN_SEGS(sbi); start++) {
		sit_i->sentries[start].cur_valid_map
			= f2fs_kzalloc(sbi, SIT_VBLOCK_MAP_SIZE, GFP_KERNEL);
		sit_i->sentries[start].ckpt_valid_map
			= f2fs_kzalloc(sbi, SIT_VBLOCK_MAP_SIZE, GFP_KERNEL);
		if (!sit_i->sentries[start].cur_valid_map ||
				!sit_i->sentries[start].ckpt_valid_map)
			return -ENOMEM;

#ifdef CONFIG_F2FS_CHECK_FS
		sit_i->sentries[start].cur_valid_map_mir
			= f2fs_kzalloc(sbi, SIT_VBLOCK_MAP_SIZE, GFP_KERNEL);
		if (!sit_i->sentries[start].cur_valid_map_mir)
			return -ENOMEM;
#endif

		if (f2fs_discard_en(sbi)) {
			sit_i->sentries[start].discard_map
				= f2fs_kzalloc(sbi, SIT_VBLOCK_MAP_SIZE,
								GFP_KERNEL);
			if (!sit_i->sentries[start].discard_map)
				return -ENOMEM;
		}
	}

	sit_i->tmp_map = f2fs_kzalloc(sbi, SIT_VBLOCK_MAP_SIZE, GFP_KERNEL);
	if (!sit_i->tmp_map)
		return -ENOMEM;

	if (sbi->segs_per_sec > 1) {
		sit_i->sec_entries = f2fs_kvzalloc(sbi, MAIN_SECS(sbi) *
					sizeof(struct sec_entry), GFP_KERNEL);
		if (!sit_i->sec_entries)
			return -ENOMEM;
	}

	/* get information related with SIT */
	sit_segs = le32_to_cpu(raw_super->segment_count_sit) >> 1;

	/* setup SIT bitmap from ckeckpoint pack */
	bitmap_size = __bitmap_size(sbi, SIT_BITMAP);
	src_bitmap = __bitmap_ptr(sbi, SIT_BITMAP);

	sit_i->sit_bitmap = kmemdup(src_bitmap, bitmap_size, GFP_KERNEL);
	if (!sit_i->sit_bitmap)
		return -ENOMEM;

#ifdef CONFIG_F2FS_CHECK_FS
	sit_i->sit_bitmap_mir = kmemdup(src_bitmap, bitmap_size, GFP_KERNEL);
	if (!sit_i->sit_bitmap_mir)
		return -ENOMEM;
#endif

	/* init SIT information */
	sit_i->s_ops = &default_salloc_ops;

	sit_i->sit_base_addr = le32_to_cpu(raw_super->sit_blkaddr);
	sit_i->sit_blocks = sit_segs << sbi->log_blocks_per_seg;
	sit_i->written_valid_blocks = 0;
	sit_i->bitmap_size = bitmap_size;
	sit_i->dirty_sentries = 0;
	sit_i->sents_per_block = SIT_ENTRY_PER_BLOCK;
	sit_i->elapsed_time = le64_to_cpu(sbi->ckpt->elapsed_time);
	sit_i->mounted_time = ktime_get_real_seconds();
	init_rwsem(&sit_i->sentry_lock);
	return 0;
}

static int build_free_segmap(struct f2fs_sb_info *sbi)
{
	struct free_segmap_info *free_i;
	unsigned int bitmap_size, sec_bitmap_size;

	/* allocate memory for free segmap information */
	free_i = f2fs_kzalloc(sbi, sizeof(struct free_segmap_info), GFP_KERNEL);
	if (!free_i)
		return -ENOMEM;

	SM_I(sbi)->free_info = free_i;

	bitmap_size = f2fs_bitmap_size(MAIN_SEGS(sbi));
	free_i->free_segmap = f2fs_kvmalloc(sbi, bitmap_size, GFP_KERNEL);
	if (!free_i->free_segmap)
		return -ENOMEM;

	sec_bitmap_size = f2fs_bitmap_size(MAIN_SECS(sbi));
	free_i->free_secmap = f2fs_kvmalloc(sbi, sec_bitmap_size, GFP_KERNEL);
	if (!free_i->free_secmap)
		return -ENOMEM;

	/* set all segments as dirty temporarily */
	memset(free_i->free_segmap, 0xff, bitmap_size);
	memset(free_i->free_secmap, 0xff, sec_bitmap_size);

	/* init free segmap information */
	free_i->start_segno = GET_SEGNO_FROM_SEG0(sbi, MAIN_BLKADDR(sbi));
	free_i->free_segments = 0;
	free_i->free_sections = 0;
	spin_lock_init(&free_i->segmap_lock);
	return 0;
}

static int build_curseg(struct f2fs_sb_info *sbi)
{
	struct curseg_info *array;
	int i;

	array = f2fs_kzalloc(sbi, sizeof(*array) * NR_CURSEG_TYPE, GFP_KERNEL);
	if (!array)
		return -ENOMEM;

	SM_I(sbi)->curseg_array = array;

	for (i = 0; i < NR_CURSEG_TYPE; i++) {
		mutex_init(&array[i].curseg_mutex);
		array[i].sum_blk = f2fs_kzalloc(sbi, PAGE_SIZE, GFP_KERNEL);
		if (!array[i].sum_blk)
			return -ENOMEM;
		init_rwsem(&array[i].journal_rwsem);
		array[i].journal = f2fs_kzalloc(sbi,
				sizeof(struct f2fs_journal), GFP_KERNEL);
		if (!array[i].journal)
			return -ENOMEM;
		array[i].segno = NULL_SEGNO;
		array[i].next_blkoff = 0;
	}
	return restore_curseg_summaries(sbi);
}

static int build_sit_entries(struct f2fs_sb_info *sbi)
{
	struct sit_info *sit_i = SIT_I(sbi);
	struct curseg_info *curseg = CURSEG_I(sbi, CURSEG_COLD_DATA);
	struct f2fs_journal *journal = curseg->journal;
	struct seg_entry *se;
	struct f2fs_sit_entry sit;
	int sit_blk_cnt = SIT_BLK_CNT(sbi);
	unsigned int i, start, end;
	unsigned int readed, start_blk = 0;
	int err = 0;
	block_t total_node_blocks = 0;

	do {
		readed = ra_meta_pages(sbi, start_blk, BIO_MAX_PAGES,
							META_SIT, true);

		start = start_blk * sit_i->sents_per_block;
		end = (start_blk + readed) * sit_i->sents_per_block;

		for (; start < end && start < MAIN_SEGS(sbi); start++) {
			struct f2fs_sit_block *sit_blk;
			struct page *page;

			se = &sit_i->sentries[start];
			page = get_current_sit_page(sbi, start);
			sit_blk = (struct f2fs_sit_block *)page_address(page);
			sit = sit_blk->entries[SIT_ENTRY_OFFSET(sit_i, start)];
			f2fs_put_page(page, 1);

			err = check_block_count(sbi, start, &sit);
			if (err)
				return err;
			seg_info_from_raw_sit(se, &sit);
			if (IS_NODESEG(se->type))
				total_node_blocks += se->valid_blocks;

			/* build discard map only one time */
			if (f2fs_discard_en(sbi)) {
				if (is_set_ckpt_flags(sbi, CP_TRIMMED_FLAG)) {
					memset(se->discard_map, 0xff,
						SIT_VBLOCK_MAP_SIZE);
				} else {
					memcpy(se->discard_map,
						se->cur_valid_map,
						SIT_VBLOCK_MAP_SIZE);
					sbi->discard_blks +=
						sbi->blocks_per_seg -
						se->valid_blocks;
				}
			}

			if (sbi->segs_per_sec > 1)
				get_sec_entry(sbi, start)->valid_blocks +=
							se->valid_blocks;
		}
		start_blk += readed;
	} while (start_blk < sit_blk_cnt);

	down_read(&curseg->journal_rwsem);
	for (i = 0; i < sits_in_cursum(journal); i++) {
		unsigned int old_valid_blocks;

		start = le32_to_cpu(segno_in_journal(journal, i));
		if (start >= MAIN_SEGS(sbi)) {
			f2fs_msg(sbi->sb, KERN_ERR,
					"Wrong journal entry on segno %u",
					start);
			set_sbi_flag(sbi, SBI_NEED_FSCK);
			err = -EINVAL;
			break;
		}

		se = &sit_i->sentries[start];
		sit = sit_in_journal(journal, i);

		old_valid_blocks = se->valid_blocks;
		if (IS_NODESEG(se->type))
			total_node_blocks -= old_valid_blocks;

		err = check_block_count(sbi, start, &sit);
		if (err)
			break;
		seg_info_from_raw_sit(se, &sit);
		if (IS_NODESEG(se->type))
			total_node_blocks += se->valid_blocks;

		if (f2fs_discard_en(sbi)) {
			if (is_set_ckpt_flags(sbi, CP_TRIMMED_FLAG)) {
				memset(se->discard_map, 0xff,
							SIT_VBLOCK_MAP_SIZE);
			} else {
				memcpy(se->discard_map, se->cur_valid_map,
							SIT_VBLOCK_MAP_SIZE);
				sbi->discard_blks += old_valid_blocks -
							se->valid_blocks;
			}
		}

		if (sbi->segs_per_sec > 1)
			get_sec_entry(sbi, start)->valid_blocks +=
				se->valid_blocks - old_valid_blocks;
	}
	up_read(&curseg->journal_rwsem);

	if (!err && total_node_blocks != valid_node_count(sbi)) {
		f2fs_msg(sbi->sb, KERN_ERR,
			"SIT is corrupted node# %u vs %u",
			total_node_blocks, valid_node_count(sbi));
		set_sbi_flag(sbi, SBI_NEED_FSCK);
		err = -EINVAL;
	}

	return err;
}

static void init_free_segmap(struct f2fs_sb_info *sbi)
{
	unsigned int start;
	int type;

	for (start = 0; start < MAIN_SEGS(sbi); start++) {
		struct seg_entry *sentry = get_seg_entry(sbi, start);
		if (!sentry->valid_blocks)
			__set_free(sbi, start);
		else
			SIT_I(sbi)->written_valid_blocks +=
						sentry->valid_blocks;
	}

	/* set use the current segments */
	for (type = CURSEG_HOT_DATA; type <= CURSEG_COLD_NODE; type++) {
		struct curseg_info *curseg_t = CURSEG_I(sbi, type);
		__set_test_and_inuse(sbi, curseg_t->segno);
	}
}

static void init_dirty_segmap(struct f2fs_sb_info *sbi)
{
	struct dirty_seglist_info *dirty_i = DIRTY_I(sbi);
	struct free_segmap_info *free_i = FREE_I(sbi);
	unsigned int segno = 0, offset = 0;
	unsigned short valid_blocks;

	while (1) {
		/* find dirty segment based on free segmap */
		segno = find_next_inuse(free_i, MAIN_SEGS(sbi), offset);
		if (segno >= MAIN_SEGS(sbi))
			break;
		offset = segno + 1;
		valid_blocks = get_valid_blocks(sbi, segno, false);
		if (valid_blocks == sbi->blocks_per_seg || !valid_blocks)
			continue;
		if (valid_blocks > sbi->blocks_per_seg) {
			f2fs_bug_on(sbi, 1);
			continue;
		}
		mutex_lock(&dirty_i->seglist_lock);
		__locate_dirty_segment(sbi, segno, DIRTY);
		mutex_unlock(&dirty_i->seglist_lock);
	}
}

static int init_victim_secmap(struct f2fs_sb_info *sbi)
{
	struct dirty_seglist_info *dirty_i = DIRTY_I(sbi);
	unsigned int bitmap_size = f2fs_bitmap_size(MAIN_SECS(sbi));

	dirty_i->victim_secmap = f2fs_kvzalloc(sbi, bitmap_size, GFP_KERNEL);
	if (!dirty_i->victim_secmap)
		return -ENOMEM;
	return 0;
}

static int build_dirty_segmap(struct f2fs_sb_info *sbi)
{
	struct dirty_seglist_info *dirty_i;
	unsigned int bitmap_size, i;

	/* allocate memory for dirty segments list information */
	dirty_i = f2fs_kzalloc(sbi, sizeof(struct dirty_seglist_info),
								GFP_KERNEL);
	if (!dirty_i)
		return -ENOMEM;

	SM_I(sbi)->dirty_info = dirty_i;
	mutex_init(&dirty_i->seglist_lock);

	bitmap_size = f2fs_bitmap_size(MAIN_SEGS(sbi));

	for (i = 0; i < NR_DIRTY_TYPE; i++) {
		dirty_i->dirty_segmap[i] = f2fs_kvzalloc(sbi, bitmap_size,
								GFP_KERNEL);
		if (!dirty_i->dirty_segmap[i])
			return -ENOMEM;
	}

	init_dirty_segmap(sbi);
	return init_victim_secmap(sbi);
}

/*
 * Update min, max modified time for cost-benefit GC algorithm
 */
static void init_min_max_mtime(struct f2fs_sb_info *sbi)
{
	struct sit_info *sit_i = SIT_I(sbi);
	unsigned int segno;

	down_write(&sit_i->sentry_lock);

	sit_i->min_mtime = LLONG_MAX;

	for (segno = 0; segno < MAIN_SEGS(sbi); segno += sbi->segs_per_sec) {
		unsigned int i;
		unsigned long long mtime = 0;

		for (i = 0; i < sbi->segs_per_sec; i++)
			mtime += get_seg_entry(sbi, segno + i)->mtime;

		mtime = div_u64(mtime, sbi->segs_per_sec);

		if (sit_i->min_mtime > mtime)
			sit_i->min_mtime = mtime;
	}
	sit_i->max_mtime = get_mtime(sbi);
	up_write(&sit_i->sentry_lock);
}

int build_segment_manager(struct f2fs_sb_info *sbi)
{
	struct f2fs_super_block *raw_super = F2FS_RAW_SUPER(sbi);
	struct f2fs_checkpoint *ckpt = F2FS_CKPT(sbi);
	struct f2fs_sm_info *sm_info;
	int err;

	sm_info = f2fs_kzalloc(sbi, sizeof(struct f2fs_sm_info), GFP_KERNEL);
	if (!sm_info)
		return -ENOMEM;

	/* init sm info */
	sbi->sm_info = sm_info;
	sm_info->seg0_blkaddr = le32_to_cpu(raw_super->segment0_blkaddr);
	sm_info->main_blkaddr = le32_to_cpu(raw_super->main_blkaddr);
	sm_info->segment_count = le32_to_cpu(raw_super->segment_count);
	sm_info->reserved_segments = le32_to_cpu(ckpt->rsvd_segment_count);
	sm_info->ovp_segments = le32_to_cpu(ckpt->overprov_segment_count);
	sm_info->main_segments = le32_to_cpu(raw_super->segment_count_main);
	sm_info->ssa_blkaddr = le32_to_cpu(raw_super->ssa_blkaddr);
	sm_info->rec_prefree_segments = sm_info->main_segments *
					DEF_RECLAIM_PREFREE_SEGMENTS / 100;
	if (sm_info->rec_prefree_segments > DEF_MAX_RECLAIM_PREFREE_SEGMENTS)
		sm_info->rec_prefree_segments = DEF_MAX_RECLAIM_PREFREE_SEGMENTS;

	if (!test_opt(sbi, LFS))
		sm_info->ipu_policy = 1 << F2FS_IPU_FSYNC;
	sm_info->min_ipu_util = DEF_MIN_IPU_UTIL;
	sm_info->min_fsync_blocks = DEF_MIN_FSYNC_BLOCKS;
	sm_info->min_seq_blocks = sbi->blocks_per_seg * sbi->segs_per_sec;
	sm_info->min_hot_blocks = DEF_MIN_HOT_BLOCKS;
	sm_info->min_ssr_sections = reserved_sections(sbi);

	INIT_LIST_HEAD(&sm_info->sit_entry_set);

	init_rwsem(&sm_info->curseg_lock);

	if (!f2fs_readonly(sbi->sb)) {
		err = create_flush_cmd_control(sbi);
		if (err)
			return err;
	}

	err = create_discard_cmd_control(sbi);
	if (err)
		return err;

	err = build_sit_info(sbi);
	if (err)
		return err;
	err = build_free_segmap(sbi);
	if (err)
		return err;
	err = build_curseg(sbi);
	if (err)
		return err;

	/* reinit free segmap based on SIT */
	err = build_sit_entries(sbi);
	if (err)
		return err;

	init_free_segmap(sbi);
	err = build_dirty_segmap(sbi);
	if (err)
		return err;

	init_min_max_mtime(sbi);
	return 0;
}

static void discard_dirty_segmap(struct f2fs_sb_info *sbi,
		enum dirty_type dirty_type)
{
	struct dirty_seglist_info *dirty_i = DIRTY_I(sbi);

	mutex_lock(&dirty_i->seglist_lock);
	kvfree(dirty_i->dirty_segmap[dirty_type]);
	dirty_i->nr_dirty[dirty_type] = 0;
	mutex_unlock(&dirty_i->seglist_lock);
}

static void destroy_victim_secmap(struct f2fs_sb_info *sbi)
{
	struct dirty_seglist_info *dirty_i = DIRTY_I(sbi);
	kvfree(dirty_i->victim_secmap);
}

static void destroy_dirty_segmap(struct f2fs_sb_info *sbi)
{
	struct dirty_seglist_info *dirty_i = DIRTY_I(sbi);
	int i;

	if (!dirty_i)
		return;

	/* discard pre-free/dirty segments list */
	for (i = 0; i < NR_DIRTY_TYPE; i++)
		discard_dirty_segmap(sbi, i);

	destroy_victim_secmap(sbi);
	SM_I(sbi)->dirty_info = NULL;
	kfree(dirty_i);
}

static void destroy_curseg(struct f2fs_sb_info *sbi)
{
	struct curseg_info *array = SM_I(sbi)->curseg_array;
	int i;

	if (!array)
		return;
	SM_I(sbi)->curseg_array = NULL;
	for (i = 0; i < NR_CURSEG_TYPE; i++) {
		kfree(array[i].sum_blk);
		kfree(array[i].journal);
	}
	kfree(array);
}

static void destroy_free_segmap(struct f2fs_sb_info *sbi)
{
	struct free_segmap_info *free_i = SM_I(sbi)->free_info;
	if (!free_i)
		return;
	SM_I(sbi)->free_info = NULL;
	kvfree(free_i->free_segmap);
	kvfree(free_i->free_secmap);
	kfree(free_i);
}

static void destroy_sit_info(struct f2fs_sb_info *sbi)
{
	struct sit_info *sit_i = SIT_I(sbi);
	unsigned int start;

	if (!sit_i)
		return;

	if (sit_i->sentries) {
		for (start = 0; start < MAIN_SEGS(sbi); start++) {
			kfree(sit_i->sentries[start].cur_valid_map);
#ifdef CONFIG_F2FS_CHECK_FS
			kfree(sit_i->sentries[start].cur_valid_map_mir);
#endif
			kfree(sit_i->sentries[start].ckpt_valid_map);
			kfree(sit_i->sentries[start].discard_map);
		}
	}
	kfree(sit_i->tmp_map);

	kvfree(sit_i->sentries);
	kvfree(sit_i->sec_entries);
	kvfree(sit_i->dirty_sentries_bitmap);

	SM_I(sbi)->sit_info = NULL;
	kfree(sit_i->sit_bitmap);
#ifdef CONFIG_F2FS_CHECK_FS
	kfree(sit_i->sit_bitmap_mir);
#endif
	kfree(sit_i);
}

void destroy_segment_manager(struct f2fs_sb_info *sbi)
{
	struct f2fs_sm_info *sm_info = SM_I(sbi);

	if (!sm_info)
		return;
	destroy_flush_cmd_control(sbi, true);
	destroy_discard_cmd_control(sbi);
	destroy_dirty_segmap(sbi);
	destroy_curseg(sbi);
	destroy_free_segmap(sbi);
	destroy_sit_info(sbi);
	sbi->sm_info = NULL;
	kfree(sm_info);
}

int __init create_segment_manager_caches(void)
{
	discard_entry_slab = f2fs_kmem_cache_create("discard_entry",
			sizeof(struct discard_entry));
	if (!discard_entry_slab)
		goto fail;

	discard_cmd_slab = f2fs_kmem_cache_create("discard_cmd",
			sizeof(struct discard_cmd));
	if (!discard_cmd_slab)
		goto destroy_discard_entry;

	sit_entry_set_slab = f2fs_kmem_cache_create("sit_entry_set",
			sizeof(struct sit_entry_set));
	if (!sit_entry_set_slab)
		goto destroy_discard_cmd;

	inmem_entry_slab = f2fs_kmem_cache_create("inmem_page_entry",
			sizeof(struct inmem_pages));
	if (!inmem_entry_slab)
		goto destroy_sit_entry_set;
	return 0;

destroy_sit_entry_set:
	kmem_cache_destroy(sit_entry_set_slab);
destroy_discard_cmd:
	kmem_cache_destroy(discard_cmd_slab);
destroy_discard_entry:
	kmem_cache_destroy(discard_entry_slab);
fail:
	return -ENOMEM;
}

void destroy_segment_manager_caches(void)
{
	kmem_cache_destroy(sit_entry_set_slab);
	kmem_cache_destroy(discard_cmd_slab);
	kmem_cache_destroy(discard_entry_slab);
	kmem_cache_destroy(inmem_entry_slab);
}<|MERGE_RESOLUTION|>--- conflicted
+++ resolved
@@ -2965,14 +2965,10 @@
 	struct f2fs_sb_info *sbi = F2FS_I_SB(inode);
 	struct page *cpage;
 
-<<<<<<< HEAD
 	if (!f2fs_post_read_required(inode))
 		return;
 
-	if (blkaddr == NEW_ADDR || blkaddr == NULL_ADDR)
-=======
 	if (!is_valid_data_blkaddr(sbi, blkaddr))
->>>>>>> 8629d9bd
 		return;
 
 	cpage = find_lock_page(META_MAPPING(sbi), blkaddr);
