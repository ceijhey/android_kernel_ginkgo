// SPDX-License-Identifier: GPL-2.0
/*
 * fs/f2fs/data.c
 *
 * Copyright (c) 2012 Samsung Electronics Co., Ltd.
 *             http://www.samsung.com/
 */
#include <linux/fs.h>
#include <linux/f2fs_fs.h>
#include <linux/buffer_head.h>
#include <linux/mpage.h>
#include <linux/writeback.h>
#include <linux/backing-dev.h>
#include <linux/pagevec.h>
#include <linux/blkdev.h>
#include <linux/bio.h>
#include <linux/prefetch.h>
#include <linux/uio.h>
#include <linux/cleancache.h>
#include <linux/sched/signal.h>

#include "f2fs.h"
#include "node.h"
#include "segment.h"
#include "trace.h"
#include <trace/events/f2fs.h>
#include <trace/events/android_fs.h>

#define NUM_PREALLOC_POST_READ_CTXS	128

static struct kmem_cache *bio_post_read_ctx_cache;
static mempool_t *bio_post_read_ctx_pool;

static bool __is_cp_guaranteed(struct page *page)
{
	struct address_space *mapping = page->mapping;
	struct inode *inode;
	struct f2fs_sb_info *sbi;

	if (!mapping)
		return false;

	inode = mapping->host;
	sbi = F2FS_I_SB(inode);

	if (inode->i_ino == F2FS_META_INO(sbi) ||
			inode->i_ino ==  F2FS_NODE_INO(sbi) ||
			S_ISDIR(inode->i_mode) ||
			(S_ISREG(inode->i_mode) &&
			(f2fs_is_atomic_file(inode) || IS_NOQUOTA(inode))) ||
			is_cold_data(page))
		return true;
	return false;
}

static enum count_type __read_io_type(struct page *page)
{
	struct address_space *mapping = page->mapping;

	if (mapping) {
		struct inode *inode = mapping->host;
		struct f2fs_sb_info *sbi = F2FS_I_SB(inode);

		if (inode->i_ino == F2FS_META_INO(sbi))
			return F2FS_RD_META;

		if (inode->i_ino == F2FS_NODE_INO(sbi))
			return F2FS_RD_NODE;
	}
	return F2FS_RD_DATA;
}

/* postprocessing steps for read bios */
enum bio_post_read_step {
	STEP_INITIAL = 0,
	STEP_DECRYPT,
};

struct bio_post_read_ctx {
	struct bio *bio;
	struct work_struct work;
	unsigned int cur_step;
	unsigned int enabled_steps;
};

static void __read_end_io(struct bio *bio)
{
	struct page *page;
	struct bio_vec *bv;
	int i;

	bio_for_each_segment_all(bv, bio, i) {
		page = bv->bv_page;

		/* PG_error was set if any post_read step failed */
		if (bio->bi_status || PageError(page)) {
			ClearPageUptodate(page);
			/* will re-read again later */
			ClearPageError(page);
		} else {
			SetPageUptodate(page);
		}
		dec_page_count(F2FS_P_SB(page), __read_io_type(page));
		unlock_page(page);
	}
	if (bio->bi_private)
		mempool_free(bio->bi_private, bio_post_read_ctx_pool);
	bio_put(bio);
}

static void bio_post_read_processing(struct bio_post_read_ctx *ctx);

static void decrypt_work(struct work_struct *work)
{
	struct bio_post_read_ctx *ctx =
		container_of(work, struct bio_post_read_ctx, work);

	fscrypt_decrypt_bio(ctx->bio);

	bio_post_read_processing(ctx);
}

static void bio_post_read_processing(struct bio_post_read_ctx *ctx)
{
	switch (++ctx->cur_step) {
	case STEP_DECRYPT:
		if (ctx->enabled_steps & (1 << STEP_DECRYPT)) {
			INIT_WORK(&ctx->work, decrypt_work);
			fscrypt_enqueue_decrypt_work(&ctx->work);
			return;
		}
		ctx->cur_step++;
		/* fall-through */
	default:
		__read_end_io(ctx->bio);
	}
}

static bool f2fs_bio_post_read_required(struct bio *bio)
{
	return bio->bi_private && !bio->bi_status;
}

static void f2fs_read_end_io(struct bio *bio)
{
	struct page *first_page = bio->bi_io_vec[0].bv_page;

	if (time_to_inject(F2FS_P_SB(bio->bi_io_vec->bv_page), FAULT_READ_IO)) {
		f2fs_show_injection_info(FAULT_READ_IO);
		bio->bi_status = BLK_STS_IOERR;
	}

	if (f2fs_bio_post_read_required(bio)) {
		struct bio_post_read_ctx *ctx = bio->bi_private;

		ctx->cur_step = STEP_INITIAL;
		bio_post_read_processing(ctx);
		return;
	}

	if (first_page != NULL &&
		__read_io_type(first_page) == F2FS_RD_DATA) {
		trace_android_fs_dataread_end(first_page->mapping->host,
						page_offset(first_page),
						bio->bi_iter.bi_size);
	}

	__read_end_io(bio);
}

static void f2fs_write_end_io(struct bio *bio)
{
	struct f2fs_sb_info *sbi = bio->bi_private;
	struct bio_vec *bvec;
	int i;

	if (time_to_inject(sbi, FAULT_WRITE_IO)) {
		f2fs_show_injection_info(FAULT_WRITE_IO);
		bio->bi_status = BLK_STS_IOERR;
	}

	bio_for_each_segment_all(bvec, bio, i) {
		struct page *page = bvec->bv_page;
		enum count_type type = WB_DATA_TYPE(page);

		if (IS_DUMMY_WRITTEN_PAGE(page)) {
			set_page_private(page, (unsigned long)NULL);
			ClearPagePrivate(page);
			unlock_page(page);
			mempool_free(page, sbi->write_io_dummy);

			if (unlikely(bio->bi_status))
				f2fs_stop_checkpoint(sbi, true);
			continue;
		}

		fscrypt_pullback_bio_page(&page, true);

		if (unlikely(bio->bi_status)) {
			mapping_set_error(page->mapping, -EIO);
			if (type == F2FS_WB_CP_DATA)
				f2fs_stop_checkpoint(sbi, true);
		}

		f2fs_bug_on(sbi, page->mapping == NODE_MAPPING(sbi) &&
					page->index != nid_of_node(page));

		dec_page_count(sbi, type);
		if (f2fs_in_warm_node_list(sbi, page))
			f2fs_del_fsync_node_entry(sbi, page);
		clear_cold_data(page);
		end_page_writeback(page);
	}
	if (!get_pages(sbi, F2FS_WB_CP_DATA) &&
				wq_has_sleeper(&sbi->cp_wait))
		wake_up(&sbi->cp_wait);

	bio_put(bio);
}

/*
 * Return true, if pre_bio's bdev is same as its target device.
 */
struct block_device *f2fs_target_device(struct f2fs_sb_info *sbi,
				block_t blk_addr, struct bio *bio)
{
	struct block_device *bdev = sbi->sb->s_bdev;
	int i;

	if (f2fs_is_multi_device(sbi)) {
		for (i = 0; i < sbi->s_ndevs; i++) {
			if (FDEV(i).start_blk <= blk_addr &&
			    FDEV(i).end_blk >= blk_addr) {
				blk_addr -= FDEV(i).start_blk;
				bdev = FDEV(i).bdev;
				break;
			}
		}
	}
	if (bio) {
		bio_set_dev(bio, bdev);
		bio->bi_iter.bi_sector = SECTOR_FROM_BLOCK(blk_addr);
	}
	return bdev;
}

int f2fs_target_device_index(struct f2fs_sb_info *sbi, block_t blkaddr)
{
	int i;

	if (!f2fs_is_multi_device(sbi))
		return 0;

	for (i = 0; i < sbi->s_ndevs; i++)
		if (FDEV(i).start_blk <= blkaddr && FDEV(i).end_blk >= blkaddr)
			return i;
	return 0;
}

static bool __same_bdev(struct f2fs_sb_info *sbi,
				block_t blk_addr, struct bio *bio)
{
	struct block_device *b = f2fs_target_device(sbi, blk_addr, NULL);
	return bio->bi_disk == b->bd_disk && bio->bi_partno == b->bd_partno;
}

/*
 * Low-level block read/write IO operations.
 */
static struct bio *__bio_alloc(struct f2fs_sb_info *sbi, block_t blk_addr,
				struct writeback_control *wbc,
				int npages, bool is_read,
				enum page_type type, enum temp_type temp)
{
	struct bio *bio;

	bio = f2fs_bio_alloc(sbi, npages, true);

	f2fs_target_device(sbi, blk_addr, bio);
	if (is_read) {
		bio->bi_end_io = f2fs_read_end_io;
		bio->bi_private = NULL;
	} else {
		bio->bi_end_io = f2fs_write_end_io;
		bio->bi_private = sbi;
		bio->bi_write_hint = f2fs_io_type_to_rw_hint(sbi, type, temp);
	}
	if (wbc)
		wbc_init_bio(wbc, bio);

	return bio;
}

static inline void __submit_bio(struct f2fs_sb_info *sbi,
				struct bio *bio, enum page_type type)
{
	if (!is_read_io(bio_op(bio))) {
		unsigned int start;

		if (type != DATA && type != NODE)
			goto submit_io;

		if (test_opt(sbi, LFS) && current->plug)
			blk_finish_plug(current->plug);

		start = bio->bi_iter.bi_size >> F2FS_BLKSIZE_BITS;
		start %= F2FS_IO_SIZE(sbi);

		if (start == 0)
			goto submit_io;

		/* fill dummy pages */
		for (; start < F2FS_IO_SIZE(sbi); start++) {
			struct page *page =
				mempool_alloc(sbi->write_io_dummy,
					      GFP_NOIO | __GFP_NOFAIL);
			f2fs_bug_on(sbi, !page);

			zero_user_segment(page, 0, PAGE_SIZE);
			SetPagePrivate(page);
			set_page_private(page, (unsigned long)DUMMY_WRITTEN_PAGE);
			lock_page(page);
			if (bio_add_page(bio, page, PAGE_SIZE, 0) < PAGE_SIZE)
				f2fs_bug_on(sbi, 1);
		}
		/*
		 * In the NODE case, we lose next block address chain. So, we
		 * need to do checkpoint in f2fs_sync_file.
		 */
		if (type == NODE)
			set_sbi_flag(sbi, SBI_NEED_CP);
	}
submit_io:
	if (is_read_io(bio_op(bio)))
		trace_f2fs_submit_read_bio(sbi->sb, type, bio);
	else
		trace_f2fs_submit_write_bio(sbi->sb, type, bio);
	submit_bio(bio);
}

static void __f2fs_submit_read_bio(struct f2fs_sb_info *sbi,
				struct bio *bio, enum page_type type)
{
	if (trace_android_fs_dataread_start_enabled() && (type == DATA)) {
		struct page *first_page = bio->bi_io_vec[0].bv_page;

		if (first_page != NULL &&
			__read_io_type(first_page) == F2FS_RD_DATA) {
			char *path, pathbuf[MAX_TRACE_PATHBUF_LEN];

			path = android_fstrace_get_pathname(pathbuf,
						MAX_TRACE_PATHBUF_LEN,
						first_page->mapping->host);

			trace_android_fs_dataread_start(
				first_page->mapping->host,
				page_offset(first_page),
				bio->bi_iter.bi_size,
				current->pid,
				path,
				current->comm);
		}
	}
	__submit_bio(sbi, bio, type);
}

static void __submit_merged_bio(struct f2fs_bio_info *io)
{
	struct f2fs_io_info *fio = &io->fio;

	if (!io->bio)
		return;

	bio_set_op_attrs(io->bio, fio->op, fio->op_flags);

	if (is_read_io(fio->op))
		trace_f2fs_prepare_read_bio(io->sbi->sb, fio->type, io->bio);
	else
		trace_f2fs_prepare_write_bio(io->sbi->sb, fio->type, io->bio);

	__submit_bio(io->sbi, io->bio, fio->type);
	io->bio = NULL;
}

static bool __has_merged_page(struct f2fs_bio_info *io, struct inode *inode,
						struct page *page, nid_t ino)
{
	struct bio_vec *bvec;
	struct page *target;
	int i;

	if (!io->bio)
		return false;

	if (!inode && !page && !ino)
		return true;

	bio_for_each_segment_all(bvec, io->bio, i) {

		if (bvec->bv_page->mapping)
			target = bvec->bv_page;
		else
			target = fscrypt_control_page(bvec->bv_page);

		if (inode && inode == target->mapping->host)
			return true;
		if (page && page == target)
			return true;
		if (ino && ino == ino_of_node(target))
			return true;
	}

	return false;
}

static void __f2fs_submit_merged_write(struct f2fs_sb_info *sbi,
				enum page_type type, enum temp_type temp)
{
	enum page_type btype = PAGE_TYPE_OF_BIO(type);
	struct f2fs_bio_info *io = sbi->write_io[btype] + temp;

	down_write(&io->io_rwsem);

	/* change META to META_FLUSH in the checkpoint procedure */
	if (type >= META_FLUSH) {
		io->fio.type = META_FLUSH;
		io->fio.op = REQ_OP_WRITE;
		io->fio.op_flags = REQ_META | REQ_PRIO | REQ_SYNC;
		if (!test_opt(sbi, NOBARRIER))
			io->fio.op_flags |= REQ_PREFLUSH | REQ_FUA;
	}
	__submit_merged_bio(io);
	up_write(&io->io_rwsem);
}

static void __submit_merged_write_cond(struct f2fs_sb_info *sbi,
				struct inode *inode, struct page *page,
				nid_t ino, enum page_type type, bool force)
{
	enum temp_type temp;
	bool ret = true;

	for (temp = HOT; temp < NR_TEMP_TYPE; temp++) {
		if (!force)	{
			enum page_type btype = PAGE_TYPE_OF_BIO(type);
			struct f2fs_bio_info *io = sbi->write_io[btype] + temp;

			down_read(&io->io_rwsem);
			ret = __has_merged_page(io, inode, page, ino);
			up_read(&io->io_rwsem);
		}
		if (ret)
			__f2fs_submit_merged_write(sbi, type, temp);

		/* TODO: use HOT temp only for meta pages now. */
		if (type >= META)
			break;
	}
}

void f2fs_submit_merged_write(struct f2fs_sb_info *sbi, enum page_type type)
{
	__submit_merged_write_cond(sbi, NULL, NULL, 0, type, true);
}

void f2fs_submit_merged_write_cond(struct f2fs_sb_info *sbi,
				struct inode *inode, struct page *page,
				nid_t ino, enum page_type type)
{
	__submit_merged_write_cond(sbi, inode, page, ino, type, false);
}

void f2fs_flush_merged_writes(struct f2fs_sb_info *sbi)
{
	f2fs_submit_merged_write(sbi, DATA);
	f2fs_submit_merged_write(sbi, NODE);
	f2fs_submit_merged_write(sbi, META);
}

/*
 * Fill the locked page with data located in the block address.
 * A caller needs to unlock the page on failure.
 */
int f2fs_submit_page_bio(struct f2fs_io_info *fio)
{
	struct bio *bio;
	struct page *page = fio->encrypted_page ?
			fio->encrypted_page : fio->page;
	struct inode *inode = fio->page->mapping->host;

	if (!f2fs_is_valid_blkaddr(fio->sbi, fio->new_blkaddr,
<<<<<<< HEAD
			fio->is_por ? META_POR : (__is_meta_io(fio) ?
			META_GENERIC : DATA_GENERIC_ENHANCE)))
		return -EFAULT;
=======
			__is_meta_io(fio) ? META_GENERIC : DATA_GENERIC))
		return -EFSCORRUPTED;
>>>>>>> 882aad8c

	trace_f2fs_submit_page_bio(page, fio);
	f2fs_trace_ios(fio, 0);

	/* Allocate a new bio */
	bio = __bio_alloc(fio->sbi, fio->new_blkaddr, fio->io_wbc,
				1, is_read_io(fio->op), fio->type, fio->temp);

	if (f2fs_may_encrypt_bio(inode, fio))
		fscrypt_set_ice_dun(inode, bio, PG_DUN(inode, fio->page));
	fscrypt_set_ice_skip(bio, fio->encrypted_page ? 1 : 0);

	if (bio_add_page(bio, page, PAGE_SIZE, 0) < PAGE_SIZE) {
		bio_put(bio);
		return -EFAULT;
	}
	fio->op_flags |= fio->encrypted_page ? REQ_NOENCRYPT : 0;

	if (fio->io_wbc && !is_read_io(fio->op))
		wbc_account_io(fio->io_wbc, page, PAGE_SIZE);

	bio_set_op_attrs(bio, fio->op, fio->op_flags);

	inc_page_count(fio->sbi, is_read_io(fio->op) ?
			__read_io_type(page): WB_DATA_TYPE(fio->page));

	__f2fs_submit_read_bio(fio->sbi, bio, fio->type);
	return 0;
}

void f2fs_submit_page_write(struct f2fs_io_info *fio)
{
	struct f2fs_sb_info *sbi = fio->sbi;
	enum page_type btype = PAGE_TYPE_OF_BIO(fio->type);
	struct f2fs_bio_info *io = sbi->write_io[btype] + fio->temp;
	struct page *bio_page;
	struct inode *inode;
	bool bio_encrypted;
	int bi_crypt_skip;
	u64 dun;

	f2fs_bug_on(sbi, is_read_io(fio->op));

	down_write(&io->io_rwsem);
next:
	if (fio->in_list) {
		spin_lock(&io->io_lock);
		if (list_empty(&io->io_list)) {
			spin_unlock(&io->io_lock);
			goto out;
		}
		fio = list_first_entry(&io->io_list,
						struct f2fs_io_info, list);
		list_del(&fio->list);
		spin_unlock(&io->io_lock);
	}

	verify_fio_blkaddr(fio);

	bio_page = fio->encrypted_page ? fio->encrypted_page : fio->page;
	inode = fio->page->mapping->host;
	dun = PG_DUN(inode, fio->page);
	bi_crypt_skip = fio->encrypted_page ? 1 : 0;
	bio_encrypted = f2fs_may_encrypt_bio(inode, fio);
	fio->op_flags |= fio->encrypted_page ? REQ_NOENCRYPT : 0;

	/* set submitted = true as a return value */
	fio->submitted = true;

	inc_page_count(sbi, WB_DATA_TYPE(bio_page));

	if (io->bio && (io->last_block_in_bio != fio->new_blkaddr - 1 ||
	    (io->fio.op != fio->op || io->fio.op_flags != fio->op_flags) ||
			!__same_bdev(sbi, fio->new_blkaddr, io->bio)))
		__submit_merged_bio(io);

	/* ICE support */
	if (!fscrypt_mergeable_bio(io->bio, dun, bio_encrypted, bi_crypt_skip))
		__submit_merged_bio(io);

alloc_new:
	if (io->bio == NULL) {
		if ((fio->type == DATA || fio->type == NODE) &&
				fio->new_blkaddr & F2FS_IO_SIZE_MASK(sbi)) {
			dec_page_count(sbi, WB_DATA_TYPE(bio_page));
			fio->retry = true;
			goto skip;
		}
		io->bio = __bio_alloc(sbi, fio->new_blkaddr, fio->io_wbc,
						BIO_MAX_PAGES, false,
						fio->type, fio->temp);
		if (bio_encrypted)
			fscrypt_set_ice_dun(inode, io->bio, dun);
		fscrypt_set_ice_skip(io->bio, bi_crypt_skip);
		io->fio = *fio;
	}

	if (bio_add_page(io->bio, bio_page, PAGE_SIZE, 0) < PAGE_SIZE) {
		__submit_merged_bio(io);
		goto alloc_new;
	}

	if (fio->io_wbc)
		wbc_account_io(fio->io_wbc, bio_page, PAGE_SIZE);

	io->last_block_in_bio = fio->new_blkaddr;
	f2fs_trace_ios(fio, 0);

	trace_f2fs_submit_page_write(fio->page, fio);
skip:
	if (fio->in_list)
		goto next;
out:
	if (is_sbi_flag_set(sbi, SBI_IS_SHUTDOWN) ||
				f2fs_is_checkpoint_ready(sbi))
		__submit_merged_bio(io);
	up_write(&io->io_rwsem);
}

static struct bio *f2fs_grab_read_bio(struct inode *inode, block_t blkaddr,
					unsigned nr_pages, unsigned op_flag)
{
	struct f2fs_sb_info *sbi = F2FS_I_SB(inode);
	struct bio *bio;
	struct bio_post_read_ctx *ctx;
	unsigned int post_read_steps = 0;

	bio = f2fs_bio_alloc(sbi, min_t(int, nr_pages, BIO_MAX_PAGES), false);
	if (!bio)
		return ERR_PTR(-ENOMEM);
	f2fs_target_device(sbi, blkaddr, bio);
	bio->bi_end_io = f2fs_read_end_io;
	bio_set_op_attrs(bio, REQ_OP_READ,
			 (IS_ENCRYPTED(inode) ?
			  REQ_NOENCRYPT :
			  op_flag));

	if (f2fs_encrypted_file(inode) &&
		!fscrypt_using_hardware_encryption(inode))
		post_read_steps |= 1 << STEP_DECRYPT;
	if (post_read_steps) {
		ctx = mempool_alloc(bio_post_read_ctx_pool, GFP_NOFS);
		if (!ctx) {
			bio_put(bio);
			return ERR_PTR(-ENOMEM);
		}
		ctx->bio = bio;
		ctx->enabled_steps = post_read_steps;
		bio->bi_private = ctx;
	}

	return bio;
}

/* This can handle encryption stuffs */
static int f2fs_submit_page_read(struct inode *inode, struct page *page,
							block_t blkaddr)
{
	struct f2fs_sb_info *sbi = F2FS_I_SB(inode);
	struct bio *bio;

	bio = f2fs_grab_read_bio(inode, blkaddr, 1, 0);
	if (IS_ERR(bio))
		return PTR_ERR(bio);

	if (f2fs_may_encrypt_bio(inode, NULL))
		fscrypt_set_ice_dun(inode, bio, PG_DUN(inode, page));

	/* wait for GCed page writeback via META_MAPPING */
	f2fs_wait_on_block_writeback(inode, blkaddr);

	if (bio_add_page(bio, page, PAGE_SIZE, 0) < PAGE_SIZE) {
		bio_put(bio);
		return -EFAULT;
	}
	ClearPageError(page);
	inc_page_count(sbi, F2FS_RD_DATA);
	__f2fs_submit_read_bio(sbi, bio, DATA);
	return 0;
}

static void __set_data_blkaddr(struct dnode_of_data *dn)
{
	struct f2fs_node *rn = F2FS_NODE(dn->node_page);
	__le32 *addr_array;
	int base = 0;

	if (IS_INODE(dn->node_page) && f2fs_has_extra_attr(dn->inode))
		base = get_extra_isize(dn->inode);

	/* Get physical address of data block */
	addr_array = blkaddr_in_node(rn);
	addr_array[base + dn->ofs_in_node] = cpu_to_le32(dn->data_blkaddr);
}

/*
 * Lock ordering for the change of data block address:
 * ->data_page
 *  ->node_page
 *    update block addresses in the node page
 */
void f2fs_set_data_blkaddr(struct dnode_of_data *dn)
{
	f2fs_wait_on_page_writeback(dn->node_page, NODE, true, true);
	__set_data_blkaddr(dn);
	if (set_page_dirty(dn->node_page))
		dn->node_changed = true;
}

void f2fs_update_data_blkaddr(struct dnode_of_data *dn, block_t blkaddr)
{
	dn->data_blkaddr = blkaddr;
	f2fs_set_data_blkaddr(dn);
	f2fs_update_extent_cache(dn);
}

/* dn->ofs_in_node will be returned with up-to-date last block pointer */
int f2fs_reserve_new_blocks(struct dnode_of_data *dn, blkcnt_t count)
{
	struct f2fs_sb_info *sbi = F2FS_I_SB(dn->inode);
	int err;

	if (!count)
		return 0;

	if (unlikely(is_inode_flag_set(dn->inode, FI_NO_ALLOC)))
		return -EPERM;
	if (unlikely((err = inc_valid_block_count(sbi, dn->inode, &count))))
		return err;

	trace_f2fs_reserve_new_blocks(dn->inode, dn->nid,
						dn->ofs_in_node, count);

	f2fs_wait_on_page_writeback(dn->node_page, NODE, true, true);

	for (; count > 0; dn->ofs_in_node++) {
		block_t blkaddr = datablock_addr(dn->inode,
					dn->node_page, dn->ofs_in_node);
		if (blkaddr == NULL_ADDR) {
			dn->data_blkaddr = NEW_ADDR;
			__set_data_blkaddr(dn);
			count--;
		}
	}

	if (set_page_dirty(dn->node_page))
		dn->node_changed = true;
	return 0;
}

/* Should keep dn->ofs_in_node unchanged */
int f2fs_reserve_new_block(struct dnode_of_data *dn)
{
	unsigned int ofs_in_node = dn->ofs_in_node;
	int ret;

	ret = f2fs_reserve_new_blocks(dn, 1);
	dn->ofs_in_node = ofs_in_node;
	return ret;
}

int f2fs_reserve_block(struct dnode_of_data *dn, pgoff_t index)
{
	bool need_put = dn->inode_page ? false : true;
	int err;

	err = f2fs_get_dnode_of_data(dn, index, ALLOC_NODE);
	if (err)
		return err;

	if (dn->data_blkaddr == NULL_ADDR)
		err = f2fs_reserve_new_block(dn);
	if (err || need_put)
		f2fs_put_dnode(dn);
	return err;
}

int f2fs_get_block(struct dnode_of_data *dn, pgoff_t index)
{
	struct extent_info ei  = {0,0,0};
	struct inode *inode = dn->inode;

	if (f2fs_lookup_extent_cache(inode, index, &ei)) {
		dn->data_blkaddr = ei.blk + index - ei.fofs;
		return 0;
	}

	return f2fs_reserve_block(dn, index);
}

struct page *f2fs_get_read_data_page(struct inode *inode, pgoff_t index,
						int op_flags, bool for_write)
{
	struct address_space *mapping = inode->i_mapping;
	struct dnode_of_data dn;
	struct page *page;
	struct extent_info ei = {0,0,0};
	int err;

	page = f2fs_grab_cache_page(mapping, index, for_write);
	if (!page)
		return ERR_PTR(-ENOMEM);

	if (f2fs_lookup_extent_cache(inode, index, &ei)) {
		dn.data_blkaddr = ei.blk + index - ei.fofs;
		if (!f2fs_is_valid_blkaddr(F2FS_I_SB(inode), dn.data_blkaddr,
						DATA_GENERIC_ENHANCE_READ)) {
			err = -EFAULT;
			goto put_err;
		}
		goto got_it;
	}

	set_new_dnode(&dn, inode, NULL, NULL, 0);
	err = f2fs_get_dnode_of_data(&dn, index, LOOKUP_NODE);
	if (err)
		goto put_err;
	f2fs_put_dnode(&dn);

	if (unlikely(dn.data_blkaddr == NULL_ADDR)) {
		err = -ENOENT;
		goto put_err;
	}
	if (dn.data_blkaddr != NEW_ADDR &&
			!f2fs_is_valid_blkaddr(F2FS_I_SB(inode),
						dn.data_blkaddr,
						DATA_GENERIC_ENHANCE)) {
		err = -EFAULT;
		goto put_err;
	}
got_it:
	if (PageUptodate(page)) {
		unlock_page(page);
		return page;
	}

	/*
	 * A new dentry page is allocated but not able to be written, since its
	 * new inode page couldn't be allocated due to -ENOSPC.
	 * In such the case, its blkaddr can be remained as NEW_ADDR.
	 * see, f2fs_add_link -> f2fs_get_new_data_page ->
	 * f2fs_init_inode_metadata.
	 */
	if (dn.data_blkaddr == NEW_ADDR) {
		zero_user_segment(page, 0, PAGE_SIZE);
		if (!PageUptodate(page))
			SetPageUptodate(page);
		unlock_page(page);
		return page;
	}

	err = f2fs_submit_page_read(inode, page, dn.data_blkaddr);
	if (err)
		goto put_err;
	return page;

put_err:
	f2fs_put_page(page, 1);
	return ERR_PTR(err);
}

struct page *f2fs_find_data_page(struct inode *inode, pgoff_t index)
{
	struct address_space *mapping = inode->i_mapping;
	struct page *page;

	page = find_get_page(mapping, index);
	if (page && PageUptodate(page))
		return page;
	f2fs_put_page(page, 0);

	page = f2fs_get_read_data_page(inode, index, 0, false);
	if (IS_ERR(page))
		return page;

	if (PageUptodate(page))
		return page;

	wait_on_page_locked(page);
	if (unlikely(!PageUptodate(page))) {
		f2fs_put_page(page, 0);
		return ERR_PTR(-EIO);
	}
	return page;
}

/*
 * If it tries to access a hole, return an error.
 * Because, the callers, functions in dir.c and GC, should be able to know
 * whether this page exists or not.
 */
struct page *f2fs_get_lock_data_page(struct inode *inode, pgoff_t index,
							bool for_write)
{
	struct address_space *mapping = inode->i_mapping;
	struct page *page;
repeat:
	page = f2fs_get_read_data_page(inode, index, 0, for_write);
	if (IS_ERR(page))
		return page;

	/* wait for read completion */
	lock_page(page);
	if (unlikely(page->mapping != mapping)) {
		f2fs_put_page(page, 1);
		goto repeat;
	}
	if (unlikely(!PageUptodate(page))) {
		f2fs_put_page(page, 1);
		return ERR_PTR(-EIO);
	}
	return page;
}

/*
 * Caller ensures that this data page is never allocated.
 * A new zero-filled data page is allocated in the page cache.
 *
 * Also, caller should grab and release a rwsem by calling f2fs_lock_op() and
 * f2fs_unlock_op().
 * Note that, ipage is set only by make_empty_dir, and if any error occur,
 * ipage should be released by this function.
 */
struct page *f2fs_get_new_data_page(struct inode *inode,
		struct page *ipage, pgoff_t index, bool new_i_size)
{
	struct address_space *mapping = inode->i_mapping;
	struct page *page;
	struct dnode_of_data dn;
	int err;

	page = f2fs_grab_cache_page(mapping, index, true);
	if (!page) {
		/*
		 * before exiting, we should make sure ipage will be released
		 * if any error occur.
		 */
		f2fs_put_page(ipage, 1);
		return ERR_PTR(-ENOMEM);
	}

	set_new_dnode(&dn, inode, ipage, NULL, 0);
	err = f2fs_reserve_block(&dn, index);
	if (err) {
		f2fs_put_page(page, 1);
		return ERR_PTR(err);
	}
	if (!ipage)
		f2fs_put_dnode(&dn);

	if (PageUptodate(page))
		goto got_it;

	if (dn.data_blkaddr == NEW_ADDR) {
		zero_user_segment(page, 0, PAGE_SIZE);
		if (!PageUptodate(page))
			SetPageUptodate(page);
	} else {
		f2fs_put_page(page, 1);

		/* if ipage exists, blkaddr should be NEW_ADDR */
		f2fs_bug_on(F2FS_I_SB(inode), ipage);
		page = f2fs_get_lock_data_page(inode, index, true);
		if (IS_ERR(page))
			return page;
	}
got_it:
	if (new_i_size && i_size_read(inode) <
				((loff_t)(index + 1) << PAGE_SHIFT))
		f2fs_i_size_write(inode, ((loff_t)(index + 1) << PAGE_SHIFT));
	return page;
}

static int __allocate_data_block(struct dnode_of_data *dn, int seg_type)
{
	struct f2fs_sb_info *sbi = F2FS_I_SB(dn->inode);
	struct f2fs_summary sum;
	struct node_info ni;
	block_t old_blkaddr;
	blkcnt_t count = 1;
	int err;

	if (unlikely(is_inode_flag_set(dn->inode, FI_NO_ALLOC)))
		return -EPERM;

	err = f2fs_get_node_info(sbi, dn->nid, &ni);
	if (err)
		return err;

	dn->data_blkaddr = datablock_addr(dn->inode,
				dn->node_page, dn->ofs_in_node);
	if (dn->data_blkaddr != NULL_ADDR)
		goto alloc;

	if (unlikely((err = inc_valid_block_count(sbi, dn->inode, &count))))
		return err;

alloc:
	set_summary(&sum, dn->nid, dn->ofs_in_node, ni.version);
	old_blkaddr = dn->data_blkaddr;
	f2fs_allocate_data_block(sbi, NULL, old_blkaddr, &dn->data_blkaddr,
					&sum, seg_type, NULL, false);
	if (GET_SEGNO(sbi, old_blkaddr) != NULL_SEGNO)
		invalidate_mapping_pages(META_MAPPING(sbi),
					old_blkaddr, old_blkaddr);
	f2fs_set_data_blkaddr(dn);

	/*
	 * i_size will be updated by direct_IO. Otherwise, we'll get stale
	 * data from unwritten block via dio_read.
	 */
	return 0;
}

int f2fs_preallocate_blocks(struct kiocb *iocb, struct iov_iter *from)
{
	struct inode *inode = file_inode(iocb->ki_filp);
	struct f2fs_map_blocks map;
	int flag;
	int err = 0;
	bool direct_io = iocb->ki_flags & IOCB_DIRECT;

	/* convert inline data for Direct I/O*/
	if (direct_io) {
		err = f2fs_convert_inline_inode(inode);
		if (err)
			return err;
	}

	if (direct_io && allow_outplace_dio(inode, iocb, from))
		return 0;

	if (is_inode_flag_set(inode, FI_NO_PREALLOC))
		return 0;

	map.m_lblk = F2FS_BLK_ALIGN(iocb->ki_pos);
	map.m_len = F2FS_BYTES_TO_BLK(iocb->ki_pos + iov_iter_count(from));
	if (map.m_len > map.m_lblk)
		map.m_len -= map.m_lblk;
	else
		map.m_len = 0;

	map.m_next_pgofs = NULL;
	map.m_next_extent = NULL;
	map.m_seg_type = NO_CHECK_TYPE;
	map.m_may_create = true;

	if (direct_io) {
		map.m_seg_type = f2fs_rw_hint_to_seg_type(iocb->ki_hint);
		flag = f2fs_force_buffered_io(inode, iocb, from) ?
					F2FS_GET_BLOCK_PRE_AIO :
					F2FS_GET_BLOCK_PRE_DIO;
		goto map_blocks;
	}
	if (iocb->ki_pos + iov_iter_count(from) > MAX_INLINE_DATA(inode)) {
		err = f2fs_convert_inline_inode(inode);
		if (err)
			return err;
	}
	if (f2fs_has_inline_data(inode))
		return err;

	flag = F2FS_GET_BLOCK_PRE_AIO;

map_blocks:
	err = f2fs_map_blocks(inode, &map, 1, flag);
	if (map.m_len > 0 && err == -ENOSPC) {
		if (!direct_io)
			set_inode_flag(inode, FI_NO_PREALLOC);
		err = 0;
	}
	return err;
}

void __do_map_lock(struct f2fs_sb_info *sbi, int flag, bool lock)
{
	if (flag == F2FS_GET_BLOCK_PRE_AIO) {
		if (lock)
			down_read(&sbi->node_change);
		else
			up_read(&sbi->node_change);
	} else {
		if (lock)
			f2fs_lock_op(sbi);
		else
			f2fs_unlock_op(sbi);
	}
}

/*
 * f2fs_map_blocks() now supported readahead/bmap/rw direct_IO with
 * f2fs_map_blocks structure.
 * If original data blocks are allocated, then give them to blockdev.
 * Otherwise,
 *     a. preallocate requested block addresses
 *     b. do not use extent cache for better performance
 *     c. give the block addresses to blockdev
 */
int f2fs_map_blocks(struct inode *inode, struct f2fs_map_blocks *map,
						int create, int flag)
{
	unsigned int maxblocks = map->m_len;
	struct dnode_of_data dn;
	struct f2fs_sb_info *sbi = F2FS_I_SB(inode);
	int mode = map->m_may_create ? ALLOC_NODE : LOOKUP_NODE;
	pgoff_t pgofs, end_offset, end;
	int err = 0, ofs = 1;
	unsigned int ofs_in_node, last_ofs_in_node;
	blkcnt_t prealloc;
	struct extent_info ei = {0,0,0};
	block_t blkaddr;
	unsigned int start_pgofs;

	if (!maxblocks)
		return 0;

	map->m_len = 0;
	map->m_flags = 0;

	/* it only supports block size == page size */
	pgofs =	(pgoff_t)map->m_lblk;
	end = pgofs + maxblocks;

	if (!create && f2fs_lookup_extent_cache(inode, pgofs, &ei)) {
		if (test_opt(sbi, LFS) && flag == F2FS_GET_BLOCK_DIO &&
							map->m_may_create)
			goto next_dnode;

		map->m_pblk = ei.blk + pgofs - ei.fofs;
		map->m_len = min((pgoff_t)maxblocks, ei.fofs + ei.len - pgofs);
		map->m_flags = F2FS_MAP_MAPPED;
		if (map->m_next_extent)
			*map->m_next_extent = pgofs + map->m_len;

		/* for hardware encryption, but to avoid potential issue in future */
		if (flag == F2FS_GET_BLOCK_DIO)
			f2fs_wait_on_block_writeback_range(inode,
						map->m_pblk, map->m_len);
		goto out;
	}

next_dnode:
	if (map->m_may_create)
		__do_map_lock(sbi, flag, true);

	/* When reading holes, we need its node page */
	set_new_dnode(&dn, inode, NULL, NULL, 0);
	err = f2fs_get_dnode_of_data(&dn, pgofs, mode);
	if (err) {
		if (flag == F2FS_GET_BLOCK_BMAP)
			map->m_pblk = 0;
		if (err == -ENOENT) {
			err = 0;
			if (map->m_next_pgofs)
				*map->m_next_pgofs =
					f2fs_get_next_page_offset(&dn, pgofs);
			if (map->m_next_extent)
				*map->m_next_extent =
					f2fs_get_next_page_offset(&dn, pgofs);
		}
		goto unlock_out;
	}

	start_pgofs = pgofs;
	prealloc = 0;
	last_ofs_in_node = ofs_in_node = dn.ofs_in_node;
	end_offset = ADDRS_PER_PAGE(dn.node_page, inode);

next_block:
	blkaddr = datablock_addr(dn.inode, dn.node_page, dn.ofs_in_node);

	if (__is_valid_data_blkaddr(blkaddr) &&
<<<<<<< HEAD
		!f2fs_is_valid_blkaddr(sbi, blkaddr, DATA_GENERIC_ENHANCE)) {
		err = -EFAULT;
=======
		!f2fs_is_valid_blkaddr(sbi, blkaddr, DATA_GENERIC)) {
		err = -EFSCORRUPTED;
>>>>>>> 882aad8c
		goto sync_out;
	}

	if (__is_valid_data_blkaddr(blkaddr)) {
		/* use out-place-update for driect IO under LFS mode */
		if (test_opt(sbi, LFS) && flag == F2FS_GET_BLOCK_DIO &&
							map->m_may_create) {
			err = __allocate_data_block(&dn, map->m_seg_type);
			if (!err) {
				blkaddr = dn.data_blkaddr;
				set_inode_flag(inode, FI_APPEND_WRITE);
			}
		}
	} else {
		if (create) {
			if (unlikely(f2fs_cp_error(sbi))) {
				err = -EIO;
				goto sync_out;
			}
			if (flag == F2FS_GET_BLOCK_PRE_AIO) {
				if (blkaddr == NULL_ADDR) {
					prealloc++;
					last_ofs_in_node = dn.ofs_in_node;
				}
			} else {
				WARN_ON(flag != F2FS_GET_BLOCK_PRE_DIO &&
					flag != F2FS_GET_BLOCK_DIO);
				err = __allocate_data_block(&dn,
							map->m_seg_type);
				if (!err)
					set_inode_flag(inode, FI_APPEND_WRITE);
			}
			if (err)
				goto sync_out;
			map->m_flags |= F2FS_MAP_NEW;
			blkaddr = dn.data_blkaddr;
		} else {
			if (flag == F2FS_GET_BLOCK_BMAP) {
				map->m_pblk = 0;
				goto sync_out;
			}
			if (flag == F2FS_GET_BLOCK_PRECACHE)
				goto sync_out;
			if (flag == F2FS_GET_BLOCK_FIEMAP &&
						blkaddr == NULL_ADDR) {
				if (map->m_next_pgofs)
					*map->m_next_pgofs = pgofs + 1;
				goto sync_out;
			}
			if (flag != F2FS_GET_BLOCK_FIEMAP) {
				/* for defragment case */
				if (map->m_next_pgofs)
					*map->m_next_pgofs = pgofs + 1;
				goto sync_out;
			}
		}
	}

	if (flag == F2FS_GET_BLOCK_PRE_AIO)
		goto skip;

	if (map->m_len == 0) {
		/* preallocated unwritten block should be mapped for fiemap. */
		if (blkaddr == NEW_ADDR)
			map->m_flags |= F2FS_MAP_UNWRITTEN;
		map->m_flags |= F2FS_MAP_MAPPED;

		map->m_pblk = blkaddr;
		map->m_len = 1;
	} else if ((map->m_pblk != NEW_ADDR &&
			blkaddr == (map->m_pblk + ofs)) ||
			(map->m_pblk == NEW_ADDR && blkaddr == NEW_ADDR) ||
			flag == F2FS_GET_BLOCK_PRE_DIO) {
		ofs++;
		map->m_len++;
	} else {
		goto sync_out;
	}

skip:
	dn.ofs_in_node++;
	pgofs++;

	/* preallocate blocks in batch for one dnode page */
	if (flag == F2FS_GET_BLOCK_PRE_AIO &&
			(pgofs == end || dn.ofs_in_node == end_offset)) {

		dn.ofs_in_node = ofs_in_node;
		err = f2fs_reserve_new_blocks(&dn, prealloc);
		if (err)
			goto sync_out;

		map->m_len += dn.ofs_in_node - ofs_in_node;
		if (prealloc && dn.ofs_in_node != last_ofs_in_node + 1) {
			err = -ENOSPC;
			goto sync_out;
		}
		dn.ofs_in_node = end_offset;
	}

	if (pgofs >= end)
		goto sync_out;
	else if (dn.ofs_in_node < end_offset)
		goto next_block;

	if (flag == F2FS_GET_BLOCK_PRECACHE) {
		if (map->m_flags & F2FS_MAP_MAPPED) {
			unsigned int ofs = start_pgofs - map->m_lblk;

			f2fs_update_extent_cache_range(&dn,
				start_pgofs, map->m_pblk + ofs,
				map->m_len - ofs);
		}
	}

	f2fs_put_dnode(&dn);

	if (map->m_may_create) {
		__do_map_lock(sbi, flag, false);
		f2fs_balance_fs(sbi, dn.node_changed);
	}
	goto next_dnode;

sync_out:

	/* for hardware encryption, but to avoid potential issue in future */
	if (flag == F2FS_GET_BLOCK_DIO && map->m_flags & F2FS_MAP_MAPPED)
		f2fs_wait_on_block_writeback_range(inode,
						map->m_pblk, map->m_len);

	if (flag == F2FS_GET_BLOCK_PRECACHE) {
		if (map->m_flags & F2FS_MAP_MAPPED) {
			unsigned int ofs = start_pgofs - map->m_lblk;

			f2fs_update_extent_cache_range(&dn,
				start_pgofs, map->m_pblk + ofs,
				map->m_len - ofs);
		}
		if (map->m_next_extent)
			*map->m_next_extent = pgofs + 1;
	}
	f2fs_put_dnode(&dn);
unlock_out:
	if (map->m_may_create) {
		__do_map_lock(sbi, flag, false);
		f2fs_balance_fs(sbi, dn.node_changed);
	}
out:
	trace_f2fs_map_blocks(inode, map, err);
	return err;
}

bool f2fs_overwrite_io(struct inode *inode, loff_t pos, size_t len)
{
	struct f2fs_map_blocks map;
	block_t last_lblk;
	int err;

	if (pos + len > i_size_read(inode))
		return false;

	map.m_lblk = F2FS_BYTES_TO_BLK(pos);
	map.m_next_pgofs = NULL;
	map.m_next_extent = NULL;
	map.m_seg_type = NO_CHECK_TYPE;
	map.m_may_create = false;
	last_lblk = F2FS_BLK_ALIGN(pos + len);

	while (map.m_lblk < last_lblk) {
		map.m_len = last_lblk - map.m_lblk;
		err = f2fs_map_blocks(inode, &map, 0, F2FS_GET_BLOCK_DEFAULT);
		if (err || map.m_len == 0)
			return false;
		map.m_lblk += map.m_len;
	}
	return true;
}

static int __get_data_block(struct inode *inode, sector_t iblock,
			struct buffer_head *bh, int create, int flag,
			pgoff_t *next_pgofs, int seg_type, bool may_write)
{
	struct f2fs_map_blocks map;
	int err;

	map.m_lblk = iblock;
	map.m_len = bh->b_size >> inode->i_blkbits;
	map.m_next_pgofs = next_pgofs;
	map.m_next_extent = NULL;
	map.m_seg_type = seg_type;
	map.m_may_create = may_write;

	err = f2fs_map_blocks(inode, &map, create, flag);
	if (!err) {
		map_bh(bh, inode->i_sb, map.m_pblk);
		bh->b_state = (bh->b_state & ~F2FS_MAP_FLAGS) | map.m_flags;
		bh->b_size = (u64)map.m_len << inode->i_blkbits;
	}
	return err;
}

static int get_data_block(struct inode *inode, sector_t iblock,
			struct buffer_head *bh_result, int create, int flag,
			pgoff_t *next_pgofs)
{
	return __get_data_block(inode, iblock, bh_result, create,
							flag, next_pgofs,
							NO_CHECK_TYPE, create);
}

static int get_data_block_dio_write(struct inode *inode, sector_t iblock,
			struct buffer_head *bh_result, int create)
{
	return __get_data_block(inode, iblock, bh_result, create,
				F2FS_GET_BLOCK_DIO, NULL,
				f2fs_rw_hint_to_seg_type(inode->i_write_hint),
				true);
}

static int get_data_block_dio(struct inode *inode, sector_t iblock,
			struct buffer_head *bh_result, int create)
{
	return __get_data_block(inode, iblock, bh_result, create,
				F2FS_GET_BLOCK_DIO, NULL,
				f2fs_rw_hint_to_seg_type(inode->i_write_hint),
				false);
}

static int get_data_block_bmap(struct inode *inode, sector_t iblock,
			struct buffer_head *bh_result, int create)
{
	/* Block number less than F2FS MAX BLOCKS */
	if (unlikely(iblock >= F2FS_I_SB(inode)->max_file_blocks))
		return -EFBIG;

	return __get_data_block(inode, iblock, bh_result, create,
						F2FS_GET_BLOCK_BMAP, NULL,
						NO_CHECK_TYPE, create);
}

static inline sector_t logical_to_blk(struct inode *inode, loff_t offset)
{
	return (offset >> inode->i_blkbits);
}

static inline loff_t blk_to_logical(struct inode *inode, sector_t blk)
{
	return (blk << inode->i_blkbits);
}

static int f2fs_xattr_fiemap(struct inode *inode,
				struct fiemap_extent_info *fieinfo)
{
	struct f2fs_sb_info *sbi = F2FS_I_SB(inode);
	struct page *page;
	struct node_info ni;
	__u64 phys = 0, len;
	__u32 flags;
	nid_t xnid = F2FS_I(inode)->i_xattr_nid;
	int err = 0;

	if (f2fs_has_inline_xattr(inode)) {
		int offset;

		page = f2fs_grab_cache_page(NODE_MAPPING(sbi),
						inode->i_ino, false);
		if (!page)
			return -ENOMEM;

		err = f2fs_get_node_info(sbi, inode->i_ino, &ni);
		if (err) {
			f2fs_put_page(page, 1);
			return err;
		}


		phys = (__u64)blk_to_logical(inode, ni.blk_addr);
		offset = offsetof(struct f2fs_inode, i_addr) +
					sizeof(__le32) * (DEF_ADDRS_PER_INODE -
					get_inline_xattr_addrs(inode));

		phys += offset;
		len = inline_xattr_size(inode);

		f2fs_put_page(page, 1);

		flags = FIEMAP_EXTENT_DATA_INLINE | FIEMAP_EXTENT_NOT_ALIGNED;

		if (!xnid)
			flags |= FIEMAP_EXTENT_LAST;

		err = fiemap_fill_next_extent(fieinfo, 0, phys, len, flags);
		if (err || err == 1)
			return err;
	}

	if (xnid) {
		page = f2fs_grab_cache_page(NODE_MAPPING(sbi), xnid, false);
		if (!page)
			return -ENOMEM;

		err = f2fs_get_node_info(sbi, xnid, &ni);
		if (err) {
			f2fs_put_page(page, 1);
			return err;
		}

		phys = (__u64)blk_to_logical(inode, ni.blk_addr);
		len = inode->i_sb->s_blocksize;

		f2fs_put_page(page, 1);

		flags = FIEMAP_EXTENT_LAST;
	}

	if (phys)
		err = fiemap_fill_next_extent(fieinfo, 0, phys, len, flags);

	return (err < 0 ? err : 0);
}

int f2fs_fiemap(struct inode *inode, struct fiemap_extent_info *fieinfo,
		u64 start, u64 len)
{
	struct buffer_head map_bh;
	sector_t start_blk, last_blk;
	pgoff_t next_pgofs;
	u64 logical = 0, phys = 0, size = 0;
	u32 flags = 0;
	int ret = 0;

	if (fieinfo->fi_flags & FIEMAP_FLAG_CACHE) {
		ret = f2fs_precache_extents(inode);
		if (ret)
			return ret;
	}

	ret = fiemap_check_flags(fieinfo, FIEMAP_FLAG_SYNC | FIEMAP_FLAG_XATTR);
	if (ret)
		return ret;

	inode_lock(inode);

	if (fieinfo->fi_flags & FIEMAP_FLAG_XATTR) {
		ret = f2fs_xattr_fiemap(inode, fieinfo);
		goto out;
	}

	if (f2fs_has_inline_data(inode)) {
		ret = f2fs_inline_data_fiemap(inode, fieinfo, start, len);
		if (ret != -EAGAIN)
			goto out;
	}

	if (logical_to_blk(inode, len) == 0)
		len = blk_to_logical(inode, 1);

	start_blk = logical_to_blk(inode, start);
	last_blk = logical_to_blk(inode, start + len - 1);

next:
	memset(&map_bh, 0, sizeof(struct buffer_head));
	map_bh.b_size = len;

	ret = get_data_block(inode, start_blk, &map_bh, 0,
					F2FS_GET_BLOCK_FIEMAP, &next_pgofs);
	if (ret)
		goto out;

	/* HOLE */
	if (!buffer_mapped(&map_bh)) {
		start_blk = next_pgofs;

		if (blk_to_logical(inode, start_blk) < blk_to_logical(inode,
					F2FS_I_SB(inode)->max_file_blocks))
			goto prep_next;

		flags |= FIEMAP_EXTENT_LAST;
	}

	if (size) {
		if (IS_ENCRYPTED(inode))
			flags |= FIEMAP_EXTENT_DATA_ENCRYPTED;

		ret = fiemap_fill_next_extent(fieinfo, logical,
				phys, size, flags);
	}

	if (start_blk > last_blk || ret)
		goto out;

	logical = blk_to_logical(inode, start_blk);
	phys = blk_to_logical(inode, map_bh.b_blocknr);
	size = map_bh.b_size;
	flags = 0;
	if (buffer_unwritten(&map_bh))
		flags = FIEMAP_EXTENT_UNWRITTEN;

	start_blk += logical_to_blk(inode, size);

prep_next:
	cond_resched();
	if (fatal_signal_pending(current))
		ret = -EINTR;
	else
		goto next;
out:
	if (ret == 1)
		ret = 0;

	inode_unlock(inode);
	return ret;
}

static int f2fs_read_single_page(struct inode *inode, struct page *page,
					unsigned nr_pages,
					struct f2fs_map_blocks *map,
					struct bio **bio_ret,
					sector_t *last_block_in_bio,
					bool is_readahead)
{
	struct bio *bio = *bio_ret;
	const unsigned blkbits = inode->i_blkbits;
	const unsigned blocksize = 1 << blkbits;
	sector_t block_in_file;
	sector_t last_block;
	sector_t last_block_in_file;
	sector_t block_nr;
	int ret = 0;
	bool bio_encrypted;
	u64 dun;

	block_in_file = (sector_t)page->index;
	last_block = block_in_file + nr_pages;
	last_block_in_file = (i_size_read(inode) + blocksize - 1) >>
							blkbits;
	if (last_block > last_block_in_file)
		last_block = last_block_in_file;

	/* just zeroing out page which is beyond EOF */
	if (block_in_file >= last_block)
		goto zero_out;
	/*
	 * Map blocks using the previous result first.
	 */
	if ((map->m_flags & F2FS_MAP_MAPPED) &&
			block_in_file > map->m_lblk &&
			block_in_file < (map->m_lblk + map->m_len))
		goto got_it;

	/*
	 * Then do more f2fs_map_blocks() calls until we are
	 * done with this page.
	 */
	map->m_lblk = block_in_file;
	map->m_len = last_block - block_in_file;

	ret = f2fs_map_blocks(inode, map, 0, F2FS_GET_BLOCK_DEFAULT);
	if (ret)
		goto out;
got_it:
	if ((map->m_flags & F2FS_MAP_MAPPED)) {
		block_nr = map->m_pblk + block_in_file - map->m_lblk;
		SetPageMappedToDisk(page);

		if (!PageUptodate(page) && !cleancache_get_page(page)) {
			SetPageUptodate(page);
			goto confused;
		}

		if (!f2fs_is_valid_blkaddr(F2FS_I_SB(inode), block_nr,
						DATA_GENERIC_ENHANCE_READ)) {
			ret = -EFAULT;
			goto out;
		}
	} else {
zero_out:
		zero_user_segment(page, 0, PAGE_SIZE);
		if (!PageUptodate(page))
			SetPageUptodate(page);
		unlock_page(page);
		goto out;
	}

	/*
	 * This page will go to BIO.  Do we need to send this
	 * BIO off first?
	 */
	if (bio && (*last_block_in_bio != block_nr - 1 ||
		!__same_bdev(F2FS_I_SB(inode), block_nr, bio))) {
submit_and_realloc:
		__f2fs_submit_read_bio(F2FS_I_SB(inode), bio, DATA);
		bio = NULL;
	}

	dun = PG_DUN(inode, page);
	bio_encrypted = f2fs_may_encrypt_bio(inode, NULL);
	if (!fscrypt_mergeable_bio(bio, dun, bio_encrypted, 0)) {
		__submit_bio(F2FS_I_SB(inode), bio, DATA);
		bio = NULL;
	}

	if (bio == NULL) {
		bio = f2fs_grab_read_bio(inode, block_nr, nr_pages,
				is_readahead ? REQ_RAHEAD : 0);
		if (IS_ERR(bio)) {
			ret = PTR_ERR(bio);
			bio = NULL;
			goto out;
		}
		if (bio_encrypted)
			fscrypt_set_ice_dun(inode, bio, dun);
	}

	/*
	 * If the page is under writeback, we need to wait for
	 * its completion to see the correct decrypted data.
	 */
	f2fs_wait_on_block_writeback(inode, block_nr);

	if (bio_add_page(bio, page, blocksize, 0) < blocksize)
		goto submit_and_realloc;

	inc_page_count(F2FS_I_SB(inode), F2FS_RD_DATA);
	ClearPageError(page);
	*last_block_in_bio = block_nr;
	goto out;
confused:
	if (bio) {
		__f2fs_submit_read_bio(F2FS_I_SB(inode), bio, DATA);
		bio = NULL;
	}
	unlock_page(page);
out:
	*bio_ret = bio;
	return ret;
}

/*
 * This function was originally taken from fs/mpage.c, and customized for f2fs.
 * Major change was from block_size == page_size in f2fs by default.
 *
 * Note that the aops->readpages() function is ONLY used for read-ahead. If
 * this function ever deviates from doing just read-ahead, it should either
 * use ->readpage() or do the necessary surgery to decouple ->readpages()
 * from read-ahead.
 */
static int f2fs_mpage_readpages(struct address_space *mapping,
			struct list_head *pages, struct page *page,
			unsigned nr_pages, bool is_readahead)
{
	struct bio *bio = NULL;
	sector_t last_block_in_bio = 0;
	struct inode *inode = mapping->host;
	struct f2fs_map_blocks map;
	int ret = 0;

	map.m_pblk = 0;
	map.m_lblk = 0;
	map.m_len = 0;
	map.m_flags = 0;
	map.m_next_pgofs = NULL;
	map.m_next_extent = NULL;
	map.m_seg_type = NO_CHECK_TYPE;
	map.m_may_create = false;

	for (; nr_pages; nr_pages--) {
		if (pages) {
			page = list_last_entry(pages, struct page, lru);

			prefetchw(&page->flags);
			list_del(&page->lru);
			if (add_to_page_cache_lru(page, mapping,
						  page->index,
						  readahead_gfp_mask(mapping)))
				goto next_page;
		}

		ret = f2fs_read_single_page(inode, page, nr_pages, &map, &bio,
					&last_block_in_bio, is_readahead);
		if (ret) {
			SetPageError(page);
			zero_user_segment(page, 0, PAGE_SIZE);
			unlock_page(page);
		}
next_page:
		if (pages)
			put_page(page);
	}
	BUG_ON(pages && !list_empty(pages));
	if (bio)
		__f2fs_submit_read_bio(F2FS_I_SB(inode), bio, DATA);
	return pages ? 0 : ret;
}

static int f2fs_read_data_page(struct file *file, struct page *page)
{
	struct inode *inode = page->mapping->host;
	int ret = -EAGAIN;

	trace_f2fs_readpage(page, DATA);

	/* If the file has inline data, try to read it directly */
	if (f2fs_has_inline_data(inode))
		ret = f2fs_read_inline_data(inode, page);
	if (ret == -EAGAIN)
		ret = f2fs_mpage_readpages(page->mapping, NULL, page, 1, false);
	return ret;
}

static int f2fs_read_data_pages(struct file *file,
			struct address_space *mapping,
			struct list_head *pages, unsigned nr_pages)
{
	struct inode *inode = mapping->host;
	struct page *page = list_last_entry(pages, struct page, lru);

	trace_f2fs_readpages(inode, page, nr_pages);

	/* If the file has inline data, skip readpages */
	if (f2fs_has_inline_data(inode))
		return 0;

	return f2fs_mpage_readpages(mapping, pages, NULL, nr_pages, true);
}

static int encrypt_one_page(struct f2fs_io_info *fio)
{
	struct inode *inode = fio->page->mapping->host;
	struct page *mpage;
	gfp_t gfp_flags = GFP_NOFS;

	if (!f2fs_encrypted_file(inode))
		return 0;

	/* wait for GCed page writeback via META_MAPPING */
	f2fs_wait_on_block_writeback(inode, fio->old_blkaddr);

retry_encrypt:
	if (fscrypt_using_hardware_encryption(inode))
		return 0;

	fio->encrypted_page = fscrypt_encrypt_page(inode, fio->page,
			PAGE_SIZE, 0, fio->page->index, gfp_flags);
	if (IS_ERR(fio->encrypted_page)) {
		/* flush pending IOs and wait for a while in the ENOMEM case */
		if (PTR_ERR(fio->encrypted_page) == -ENOMEM) {
			f2fs_flush_merged_writes(fio->sbi);
			congestion_wait(BLK_RW_ASYNC, HZ/50);
			gfp_flags |= __GFP_NOFAIL;
			goto retry_encrypt;
		}
		return PTR_ERR(fio->encrypted_page);
	}

	mpage = find_lock_page(META_MAPPING(fio->sbi), fio->old_blkaddr);
	if (mpage) {
		if (PageUptodate(mpage))
			memcpy(page_address(mpage),
				page_address(fio->encrypted_page), PAGE_SIZE);
		f2fs_put_page(mpage, 1);
	}
	return 0;
}

static inline bool check_inplace_update_policy(struct inode *inode,
				struct f2fs_io_info *fio)
{
	struct f2fs_sb_info *sbi = F2FS_I_SB(inode);
	unsigned int policy = SM_I(sbi)->ipu_policy;

	if (policy & (0x1 << F2FS_IPU_FORCE))
		return true;
	if (policy & (0x1 << F2FS_IPU_SSR) && f2fs_need_SSR(sbi))
		return true;
	if (policy & (0x1 << F2FS_IPU_UTIL) &&
			utilization(sbi) > SM_I(sbi)->min_ipu_util)
		return true;
	if (policy & (0x1 << F2FS_IPU_SSR_UTIL) && f2fs_need_SSR(sbi) &&
			utilization(sbi) > SM_I(sbi)->min_ipu_util)
		return true;

	/*
	 * IPU for rewrite async pages
	 */
	if (policy & (0x1 << F2FS_IPU_ASYNC) &&
			fio && fio->op == REQ_OP_WRITE &&
			!(fio->op_flags & REQ_SYNC) &&
			!IS_ENCRYPTED(inode))
		return true;

	/* this is only set during fdatasync */
	if (policy & (0x1 << F2FS_IPU_FSYNC) &&
			is_inode_flag_set(inode, FI_NEED_IPU))
		return true;

	if (unlikely(fio && is_sbi_flag_set(sbi, SBI_CP_DISABLED) &&
			!f2fs_is_checkpointed_data(sbi, fio->old_blkaddr)))
		return true;

	return false;
}

bool f2fs_should_update_inplace(struct inode *inode, struct f2fs_io_info *fio)
{
	if (f2fs_is_pinned_file(inode))
		return true;

	/* if this is cold file, we should overwrite to avoid fragmentation */
	if (file_is_cold(inode))
		return true;

	return check_inplace_update_policy(inode, fio);
}

bool f2fs_should_update_outplace(struct inode *inode, struct f2fs_io_info *fio)
{
	struct f2fs_sb_info *sbi = F2FS_I_SB(inode);

	if (test_opt(sbi, LFS))
		return true;
	if (S_ISDIR(inode->i_mode))
		return true;
	if (IS_NOQUOTA(inode))
		return true;
	if (f2fs_is_atomic_file(inode))
		return true;
	if (fio) {
		if (is_cold_data(fio->page))
			return true;
		if (IS_ATOMIC_WRITTEN_PAGE(fio->page))
			return true;
		if (unlikely(is_sbi_flag_set(sbi, SBI_CP_DISABLED) &&
			f2fs_is_checkpointed_data(sbi, fio->old_blkaddr)))
			return true;
	}
	return false;
}

static inline bool need_inplace_update(struct f2fs_io_info *fio)
{
	struct inode *inode = fio->page->mapping->host;

	if (f2fs_should_update_outplace(inode, fio))
		return false;

	return f2fs_should_update_inplace(inode, fio);
}

int f2fs_do_write_data_page(struct f2fs_io_info *fio)
{
	struct page *page = fio->page;
	struct inode *inode = page->mapping->host;
	struct dnode_of_data dn;
	struct extent_info ei = {0,0,0};
	struct node_info ni;
	bool ipu_force = false;
	int err = 0;

	set_new_dnode(&dn, inode, NULL, NULL, 0);
	if (need_inplace_update(fio) &&
			f2fs_lookup_extent_cache(inode, page->index, &ei)) {
		fio->old_blkaddr = ei.blk + page->index - ei.fofs;

		if (!f2fs_is_valid_blkaddr(fio->sbi, fio->old_blkaddr,
<<<<<<< HEAD
						DATA_GENERIC_ENHANCE))
			return -EFAULT;
=======
							DATA_GENERIC))
			return -EFSCORRUPTED;
>>>>>>> 882aad8c

		ipu_force = true;
		fio->need_lock = LOCK_DONE;
		goto got_it;
	}

	/* Deadlock due to between page->lock and f2fs_lock_op */
	if (fio->need_lock == LOCK_REQ && !f2fs_trylock_op(fio->sbi))
		return -EAGAIN;

	err = f2fs_get_dnode_of_data(&dn, page->index, LOOKUP_NODE);
	if (err)
		goto out;

	fio->old_blkaddr = dn.data_blkaddr;

	/* This page is already truncated */
	if (fio->old_blkaddr == NULL_ADDR) {
		ClearPageUptodate(page);
		clear_cold_data(page);
		goto out_writepage;
	}
got_it:
	if (__is_valid_data_blkaddr(fio->old_blkaddr) &&
		!f2fs_is_valid_blkaddr(fio->sbi, fio->old_blkaddr,
<<<<<<< HEAD
						DATA_GENERIC_ENHANCE)) {
		err = -EFAULT;
=======
							DATA_GENERIC)) {
		err = -EFSCORRUPTED;
>>>>>>> 882aad8c
		goto out_writepage;
	}
	/*
	 * If current allocation needs SSR,
	 * it had better in-place writes for updated data.
	 */
	if (ipu_force ||
		(__is_valid_data_blkaddr(fio->old_blkaddr) &&
					need_inplace_update(fio))) {
		err = encrypt_one_page(fio);
		if (err)
			goto out_writepage;

		set_page_writeback(page);
		ClearPageError(page);
		f2fs_put_dnode(&dn);
		if (fio->need_lock == LOCK_REQ)
			f2fs_unlock_op(fio->sbi);
		err = f2fs_inplace_write_data(fio);
		if (err) {
			if (f2fs_encrypted_file(inode))
				fscrypt_pullback_bio_page(&fio->encrypted_page,
									true);
			if (PageWriteback(page))
				end_page_writeback(page);
		} else {
			set_inode_flag(inode, FI_UPDATE_WRITE);
		}
		trace_f2fs_do_write_data_page(fio->page, IPU);
		return err;
	}

	if (fio->need_lock == LOCK_RETRY) {
		if (!f2fs_trylock_op(fio->sbi)) {
			err = -EAGAIN;
			goto out_writepage;
		}
		fio->need_lock = LOCK_REQ;
	}

	err = f2fs_get_node_info(fio->sbi, dn.nid, &ni);
	if (err)
		goto out_writepage;

	fio->version = ni.version;

	err = encrypt_one_page(fio);
	if (err)
		goto out_writepage;

	set_page_writeback(page);
	ClearPageError(page);

	/* LFS mode write path */
	f2fs_outplace_write_data(&dn, fio);
	trace_f2fs_do_write_data_page(page, OPU);
	set_inode_flag(inode, FI_APPEND_WRITE);
	if (page->index == 0)
		set_inode_flag(inode, FI_FIRST_BLOCK_WRITTEN);
out_writepage:
	f2fs_put_dnode(&dn);
out:
	if (fio->need_lock == LOCK_REQ)
		f2fs_unlock_op(fio->sbi);
	return err;
}

static int __write_data_page(struct page *page, bool *submitted,
				struct writeback_control *wbc,
				enum iostat_type io_type)
{
	struct inode *inode = page->mapping->host;
	struct f2fs_sb_info *sbi = F2FS_I_SB(inode);
	loff_t i_size = i_size_read(inode);
	const pgoff_t end_index = ((unsigned long long) i_size)
							>> PAGE_SHIFT;
	loff_t psize = (page->index + 1) << PAGE_SHIFT;
	unsigned offset = 0;
	bool need_balance_fs = false;
	int err = 0;
	struct f2fs_io_info fio = {
		.sbi = sbi,
		.ino = inode->i_ino,
		.type = DATA,
		.op = REQ_OP_WRITE,
		.op_flags = wbc_to_write_flags(wbc),
		.old_blkaddr = NULL_ADDR,
		.page = page,
		.encrypted_page = NULL,
		.submitted = false,
		.need_lock = LOCK_RETRY,
		.io_type = io_type,
		.io_wbc = wbc,
	};

	trace_f2fs_writepage(page, DATA);

	/* we should bypass data pages to proceed the kworkder jobs */
	if (unlikely(f2fs_cp_error(sbi))) {
		mapping_set_error(page->mapping, -EIO);
		/*
		 * don't drop any dirty dentry pages for keeping lastest
		 * directory structure.
		 */
		if (S_ISDIR(inode->i_mode))
			goto redirty_out;
		goto out;
	}

	if (unlikely(is_sbi_flag_set(sbi, SBI_POR_DOING)))
		goto redirty_out;

	if (page->index < end_index)
		goto write;

	/*
	 * If the offset is out-of-range of file size,
	 * this page does not have to be written to disk.
	 */
	offset = i_size & (PAGE_SIZE - 1);
	if ((page->index >= end_index + 1) || !offset)
		goto out;

	zero_user_segment(page, offset, PAGE_SIZE);
write:
	if (f2fs_is_drop_cache(inode))
		goto out;
	/* we should not write 0'th page having journal header */
	if (f2fs_is_volatile_file(inode) && (!page->index ||
			(!wbc->for_reclaim &&
			f2fs_available_free_memory(sbi, BASE_CHECK))))
		goto redirty_out;

	/* Dentry blocks are controlled by checkpoint */
	if (S_ISDIR(inode->i_mode)) {
		fio.need_lock = LOCK_DONE;
		err = f2fs_do_write_data_page(&fio);
		goto done;
	}

	if (!wbc->for_reclaim)
		need_balance_fs = true;
	else if (has_not_enough_free_secs(sbi, 0, 0))
		goto redirty_out;
	else
		set_inode_flag(inode, FI_HOT_DATA);

	err = -EAGAIN;
	if (f2fs_has_inline_data(inode)) {
		err = f2fs_write_inline_data(inode, page);
		if (!err)
			goto out;
	}

	if (err == -EAGAIN) {
		err = f2fs_do_write_data_page(&fio);
		if (err == -EAGAIN) {
			fio.need_lock = LOCK_REQ;
			err = f2fs_do_write_data_page(&fio);
		}
	}

	if (err) {
		file_set_keep_isize(inode);
	} else {
		down_write(&F2FS_I(inode)->i_sem);
		if (F2FS_I(inode)->last_disk_size < psize)
			F2FS_I(inode)->last_disk_size = psize;
		up_write(&F2FS_I(inode)->i_sem);
	}

done:
	if (err && err != -ENOENT)
		goto redirty_out;

out:
	inode_dec_dirty_pages(inode);
	if (err) {
		ClearPageUptodate(page);
		clear_cold_data(page);
	}

	if (wbc->for_reclaim) {
		f2fs_submit_merged_write_cond(sbi, NULL, page, 0, DATA);
		clear_inode_flag(inode, FI_HOT_DATA);
		f2fs_remove_dirty_inode(inode);
		submitted = NULL;
	}

	unlock_page(page);
	if (!S_ISDIR(inode->i_mode) && !IS_NOQUOTA(inode) &&
					!F2FS_I(inode)->cp_task)
		f2fs_balance_fs(sbi, need_balance_fs);

	if (unlikely(f2fs_cp_error(sbi))) {
		f2fs_submit_merged_write(sbi, DATA);
		submitted = NULL;
	}

	if (submitted)
		*submitted = fio.submitted;

	return 0;

redirty_out:
	redirty_page_for_writepage(wbc, page);
	/*
	 * pageout() in MM traslates EAGAIN, so calls handle_write_error()
	 * -> mapping_set_error() -> set_bit(AS_EIO, ...).
	 * file_write_and_wait_range() will see EIO error, which is critical
	 * to return value of fsync() followed by atomic_write failure to user.
	 */
	if (!err || wbc->for_reclaim)
		return AOP_WRITEPAGE_ACTIVATE;
	unlock_page(page);
	return err;
}

static int f2fs_write_data_page(struct page *page,
					struct writeback_control *wbc)
{
	return __write_data_page(page, NULL, wbc, FS_DATA_IO);
}

/*
 * This function was copied from write_cche_pages from mm/page-writeback.c.
 * The major change is making write step of cold data page separately from
 * warm/hot data page.
 */
static int f2fs_write_cache_pages(struct address_space *mapping,
					struct writeback_control *wbc,
					enum iostat_type io_type)
{
	int ret = 0;
	int done = 0;
	struct pagevec pvec;
	struct f2fs_sb_info *sbi = F2FS_M_SB(mapping);
	int nr_pages;
	pgoff_t uninitialized_var(writeback_index);
	pgoff_t index;
	pgoff_t end;		/* Inclusive */
	pgoff_t done_index;
	int cycled;
	int range_whole = 0;
	int tag;
	int nwritten = 0;

	pagevec_init(&pvec, 0);

	if (get_dirty_pages(mapping->host) <=
				SM_I(F2FS_M_SB(mapping))->min_hot_blocks)
		set_inode_flag(mapping->host, FI_HOT_DATA);
	else
		clear_inode_flag(mapping->host, FI_HOT_DATA);

	if (wbc->range_cyclic) {
		writeback_index = mapping->writeback_index; /* prev offset */
		index = writeback_index;
		if (index == 0)
			cycled = 1;
		else
			cycled = 0;
		end = -1;
	} else {
		index = wbc->range_start >> PAGE_SHIFT;
		end = wbc->range_end >> PAGE_SHIFT;
		if (wbc->range_start == 0 && wbc->range_end == LLONG_MAX)
			range_whole = 1;
		cycled = 1; /* ignore range_cyclic tests */
	}
	if (wbc->sync_mode == WB_SYNC_ALL || wbc->tagged_writepages)
		tag = PAGECACHE_TAG_TOWRITE;
	else
		tag = PAGECACHE_TAG_DIRTY;
retry:
	if (wbc->sync_mode == WB_SYNC_ALL || wbc->tagged_writepages)
		tag_pages_for_writeback(mapping, index, end);
	done_index = index;
	while (!done && (index <= end)) {
		int i;

		nr_pages = pagevec_lookup_range_tag(&pvec, mapping, &index, end,
				tag);
		if (nr_pages == 0)
			break;

		for (i = 0; i < nr_pages; i++) {
			struct page *page = pvec.pages[i];
			bool submitted = false;

			/* give a priority to WB_SYNC threads */
			if (atomic_read(&sbi->wb_sync_req[DATA]) &&
					wbc->sync_mode == WB_SYNC_NONE) {
				done = 1;
				break;
			}

			done_index = page->index;
retry_write:
			lock_page(page);

			if (unlikely(page->mapping != mapping)) {
continue_unlock:
				unlock_page(page);
				continue;
			}

			if (!PageDirty(page)) {
				/* someone wrote it for us */
				goto continue_unlock;
			}

			if (PageWriteback(page)) {
				if (wbc->sync_mode != WB_SYNC_NONE)
					f2fs_wait_on_page_writeback(page,
							DATA, true, true);
				else
					goto continue_unlock;
			}

			if (!clear_page_dirty_for_io(page))
				goto continue_unlock;

			ret = __write_data_page(page, &submitted, wbc, io_type);
			if (unlikely(ret)) {
				/*
				 * keep nr_to_write, since vfs uses this to
				 * get # of written pages.
				 */
				if (ret == AOP_WRITEPAGE_ACTIVATE) {
					unlock_page(page);
					ret = 0;
					continue;
				} else if (ret == -EAGAIN) {
					ret = 0;
					if (wbc->sync_mode == WB_SYNC_ALL) {
						cond_resched();
						congestion_wait(BLK_RW_ASYNC,
									HZ/50);
						goto retry_write;
					}
					continue;
				}
				done_index = page->index + 1;
				done = 1;
				break;
			} else if (submitted) {
				nwritten++;
			}

			if (--wbc->nr_to_write <= 0 &&
					wbc->sync_mode == WB_SYNC_NONE) {
				done = 1;
				break;
			}
		}
		pagevec_release(&pvec);
		cond_resched();
	}

	if (!cycled && !done) {
		cycled = 1;
		index = 0;
		end = writeback_index - 1;
		goto retry;
	}
	if (wbc->range_cyclic || (range_whole && wbc->nr_to_write > 0))
		mapping->writeback_index = done_index;

	if (nwritten)
		f2fs_submit_merged_write_cond(F2FS_M_SB(mapping), mapping->host,
								NULL, 0, DATA);

	return ret;
}

static inline bool __should_serialize_io(struct inode *inode,
					struct writeback_control *wbc)
{
	if (!S_ISREG(inode->i_mode))
		return false;
	if (IS_NOQUOTA(inode))
		return false;
	if (wbc->sync_mode != WB_SYNC_ALL)
		return true;
	if (get_dirty_pages(inode) >= SM_I(F2FS_I_SB(inode))->min_seq_blocks)
		return true;
	return false;
}

static int __f2fs_write_data_pages(struct address_space *mapping,
						struct writeback_control *wbc,
						enum iostat_type io_type)
{
	struct inode *inode = mapping->host;
	struct f2fs_sb_info *sbi = F2FS_I_SB(inode);
	struct blk_plug plug;
	int ret;
	bool locked = false;

	/* deal with chardevs and other special file */
	if (!mapping->a_ops->writepage)
		return 0;

	/* skip writing if there is no dirty page in this inode */
	if (!get_dirty_pages(inode) && wbc->sync_mode == WB_SYNC_NONE)
		return 0;

	/* during POR, we don't need to trigger writepage at all. */
	if (unlikely(is_sbi_flag_set(sbi, SBI_POR_DOING)))
		goto skip_write;

	if ((S_ISDIR(inode->i_mode) || IS_NOQUOTA(inode)) &&
			wbc->sync_mode == WB_SYNC_NONE &&
			get_dirty_pages(inode) < nr_pages_to_skip(sbi, DATA) &&
			f2fs_available_free_memory(sbi, DIRTY_DENTS))
		goto skip_write;

	/* skip writing during file defragment */
	if (is_inode_flag_set(inode, FI_DO_DEFRAG))
		goto skip_write;

	trace_f2fs_writepages(mapping->host, wbc, DATA);

	/* to avoid spliting IOs due to mixed WB_SYNC_ALL and WB_SYNC_NONE */
	if (wbc->sync_mode == WB_SYNC_ALL)
		atomic_inc(&sbi->wb_sync_req[DATA]);
	else if (atomic_read(&sbi->wb_sync_req[DATA]))
		goto skip_write;

	if (__should_serialize_io(inode, wbc)) {
		mutex_lock(&sbi->writepages);
		locked = true;
	}

	blk_start_plug(&plug);
	ret = f2fs_write_cache_pages(mapping, wbc, io_type);
	blk_finish_plug(&plug);

	if (locked)
		mutex_unlock(&sbi->writepages);

	if (wbc->sync_mode == WB_SYNC_ALL)
		atomic_dec(&sbi->wb_sync_req[DATA]);
	/*
	 * if some pages were truncated, we cannot guarantee its mapping->host
	 * to detect pending bios.
	 */

	f2fs_remove_dirty_inode(inode);
	return ret;

skip_write:
	wbc->pages_skipped += get_dirty_pages(inode);
	trace_f2fs_writepages(mapping->host, wbc, DATA);
	return 0;
}

static int f2fs_write_data_pages(struct address_space *mapping,
			    struct writeback_control *wbc)
{
	struct inode *inode = mapping->host;

	return __f2fs_write_data_pages(mapping, wbc,
			F2FS_I(inode)->cp_task == current ?
			FS_CP_DATA_IO : FS_DATA_IO);
}

static void f2fs_write_failed(struct address_space *mapping, loff_t to)
{
	struct inode *inode = mapping->host;
	loff_t i_size = i_size_read(inode);

	if (to > i_size) {
		down_write(&F2FS_I(inode)->i_gc_rwsem[WRITE]);
		down_write(&F2FS_I(inode)->i_mmap_sem);

		truncate_pagecache(inode, i_size);
		if (!IS_NOQUOTA(inode))
			f2fs_truncate_blocks(inode, i_size, true);

		up_write(&F2FS_I(inode)->i_mmap_sem);
		up_write(&F2FS_I(inode)->i_gc_rwsem[WRITE]);
	}
}

static int prepare_write_begin(struct f2fs_sb_info *sbi,
			struct page *page, loff_t pos, unsigned len,
			block_t *blk_addr, bool *node_changed)
{
	struct inode *inode = page->mapping->host;
	pgoff_t index = page->index;
	struct dnode_of_data dn;
	struct page *ipage;
	bool locked = false;
	struct extent_info ei = {0,0,0};
	int err = 0;
	int flag;

	/*
	 * we already allocated all the blocks, so we don't need to get
	 * the block addresses when there is no need to fill the page.
	 */
	if (!f2fs_has_inline_data(inode) && len == PAGE_SIZE &&
			!is_inode_flag_set(inode, FI_NO_PREALLOC))
		return 0;

	/* f2fs_lock_op avoids race between write CP and convert_inline_page */
	if (f2fs_has_inline_data(inode) && pos + len > MAX_INLINE_DATA(inode))
		flag = F2FS_GET_BLOCK_DEFAULT;
	else
		flag = F2FS_GET_BLOCK_PRE_AIO;

	if (f2fs_has_inline_data(inode) ||
			(pos & PAGE_MASK) >= i_size_read(inode)) {
		__do_map_lock(sbi, flag, true);
		locked = true;
	}
restart:
	/* check inline_data */
	ipage = f2fs_get_node_page(sbi, inode->i_ino);
	if (IS_ERR(ipage)) {
		err = PTR_ERR(ipage);
		goto unlock_out;
	}

	set_new_dnode(&dn, inode, ipage, ipage, 0);

	if (f2fs_has_inline_data(inode)) {
		if (pos + len <= MAX_INLINE_DATA(inode)) {
			f2fs_do_read_inline_data(page, ipage);
			set_inode_flag(inode, FI_DATA_EXIST);
			if (inode->i_nlink)
				set_inline_node(ipage);
		} else {
			err = f2fs_convert_inline_page(&dn, page);
			if (err)
				goto out;
			if (dn.data_blkaddr == NULL_ADDR)
				err = f2fs_get_block(&dn, index);
		}
	} else if (locked) {
		err = f2fs_get_block(&dn, index);
	} else {
		if (f2fs_lookup_extent_cache(inode, index, &ei)) {
			dn.data_blkaddr = ei.blk + index - ei.fofs;
		} else {
			/* hole case */
			err = f2fs_get_dnode_of_data(&dn, index, LOOKUP_NODE);
			if (err || dn.data_blkaddr == NULL_ADDR) {
				f2fs_put_dnode(&dn);
				__do_map_lock(sbi, F2FS_GET_BLOCK_PRE_AIO,
								true);
				WARN_ON(flag != F2FS_GET_BLOCK_PRE_AIO);
				locked = true;
				goto restart;
			}
		}
	}

	/* convert_inline_page can make node_changed */
	*blk_addr = dn.data_blkaddr;
	*node_changed = dn.node_changed;
out:
	f2fs_put_dnode(&dn);
unlock_out:
	if (locked)
		__do_map_lock(sbi, flag, false);
	return err;
}

static int f2fs_write_begin(struct file *file, struct address_space *mapping,
		loff_t pos, unsigned len, unsigned flags,
		struct page **pagep, void **fsdata)
{
	struct inode *inode = mapping->host;
	struct f2fs_sb_info *sbi = F2FS_I_SB(inode);
	struct page *page = NULL;
	pgoff_t index = ((unsigned long long) pos) >> PAGE_SHIFT;
	bool need_balance = false, drop_atomic = false;
	block_t blkaddr = NULL_ADDR;
	int err = 0;

	if (trace_android_fs_datawrite_start_enabled()) {
		char *path, pathbuf[MAX_TRACE_PATHBUF_LEN];

		path = android_fstrace_get_pathname(pathbuf,
						    MAX_TRACE_PATHBUF_LEN,
						    inode);
		trace_android_fs_datawrite_start(inode, pos, len,
						 current->pid, path,
						 current->comm);
	}
	trace_f2fs_write_begin(inode, pos, len, flags);

	err = f2fs_is_checkpoint_ready(sbi);
	if (err)
		goto fail;

	if ((f2fs_is_atomic_file(inode) &&
			!f2fs_available_free_memory(sbi, INMEM_PAGES)) ||
			is_inode_flag_set(inode, FI_ATOMIC_REVOKE_REQUEST)) {
		err = -ENOMEM;
		drop_atomic = true;
		goto fail;
	}

	/*
	 * We should check this at this moment to avoid deadlock on inode page
	 * and #0 page. The locking rule for inline_data conversion should be:
	 * lock_page(page #0) -> lock_page(inode_page)
	 */
	if (index != 0) {
		err = f2fs_convert_inline_inode(inode);
		if (err)
			goto fail;
	}
repeat:
	/*
	 * Do not use grab_cache_page_write_begin() to avoid deadlock due to
	 * wait_for_stable_page. Will wait that below with our IO control.
	 */
	page = f2fs_pagecache_get_page(mapping, index,
				FGP_LOCK | FGP_WRITE | FGP_CREAT, GFP_NOFS);
	if (!page) {
		err = -ENOMEM;
		goto fail;
	}

	*pagep = page;

	err = prepare_write_begin(sbi, page, pos, len,
					&blkaddr, &need_balance);
	if (err)
		goto fail;

	if (need_balance && !IS_NOQUOTA(inode) &&
			has_not_enough_free_secs(sbi, 0, 0)) {
		unlock_page(page);
		f2fs_balance_fs(sbi, true);
		lock_page(page);
		if (page->mapping != mapping) {
			/* The page got truncated from under us */
			f2fs_put_page(page, 1);
			goto repeat;
		}
	}

	f2fs_wait_on_page_writeback(page, DATA, false, true);

	if (len == PAGE_SIZE || PageUptodate(page))
		return 0;

	if (!(pos & (PAGE_SIZE - 1)) && (pos + len) >= i_size_read(inode)) {
		zero_user_segment(page, len, PAGE_SIZE);
		return 0;
	}

	if (blkaddr == NEW_ADDR) {
		zero_user_segment(page, 0, PAGE_SIZE);
		SetPageUptodate(page);
	} else {
		if (!f2fs_is_valid_blkaddr(sbi, blkaddr,
				DATA_GENERIC_ENHANCE_READ)) {
			err = -EFAULT;
			goto fail;
		}
		err = f2fs_submit_page_read(inode, page, blkaddr);
		if (err)
			goto fail;

		lock_page(page);
		if (unlikely(page->mapping != mapping)) {
			f2fs_put_page(page, 1);
			goto repeat;
		}
		if (unlikely(!PageUptodate(page))) {
			err = -EIO;
			goto fail;
		}
	}
	return 0;

fail:
	f2fs_put_page(page, 1);
	f2fs_write_failed(mapping, pos + len);
	if (drop_atomic)
		f2fs_drop_inmem_pages_all(sbi, false);
	return err;
}

static int f2fs_write_end(struct file *file,
			struct address_space *mapping,
			loff_t pos, unsigned len, unsigned copied,
			struct page *page, void *fsdata)
{
	struct inode *inode = page->mapping->host;

	trace_android_fs_datawrite_end(inode, pos, len);
	trace_f2fs_write_end(inode, pos, len, copied);

	/*
	 * This should be come from len == PAGE_SIZE, and we expect copied
	 * should be PAGE_SIZE. Otherwise, we treat it with zero copied and
	 * let generic_perform_write() try to copy data again through copied=0.
	 */
	if (!PageUptodate(page)) {
		if (unlikely(copied != len))
			copied = 0;
		else
			SetPageUptodate(page);
	}
	if (!copied)
		goto unlock_out;

	set_page_dirty(page);

	if (pos + copied > i_size_read(inode))
		f2fs_i_size_write(inode, pos + copied);
unlock_out:
	f2fs_put_page(page, 1);
	f2fs_update_time(F2FS_I_SB(inode), REQ_TIME);
	return copied;
}

static int check_direct_IO(struct inode *inode, struct iov_iter *iter,
			   loff_t offset)
{
	unsigned i_blkbits = READ_ONCE(inode->i_blkbits);
	unsigned blkbits = i_blkbits;
	unsigned blocksize_mask = (1 << blkbits) - 1;
	unsigned long align = offset | iov_iter_alignment(iter);
	struct block_device *bdev = inode->i_sb->s_bdev;

	if (align & blocksize_mask) {
		if (bdev)
			blkbits = blksize_bits(bdev_logical_block_size(bdev));
		blocksize_mask = (1 << blkbits) - 1;
		if (align & blocksize_mask)
			return -EINVAL;
		return 1;
	}
	return 0;
}

static void f2fs_dio_end_io(struct bio *bio)
{
	struct f2fs_private_dio *dio = bio->bi_private;

	dec_page_count(F2FS_I_SB(dio->inode),
			dio->write ? F2FS_DIO_WRITE : F2FS_DIO_READ);

	bio->bi_private = dio->orig_private;
	bio->bi_end_io = dio->orig_end_io;

	kvfree(dio);

	bio_endio(bio);
}

static void f2fs_dio_submit_bio(struct bio *bio, struct inode *inode,
							loff_t file_offset)
{
	struct f2fs_private_dio *dio;
	bool write = (bio_op(bio) == REQ_OP_WRITE);

	dio = f2fs_kzalloc(F2FS_I_SB(inode),
			sizeof(struct f2fs_private_dio), GFP_NOFS);
	if (!dio)
		goto out;

	dio->inode = inode;
	dio->orig_end_io = bio->bi_end_io;
	dio->orig_private = bio->bi_private;
	dio->write = write;

	bio->bi_end_io = f2fs_dio_end_io;
	bio->bi_private = dio;

	inc_page_count(F2FS_I_SB(inode),
			write ? F2FS_DIO_WRITE : F2FS_DIO_READ);

	submit_bio(bio);
	return;
out:
	bio->bi_status = BLK_STS_IOERR;
	bio_endio(bio);
}

static ssize_t f2fs_direct_IO(struct kiocb *iocb, struct iov_iter *iter)
{
	struct address_space *mapping = iocb->ki_filp->f_mapping;
	struct inode *inode = mapping->host;
	struct f2fs_sb_info *sbi = F2FS_I_SB(inode);
	struct f2fs_inode_info *fi = F2FS_I(inode);
	size_t count = iov_iter_count(iter);
	loff_t offset = iocb->ki_pos;
	int rw = iov_iter_rw(iter);
	int err;
	enum rw_hint hint = iocb->ki_hint;
	int whint_mode = F2FS_OPTION(sbi).whint_mode;
	bool do_opu;

	err = check_direct_IO(inode, iter, offset);
	if (err)
		return err < 0 ? err : 0;

	if (f2fs_force_buffered_io(inode, iocb, iter))
		return 0;

	do_opu = allow_outplace_dio(inode, iocb, iter);

	trace_f2fs_direct_IO_enter(inode, offset, count, rw);

	if (trace_android_fs_dataread_start_enabled() &&
	    (rw == READ)) {
		char *path, pathbuf[MAX_TRACE_PATHBUF_LEN];

		path = android_fstrace_get_pathname(pathbuf,
						    MAX_TRACE_PATHBUF_LEN,
						    inode);
		trace_android_fs_dataread_start(inode, offset,
						count, current->pid, path,
						current->comm);
	}
	if (trace_android_fs_datawrite_start_enabled() &&
	    (rw == WRITE)) {
		char *path, pathbuf[MAX_TRACE_PATHBUF_LEN];

		path = android_fstrace_get_pathname(pathbuf,
						    MAX_TRACE_PATHBUF_LEN,
						    inode);
		trace_android_fs_datawrite_start(inode, offset, count,
						 current->pid, path,
						 current->comm);
	}
	if (rw == WRITE && whint_mode == WHINT_MODE_OFF)
		iocb->ki_hint = WRITE_LIFE_NOT_SET;

	if (iocb->ki_flags & IOCB_NOWAIT) {
		if (!down_read_trylock(&fi->i_gc_rwsem[rw])) {
			iocb->ki_hint = hint;
			err = -EAGAIN;
			goto out;
		}
		if (do_opu && !down_read_trylock(&fi->i_gc_rwsem[READ])) {
			up_read(&fi->i_gc_rwsem[rw]);
			iocb->ki_hint = hint;
			err = -EAGAIN;
			goto out;
		}
	} else {
		down_read(&fi->i_gc_rwsem[rw]);
		if (do_opu)
			down_read(&fi->i_gc_rwsem[READ]);
	}

	err = __blockdev_direct_IO(iocb, inode, inode->i_sb->s_bdev,
			iter, rw == WRITE ? get_data_block_dio_write :
			get_data_block_dio, NULL, f2fs_dio_submit_bio,
			DIO_LOCKING | DIO_SKIP_HOLES);

	if (do_opu)
		up_read(&fi->i_gc_rwsem[READ]);

	up_read(&fi->i_gc_rwsem[rw]);

	if (rw == WRITE) {
		if (whint_mode == WHINT_MODE_OFF)
			iocb->ki_hint = hint;
		if (err > 0) {
			f2fs_update_iostat(F2FS_I_SB(inode), APP_DIRECT_IO,
									err);
			if (!do_opu)
				set_inode_flag(inode, FI_UPDATE_WRITE);
		} else if (err < 0) {
			f2fs_write_failed(mapping, offset + count);
		}
	}
out:
	if (trace_android_fs_dataread_start_enabled() &&
	    (rw == READ))
		trace_android_fs_dataread_end(inode, offset, count);
	if (trace_android_fs_datawrite_start_enabled() &&
	    (rw == WRITE))
		trace_android_fs_datawrite_end(inode, offset, count);

	trace_f2fs_direct_IO_exit(inode, offset, count, rw, err);

	return err;
}

void f2fs_invalidate_page(struct page *page, unsigned int offset,
							unsigned int length)
{
	struct inode *inode = page->mapping->host;
	struct f2fs_sb_info *sbi = F2FS_I_SB(inode);

	if (inode->i_ino >= F2FS_ROOT_INO(sbi) &&
		(offset % PAGE_SIZE || length != PAGE_SIZE))
		return;

	if (PageDirty(page)) {
		if (inode->i_ino == F2FS_META_INO(sbi)) {
			dec_page_count(sbi, F2FS_DIRTY_META);
		} else if (inode->i_ino == F2FS_NODE_INO(sbi)) {
			dec_page_count(sbi, F2FS_DIRTY_NODES);
		} else {
			inode_dec_dirty_pages(inode);
			f2fs_remove_dirty_inode(inode);
		}
	}

	clear_cold_data(page);

	if (IS_ATOMIC_WRITTEN_PAGE(page))
		return f2fs_drop_inmem_page(inode, page);

	f2fs_clear_page_private(page);
}

int f2fs_release_page(struct page *page, gfp_t wait)
{
	/* If this is dirty page, keep PagePrivate */
	if (PageDirty(page))
		return 0;

	/* This is atomic written page, keep Private */
	if (IS_ATOMIC_WRITTEN_PAGE(page))
		return 0;

	clear_cold_data(page);
	f2fs_clear_page_private(page);
	return 1;
}

static int f2fs_set_data_page_dirty(struct page *page)
{
	struct address_space *mapping = page->mapping;
	struct inode *inode = mapping->host;

	trace_f2fs_set_page_dirty(page, DATA);

	if (!PageUptodate(page))
		SetPageUptodate(page);

	if (f2fs_is_atomic_file(inode) && !f2fs_is_commit_atomic_write(inode)) {
		if (!IS_ATOMIC_WRITTEN_PAGE(page)) {
			f2fs_register_inmem_page(inode, page);
			return 1;
		}
		/*
		 * Previously, this page has been registered, we just
		 * return here.
		 */
		return 0;
	}

	if (!PageDirty(page)) {
		__set_page_dirty_nobuffers(page);
		f2fs_update_dirty_page(inode, page);
		return 1;
	}
	return 0;
}

static sector_t f2fs_bmap(struct address_space *mapping, sector_t block)
{
	struct inode *inode = mapping->host;

	if (f2fs_has_inline_data(inode))
		return 0;

	/* make sure allocating whole blocks */
	if (mapping_tagged(mapping, PAGECACHE_TAG_DIRTY))
		filemap_write_and_wait(mapping);

	return generic_block_bmap(mapping, block, get_data_block_bmap);
}

#ifdef CONFIG_MIGRATION
#include <linux/migrate.h>

int f2fs_migrate_page(struct address_space *mapping,
		struct page *newpage, struct page *page, enum migrate_mode mode)
{
	int rc, extra_count;
	struct f2fs_inode_info *fi = F2FS_I(mapping->host);
	bool atomic_written = IS_ATOMIC_WRITTEN_PAGE(page);

	BUG_ON(PageWriteback(page));

	/* migrating an atomic written page is safe with the inmem_lock hold */
	if (atomic_written) {
		if (mode != MIGRATE_SYNC)
			return -EBUSY;
		if (!mutex_trylock(&fi->inmem_lock))
			return -EAGAIN;
	}

	/* one extra reference was held for atomic_write page */
	extra_count = atomic_written ? 1 : 0;
	rc = migrate_page_move_mapping(mapping, newpage,
				page, NULL, mode, extra_count);
	if (rc != MIGRATEPAGE_SUCCESS) {
		if (atomic_written)
			mutex_unlock(&fi->inmem_lock);
		return rc;
	}

	if (atomic_written) {
		struct inmem_pages *cur;
		list_for_each_entry(cur, &fi->inmem_pages, list)
			if (cur->page == page) {
				cur->page = newpage;
				break;
			}
		mutex_unlock(&fi->inmem_lock);
		put_page(page);
		get_page(newpage);
	}

	if (PagePrivate(page)) {
		f2fs_set_page_private(newpage, page_private(page));
		f2fs_clear_page_private(page);
	}

	if (mode != MIGRATE_SYNC_NO_COPY)
		migrate_page_copy(newpage, page);
	else
		migrate_page_states(newpage, page);

	return MIGRATEPAGE_SUCCESS;
}
#endif

const struct address_space_operations f2fs_dblock_aops = {
	.readpage	= f2fs_read_data_page,
	.readpages	= f2fs_read_data_pages,
	.writepage	= f2fs_write_data_page,
	.writepages	= f2fs_write_data_pages,
	.write_begin	= f2fs_write_begin,
	.write_end	= f2fs_write_end,
	.set_page_dirty	= f2fs_set_data_page_dirty,
	.invalidatepage	= f2fs_invalidate_page,
	.releasepage	= f2fs_release_page,
	.direct_IO	= f2fs_direct_IO,
	.bmap		= f2fs_bmap,
#ifdef CONFIG_MIGRATION
	.migratepage    = f2fs_migrate_page,
#endif
};

void f2fs_clear_radix_tree_dirty_tag(struct page *page)
{
	struct address_space *mapping = page_mapping(page);
	unsigned long flags;

	spin_lock_irqsave(&mapping->tree_lock, flags);
	radix_tree_tag_clear(&mapping->page_tree, page_index(page),
					PAGECACHE_TAG_DIRTY);
	spin_unlock_irqrestore(&mapping->tree_lock, flags);
}

int __init f2fs_init_post_read_processing(void)
{
	bio_post_read_ctx_cache = KMEM_CACHE(bio_post_read_ctx, 0);
	if (!bio_post_read_ctx_cache)
		goto fail;
	bio_post_read_ctx_pool =
		mempool_create_slab_pool(NUM_PREALLOC_POST_READ_CTXS,
					 bio_post_read_ctx_cache);
	if (!bio_post_read_ctx_pool)
		goto fail_free_cache;
	return 0;

fail_free_cache:
	kmem_cache_destroy(bio_post_read_ctx_cache);
fail:
	return -ENOMEM;
}

void __exit f2fs_destroy_post_read_processing(void)
{
	mempool_destroy(bio_post_read_ctx_pool);
	kmem_cache_destroy(bio_post_read_ctx_cache);
}<|MERGE_RESOLUTION|>--- conflicted
+++ resolved
@@ -489,14 +489,9 @@
 	struct inode *inode = fio->page->mapping->host;
 
 	if (!f2fs_is_valid_blkaddr(fio->sbi, fio->new_blkaddr,
-<<<<<<< HEAD
 			fio->is_por ? META_POR : (__is_meta_io(fio) ?
 			META_GENERIC : DATA_GENERIC_ENHANCE)))
-		return -EFAULT;
-=======
-			__is_meta_io(fio) ? META_GENERIC : DATA_GENERIC))
 		return -EFSCORRUPTED;
->>>>>>> 882aad8c
 
 	trace_f2fs_submit_page_bio(page, fio);
 	f2fs_trace_ios(fio, 0);
@@ -1169,13 +1164,8 @@
 	blkaddr = datablock_addr(dn.inode, dn.node_page, dn.ofs_in_node);
 
 	if (__is_valid_data_blkaddr(blkaddr) &&
-<<<<<<< HEAD
 		!f2fs_is_valid_blkaddr(sbi, blkaddr, DATA_GENERIC_ENHANCE)) {
-		err = -EFAULT;
-=======
-		!f2fs_is_valid_blkaddr(sbi, blkaddr, DATA_GENERIC)) {
 		err = -EFSCORRUPTED;
->>>>>>> 882aad8c
 		goto sync_out;
 	}
 
@@ -1941,13 +1931,8 @@
 		fio->old_blkaddr = ei.blk + page->index - ei.fofs;
 
 		if (!f2fs_is_valid_blkaddr(fio->sbi, fio->old_blkaddr,
-<<<<<<< HEAD
 						DATA_GENERIC_ENHANCE))
-			return -EFAULT;
-=======
-							DATA_GENERIC))
 			return -EFSCORRUPTED;
->>>>>>> 882aad8c
 
 		ipu_force = true;
 		fio->need_lock = LOCK_DONE;
@@ -1973,13 +1958,8 @@
 got_it:
 	if (__is_valid_data_blkaddr(fio->old_blkaddr) &&
 		!f2fs_is_valid_blkaddr(fio->sbi, fio->old_blkaddr,
-<<<<<<< HEAD
 						DATA_GENERIC_ENHANCE)) {
-		err = -EFAULT;
-=======
-							DATA_GENERIC)) {
 		err = -EFSCORRUPTED;
->>>>>>> 882aad8c
 		goto out_writepage;
 	}
 	/*
