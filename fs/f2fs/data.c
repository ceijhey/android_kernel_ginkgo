--- conflicted
+++ resolved
@@ -638,13 +638,8 @@
 		return -EFAULT;
 	}
 	ClearPageError(page);
-<<<<<<< HEAD
-	inc_page_count(F2FS_I_SB(inode), F2FS_RD_DATA);
-	__f2fs_submit_read_bio(F2FS_I_SB(inode), bio, DATA);
-=======
 	inc_page_count(sbi, F2FS_RD_DATA);
-	__submit_bio(sbi, bio, DATA);
->>>>>>> abb2642b
+	__f2fs_submit_read_bio(sbi, bio, DATA);
 	return 0;
 }
 
@@ -1629,7 +1624,7 @@
 	if (bio && (*last_block_in_bio != block_nr - 1 ||
 		!__same_bdev(F2FS_I_SB(inode), block_nr, bio))) {
 submit_and_realloc:
-		__submit_bio(F2FS_I_SB(inode), bio, DATA);
+		__f2fs_submit_read_bio(F2FS_I_SB(inode), bio, DATA);
 		bio = NULL;
 	}
 	if (bio == NULL) {
@@ -1657,7 +1652,7 @@
 	goto out;
 confused:
 	if (bio) {
-		__submit_bio(F2FS_I_SB(inode), bio, DATA);
+		__f2fs_submit_read_bio(F2FS_I_SB(inode), bio, DATA);
 		bio = NULL;
 	}
 	unlock_page(page);
@@ -1713,66 +1708,14 @@
 			zero_user_segment(page, 0, PAGE_SIZE);
 			unlock_page(page);
 		}
-<<<<<<< HEAD
-
-		/*
-		 * This page will go to BIO.  Do we need to send this
-		 * BIO off first?
-		 */
-		if (bio && (last_block_in_bio != block_nr - 1 ||
-			!__same_bdev(F2FS_I_SB(inode), block_nr, bio))) {
-submit_and_realloc:
-			__f2fs_submit_read_bio(F2FS_I_SB(inode), bio, DATA);
-			bio = NULL;
-		}
-		if (bio == NULL) {
-			bio = f2fs_grab_read_bio(inode, block_nr, nr_pages,
-					is_readahead ? REQ_RAHEAD : 0);
-			if (IS_ERR(bio)) {
-				bio = NULL;
-				goto set_error_page;
-			}
-		}
-
-		/*
-		 * If the page is under writeback, we need to wait for
-		 * its completion to see the correct decrypted data.
-		 */
-		f2fs_wait_on_block_writeback(inode, block_nr);
-
-		if (bio_add_page(bio, page, blocksize, 0) < blocksize)
-			goto submit_and_realloc;
-
-		inc_page_count(F2FS_I_SB(inode), F2FS_RD_DATA);
-		ClearPageError(page);
-		last_block_in_bio = block_nr;
-		goto next_page;
-set_error_page:
-		SetPageError(page);
-		zero_user_segment(page, 0, PAGE_SIZE);
-		unlock_page(page);
-		goto next_page;
-confused:
-		if (bio) {
-			__f2fs_submit_read_bio(F2FS_I_SB(inode), bio, DATA);
-			bio = NULL;
-		}
-		unlock_page(page);
-=======
->>>>>>> abb2642b
 next_page:
 		if (pages)
 			put_page(page);
 	}
 	BUG_ON(pages && !list_empty(pages));
 	if (bio)
-<<<<<<< HEAD
 		__f2fs_submit_read_bio(F2FS_I_SB(inode), bio, DATA);
-	return 0;
-=======
-		__submit_bio(F2FS_I_SB(inode), bio, DATA);
 	return pages ? 0 : ret;
->>>>>>> abb2642b
 }
 
 static int f2fs_read_data_page(struct file *file, struct page *page)
