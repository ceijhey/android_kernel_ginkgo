// SPDX-License-Identifier: GPL-2.0
/*
 * fs/f2fs/data.c
 *
 * Copyright (c) 2012 Samsung Electronics Co., Ltd.
 *             http://www.samsung.com/
 */
#include <linux/fs.h>
#include <linux/f2fs_fs.h>
#include <linux/buffer_head.h>
#include <linux/mpage.h>
#include <linux/writeback.h>
#include <linux/backing-dev.h>
#include <linux/pagevec.h>
#include <linux/blkdev.h>
#include <linux/bio.h>
#include <linux/prefetch.h>
#include <linux/uio.h>
#include <linux/cleancache.h>
#include <linux/sched/signal.h>

#include "f2fs.h"
#include "node.h"
#include "segment.h"
#include "trace.h"
#include <trace/events/f2fs.h>
#include <trace/events/android_fs.h>

#define NUM_PREALLOC_POST_READ_CTXS	128

static struct kmem_cache *bio_post_read_ctx_cache;
static mempool_t *bio_post_read_ctx_pool;

static bool __is_cp_guaranteed(struct page *page)
{
	struct address_space *mapping = page->mapping;
	struct inode *inode;
	struct f2fs_sb_info *sbi;

	if (!mapping)
		return false;

	inode = mapping->host;
	sbi = F2FS_I_SB(inode);

	if (inode->i_ino == F2FS_META_INO(sbi) ||
			inode->i_ino ==  F2FS_NODE_INO(sbi) ||
			S_ISDIR(inode->i_mode) ||
			(S_ISREG(inode->i_mode) &&
			(f2fs_is_atomic_file(inode) || IS_NOQUOTA(inode))) ||
			is_cold_data(page))
		return true;
	return false;
}

static enum count_type __read_io_type(struct page *page)
{
	struct address_space *mapping = page->mapping;

	if (mapping) {
		struct inode *inode = mapping->host;
		struct f2fs_sb_info *sbi = F2FS_I_SB(inode);

		if (inode->i_ino == F2FS_META_INO(sbi))
			return F2FS_RD_META;

		if (inode->i_ino == F2FS_NODE_INO(sbi))
			return F2FS_RD_NODE;
	}
	return F2FS_RD_DATA;
}

/* postprocessing steps for read bios */
enum bio_post_read_step {
	STEP_INITIAL = 0,
	STEP_DECRYPT,
};

struct bio_post_read_ctx {
	struct bio *bio;
	struct work_struct work;
	unsigned int cur_step;
	unsigned int enabled_steps;
};

static void __read_end_io(struct bio *bio)
{
	struct page *page;
	struct bio_vec *bv;
	int i;

	bio_for_each_segment_all(bv, bio, i) {
		page = bv->bv_page;

		/* PG_error was set if any post_read step failed */
		if (bio->bi_status || PageError(page)) {
			ClearPageUptodate(page);
			/* will re-read again later */
			ClearPageError(page);
		} else {
			SetPageUptodate(page);
		}
		dec_page_count(F2FS_P_SB(page), __read_io_type(page));
		unlock_page(page);
	}
	if (bio->bi_private)
		mempool_free(bio->bi_private, bio_post_read_ctx_pool);
	bio_put(bio);
}

static void bio_post_read_processing(struct bio_post_read_ctx *ctx);

static void decrypt_work(struct work_struct *work)
{
	struct bio_post_read_ctx *ctx =
		container_of(work, struct bio_post_read_ctx, work);

	fscrypt_decrypt_bio(ctx->bio);

	bio_post_read_processing(ctx);
}

static void bio_post_read_processing(struct bio_post_read_ctx *ctx)
{
	switch (++ctx->cur_step) {
	case STEP_DECRYPT:
		if (ctx->enabled_steps & (1 << STEP_DECRYPT)) {
			INIT_WORK(&ctx->work, decrypt_work);
			fscrypt_enqueue_decrypt_work(&ctx->work);
			return;
		}
		ctx->cur_step++;
		/* fall-through */
	default:
		__read_end_io(ctx->bio);
	}
}

static bool f2fs_bio_post_read_required(struct bio *bio)
{
	return bio->bi_private && !bio->bi_status;
}

static void f2fs_read_end_io(struct bio *bio)
{
	struct page *first_page = bio->bi_io_vec[0].bv_page;

	if (time_to_inject(F2FS_P_SB(bio->bi_io_vec->bv_page), FAULT_READ_IO)) {
		f2fs_show_injection_info(FAULT_READ_IO);
		bio->bi_status = BLK_STS_IOERR;
	}

	if (f2fs_bio_post_read_required(bio)) {
		struct bio_post_read_ctx *ctx = bio->bi_private;

		ctx->cur_step = STEP_INITIAL;
		bio_post_read_processing(ctx);
		return;
	}

	if (first_page != NULL &&
		__read_io_type(first_page) == F2FS_RD_DATA) {
		trace_android_fs_dataread_end(first_page->mapping->host,
						page_offset(first_page),
						bio->bi_iter.bi_size);
	}

	__read_end_io(bio);
}

static void f2fs_write_end_io(struct bio *bio)
{
	struct f2fs_sb_info *sbi = bio->bi_private;
	struct bio_vec *bvec;
	int i;

	if (time_to_inject(sbi, FAULT_WRITE_IO)) {
		f2fs_show_injection_info(FAULT_WRITE_IO);
		bio->bi_status = BLK_STS_IOERR;
	}

	bio_for_each_segment_all(bvec, bio, i) {
		struct page *page = bvec->bv_page;
		enum count_type type = WB_DATA_TYPE(page);

		if (IS_DUMMY_WRITTEN_PAGE(page)) {
			set_page_private(page, (unsigned long)NULL);
			ClearPagePrivate(page);
			unlock_page(page);
			mempool_free(page, sbi->write_io_dummy);

			if (unlikely(bio->bi_status))
				f2fs_stop_checkpoint(sbi, true);
			continue;
		}

		fscrypt_pullback_bio_page(&page, true);

		if (unlikely(bio->bi_status)) {
			mapping_set_error(page->mapping, -EIO);
			if (type == F2FS_WB_CP_DATA)
				f2fs_stop_checkpoint(sbi, true);
		}

		f2fs_bug_on(sbi, page->mapping == NODE_MAPPING(sbi) &&
					page->index != nid_of_node(page));

		dec_page_count(sbi, type);
		if (f2fs_in_warm_node_list(sbi, page))
			f2fs_del_fsync_node_entry(sbi, page);
		clear_cold_data(page);
		end_page_writeback(page);
	}
	if (!get_pages(sbi, F2FS_WB_CP_DATA) &&
				wq_has_sleeper(&sbi->cp_wait))
		wake_up(&sbi->cp_wait);

	bio_put(bio);
}

/*
 * Return true, if pre_bio's bdev is same as its target device.
 */
struct block_device *f2fs_target_device(struct f2fs_sb_info *sbi,
				block_t blk_addr, struct bio *bio)
{
	struct block_device *bdev = sbi->sb->s_bdev;
	int i;

	if (f2fs_is_multi_device(sbi)) {
		for (i = 0; i < sbi->s_ndevs; i++) {
			if (FDEV(i).start_blk <= blk_addr &&
			    FDEV(i).end_blk >= blk_addr) {
				blk_addr -= FDEV(i).start_blk;
				bdev = FDEV(i).bdev;
				break;
			}
		}
	}
	if (bio) {
		bio_set_dev(bio, bdev);
		bio->bi_iter.bi_sector = SECTOR_FROM_BLOCK(blk_addr);
	}
	return bdev;
}

int f2fs_target_device_index(struct f2fs_sb_info *sbi, block_t blkaddr)
{
	int i;

	if (!f2fs_is_multi_device(sbi))
		return 0;

	for (i = 0; i < sbi->s_ndevs; i++)
		if (FDEV(i).start_blk <= blkaddr && FDEV(i).end_blk >= blkaddr)
			return i;
	return 0;
}

static bool __same_bdev(struct f2fs_sb_info *sbi,
				block_t blk_addr, struct bio *bio)
{
	struct block_device *b = f2fs_target_device(sbi, blk_addr, NULL);
	return bio->bi_disk == b->bd_disk && bio->bi_partno == b->bd_partno;
}

/*
 * Low-level block read/write IO operations.
 */
static struct bio *__bio_alloc(struct f2fs_sb_info *sbi, block_t blk_addr,
				struct writeback_control *wbc,
				int npages, bool is_read,
				enum page_type type, enum temp_type temp)
{
	struct bio *bio;

	bio = f2fs_bio_alloc(sbi, npages, true);

	f2fs_target_device(sbi, blk_addr, bio);
	if (is_read) {
		bio->bi_end_io = f2fs_read_end_io;
		bio->bi_private = NULL;
	} else {
		bio->bi_end_io = f2fs_write_end_io;
		bio->bi_private = sbi;
		bio->bi_write_hint = f2fs_io_type_to_rw_hint(sbi, type, temp);
	}
	if (wbc)
		wbc_init_bio(wbc, bio);

	return bio;
}

static inline void __submit_bio(struct f2fs_sb_info *sbi,
				struct bio *bio, enum page_type type)
{
	if (!is_read_io(bio_op(bio))) {
		unsigned int start;

		if (type != DATA && type != NODE)
			goto submit_io;

		if (test_opt(sbi, LFS) && current->plug)
			blk_finish_plug(current->plug);

		start = bio->bi_iter.bi_size >> F2FS_BLKSIZE_BITS;
		start %= F2FS_IO_SIZE(sbi);

		if (start == 0)
			goto submit_io;

		/* fill dummy pages */
		for (; start < F2FS_IO_SIZE(sbi); start++) {
			struct page *page =
				mempool_alloc(sbi->write_io_dummy,
					      GFP_NOIO | __GFP_NOFAIL);
			f2fs_bug_on(sbi, !page);

			zero_user_segment(page, 0, PAGE_SIZE);
			SetPagePrivate(page);
			set_page_private(page, (unsigned long)DUMMY_WRITTEN_PAGE);
			lock_page(page);
			if (bio_add_page(bio, page, PAGE_SIZE, 0) < PAGE_SIZE)
				f2fs_bug_on(sbi, 1);
		}
		/*
		 * In the NODE case, we lose next block address chain. So, we
		 * need to do checkpoint in f2fs_sync_file.
		 */
		if (type == NODE)
			set_sbi_flag(sbi, SBI_NEED_CP);
	}
submit_io:
	if (is_read_io(bio_op(bio)))
		trace_f2fs_submit_read_bio(sbi->sb, type, bio);
	else
		trace_f2fs_submit_write_bio(sbi->sb, type, bio);
	submit_bio(bio);
}

static void __f2fs_submit_read_bio(struct f2fs_sb_info *sbi,
				struct bio *bio, enum page_type type)
{
	if (trace_android_fs_dataread_start_enabled() && (type == DATA)) {
		struct page *first_page = bio->bi_io_vec[0].bv_page;

		if (first_page != NULL &&
			__read_io_type(first_page) == F2FS_RD_DATA) {
			char *path, pathbuf[MAX_TRACE_PATHBUF_LEN];

			path = android_fstrace_get_pathname(pathbuf,
						MAX_TRACE_PATHBUF_LEN,
						first_page->mapping->host);

			trace_android_fs_dataread_start(
				first_page->mapping->host,
				page_offset(first_page),
				bio->bi_iter.bi_size,
				current->pid,
				path,
				current->comm);
		}
	}
	__submit_bio(sbi, bio, type);
}

static void __submit_merged_bio(struct f2fs_bio_info *io)
{
	struct f2fs_io_info *fio = &io->fio;

	if (!io->bio)
		return;

	bio_set_op_attrs(io->bio, fio->op, fio->op_flags);

	if (is_read_io(fio->op))
		trace_f2fs_prepare_read_bio(io->sbi->sb, fio->type, io->bio);
	else
		trace_f2fs_prepare_write_bio(io->sbi->sb, fio->type, io->bio);

	__submit_bio(io->sbi, io->bio, fio->type);
	io->bio = NULL;
}

static bool __has_merged_page(struct f2fs_bio_info *io, struct inode *inode,
						struct page *page, nid_t ino)
{
	struct bio_vec *bvec;
	struct page *target;
	int i;

	if (!io->bio)
		return false;

	if (!inode && !page && !ino)
		return true;

	bio_for_each_segment_all(bvec, io->bio, i) {

		if (bvec->bv_page->mapping)
			target = bvec->bv_page;
		else
			target = fscrypt_control_page(bvec->bv_page);

		if (inode && inode == target->mapping->host)
			return true;
		if (page && page == target)
			return true;
		if (ino && ino == ino_of_node(target))
			return true;
	}

	return false;
}

static void __f2fs_submit_merged_write(struct f2fs_sb_info *sbi,
				enum page_type type, enum temp_type temp)
{
	enum page_type btype = PAGE_TYPE_OF_BIO(type);
	struct f2fs_bio_info *io = sbi->write_io[btype] + temp;

	down_write(&io->io_rwsem);

	/* change META to META_FLUSH in the checkpoint procedure */
	if (type >= META_FLUSH) {
		io->fio.type = META_FLUSH;
		io->fio.op = REQ_OP_WRITE;
		io->fio.op_flags = REQ_META | REQ_PRIO | REQ_SYNC;
		if (!test_opt(sbi, NOBARRIER))
			io->fio.op_flags |= REQ_PREFLUSH | REQ_FUA;
	}
	__submit_merged_bio(io);
	up_write(&io->io_rwsem);
}

static void __submit_merged_write_cond(struct f2fs_sb_info *sbi,
				struct inode *inode, struct page *page,
				nid_t ino, enum page_type type, bool force)
{
	enum temp_type temp;
	bool ret = true;

	for (temp = HOT; temp < NR_TEMP_TYPE; temp++) {
		if (!force)	{
			enum page_type btype = PAGE_TYPE_OF_BIO(type);
			struct f2fs_bio_info *io = sbi->write_io[btype] + temp;

			down_read(&io->io_rwsem);
			ret = __has_merged_page(io, inode, page, ino);
			up_read(&io->io_rwsem);
		}
		if (ret)
			__f2fs_submit_merged_write(sbi, type, temp);

		/* TODO: use HOT temp only for meta pages now. */
		if (type >= META)
			break;
	}
}

void f2fs_submit_merged_write(struct f2fs_sb_info *sbi, enum page_type type)
{
	__submit_merged_write_cond(sbi, NULL, NULL, 0, type, true);
}

void f2fs_submit_merged_write_cond(struct f2fs_sb_info *sbi,
				struct inode *inode, struct page *page,
				nid_t ino, enum page_type type)
{
	__submit_merged_write_cond(sbi, inode, page, ino, type, false);
}

void f2fs_flush_merged_writes(struct f2fs_sb_info *sbi)
{
	f2fs_submit_merged_write(sbi, DATA);
	f2fs_submit_merged_write(sbi, NODE);
	f2fs_submit_merged_write(sbi, META);
}

/*
 * Fill the locked page with data located in the block address.
 * A caller needs to unlock the page on failure.
 */
int f2fs_submit_page_bio(struct f2fs_io_info *fio)
{
	struct bio *bio;
	struct page *page = fio->encrypted_page ?
			fio->encrypted_page : fio->page;
	struct inode *inode = fio->page->mapping->host;

	if (!f2fs_is_valid_blkaddr(fio->sbi, fio->new_blkaddr,
			fio->is_por ? META_POR : (__is_meta_io(fio) ?
			META_GENERIC : DATA_GENERIC_ENHANCE)))
		return -EFAULT;

	trace_f2fs_submit_page_bio(page, fio);
	f2fs_trace_ios(fio, 0);

	/* Allocate a new bio */
	bio = __bio_alloc(fio->sbi, fio->new_blkaddr, fio->io_wbc,
				1, is_read_io(fio->op), fio->type, fio->temp);

	if (f2fs_may_encrypt_bio(inode, fio))
		fscrypt_set_ice_dun(inode, bio, PG_DUN(inode, fio->page));
	fscrypt_set_ice_skip(bio, fio->encrypted_page ? 1 : 0);

	if (bio_add_page(bio, page, PAGE_SIZE, 0) < PAGE_SIZE) {
		bio_put(bio);
		return -EFAULT;
	}
	fio->op_flags |= fio->encrypted_page ? REQ_NOENCRYPT : 0;

	if (fio->io_wbc && !is_read_io(fio->op))
		wbc_account_io(fio->io_wbc, page, PAGE_SIZE);

	bio_set_op_attrs(bio, fio->op, fio->op_flags);

	inc_page_count(fio->sbi, is_read_io(fio->op) ?
			__read_io_type(page): WB_DATA_TYPE(fio->page));

	__f2fs_submit_read_bio(fio->sbi, bio, fio->type);
	return 0;
}

void f2fs_submit_page_write(struct f2fs_io_info *fio)
{
	struct f2fs_sb_info *sbi = fio->sbi;
	enum page_type btype = PAGE_TYPE_OF_BIO(fio->type);
	struct f2fs_bio_info *io = sbi->write_io[btype] + fio->temp;
	struct page *bio_page;
	struct inode *inode;
	bool bio_encrypted;
	int bi_crypt_skip;
	u64 dun;

	f2fs_bug_on(sbi, is_read_io(fio->op));

	down_write(&io->io_rwsem);
next:
	if (fio->in_list) {
		spin_lock(&io->io_lock);
		if (list_empty(&io->io_list)) {
			spin_unlock(&io->io_lock);
			goto out;
		}
		fio = list_first_entry(&io->io_list,
						struct f2fs_io_info, list);
		list_del(&fio->list);
		spin_unlock(&io->io_lock);
	}

	verify_fio_blkaddr(fio);

	bio_page = fio->encrypted_page ? fio->encrypted_page : fio->page;
	inode = fio->page->mapping->host;
	dun = PG_DUN(inode, fio->page);
	bi_crypt_skip = fio->encrypted_page ? 1 : 0;
	bio_encrypted = f2fs_may_encrypt_bio(inode, fio);
	fio->op_flags |= fio->encrypted_page ? REQ_NOENCRYPT : 0;

	/* set submitted = true as a return value */
	fio->submitted = true;

	inc_page_count(sbi, WB_DATA_TYPE(bio_page));

	if (io->bio && (io->last_block_in_bio != fio->new_blkaddr - 1 ||
	    (io->fio.op != fio->op || io->fio.op_flags != fio->op_flags) ||
			!__same_bdev(sbi, fio->new_blkaddr, io->bio)))
		__submit_merged_bio(io);

	/* ICE support */
	if (!fscrypt_mergeable_bio(io->bio, dun, bio_encrypted, bi_crypt_skip))
		__submit_merged_bio(io);

alloc_new:
	if (io->bio == NULL) {
		if ((fio->type == DATA || fio->type == NODE) &&
				fio->new_blkaddr & F2FS_IO_SIZE_MASK(sbi)) {
			dec_page_count(sbi, WB_DATA_TYPE(bio_page));
			fio->retry = true;
			goto skip;
		}
		io->bio = __bio_alloc(sbi, fio->new_blkaddr, fio->io_wbc,
						BIO_MAX_PAGES, false,
						fio->type, fio->temp);
		if (bio_encrypted)
			fscrypt_set_ice_dun(inode, io->bio, dun);
		fscrypt_set_ice_skip(io->bio, bi_crypt_skip);
		io->fio = *fio;
	}

	if (bio_add_page(io->bio, bio_page, PAGE_SIZE, 0) < PAGE_SIZE) {
		__submit_merged_bio(io);
		goto alloc_new;
	}

	if (fio->io_wbc)
		wbc_account_io(fio->io_wbc, bio_page, PAGE_SIZE);

	io->last_block_in_bio = fio->new_blkaddr;
	f2fs_trace_ios(fio, 0);

	trace_f2fs_submit_page_write(fio->page, fio);
skip:
	if (fio->in_list)
		goto next;
out:
	if (is_sbi_flag_set(sbi, SBI_IS_SHUTDOWN) ||
				f2fs_is_checkpoint_ready(sbi))
		__submit_merged_bio(io);
	up_write(&io->io_rwsem);
}

static struct bio *f2fs_grab_read_bio(struct inode *inode, block_t blkaddr,
					unsigned nr_pages, unsigned op_flag)
{
	struct f2fs_sb_info *sbi = F2FS_I_SB(inode);
	struct bio *bio;
	struct bio_post_read_ctx *ctx;
	unsigned int post_read_steps = 0;

	bio = f2fs_bio_alloc(sbi, min_t(int, nr_pages, BIO_MAX_PAGES), false);
	if (!bio)
		return ERR_PTR(-ENOMEM);
	f2fs_target_device(sbi, blkaddr, bio);
	bio->bi_end_io = f2fs_read_end_io;
	bio_set_op_attrs(bio, REQ_OP_READ,
			 (IS_ENCRYPTED(inode) ?
			  REQ_NOENCRYPT :
			  op_flag));

	if (f2fs_encrypted_file(inode) &&
		!fscrypt_using_hardware_encryption(inode))
		post_read_steps |= 1 << STEP_DECRYPT;
	if (post_read_steps) {
		ctx = mempool_alloc(bio_post_read_ctx_pool, GFP_NOFS);
		if (!ctx) {
			bio_put(bio);
			return ERR_PTR(-ENOMEM);
		}
		ctx->bio = bio;
		ctx->enabled_steps = post_read_steps;
		bio->bi_private = ctx;
	}

	return bio;
}

/* This can handle encryption stuffs */
static int f2fs_submit_page_read(struct inode *inode, struct page *page,
							block_t blkaddr)
{
	struct f2fs_sb_info *sbi = F2FS_I_SB(inode);
	struct bio *bio;

	bio = f2fs_grab_read_bio(inode, blkaddr, 1, 0);
	if (IS_ERR(bio))
		return PTR_ERR(bio);

	if (f2fs_may_encrypt_bio(inode, NULL))
		fscrypt_set_ice_dun(inode, bio, PG_DUN(inode, page));

	/* wait for GCed page writeback via META_MAPPING */
	f2fs_wait_on_block_writeback(inode, blkaddr);

	if (bio_add_page(bio, page, PAGE_SIZE, 0) < PAGE_SIZE) {
		bio_put(bio);
		return -EFAULT;
	}
	ClearPageError(page);
	inc_page_count(sbi, F2FS_RD_DATA);
	__f2fs_submit_read_bio(sbi, bio, DATA);
	return 0;
}

static void __set_data_blkaddr(struct dnode_of_data *dn)
{
	struct f2fs_node *rn = F2FS_NODE(dn->node_page);
	__le32 *addr_array;
	int base = 0;

	if (IS_INODE(dn->node_page) && f2fs_has_extra_attr(dn->inode))
		base = get_extra_isize(dn->inode);

	/* Get physical address of data block */
	addr_array = blkaddr_in_node(rn);
	addr_array[base + dn->ofs_in_node] = cpu_to_le32(dn->data_blkaddr);
}

/*
 * Lock ordering for the change of data block address:
 * ->data_page
 *  ->node_page
 *    update block addresses in the node page
 */
void f2fs_set_data_blkaddr(struct dnode_of_data *dn)
{
	f2fs_wait_on_page_writeback(dn->node_page, NODE, true, true);
	__set_data_blkaddr(dn);
	if (set_page_dirty(dn->node_page))
		dn->node_changed = true;
}

void f2fs_update_data_blkaddr(struct dnode_of_data *dn, block_t blkaddr)
{
	dn->data_blkaddr = blkaddr;
	f2fs_set_data_blkaddr(dn);
	f2fs_update_extent_cache(dn);
}

/* dn->ofs_in_node will be returned with up-to-date last block pointer */
int f2fs_reserve_new_blocks(struct dnode_of_data *dn, blkcnt_t count)
{
	struct f2fs_sb_info *sbi = F2FS_I_SB(dn->inode);
	int err;

	if (!count)
		return 0;

	if (unlikely(is_inode_flag_set(dn->inode, FI_NO_ALLOC)))
		return -EPERM;
	if (unlikely((err = inc_valid_block_count(sbi, dn->inode, &count))))
		return err;

	trace_f2fs_reserve_new_blocks(dn->inode, dn->nid,
						dn->ofs_in_node, count);

	f2fs_wait_on_page_writeback(dn->node_page, NODE, true, true);

	for (; count > 0; dn->ofs_in_node++) {
		block_t blkaddr = datablock_addr(dn->inode,
					dn->node_page, dn->ofs_in_node);
		if (blkaddr == NULL_ADDR) {
			dn->data_blkaddr = NEW_ADDR;
			__set_data_blkaddr(dn);
			count--;
		}
	}

	if (set_page_dirty(dn->node_page))
		dn->node_changed = true;
	return 0;
}

/* Should keep dn->ofs_in_node unchanged */
int f2fs_reserve_new_block(struct dnode_of_data *dn)
{
	unsigned int ofs_in_node = dn->ofs_in_node;
	int ret;

	ret = f2fs_reserve_new_blocks(dn, 1);
	dn->ofs_in_node = ofs_in_node;
	return ret;
}

int f2fs_reserve_block(struct dnode_of_data *dn, pgoff_t index)
{
	bool need_put = dn->inode_page ? false : true;
	int err;

	err = f2fs_get_dnode_of_data(dn, index, ALLOC_NODE);
	if (err)
		return err;

	if (dn->data_blkaddr == NULL_ADDR)
		err = f2fs_reserve_new_block(dn);
	if (err || need_put)
		f2fs_put_dnode(dn);
	return err;
}

int f2fs_get_block(struct dnode_of_data *dn, pgoff_t index)
{
	struct extent_info ei  = {0,0,0};
	struct inode *inode = dn->inode;

	if (f2fs_lookup_extent_cache(inode, index, &ei)) {
		dn->data_blkaddr = ei.blk + index - ei.fofs;
		return 0;
	}

	return f2fs_reserve_block(dn, index);
}

struct page *f2fs_get_read_data_page(struct inode *inode, pgoff_t index,
						int op_flags, bool for_write)
{
	struct address_space *mapping = inode->i_mapping;
	struct dnode_of_data dn;
	struct page *page;
	struct extent_info ei = {0,0,0};
	int err;

	page = f2fs_grab_cache_page(mapping, index, for_write);
	if (!page)
		return ERR_PTR(-ENOMEM);

	if (f2fs_lookup_extent_cache(inode, index, &ei)) {
		dn.data_blkaddr = ei.blk + index - ei.fofs;
		if (!f2fs_is_valid_blkaddr(F2FS_I_SB(inode), dn.data_blkaddr,
						DATA_GENERIC_ENHANCE_READ)) {
			err = -EFAULT;
			goto put_err;
		}
		goto got_it;
	}

	set_new_dnode(&dn, inode, NULL, NULL, 0);
	err = f2fs_get_dnode_of_data(&dn, index, LOOKUP_NODE);
	if (err)
		goto put_err;
	f2fs_put_dnode(&dn);

	if (unlikely(dn.data_blkaddr == NULL_ADDR)) {
		err = -ENOENT;
		goto put_err;
	}
	if (dn.data_blkaddr != NEW_ADDR &&
			!f2fs_is_valid_blkaddr(F2FS_I_SB(inode),
						dn.data_blkaddr,
						DATA_GENERIC_ENHANCE)) {
		err = -EFAULT;
		goto put_err;
	}
got_it:
	if (PageUptodate(page)) {
		unlock_page(page);
		return page;
	}

	/*
	 * A new dentry page is allocated but not able to be written, since its
	 * new inode page couldn't be allocated due to -ENOSPC.
	 * In such the case, its blkaddr can be remained as NEW_ADDR.
	 * see, f2fs_add_link -> f2fs_get_new_data_page ->
	 * f2fs_init_inode_metadata.
	 */
	if (dn.data_blkaddr == NEW_ADDR) {
		zero_user_segment(page, 0, PAGE_SIZE);
		if (!PageUptodate(page))
			SetPageUptodate(page);
		unlock_page(page);
		return page;
	}

	err = f2fs_submit_page_read(inode, page, dn.data_blkaddr);
	if (err)
		goto put_err;
	return page;

put_err:
	f2fs_put_page(page, 1);
	return ERR_PTR(err);
}

struct page *f2fs_find_data_page(struct inode *inode, pgoff_t index)
{
	struct address_space *mapping = inode->i_mapping;
	struct page *page;

	page = find_get_page(mapping, index);
	if (page && PageUptodate(page))
		return page;
	f2fs_put_page(page, 0);

	page = f2fs_get_read_data_page(inode, index, 0, false);
	if (IS_ERR(page))
		return page;

	if (PageUptodate(page))
		return page;

	wait_on_page_locked(page);
	if (unlikely(!PageUptodate(page))) {
		f2fs_put_page(page, 0);
		return ERR_PTR(-EIO);
	}
	return page;
}

/*
 * If it tries to access a hole, return an error.
 * Because, the callers, functions in dir.c and GC, should be able to know
 * whether this page exists or not.
 */
struct page *f2fs_get_lock_data_page(struct inode *inode, pgoff_t index,
							bool for_write)
{
	struct address_space *mapping = inode->i_mapping;
	struct page *page;
repeat:
	page = f2fs_get_read_data_page(inode, index, 0, for_write);
	if (IS_ERR(page))
		return page;

	/* wait for read completion */
	lock_page(page);
	if (unlikely(page->mapping != mapping)) {
		f2fs_put_page(page, 1);
		goto repeat;
	}
	if (unlikely(!PageUptodate(page))) {
		f2fs_put_page(page, 1);
		return ERR_PTR(-EIO);
	}
	return page;
}

/*
 * Caller ensures that this data page is never allocated.
 * A new zero-filled data page is allocated in the page cache.
 *
 * Also, caller should grab and release a rwsem by calling f2fs_lock_op() and
 * f2fs_unlock_op().
 * Note that, ipage is set only by make_empty_dir, and if any error occur,
 * ipage should be released by this function.
 */
struct page *f2fs_get_new_data_page(struct inode *inode,
		struct page *ipage, pgoff_t index, bool new_i_size)
{
	struct address_space *mapping = inode->i_mapping;
	struct page *page;
	struct dnode_of_data dn;
	int err;

	page = f2fs_grab_cache_page(mapping, index, true);
	if (!page) {
		/*
		 * before exiting, we should make sure ipage will be released
		 * if any error occur.
		 */
		f2fs_put_page(ipage, 1);
		return ERR_PTR(-ENOMEM);
	}

	set_new_dnode(&dn, inode, ipage, NULL, 0);
	err = f2fs_reserve_block(&dn, index);
	if (err) {
		f2fs_put_page(page, 1);
		return ERR_PTR(err);
	}
	if (!ipage)
		f2fs_put_dnode(&dn);

	if (PageUptodate(page))
		goto got_it;

	if (dn.data_blkaddr == NEW_ADDR) {
		zero_user_segment(page, 0, PAGE_SIZE);
		if (!PageUptodate(page))
			SetPageUptodate(page);
	} else {
		f2fs_put_page(page, 1);

		/* if ipage exists, blkaddr should be NEW_ADDR */
		f2fs_bug_on(F2FS_I_SB(inode), ipage);
		page = f2fs_get_lock_data_page(inode, index, true);
		if (IS_ERR(page))
			return page;
	}
got_it:
	if (new_i_size && i_size_read(inode) <
				((loff_t)(index + 1) << PAGE_SHIFT))
		f2fs_i_size_write(inode, ((loff_t)(index + 1) << PAGE_SHIFT));
	return page;
}

static int __allocate_data_block(struct dnode_of_data *dn, int seg_type)
{
	struct f2fs_sb_info *sbi = F2FS_I_SB(dn->inode);
	struct f2fs_summary sum;
	struct node_info ni;
	block_t old_blkaddr;
	blkcnt_t count = 1;
	int err;

	if (unlikely(is_inode_flag_set(dn->inode, FI_NO_ALLOC)))
		return -EPERM;

	err = f2fs_get_node_info(sbi, dn->nid, &ni);
	if (err)
		return err;

	dn->data_blkaddr = datablock_addr(dn->inode,
				dn->node_page, dn->ofs_in_node);
	if (dn->data_blkaddr != NULL_ADDR)
		goto alloc;

	if (unlikely((err = inc_valid_block_count(sbi, dn->inode, &count))))
		return err;

alloc:
	set_summary(&sum, dn->nid, dn->ofs_in_node, ni.version);
	old_blkaddr = dn->data_blkaddr;
	f2fs_allocate_data_block(sbi, NULL, old_blkaddr, &dn->data_blkaddr,
					&sum, seg_type, NULL, false);
	if (GET_SEGNO(sbi, old_blkaddr) != NULL_SEGNO)
		invalidate_mapping_pages(META_MAPPING(sbi),
					old_blkaddr, old_blkaddr);
	f2fs_set_data_blkaddr(dn);

	/*
	 * i_size will be updated by direct_IO. Otherwise, we'll get stale
	 * data from unwritten block via dio_read.
	 */
	return 0;
}

int f2fs_preallocate_blocks(struct kiocb *iocb, struct iov_iter *from)
{
	struct inode *inode = file_inode(iocb->ki_filp);
	struct f2fs_map_blocks map;
	int flag;
	int err = 0;
	bool direct_io = iocb->ki_flags & IOCB_DIRECT;

	/* convert inline data for Direct I/O*/
	if (direct_io) {
		err = f2fs_convert_inline_inode(inode);
		if (err)
			return err;
	}

	if (direct_io && allow_outplace_dio(inode, iocb, from))
		return 0;

	if (is_inode_flag_set(inode, FI_NO_PREALLOC))
		return 0;

	map.m_lblk = F2FS_BLK_ALIGN(iocb->ki_pos);
	map.m_len = F2FS_BYTES_TO_BLK(iocb->ki_pos + iov_iter_count(from));
	if (map.m_len > map.m_lblk)
		map.m_len -= map.m_lblk;
	else
		map.m_len = 0;

	map.m_next_pgofs = NULL;
	map.m_next_extent = NULL;
	map.m_seg_type = NO_CHECK_TYPE;
	map.m_may_create = true;

	if (direct_io) {
		map.m_seg_type = f2fs_rw_hint_to_seg_type(iocb->ki_hint);
		flag = f2fs_force_buffered_io(inode, iocb, from) ?
					F2FS_GET_BLOCK_PRE_AIO :
					F2FS_GET_BLOCK_PRE_DIO;
		goto map_blocks;
	}
	if (iocb->ki_pos + iov_iter_count(from) > MAX_INLINE_DATA(inode)) {
		err = f2fs_convert_inline_inode(inode);
		if (err)
			return err;
	}
	if (f2fs_has_inline_data(inode))
		return err;

	flag = F2FS_GET_BLOCK_PRE_AIO;

map_blocks:
	err = f2fs_map_blocks(inode, &map, 1, flag);
	if (map.m_len > 0 && err == -ENOSPC) {
		if (!direct_io)
			set_inode_flag(inode, FI_NO_PREALLOC);
		err = 0;
	}
	return err;
}

void __do_map_lock(struct f2fs_sb_info *sbi, int flag, bool lock)
{
	if (flag == F2FS_GET_BLOCK_PRE_AIO) {
		if (lock)
			down_read(&sbi->node_change);
		else
			up_read(&sbi->node_change);
	} else {
		if (lock)
			f2fs_lock_op(sbi);
		else
			f2fs_unlock_op(sbi);
	}
}

/*
 * f2fs_map_blocks() now supported readahead/bmap/rw direct_IO with
 * f2fs_map_blocks structure.
 * If original data blocks are allocated, then give them to blockdev.
 * Otherwise,
 *     a. preallocate requested block addresses
 *     b. do not use extent cache for better performance
 *     c. give the block addresses to blockdev
 */
int f2fs_map_blocks(struct inode *inode, struct f2fs_map_blocks *map,
						int create, int flag)
{
	unsigned int maxblocks = map->m_len;
	struct dnode_of_data dn;
	struct f2fs_sb_info *sbi = F2FS_I_SB(inode);
	int mode = map->m_may_create ? ALLOC_NODE : LOOKUP_NODE;
	pgoff_t pgofs, end_offset, end;
	int err = 0, ofs = 1;
	unsigned int ofs_in_node, last_ofs_in_node;
	blkcnt_t prealloc;
	struct extent_info ei = {0,0,0};
	block_t blkaddr;
	unsigned int start_pgofs;

	if (!maxblocks)
		return 0;

	map->m_len = 0;
	map->m_flags = 0;

	/* it only supports block size == page size */
	pgofs =	(pgoff_t)map->m_lblk;
	end = pgofs + maxblocks;

	if (!create && f2fs_lookup_extent_cache(inode, pgofs, &ei)) {
		if (test_opt(sbi, LFS) && flag == F2FS_GET_BLOCK_DIO &&
							map->m_may_create)
			goto next_dnode;

		map->m_pblk = ei.blk + pgofs - ei.fofs;
		map->m_len = min((pgoff_t)maxblocks, ei.fofs + ei.len - pgofs);
		map->m_flags = F2FS_MAP_MAPPED;
		if (map->m_next_extent)
			*map->m_next_extent = pgofs + map->m_len;

		/* for hardware encryption, but to avoid potential issue in future */
		if (flag == F2FS_GET_BLOCK_DIO)
			f2fs_wait_on_block_writeback_range(inode,
						map->m_pblk, map->m_len);
		goto out;
	}

next_dnode:
	if (map->m_may_create)
		__do_map_lock(sbi, flag, true);

	/* When reading holes, we need its node page */
	set_new_dnode(&dn, inode, NULL, NULL, 0);
	err = f2fs_get_dnode_of_data(&dn, pgofs, mode);
	if (err) {
		if (flag == F2FS_GET_BLOCK_BMAP)
			map->m_pblk = 0;
		if (err == -ENOENT) {
			err = 0;
			if (map->m_next_pgofs)
				*map->m_next_pgofs =
					f2fs_get_next_page_offset(&dn, pgofs);
			if (map->m_next_extent)
				*map->m_next_extent =
					f2fs_get_next_page_offset(&dn, pgofs);
		}
		goto unlock_out;
	}

	start_pgofs = pgofs;
	prealloc = 0;
	last_ofs_in_node = ofs_in_node = dn.ofs_in_node;
	end_offset = ADDRS_PER_PAGE(dn.node_page, inode);

next_block:
	blkaddr = datablock_addr(dn.inode, dn.node_page, dn.ofs_in_node);

	if (__is_valid_data_blkaddr(blkaddr) &&
		!f2fs_is_valid_blkaddr(sbi, blkaddr, DATA_GENERIC_ENHANCE)) {
		err = -EFAULT;
		goto sync_out;
	}

	if (__is_valid_data_blkaddr(blkaddr)) {
		/* use out-place-update for driect IO under LFS mode */
		if (test_opt(sbi, LFS) && flag == F2FS_GET_BLOCK_DIO &&
							map->m_may_create) {
			err = __allocate_data_block(&dn, map->m_seg_type);
			if (!err) {
				blkaddr = dn.data_blkaddr;
				set_inode_flag(inode, FI_APPEND_WRITE);
			}
		}
	} else {
		if (create) {
			if (unlikely(f2fs_cp_error(sbi))) {
				err = -EIO;
				goto sync_out;
			}
			if (flag == F2FS_GET_BLOCK_PRE_AIO) {
				if (blkaddr == NULL_ADDR) {
					prealloc++;
					last_ofs_in_node = dn.ofs_in_node;
				}
			} else {
				WARN_ON(flag != F2FS_GET_BLOCK_PRE_DIO &&
					flag != F2FS_GET_BLOCK_DIO);
				err = __allocate_data_block(&dn,
							map->m_seg_type);
				if (!err)
					set_inode_flag(inode, FI_APPEND_WRITE);
			}
			if (err)
				goto sync_out;
			map->m_flags |= F2FS_MAP_NEW;
			blkaddr = dn.data_blkaddr;
		} else {
			if (flag == F2FS_GET_BLOCK_BMAP) {
				map->m_pblk = 0;
				goto sync_out;
			}
			if (flag == F2FS_GET_BLOCK_PRECACHE)
				goto sync_out;
			if (flag == F2FS_GET_BLOCK_FIEMAP &&
						blkaddr == NULL_ADDR) {
				if (map->m_next_pgofs)
					*map->m_next_pgofs = pgofs + 1;
				goto sync_out;
			}
			if (flag != F2FS_GET_BLOCK_FIEMAP) {
				/* for defragment case */
				if (map->m_next_pgofs)
					*map->m_next_pgofs = pgofs + 1;
				goto sync_out;
			}
		}
	}

	if (flag == F2FS_GET_BLOCK_PRE_AIO)
		goto skip;

	if (map->m_len == 0) {
		/* preallocated unwritten block should be mapped for fiemap. */
		if (blkaddr == NEW_ADDR)
			map->m_flags |= F2FS_MAP_UNWRITTEN;
		map->m_flags |= F2FS_MAP_MAPPED;

		map->m_pblk = blkaddr;
		map->m_len = 1;
	} else if ((map->m_pblk != NEW_ADDR &&
			blkaddr == (map->m_pblk + ofs)) ||
			(map->m_pblk == NEW_ADDR && blkaddr == NEW_ADDR) ||
			flag == F2FS_GET_BLOCK_PRE_DIO) {
		ofs++;
		map->m_len++;
	} else {
		goto sync_out;
	}

skip:
	dn.ofs_in_node++;
	pgofs++;

	/* preallocate blocks in batch for one dnode page */
	if (flag == F2FS_GET_BLOCK_PRE_AIO &&
			(pgofs == end || dn.ofs_in_node == end_offset)) {

		dn.ofs_in_node = ofs_in_node;
		err = f2fs_reserve_new_blocks(&dn, prealloc);
		if (err)
			goto sync_out;

		map->m_len += dn.ofs_in_node - ofs_in_node;
		if (prealloc && dn.ofs_in_node != last_ofs_in_node + 1) {
			err = -ENOSPC;
			goto sync_out;
		}
		dn.ofs_in_node = end_offset;
	}

	if (pgofs >= end)
		goto sync_out;
	else if (dn.ofs_in_node < end_offset)
		goto next_block;

	if (flag == F2FS_GET_BLOCK_PRECACHE) {
		if (map->m_flags & F2FS_MAP_MAPPED) {
			unsigned int ofs = start_pgofs - map->m_lblk;

			f2fs_update_extent_cache_range(&dn,
				start_pgofs, map->m_pblk + ofs,
				map->m_len - ofs);
		}
	}

	f2fs_put_dnode(&dn);

	if (map->m_may_create) {
		__do_map_lock(sbi, flag, false);
		f2fs_balance_fs(sbi, dn.node_changed);
	}
	goto next_dnode;

sync_out:

	/* for hardware encryption, but to avoid potential issue in future */
	if (flag == F2FS_GET_BLOCK_DIO && map->m_flags & F2FS_MAP_MAPPED)
		f2fs_wait_on_block_writeback_range(inode,
						map->m_pblk, map->m_len);

	if (flag == F2FS_GET_BLOCK_PRECACHE) {
		if (map->m_flags & F2FS_MAP_MAPPED) {
			unsigned int ofs = start_pgofs - map->m_lblk;

			f2fs_update_extent_cache_range(&dn,
				start_pgofs, map->m_pblk + ofs,
				map->m_len - ofs);
		}
		if (map->m_next_extent)
			*map->m_next_extent = pgofs + 1;
	}
	f2fs_put_dnode(&dn);
unlock_out:
	if (map->m_may_create) {
		__do_map_lock(sbi, flag, false);
		f2fs_balance_fs(sbi, dn.node_changed);
	}
out:
	trace_f2fs_map_blocks(inode, map, err);
	return err;
}

bool f2fs_overwrite_io(struct inode *inode, loff_t pos, size_t len)
{
	struct f2fs_map_blocks map;
	block_t last_lblk;
	int err;

	if (pos + len > i_size_read(inode))
		return false;

	map.m_lblk = F2FS_BYTES_TO_BLK(pos);
	map.m_next_pgofs = NULL;
	map.m_next_extent = NULL;
	map.m_seg_type = NO_CHECK_TYPE;
	map.m_may_create = false;
	last_lblk = F2FS_BLK_ALIGN(pos + len);

	while (map.m_lblk < last_lblk) {
		map.m_len = last_lblk - map.m_lblk;
		err = f2fs_map_blocks(inode, &map, 0, F2FS_GET_BLOCK_DEFAULT);
		if (err || map.m_len == 0)
			return false;
		map.m_lblk += map.m_len;
	}
	return true;
}

static int __get_data_block(struct inode *inode, sector_t iblock,
			struct buffer_head *bh, int create, int flag,
			pgoff_t *next_pgofs, int seg_type, bool may_write)
{
	struct f2fs_map_blocks map;
	int err;

	map.m_lblk = iblock;
	map.m_len = bh->b_size >> inode->i_blkbits;
	map.m_next_pgofs = next_pgofs;
	map.m_next_extent = NULL;
	map.m_seg_type = seg_type;
	map.m_may_create = may_write;

	err = f2fs_map_blocks(inode, &map, create, flag);
	if (!err) {
		map_bh(bh, inode->i_sb, map.m_pblk);
		bh->b_state = (bh->b_state & ~F2FS_MAP_FLAGS) | map.m_flags;
		bh->b_size = (u64)map.m_len << inode->i_blkbits;
	}
	return err;
}

static int get_data_block(struct inode *inode, sector_t iblock,
			struct buffer_head *bh_result, int create, int flag,
			pgoff_t *next_pgofs)
{
	return __get_data_block(inode, iblock, bh_result, create,
							flag, next_pgofs,
							NO_CHECK_TYPE, create);
}

static int get_data_block_dio_write(struct inode *inode, sector_t iblock,
			struct buffer_head *bh_result, int create)
{
	return __get_data_block(inode, iblock, bh_result, create,
				F2FS_GET_BLOCK_DIO, NULL,
				f2fs_rw_hint_to_seg_type(inode->i_write_hint),
				true);
}

static int get_data_block_dio(struct inode *inode, sector_t iblock,
			struct buffer_head *bh_result, int create)
{
	return __get_data_block(inode, iblock, bh_result, create,
				F2FS_GET_BLOCK_DIO, NULL,
				f2fs_rw_hint_to_seg_type(inode->i_write_hint),
				false);
}

static int get_data_block_bmap(struct inode *inode, sector_t iblock,
			struct buffer_head *bh_result, int create)
{
	/* Block number less than F2FS MAX BLOCKS */
	if (unlikely(iblock >= F2FS_I_SB(inode)->max_file_blocks))
		return -EFBIG;

	return __get_data_block(inode, iblock, bh_result, create,
						F2FS_GET_BLOCK_BMAP, NULL,
						NO_CHECK_TYPE, create);
}

static inline sector_t logical_to_blk(struct inode *inode, loff_t offset)
{
	return (offset >> inode->i_blkbits);
}

static inline loff_t blk_to_logical(struct inode *inode, sector_t blk)
{
	return (blk << inode->i_blkbits);
}

static int f2fs_xattr_fiemap(struct inode *inode,
				struct fiemap_extent_info *fieinfo)
{
	struct f2fs_sb_info *sbi = F2FS_I_SB(inode);
	struct page *page;
	struct node_info ni;
	__u64 phys = 0, len;
	__u32 flags;
	nid_t xnid = F2FS_I(inode)->i_xattr_nid;
	int err = 0;

	if (f2fs_has_inline_xattr(inode)) {
		int offset;

		page = f2fs_grab_cache_page(NODE_MAPPING(sbi),
						inode->i_ino, false);
		if (!page)
			return -ENOMEM;

		err = f2fs_get_node_info(sbi, inode->i_ino, &ni);
		if (err) {
			f2fs_put_page(page, 1);
			return err;
		}


		phys = (__u64)blk_to_logical(inode, ni.blk_addr);
		offset = offsetof(struct f2fs_inode, i_addr) +
					sizeof(__le32) * (DEF_ADDRS_PER_INODE -
					get_inline_xattr_addrs(inode));

		phys += offset;
		len = inline_xattr_size(inode);

		f2fs_put_page(page, 1);

		flags = FIEMAP_EXTENT_DATA_INLINE | FIEMAP_EXTENT_NOT_ALIGNED;

		if (!xnid)
			flags |= FIEMAP_EXTENT_LAST;

		err = fiemap_fill_next_extent(fieinfo, 0, phys, len, flags);
		if (err || err == 1)
			return err;
	}

	if (xnid) {
		page = f2fs_grab_cache_page(NODE_MAPPING(sbi), xnid, false);
		if (!page)
			return -ENOMEM;

		err = f2fs_get_node_info(sbi, xnid, &ni);
		if (err) {
			f2fs_put_page(page, 1);
			return err;
		}

		phys = (__u64)blk_to_logical(inode, ni.blk_addr);
		len = inode->i_sb->s_blocksize;

		f2fs_put_page(page, 1);

		flags = FIEMAP_EXTENT_LAST;
	}

	if (phys)
		err = fiemap_fill_next_extent(fieinfo, 0, phys, len, flags);

	return (err < 0 ? err : 0);
}

int f2fs_fiemap(struct inode *inode, struct fiemap_extent_info *fieinfo,
		u64 start, u64 len)
{
	struct buffer_head map_bh;
	sector_t start_blk, last_blk;
	pgoff_t next_pgofs;
	u64 logical = 0, phys = 0, size = 0;
	u32 flags = 0;
	int ret = 0;

	if (fieinfo->fi_flags & FIEMAP_FLAG_CACHE) {
		ret = f2fs_precache_extents(inode);
		if (ret)
			return ret;
	}

	ret = fiemap_check_flags(fieinfo, FIEMAP_FLAG_SYNC | FIEMAP_FLAG_XATTR);
	if (ret)
		return ret;

	inode_lock(inode);

	if (fieinfo->fi_flags & FIEMAP_FLAG_XATTR) {
		ret = f2fs_xattr_fiemap(inode, fieinfo);
		goto out;
	}

	if (f2fs_has_inline_data(inode)) {
		ret = f2fs_inline_data_fiemap(inode, fieinfo, start, len);
		if (ret != -EAGAIN)
			goto out;
	}

	if (logical_to_blk(inode, len) == 0)
		len = blk_to_logical(inode, 1);

	start_blk = logical_to_blk(inode, start);
	last_blk = logical_to_blk(inode, start + len - 1);

next:
	memset(&map_bh, 0, sizeof(struct buffer_head));
	map_bh.b_size = len;

	ret = get_data_block(inode, start_blk, &map_bh, 0,
					F2FS_GET_BLOCK_FIEMAP, &next_pgofs);
	if (ret)
		goto out;

	/* HOLE */
	if (!buffer_mapped(&map_bh)) {
		start_blk = next_pgofs;

		if (blk_to_logical(inode, start_blk) < blk_to_logical(inode,
					F2FS_I_SB(inode)->max_file_blocks))
			goto prep_next;

		flags |= FIEMAP_EXTENT_LAST;
	}

	if (size) {
		if (IS_ENCRYPTED(inode))
			flags |= FIEMAP_EXTENT_DATA_ENCRYPTED;

		ret = fiemap_fill_next_extent(fieinfo, logical,
				phys, size, flags);
	}

	if (start_blk > last_blk || ret)
		goto out;

	logical = blk_to_logical(inode, start_blk);
	phys = blk_to_logical(inode, map_bh.b_blocknr);
	size = map_bh.b_size;
	flags = 0;
	if (buffer_unwritten(&map_bh))
		flags = FIEMAP_EXTENT_UNWRITTEN;

	start_blk += logical_to_blk(inode, size);

prep_next:
	cond_resched();
	if (fatal_signal_pending(current))
		ret = -EINTR;
	else
		goto next;
out:
	if (ret == 1)
		ret = 0;

	inode_unlock(inode);
	return ret;
}

static int f2fs_read_single_page(struct inode *inode, struct page *page,
					unsigned nr_pages,
					struct f2fs_map_blocks *map,
					struct bio **bio_ret,
					sector_t *last_block_in_bio,
					bool is_readahead)
{
	struct bio *bio = *bio_ret;
	const unsigned blkbits = inode->i_blkbits;
	const unsigned blocksize = 1 << blkbits;
	sector_t block_in_file;
	sector_t last_block;
	sector_t last_block_in_file;
	sector_t block_nr;
	int ret = 0;

	block_in_file = (sector_t)page->index;
	last_block = block_in_file + nr_pages;
	last_block_in_file = (i_size_read(inode) + blocksize - 1) >>
							blkbits;
	if (last_block > last_block_in_file)
		last_block = last_block_in_file;

	/* just zeroing out page which is beyond EOF */
	if (block_in_file >= last_block)
		goto zero_out;
	/*
	 * Map blocks using the previous result first.
	 */
	if ((map->m_flags & F2FS_MAP_MAPPED) &&
			block_in_file > map->m_lblk &&
			block_in_file < (map->m_lblk + map->m_len))
		goto got_it;

	/*
	 * Then do more f2fs_map_blocks() calls until we are
	 * done with this page.
	 */
	map->m_lblk = block_in_file;
	map->m_len = last_block - block_in_file;

	ret = f2fs_map_blocks(inode, map, 0, F2FS_GET_BLOCK_DEFAULT);
	if (ret)
		goto out;
got_it:
	if ((map->m_flags & F2FS_MAP_MAPPED)) {
		block_nr = map->m_pblk + block_in_file - map->m_lblk;
		SetPageMappedToDisk(page);

		if (!PageUptodate(page) && !cleancache_get_page(page)) {
			SetPageUptodate(page);
			goto confused;
		}

		if (!f2fs_is_valid_blkaddr(F2FS_I_SB(inode), block_nr,
						DATA_GENERIC_ENHANCE_READ)) {
			ret = -EFAULT;
			goto out;
		}
	} else {
zero_out:
		zero_user_segment(page, 0, PAGE_SIZE);
		if (!PageUptodate(page))
			SetPageUptodate(page);
		unlock_page(page);
		goto out;
	}

	/*
	 * This page will go to BIO.  Do we need to send this
	 * BIO off first?
	 */
	if (bio && (*last_block_in_bio != block_nr - 1 ||
		!__same_bdev(F2FS_I_SB(inode), block_nr, bio))) {
submit_and_realloc:
		__f2fs_submit_read_bio(F2FS_I_SB(inode), bio, DATA);
		bio = NULL;
	}
	if (bio == NULL) {
		bio = f2fs_grab_read_bio(inode, block_nr, nr_pages,
				is_readahead ? REQ_RAHEAD : 0);
		if (IS_ERR(bio)) {
			ret = PTR_ERR(bio);
			bio = NULL;
			goto out;
		}
	}

	/*
	 * If the page is under writeback, we need to wait for
	 * its completion to see the correct decrypted data.
	 */
	f2fs_wait_on_block_writeback(inode, block_nr);

	if (bio_add_page(bio, page, blocksize, 0) < blocksize)
		goto submit_and_realloc;

	inc_page_count(F2FS_I_SB(inode), F2FS_RD_DATA);
	ClearPageError(page);
	*last_block_in_bio = block_nr;
	goto out;
confused:
	if (bio) {
		__f2fs_submit_read_bio(F2FS_I_SB(inode), bio, DATA);
		bio = NULL;
	}
	unlock_page(page);
out:
	*bio_ret = bio;
	return ret;
}

/*
 * This function was originally taken from fs/mpage.c, and customized for f2fs.
 * Major change was from block_size == page_size in f2fs by default.
 *
 * Note that the aops->readpages() function is ONLY used for read-ahead. If
 * this function ever deviates from doing just read-ahead, it should either
 * use ->readpage() or do the necessary surgery to decouple ->readpages()
 * from read-ahead.
 */
static int f2fs_mpage_readpages(struct address_space *mapping,
			struct list_head *pages, struct page *page,
			unsigned nr_pages, bool is_readahead)
{
	struct bio *bio = NULL;
	sector_t last_block_in_bio = 0;
	struct inode *inode = mapping->host;
	struct f2fs_map_blocks map;
<<<<<<< HEAD
	bool bio_encrypted;
	u64 dun;
=======
	int ret = 0;
>>>>>>> eeb46d84

	map.m_pblk = 0;
	map.m_lblk = 0;
	map.m_len = 0;
	map.m_flags = 0;
	map.m_next_pgofs = NULL;
	map.m_next_extent = NULL;
	map.m_seg_type = NO_CHECK_TYPE;
	map.m_may_create = false;

	for (; nr_pages; nr_pages--) {
		if (pages) {
			page = list_last_entry(pages, struct page, lru);

			prefetchw(&page->flags);
			list_del(&page->lru);
			if (add_to_page_cache_lru(page, mapping,
						  page->index,
						  readahead_gfp_mask(mapping)))
				goto next_page;
		}

		ret = f2fs_read_single_page(inode, page, nr_pages, &map, &bio,
					&last_block_in_bio, is_readahead);
		if (ret) {
			SetPageError(page);
			zero_user_segment(page, 0, PAGE_SIZE);
			unlock_page(page);
		}
<<<<<<< HEAD

		/*
		 * This page will go to BIO.  Do we need to send this
		 * BIO off first?
		 */
		if (bio && (last_block_in_bio != block_nr - 1 ||
			!__same_bdev(F2FS_I_SB(inode), block_nr, bio))) {
submit_and_realloc:
			__f2fs_submit_read_bio(F2FS_I_SB(inode), bio, DATA);
			bio = NULL;
		}

		dun = PG_DUN(inode, page);
		bio_encrypted = f2fs_may_encrypt_bio(inode, NULL);
		if (!fscrypt_mergeable_bio(bio, dun, bio_encrypted, 0)) {
			__submit_bio(F2FS_I_SB(inode), bio, DATA);
			bio = NULL;
		}

		if (bio == NULL) {
			bio = f2fs_grab_read_bio(inode, block_nr, nr_pages,
					is_readahead ? REQ_RAHEAD : 0);
			if (IS_ERR(bio)) {
				bio = NULL;
				goto set_error_page;
			}
			if (bio_encrypted)
				fscrypt_set_ice_dun(inode, bio, dun);
		}
		/*
		 * If the page is under writeback, we need to wait for
		 * its completion to see the correct decrypted data.
		 */
		f2fs_wait_on_block_writeback(inode, block_nr);

		if (bio_add_page(bio, page, blocksize, 0) < blocksize)
			goto submit_and_realloc;

		inc_page_count(F2FS_I_SB(inode), F2FS_RD_DATA);
		ClearPageError(page);
		last_block_in_bio = block_nr;
		goto next_page;
set_error_page:
		SetPageError(page);
		zero_user_segment(page, 0, PAGE_SIZE);
		unlock_page(page);
		goto next_page;
confused:
		if (bio) {
			__f2fs_submit_read_bio(F2FS_I_SB(inode), bio, DATA);
			bio = NULL;
		}
		unlock_page(page);
=======
>>>>>>> eeb46d84
next_page:
		if (pages)
			put_page(page);
	}
	BUG_ON(pages && !list_empty(pages));
	if (bio)
		__f2fs_submit_read_bio(F2FS_I_SB(inode), bio, DATA);
	return pages ? 0 : ret;
}

static int f2fs_read_data_page(struct file *file, struct page *page)
{
	struct inode *inode = page->mapping->host;
	int ret = -EAGAIN;

	trace_f2fs_readpage(page, DATA);

	/* If the file has inline data, try to read it directly */
	if (f2fs_has_inline_data(inode))
		ret = f2fs_read_inline_data(inode, page);
	if (ret == -EAGAIN)
		ret = f2fs_mpage_readpages(page->mapping, NULL, page, 1, false);
	return ret;
}

static int f2fs_read_data_pages(struct file *file,
			struct address_space *mapping,
			struct list_head *pages, unsigned nr_pages)
{
	struct inode *inode = mapping->host;
	struct page *page = list_last_entry(pages, struct page, lru);

	trace_f2fs_readpages(inode, page, nr_pages);

	/* If the file has inline data, skip readpages */
	if (f2fs_has_inline_data(inode))
		return 0;

	return f2fs_mpage_readpages(mapping, pages, NULL, nr_pages, true);
}

static int encrypt_one_page(struct f2fs_io_info *fio)
{
	struct inode *inode = fio->page->mapping->host;
	struct page *mpage;
	gfp_t gfp_flags = GFP_NOFS;

	if (!f2fs_encrypted_file(inode))
		return 0;

	/* wait for GCed page writeback via META_MAPPING */
	f2fs_wait_on_block_writeback(inode, fio->old_blkaddr);

retry_encrypt:
	if (fscrypt_using_hardware_encryption(inode))
		return 0;

	fio->encrypted_page = fscrypt_encrypt_page(inode, fio->page,
			PAGE_SIZE, 0, fio->page->index, gfp_flags);
	if (IS_ERR(fio->encrypted_page)) {
		/* flush pending IOs and wait for a while in the ENOMEM case */
		if (PTR_ERR(fio->encrypted_page) == -ENOMEM) {
			f2fs_flush_merged_writes(fio->sbi);
			congestion_wait(BLK_RW_ASYNC, HZ/50);
			gfp_flags |= __GFP_NOFAIL;
			goto retry_encrypt;
		}
		return PTR_ERR(fio->encrypted_page);
	}

	mpage = find_lock_page(META_MAPPING(fio->sbi), fio->old_blkaddr);
	if (mpage) {
		if (PageUptodate(mpage))
			memcpy(page_address(mpage),
				page_address(fio->encrypted_page), PAGE_SIZE);
		f2fs_put_page(mpage, 1);
	}
	return 0;
}

static inline bool check_inplace_update_policy(struct inode *inode,
				struct f2fs_io_info *fio)
{
	struct f2fs_sb_info *sbi = F2FS_I_SB(inode);
	unsigned int policy = SM_I(sbi)->ipu_policy;

	if (policy & (0x1 << F2FS_IPU_FORCE))
		return true;
	if (policy & (0x1 << F2FS_IPU_SSR) && f2fs_need_SSR(sbi))
		return true;
	if (policy & (0x1 << F2FS_IPU_UTIL) &&
			utilization(sbi) > SM_I(sbi)->min_ipu_util)
		return true;
	if (policy & (0x1 << F2FS_IPU_SSR_UTIL) && f2fs_need_SSR(sbi) &&
			utilization(sbi) > SM_I(sbi)->min_ipu_util)
		return true;

	/*
	 * IPU for rewrite async pages
	 */
	if (policy & (0x1 << F2FS_IPU_ASYNC) &&
			fio && fio->op == REQ_OP_WRITE &&
			!(fio->op_flags & REQ_SYNC) &&
			!IS_ENCRYPTED(inode))
		return true;

	/* this is only set during fdatasync */
	if (policy & (0x1 << F2FS_IPU_FSYNC) &&
			is_inode_flag_set(inode, FI_NEED_IPU))
		return true;

	if (unlikely(fio && is_sbi_flag_set(sbi, SBI_CP_DISABLED) &&
			!f2fs_is_checkpointed_data(sbi, fio->old_blkaddr)))
		return true;

	return false;
}

bool f2fs_should_update_inplace(struct inode *inode, struct f2fs_io_info *fio)
{
	if (f2fs_is_pinned_file(inode))
		return true;

	/* if this is cold file, we should overwrite to avoid fragmentation */
	if (file_is_cold(inode))
		return true;

	return check_inplace_update_policy(inode, fio);
}

bool f2fs_should_update_outplace(struct inode *inode, struct f2fs_io_info *fio)
{
	struct f2fs_sb_info *sbi = F2FS_I_SB(inode);

	if (test_opt(sbi, LFS))
		return true;
	if (S_ISDIR(inode->i_mode))
		return true;
	if (IS_NOQUOTA(inode))
		return true;
	if (f2fs_is_atomic_file(inode))
		return true;
	if (fio) {
		if (is_cold_data(fio->page))
			return true;
		if (IS_ATOMIC_WRITTEN_PAGE(fio->page))
			return true;
		if (unlikely(is_sbi_flag_set(sbi, SBI_CP_DISABLED) &&
			f2fs_is_checkpointed_data(sbi, fio->old_blkaddr)))
			return true;
	}
	return false;
}

static inline bool need_inplace_update(struct f2fs_io_info *fio)
{
	struct inode *inode = fio->page->mapping->host;

	if (f2fs_should_update_outplace(inode, fio))
		return false;

	return f2fs_should_update_inplace(inode, fio);
}

int f2fs_do_write_data_page(struct f2fs_io_info *fio)
{
	struct page *page = fio->page;
	struct inode *inode = page->mapping->host;
	struct dnode_of_data dn;
	struct extent_info ei = {0,0,0};
	struct node_info ni;
	bool ipu_force = false;
	int err = 0;

	set_new_dnode(&dn, inode, NULL, NULL, 0);
	if (need_inplace_update(fio) &&
			f2fs_lookup_extent_cache(inode, page->index, &ei)) {
		fio->old_blkaddr = ei.blk + page->index - ei.fofs;

		if (!f2fs_is_valid_blkaddr(fio->sbi, fio->old_blkaddr,
						DATA_GENERIC_ENHANCE))
			return -EFAULT;

		ipu_force = true;
		fio->need_lock = LOCK_DONE;
		goto got_it;
	}

	/* Deadlock due to between page->lock and f2fs_lock_op */
	if (fio->need_lock == LOCK_REQ && !f2fs_trylock_op(fio->sbi))
		return -EAGAIN;

	err = f2fs_get_dnode_of_data(&dn, page->index, LOOKUP_NODE);
	if (err)
		goto out;

	fio->old_blkaddr = dn.data_blkaddr;

	/* This page is already truncated */
	if (fio->old_blkaddr == NULL_ADDR) {
		ClearPageUptodate(page);
		clear_cold_data(page);
		goto out_writepage;
	}
got_it:
	if (__is_valid_data_blkaddr(fio->old_blkaddr) &&
		!f2fs_is_valid_blkaddr(fio->sbi, fio->old_blkaddr,
						DATA_GENERIC_ENHANCE)) {
		err = -EFAULT;
		goto out_writepage;
	}
	/*
	 * If current allocation needs SSR,
	 * it had better in-place writes for updated data.
	 */
	if (ipu_force ||
		(__is_valid_data_blkaddr(fio->old_blkaddr) &&
					need_inplace_update(fio))) {
		err = encrypt_one_page(fio);
		if (err)
			goto out_writepage;

		set_page_writeback(page);
		ClearPageError(page);
		f2fs_put_dnode(&dn);
		if (fio->need_lock == LOCK_REQ)
			f2fs_unlock_op(fio->sbi);
		err = f2fs_inplace_write_data(fio);
		if (err) {
			if (f2fs_encrypted_file(inode))
				fscrypt_pullback_bio_page(&fio->encrypted_page,
									true);
			if (PageWriteback(page))
				end_page_writeback(page);
		} else {
			set_inode_flag(inode, FI_UPDATE_WRITE);
		}
		trace_f2fs_do_write_data_page(fio->page, IPU);
		return err;
	}

	if (fio->need_lock == LOCK_RETRY) {
		if (!f2fs_trylock_op(fio->sbi)) {
			err = -EAGAIN;
			goto out_writepage;
		}
		fio->need_lock = LOCK_REQ;
	}

	err = f2fs_get_node_info(fio->sbi, dn.nid, &ni);
	if (err)
		goto out_writepage;

	fio->version = ni.version;

	err = encrypt_one_page(fio);
	if (err)
		goto out_writepage;

	set_page_writeback(page);
	ClearPageError(page);

	/* LFS mode write path */
	f2fs_outplace_write_data(&dn, fio);
	trace_f2fs_do_write_data_page(page, OPU);
	set_inode_flag(inode, FI_APPEND_WRITE);
	if (page->index == 0)
		set_inode_flag(inode, FI_FIRST_BLOCK_WRITTEN);
out_writepage:
	f2fs_put_dnode(&dn);
out:
	if (fio->need_lock == LOCK_REQ)
		f2fs_unlock_op(fio->sbi);
	return err;
}

static int __write_data_page(struct page *page, bool *submitted,
				struct writeback_control *wbc,
				enum iostat_type io_type)
{
	struct inode *inode = page->mapping->host;
	struct f2fs_sb_info *sbi = F2FS_I_SB(inode);
	loff_t i_size = i_size_read(inode);
	const pgoff_t end_index = ((unsigned long long) i_size)
							>> PAGE_SHIFT;
	loff_t psize = (page->index + 1) << PAGE_SHIFT;
	unsigned offset = 0;
	bool need_balance_fs = false;
	int err = 0;
	struct f2fs_io_info fio = {
		.sbi = sbi,
		.ino = inode->i_ino,
		.type = DATA,
		.op = REQ_OP_WRITE,
		.op_flags = wbc_to_write_flags(wbc),
		.old_blkaddr = NULL_ADDR,
		.page = page,
		.encrypted_page = NULL,
		.submitted = false,
		.need_lock = LOCK_RETRY,
		.io_type = io_type,
		.io_wbc = wbc,
	};

	trace_f2fs_writepage(page, DATA);

	/* we should bypass data pages to proceed the kworkder jobs */
	if (unlikely(f2fs_cp_error(sbi))) {
		mapping_set_error(page->mapping, -EIO);
		/*
		 * don't drop any dirty dentry pages for keeping lastest
		 * directory structure.
		 */
		if (S_ISDIR(inode->i_mode))
			goto redirty_out;
		goto out;
	}

	if (unlikely(is_sbi_flag_set(sbi, SBI_POR_DOING)))
		goto redirty_out;

	if (page->index < end_index)
		goto write;

	/*
	 * If the offset is out-of-range of file size,
	 * this page does not have to be written to disk.
	 */
	offset = i_size & (PAGE_SIZE - 1);
	if ((page->index >= end_index + 1) || !offset)
		goto out;

	zero_user_segment(page, offset, PAGE_SIZE);
write:
	if (f2fs_is_drop_cache(inode))
		goto out;
	/* we should not write 0'th page having journal header */
	if (f2fs_is_volatile_file(inode) && (!page->index ||
			(!wbc->for_reclaim &&
			f2fs_available_free_memory(sbi, BASE_CHECK))))
		goto redirty_out;

	/* Dentry blocks are controlled by checkpoint */
	if (S_ISDIR(inode->i_mode)) {
		fio.need_lock = LOCK_DONE;
		err = f2fs_do_write_data_page(&fio);
		goto done;
	}

	if (!wbc->for_reclaim)
		need_balance_fs = true;
	else if (has_not_enough_free_secs(sbi, 0, 0))
		goto redirty_out;
	else
		set_inode_flag(inode, FI_HOT_DATA);

	err = -EAGAIN;
	if (f2fs_has_inline_data(inode)) {
		err = f2fs_write_inline_data(inode, page);
		if (!err)
			goto out;
	}

	if (err == -EAGAIN) {
		err = f2fs_do_write_data_page(&fio);
		if (err == -EAGAIN) {
			fio.need_lock = LOCK_REQ;
			err = f2fs_do_write_data_page(&fio);
		}
	}

	if (err) {
		file_set_keep_isize(inode);
	} else {
		down_write(&F2FS_I(inode)->i_sem);
		if (F2FS_I(inode)->last_disk_size < psize)
			F2FS_I(inode)->last_disk_size = psize;
		up_write(&F2FS_I(inode)->i_sem);
	}

done:
	if (err && err != -ENOENT)
		goto redirty_out;

out:
	inode_dec_dirty_pages(inode);
	if (err) {
		ClearPageUptodate(page);
		clear_cold_data(page);
	}

	if (wbc->for_reclaim) {
		f2fs_submit_merged_write_cond(sbi, NULL, page, 0, DATA);
		clear_inode_flag(inode, FI_HOT_DATA);
		f2fs_remove_dirty_inode(inode);
		submitted = NULL;
	}

	unlock_page(page);
	if (!S_ISDIR(inode->i_mode) && !IS_NOQUOTA(inode) &&
					!F2FS_I(inode)->cp_task)
		f2fs_balance_fs(sbi, need_balance_fs);

	if (unlikely(f2fs_cp_error(sbi))) {
		f2fs_submit_merged_write(sbi, DATA);
		submitted = NULL;
	}

	if (submitted)
		*submitted = fio.submitted;

	return 0;

redirty_out:
	redirty_page_for_writepage(wbc, page);
	/*
	 * pageout() in MM traslates EAGAIN, so calls handle_write_error()
	 * -> mapping_set_error() -> set_bit(AS_EIO, ...).
	 * file_write_and_wait_range() will see EIO error, which is critical
	 * to return value of fsync() followed by atomic_write failure to user.
	 */
	if (!err || wbc->for_reclaim)
		return AOP_WRITEPAGE_ACTIVATE;
	unlock_page(page);
	return err;
}

static int f2fs_write_data_page(struct page *page,
					struct writeback_control *wbc)
{
	return __write_data_page(page, NULL, wbc, FS_DATA_IO);
}

/*
 * This function was copied from write_cche_pages from mm/page-writeback.c.
 * The major change is making write step of cold data page separately from
 * warm/hot data page.
 */
static int f2fs_write_cache_pages(struct address_space *mapping,
					struct writeback_control *wbc,
					enum iostat_type io_type)
{
	int ret = 0;
	int done = 0;
	struct pagevec pvec;
	struct f2fs_sb_info *sbi = F2FS_M_SB(mapping);
	int nr_pages;
	pgoff_t uninitialized_var(writeback_index);
	pgoff_t index;
	pgoff_t end;		/* Inclusive */
	pgoff_t done_index;
	int cycled;
	int range_whole = 0;
	int tag;
	int nwritten = 0;

	pagevec_init(&pvec, 0);

	if (get_dirty_pages(mapping->host) <=
				SM_I(F2FS_M_SB(mapping))->min_hot_blocks)
		set_inode_flag(mapping->host, FI_HOT_DATA);
	else
		clear_inode_flag(mapping->host, FI_HOT_DATA);

	if (wbc->range_cyclic) {
		writeback_index = mapping->writeback_index; /* prev offset */
		index = writeback_index;
		if (index == 0)
			cycled = 1;
		else
			cycled = 0;
		end = -1;
	} else {
		index = wbc->range_start >> PAGE_SHIFT;
		end = wbc->range_end >> PAGE_SHIFT;
		if (wbc->range_start == 0 && wbc->range_end == LLONG_MAX)
			range_whole = 1;
		cycled = 1; /* ignore range_cyclic tests */
	}
	if (wbc->sync_mode == WB_SYNC_ALL || wbc->tagged_writepages)
		tag = PAGECACHE_TAG_TOWRITE;
	else
		tag = PAGECACHE_TAG_DIRTY;
retry:
	if (wbc->sync_mode == WB_SYNC_ALL || wbc->tagged_writepages)
		tag_pages_for_writeback(mapping, index, end);
	done_index = index;
	while (!done && (index <= end)) {
		int i;

		nr_pages = pagevec_lookup_range_tag(&pvec, mapping, &index, end,
				tag);
		if (nr_pages == 0)
			break;

		for (i = 0; i < nr_pages; i++) {
			struct page *page = pvec.pages[i];
			bool submitted = false;

			/* give a priority to WB_SYNC threads */
			if (atomic_read(&sbi->wb_sync_req[DATA]) &&
					wbc->sync_mode == WB_SYNC_NONE) {
				done = 1;
				break;
			}

			done_index = page->index;
retry_write:
			lock_page(page);

			if (unlikely(page->mapping != mapping)) {
continue_unlock:
				unlock_page(page);
				continue;
			}

			if (!PageDirty(page)) {
				/* someone wrote it for us */
				goto continue_unlock;
			}

			if (PageWriteback(page)) {
				if (wbc->sync_mode != WB_SYNC_NONE)
					f2fs_wait_on_page_writeback(page,
							DATA, true, true);
				else
					goto continue_unlock;
			}

			if (!clear_page_dirty_for_io(page))
				goto continue_unlock;

			ret = __write_data_page(page, &submitted, wbc, io_type);
			if (unlikely(ret)) {
				/*
				 * keep nr_to_write, since vfs uses this to
				 * get # of written pages.
				 */
				if (ret == AOP_WRITEPAGE_ACTIVATE) {
					unlock_page(page);
					ret = 0;
					continue;
				} else if (ret == -EAGAIN) {
					ret = 0;
					if (wbc->sync_mode == WB_SYNC_ALL) {
						cond_resched();
						congestion_wait(BLK_RW_ASYNC,
									HZ/50);
						goto retry_write;
					}
					continue;
				}
				done_index = page->index + 1;
				done = 1;
				break;
			} else if (submitted) {
				nwritten++;
			}

			if (--wbc->nr_to_write <= 0 &&
					wbc->sync_mode == WB_SYNC_NONE) {
				done = 1;
				break;
			}
		}
		pagevec_release(&pvec);
		cond_resched();
	}

	if (!cycled && !done) {
		cycled = 1;
		index = 0;
		end = writeback_index - 1;
		goto retry;
	}
	if (wbc->range_cyclic || (range_whole && wbc->nr_to_write > 0))
		mapping->writeback_index = done_index;

	if (nwritten)
		f2fs_submit_merged_write_cond(F2FS_M_SB(mapping), mapping->host,
								NULL, 0, DATA);

	return ret;
}

static inline bool __should_serialize_io(struct inode *inode,
					struct writeback_control *wbc)
{
	if (!S_ISREG(inode->i_mode))
		return false;
	if (IS_NOQUOTA(inode))
		return false;
	if (wbc->sync_mode != WB_SYNC_ALL)
		return true;
	if (get_dirty_pages(inode) >= SM_I(F2FS_I_SB(inode))->min_seq_blocks)
		return true;
	return false;
}

static int __f2fs_write_data_pages(struct address_space *mapping,
						struct writeback_control *wbc,
						enum iostat_type io_type)
{
	struct inode *inode = mapping->host;
	struct f2fs_sb_info *sbi = F2FS_I_SB(inode);
	struct blk_plug plug;
	int ret;
	bool locked = false;

	/* deal with chardevs and other special file */
	if (!mapping->a_ops->writepage)
		return 0;

	/* skip writing if there is no dirty page in this inode */
	if (!get_dirty_pages(inode) && wbc->sync_mode == WB_SYNC_NONE)
		return 0;

	/* during POR, we don't need to trigger writepage at all. */
	if (unlikely(is_sbi_flag_set(sbi, SBI_POR_DOING)))
		goto skip_write;

	if ((S_ISDIR(inode->i_mode) || IS_NOQUOTA(inode)) &&
			wbc->sync_mode == WB_SYNC_NONE &&
			get_dirty_pages(inode) < nr_pages_to_skip(sbi, DATA) &&
			f2fs_available_free_memory(sbi, DIRTY_DENTS))
		goto skip_write;

	/* skip writing during file defragment */
	if (is_inode_flag_set(inode, FI_DO_DEFRAG))
		goto skip_write;

	trace_f2fs_writepages(mapping->host, wbc, DATA);

	/* to avoid spliting IOs due to mixed WB_SYNC_ALL and WB_SYNC_NONE */
	if (wbc->sync_mode == WB_SYNC_ALL)
		atomic_inc(&sbi->wb_sync_req[DATA]);
	else if (atomic_read(&sbi->wb_sync_req[DATA]))
		goto skip_write;

	if (__should_serialize_io(inode, wbc)) {
		mutex_lock(&sbi->writepages);
		locked = true;
	}

	blk_start_plug(&plug);
	ret = f2fs_write_cache_pages(mapping, wbc, io_type);
	blk_finish_plug(&plug);

	if (locked)
		mutex_unlock(&sbi->writepages);

	if (wbc->sync_mode == WB_SYNC_ALL)
		atomic_dec(&sbi->wb_sync_req[DATA]);
	/*
	 * if some pages were truncated, we cannot guarantee its mapping->host
	 * to detect pending bios.
	 */

	f2fs_remove_dirty_inode(inode);
	return ret;

skip_write:
	wbc->pages_skipped += get_dirty_pages(inode);
	trace_f2fs_writepages(mapping->host, wbc, DATA);
	return 0;
}

static int f2fs_write_data_pages(struct address_space *mapping,
			    struct writeback_control *wbc)
{
	struct inode *inode = mapping->host;

	return __f2fs_write_data_pages(mapping, wbc,
			F2FS_I(inode)->cp_task == current ?
			FS_CP_DATA_IO : FS_DATA_IO);
}

static void f2fs_write_failed(struct address_space *mapping, loff_t to)
{
	struct inode *inode = mapping->host;
	loff_t i_size = i_size_read(inode);

	if (to > i_size) {
		down_write(&F2FS_I(inode)->i_gc_rwsem[WRITE]);
		down_write(&F2FS_I(inode)->i_mmap_sem);

		truncate_pagecache(inode, i_size);
		if (!IS_NOQUOTA(inode))
			f2fs_truncate_blocks(inode, i_size, true);

		up_write(&F2FS_I(inode)->i_mmap_sem);
		up_write(&F2FS_I(inode)->i_gc_rwsem[WRITE]);
	}
}

static int prepare_write_begin(struct f2fs_sb_info *sbi,
			struct page *page, loff_t pos, unsigned len,
			block_t *blk_addr, bool *node_changed)
{
	struct inode *inode = page->mapping->host;
	pgoff_t index = page->index;
	struct dnode_of_data dn;
	struct page *ipage;
	bool locked = false;
	struct extent_info ei = {0,0,0};
	int err = 0;
	int flag;

	/*
	 * we already allocated all the blocks, so we don't need to get
	 * the block addresses when there is no need to fill the page.
	 */
	if (!f2fs_has_inline_data(inode) && len == PAGE_SIZE &&
			!is_inode_flag_set(inode, FI_NO_PREALLOC))
		return 0;

	/* f2fs_lock_op avoids race between write CP and convert_inline_page */
	if (f2fs_has_inline_data(inode) && pos + len > MAX_INLINE_DATA(inode))
		flag = F2FS_GET_BLOCK_DEFAULT;
	else
		flag = F2FS_GET_BLOCK_PRE_AIO;

	if (f2fs_has_inline_data(inode) ||
			(pos & PAGE_MASK) >= i_size_read(inode)) {
		__do_map_lock(sbi, flag, true);
		locked = true;
	}
restart:
	/* check inline_data */
	ipage = f2fs_get_node_page(sbi, inode->i_ino);
	if (IS_ERR(ipage)) {
		err = PTR_ERR(ipage);
		goto unlock_out;
	}

	set_new_dnode(&dn, inode, ipage, ipage, 0);

	if (f2fs_has_inline_data(inode)) {
		if (pos + len <= MAX_INLINE_DATA(inode)) {
			f2fs_do_read_inline_data(page, ipage);
			set_inode_flag(inode, FI_DATA_EXIST);
			if (inode->i_nlink)
				set_inline_node(ipage);
		} else {
			err = f2fs_convert_inline_page(&dn, page);
			if (err)
				goto out;
			if (dn.data_blkaddr == NULL_ADDR)
				err = f2fs_get_block(&dn, index);
		}
	} else if (locked) {
		err = f2fs_get_block(&dn, index);
	} else {
		if (f2fs_lookup_extent_cache(inode, index, &ei)) {
			dn.data_blkaddr = ei.blk + index - ei.fofs;
		} else {
			/* hole case */
			err = f2fs_get_dnode_of_data(&dn, index, LOOKUP_NODE);
			if (err || dn.data_blkaddr == NULL_ADDR) {
				f2fs_put_dnode(&dn);
				__do_map_lock(sbi, F2FS_GET_BLOCK_PRE_AIO,
								true);
				WARN_ON(flag != F2FS_GET_BLOCK_PRE_AIO);
				locked = true;
				goto restart;
			}
		}
	}

	/* convert_inline_page can make node_changed */
	*blk_addr = dn.data_blkaddr;
	*node_changed = dn.node_changed;
out:
	f2fs_put_dnode(&dn);
unlock_out:
	if (locked)
		__do_map_lock(sbi, flag, false);
	return err;
}

static int f2fs_write_begin(struct file *file, struct address_space *mapping,
		loff_t pos, unsigned len, unsigned flags,
		struct page **pagep, void **fsdata)
{
	struct inode *inode = mapping->host;
	struct f2fs_sb_info *sbi = F2FS_I_SB(inode);
	struct page *page = NULL;
	pgoff_t index = ((unsigned long long) pos) >> PAGE_SHIFT;
	bool need_balance = false, drop_atomic = false;
	block_t blkaddr = NULL_ADDR;
	int err = 0;

	if (trace_android_fs_datawrite_start_enabled()) {
		char *path, pathbuf[MAX_TRACE_PATHBUF_LEN];

		path = android_fstrace_get_pathname(pathbuf,
						    MAX_TRACE_PATHBUF_LEN,
						    inode);
		trace_android_fs_datawrite_start(inode, pos, len,
						 current->pid, path,
						 current->comm);
	}
	trace_f2fs_write_begin(inode, pos, len, flags);

	err = f2fs_is_checkpoint_ready(sbi);
	if (err)
		goto fail;

	if ((f2fs_is_atomic_file(inode) &&
			!f2fs_available_free_memory(sbi, INMEM_PAGES)) ||
			is_inode_flag_set(inode, FI_ATOMIC_REVOKE_REQUEST)) {
		err = -ENOMEM;
		drop_atomic = true;
		goto fail;
	}

	/*
	 * We should check this at this moment to avoid deadlock on inode page
	 * and #0 page. The locking rule for inline_data conversion should be:
	 * lock_page(page #0) -> lock_page(inode_page)
	 */
	if (index != 0) {
		err = f2fs_convert_inline_inode(inode);
		if (err)
			goto fail;
	}
repeat:
	/*
	 * Do not use grab_cache_page_write_begin() to avoid deadlock due to
	 * wait_for_stable_page. Will wait that below with our IO control.
	 */
	page = f2fs_pagecache_get_page(mapping, index,
				FGP_LOCK | FGP_WRITE | FGP_CREAT, GFP_NOFS);
	if (!page) {
		err = -ENOMEM;
		goto fail;
	}

	*pagep = page;

	err = prepare_write_begin(sbi, page, pos, len,
					&blkaddr, &need_balance);
	if (err)
		goto fail;

	if (need_balance && !IS_NOQUOTA(inode) &&
			has_not_enough_free_secs(sbi, 0, 0)) {
		unlock_page(page);
		f2fs_balance_fs(sbi, true);
		lock_page(page);
		if (page->mapping != mapping) {
			/* The page got truncated from under us */
			f2fs_put_page(page, 1);
			goto repeat;
		}
	}

	f2fs_wait_on_page_writeback(page, DATA, false, true);

	if (len == PAGE_SIZE || PageUptodate(page))
		return 0;

	if (!(pos & (PAGE_SIZE - 1)) && (pos + len) >= i_size_read(inode)) {
		zero_user_segment(page, len, PAGE_SIZE);
		return 0;
	}

	if (blkaddr == NEW_ADDR) {
		zero_user_segment(page, 0, PAGE_SIZE);
		SetPageUptodate(page);
	} else {
		if (!f2fs_is_valid_blkaddr(sbi, blkaddr,
				DATA_GENERIC_ENHANCE_READ)) {
			err = -EFAULT;
			goto fail;
		}
		err = f2fs_submit_page_read(inode, page, blkaddr);
		if (err)
			goto fail;

		lock_page(page);
		if (unlikely(page->mapping != mapping)) {
			f2fs_put_page(page, 1);
			goto repeat;
		}
		if (unlikely(!PageUptodate(page))) {
			err = -EIO;
			goto fail;
		}
	}
	return 0;

fail:
	f2fs_put_page(page, 1);
	f2fs_write_failed(mapping, pos + len);
	if (drop_atomic)
		f2fs_drop_inmem_pages_all(sbi, false);
	return err;
}

static int f2fs_write_end(struct file *file,
			struct address_space *mapping,
			loff_t pos, unsigned len, unsigned copied,
			struct page *page, void *fsdata)
{
	struct inode *inode = page->mapping->host;

	trace_android_fs_datawrite_end(inode, pos, len);
	trace_f2fs_write_end(inode, pos, len, copied);

	/*
	 * This should be come from len == PAGE_SIZE, and we expect copied
	 * should be PAGE_SIZE. Otherwise, we treat it with zero copied and
	 * let generic_perform_write() try to copy data again through copied=0.
	 */
	if (!PageUptodate(page)) {
		if (unlikely(copied != len))
			copied = 0;
		else
			SetPageUptodate(page);
	}
	if (!copied)
		goto unlock_out;

	set_page_dirty(page);

	if (pos + copied > i_size_read(inode))
		f2fs_i_size_write(inode, pos + copied);
unlock_out:
	f2fs_put_page(page, 1);
	f2fs_update_time(F2FS_I_SB(inode), REQ_TIME);
	return copied;
}

static int check_direct_IO(struct inode *inode, struct iov_iter *iter,
			   loff_t offset)
{
	unsigned i_blkbits = READ_ONCE(inode->i_blkbits);
	unsigned blkbits = i_blkbits;
	unsigned blocksize_mask = (1 << blkbits) - 1;
	unsigned long align = offset | iov_iter_alignment(iter);
	struct block_device *bdev = inode->i_sb->s_bdev;

	if (align & blocksize_mask) {
		if (bdev)
			blkbits = blksize_bits(bdev_logical_block_size(bdev));
		blocksize_mask = (1 << blkbits) - 1;
		if (align & blocksize_mask)
			return -EINVAL;
		return 1;
	}
	return 0;
}

static void f2fs_dio_end_io(struct bio *bio)
{
	struct f2fs_private_dio *dio = bio->bi_private;

	dec_page_count(F2FS_I_SB(dio->inode),
			dio->write ? F2FS_DIO_WRITE : F2FS_DIO_READ);

	bio->bi_private = dio->orig_private;
	bio->bi_end_io = dio->orig_end_io;

	kvfree(dio);

	bio_endio(bio);
}

static void f2fs_dio_submit_bio(struct bio *bio, struct inode *inode,
							loff_t file_offset)
{
	struct f2fs_private_dio *dio;
	bool write = (bio_op(bio) == REQ_OP_WRITE);

	dio = f2fs_kzalloc(F2FS_I_SB(inode),
			sizeof(struct f2fs_private_dio), GFP_NOFS);
	if (!dio)
		goto out;

	dio->inode = inode;
	dio->orig_end_io = bio->bi_end_io;
	dio->orig_private = bio->bi_private;
	dio->write = write;

	bio->bi_end_io = f2fs_dio_end_io;
	bio->bi_private = dio;

	inc_page_count(F2FS_I_SB(inode),
			write ? F2FS_DIO_WRITE : F2FS_DIO_READ);

	submit_bio(bio);
	return;
out:
	bio->bi_status = BLK_STS_IOERR;
	bio_endio(bio);
}

static ssize_t f2fs_direct_IO(struct kiocb *iocb, struct iov_iter *iter)
{
	struct address_space *mapping = iocb->ki_filp->f_mapping;
	struct inode *inode = mapping->host;
	struct f2fs_sb_info *sbi = F2FS_I_SB(inode);
	struct f2fs_inode_info *fi = F2FS_I(inode);
	size_t count = iov_iter_count(iter);
	loff_t offset = iocb->ki_pos;
	int rw = iov_iter_rw(iter);
	int err;
	enum rw_hint hint = iocb->ki_hint;
	int whint_mode = F2FS_OPTION(sbi).whint_mode;
	bool do_opu;

	err = check_direct_IO(inode, iter, offset);
	if (err)
		return err < 0 ? err : 0;

	if (f2fs_force_buffered_io(inode, iocb, iter))
		return 0;

	do_opu = allow_outplace_dio(inode, iocb, iter);

	trace_f2fs_direct_IO_enter(inode, offset, count, rw);

	if (trace_android_fs_dataread_start_enabled() &&
	    (rw == READ)) {
		char *path, pathbuf[MAX_TRACE_PATHBUF_LEN];

		path = android_fstrace_get_pathname(pathbuf,
						    MAX_TRACE_PATHBUF_LEN,
						    inode);
		trace_android_fs_dataread_start(inode, offset,
						count, current->pid, path,
						current->comm);
	}
	if (trace_android_fs_datawrite_start_enabled() &&
	    (rw == WRITE)) {
		char *path, pathbuf[MAX_TRACE_PATHBUF_LEN];

		path = android_fstrace_get_pathname(pathbuf,
						    MAX_TRACE_PATHBUF_LEN,
						    inode);
		trace_android_fs_datawrite_start(inode, offset, count,
						 current->pid, path,
						 current->comm);
	}
	if (rw == WRITE && whint_mode == WHINT_MODE_OFF)
		iocb->ki_hint = WRITE_LIFE_NOT_SET;

	if (iocb->ki_flags & IOCB_NOWAIT) {
		if (!down_read_trylock(&fi->i_gc_rwsem[rw])) {
			iocb->ki_hint = hint;
			err = -EAGAIN;
			goto out;
		}
		if (do_opu && !down_read_trylock(&fi->i_gc_rwsem[READ])) {
			up_read(&fi->i_gc_rwsem[rw]);
			iocb->ki_hint = hint;
			err = -EAGAIN;
			goto out;
		}
	} else {
		down_read(&fi->i_gc_rwsem[rw]);
		if (do_opu)
			down_read(&fi->i_gc_rwsem[READ]);
	}

	err = __blockdev_direct_IO(iocb, inode, inode->i_sb->s_bdev,
			iter, rw == WRITE ? get_data_block_dio_write :
			get_data_block_dio, NULL, f2fs_dio_submit_bio,
			DIO_LOCKING | DIO_SKIP_HOLES);

	if (do_opu)
		up_read(&fi->i_gc_rwsem[READ]);

	up_read(&fi->i_gc_rwsem[rw]);

	if (rw == WRITE) {
		if (whint_mode == WHINT_MODE_OFF)
			iocb->ki_hint = hint;
		if (err > 0) {
			f2fs_update_iostat(F2FS_I_SB(inode), APP_DIRECT_IO,
									err);
			if (!do_opu)
				set_inode_flag(inode, FI_UPDATE_WRITE);
		} else if (err < 0) {
			f2fs_write_failed(mapping, offset + count);
		}
	}
out:
	if (trace_android_fs_dataread_start_enabled() &&
	    (rw == READ))
		trace_android_fs_dataread_end(inode, offset, count);
	if (trace_android_fs_datawrite_start_enabled() &&
	    (rw == WRITE))
		trace_android_fs_datawrite_end(inode, offset, count);

	trace_f2fs_direct_IO_exit(inode, offset, count, rw, err);

	return err;
}

void f2fs_invalidate_page(struct page *page, unsigned int offset,
							unsigned int length)
{
	struct inode *inode = page->mapping->host;
	struct f2fs_sb_info *sbi = F2FS_I_SB(inode);

	if (inode->i_ino >= F2FS_ROOT_INO(sbi) &&
		(offset % PAGE_SIZE || length != PAGE_SIZE))
		return;

	if (PageDirty(page)) {
		if (inode->i_ino == F2FS_META_INO(sbi)) {
			dec_page_count(sbi, F2FS_DIRTY_META);
		} else if (inode->i_ino == F2FS_NODE_INO(sbi)) {
			dec_page_count(sbi, F2FS_DIRTY_NODES);
		} else {
			inode_dec_dirty_pages(inode);
			f2fs_remove_dirty_inode(inode);
		}
	}

	clear_cold_data(page);

	if (IS_ATOMIC_WRITTEN_PAGE(page))
		return f2fs_drop_inmem_page(inode, page);

	f2fs_clear_page_private(page);
}

int f2fs_release_page(struct page *page, gfp_t wait)
{
	/* If this is dirty page, keep PagePrivate */
	if (PageDirty(page))
		return 0;

	/* This is atomic written page, keep Private */
	if (IS_ATOMIC_WRITTEN_PAGE(page))
		return 0;

	clear_cold_data(page);
	f2fs_clear_page_private(page);
	return 1;
}

static int f2fs_set_data_page_dirty(struct page *page)
{
	struct address_space *mapping = page->mapping;
	struct inode *inode = mapping->host;

	trace_f2fs_set_page_dirty(page, DATA);

	if (!PageUptodate(page))
		SetPageUptodate(page);

	if (f2fs_is_atomic_file(inode) && !f2fs_is_commit_atomic_write(inode)) {
		if (!IS_ATOMIC_WRITTEN_PAGE(page)) {
			f2fs_register_inmem_page(inode, page);
			return 1;
		}
		/*
		 * Previously, this page has been registered, we just
		 * return here.
		 */
		return 0;
	}

	if (!PageDirty(page)) {
		__set_page_dirty_nobuffers(page);
		f2fs_update_dirty_page(inode, page);
		return 1;
	}
	return 0;
}

static sector_t f2fs_bmap(struct address_space *mapping, sector_t block)
{
	struct inode *inode = mapping->host;

	if (f2fs_has_inline_data(inode))
		return 0;

	/* make sure allocating whole blocks */
	if (mapping_tagged(mapping, PAGECACHE_TAG_DIRTY))
		filemap_write_and_wait(mapping);

	return generic_block_bmap(mapping, block, get_data_block_bmap);
}

#ifdef CONFIG_MIGRATION
#include <linux/migrate.h>

int f2fs_migrate_page(struct address_space *mapping,
		struct page *newpage, struct page *page, enum migrate_mode mode)
{
	int rc, extra_count;
	struct f2fs_inode_info *fi = F2FS_I(mapping->host);
	bool atomic_written = IS_ATOMIC_WRITTEN_PAGE(page);

	BUG_ON(PageWriteback(page));

	/* migrating an atomic written page is safe with the inmem_lock hold */
	if (atomic_written) {
		if (mode != MIGRATE_SYNC)
			return -EBUSY;
		if (!mutex_trylock(&fi->inmem_lock))
			return -EAGAIN;
	}

	/* one extra reference was held for atomic_write page */
	extra_count = atomic_written ? 1 : 0;
	rc = migrate_page_move_mapping(mapping, newpage,
				page, NULL, mode, extra_count);
	if (rc != MIGRATEPAGE_SUCCESS) {
		if (atomic_written)
			mutex_unlock(&fi->inmem_lock);
		return rc;
	}

	if (atomic_written) {
		struct inmem_pages *cur;
		list_for_each_entry(cur, &fi->inmem_pages, list)
			if (cur->page == page) {
				cur->page = newpage;
				break;
			}
		mutex_unlock(&fi->inmem_lock);
		put_page(page);
		get_page(newpage);
	}

	if (PagePrivate(page)) {
		f2fs_set_page_private(newpage, page_private(page));
		f2fs_clear_page_private(page);
	}

	if (mode != MIGRATE_SYNC_NO_COPY)
		migrate_page_copy(newpage, page);
	else
		migrate_page_states(newpage, page);

	return MIGRATEPAGE_SUCCESS;
}
#endif

const struct address_space_operations f2fs_dblock_aops = {
	.readpage	= f2fs_read_data_page,
	.readpages	= f2fs_read_data_pages,
	.writepage	= f2fs_write_data_page,
	.writepages	= f2fs_write_data_pages,
	.write_begin	= f2fs_write_begin,
	.write_end	= f2fs_write_end,
	.set_page_dirty	= f2fs_set_data_page_dirty,
	.invalidatepage	= f2fs_invalidate_page,
	.releasepage	= f2fs_release_page,
	.direct_IO	= f2fs_direct_IO,
	.bmap		= f2fs_bmap,
#ifdef CONFIG_MIGRATION
	.migratepage    = f2fs_migrate_page,
#endif
};

void f2fs_clear_radix_tree_dirty_tag(struct page *page)
{
	struct address_space *mapping = page_mapping(page);
	unsigned long flags;

	spin_lock_irqsave(&mapping->tree_lock, flags);
	radix_tree_tag_clear(&mapping->page_tree, page_index(page),
					PAGECACHE_TAG_DIRTY);
	spin_unlock_irqrestore(&mapping->tree_lock, flags);
}

int __init f2fs_init_post_read_processing(void)
{
	bio_post_read_ctx_cache = KMEM_CACHE(bio_post_read_ctx, 0);
	if (!bio_post_read_ctx_cache)
		goto fail;
	bio_post_read_ctx_pool =
		mempool_create_slab_pool(NUM_PREALLOC_POST_READ_CTXS,
					 bio_post_read_ctx_cache);
	if (!bio_post_read_ctx_pool)
		goto fail_free_cache;
	return 0;

fail_free_cache:
	kmem_cache_destroy(bio_post_read_ctx_cache);
fail:
	return -ENOMEM;
}

void __exit f2fs_destroy_post_read_processing(void)
{
	mempool_destroy(bio_post_read_ctx_pool);
	kmem_cache_destroy(bio_post_read_ctx_cache);
}<|MERGE_RESOLUTION|>--- conflicted
+++ resolved
@@ -1595,6 +1595,8 @@
 	sector_t last_block_in_file;
 	sector_t block_nr;
 	int ret = 0;
+	bool bio_encrypted;
+	u64 dun;
 
 	block_in_file = (sector_t)page->index;
 	last_block = block_in_file + nr_pages;
@@ -1658,6 +1660,14 @@
 		__f2fs_submit_read_bio(F2FS_I_SB(inode), bio, DATA);
 		bio = NULL;
 	}
+
+	dun = PG_DUN(inode, page);
+	bio_encrypted = f2fs_may_encrypt_bio(inode, NULL);
+	if (!fscrypt_mergeable_bio(bio, dun, bio_encrypted, 0)) {
+		__submit_bio(F2FS_I_SB(inode), bio, DATA);
+		bio = NULL;
+	}
+
 	if (bio == NULL) {
 		bio = f2fs_grab_read_bio(inode, block_nr, nr_pages,
 				is_readahead ? REQ_RAHEAD : 0);
@@ -1666,6 +1676,8 @@
 			bio = NULL;
 			goto out;
 		}
+		if (bio_encrypted)
+			fscrypt_set_ice_dun(inode, bio, dun);
 	}
 
 	/*
@@ -1709,12 +1721,7 @@
 	sector_t last_block_in_bio = 0;
 	struct inode *inode = mapping->host;
 	struct f2fs_map_blocks map;
-<<<<<<< HEAD
-	bool bio_encrypted;
-	u64 dun;
-=======
 	int ret = 0;
->>>>>>> eeb46d84
 
 	map.m_pblk = 0;
 	map.m_lblk = 0;
@@ -1744,62 +1751,6 @@
 			zero_user_segment(page, 0, PAGE_SIZE);
 			unlock_page(page);
 		}
-<<<<<<< HEAD
-
-		/*
-		 * This page will go to BIO.  Do we need to send this
-		 * BIO off first?
-		 */
-		if (bio && (last_block_in_bio != block_nr - 1 ||
-			!__same_bdev(F2FS_I_SB(inode), block_nr, bio))) {
-submit_and_realloc:
-			__f2fs_submit_read_bio(F2FS_I_SB(inode), bio, DATA);
-			bio = NULL;
-		}
-
-		dun = PG_DUN(inode, page);
-		bio_encrypted = f2fs_may_encrypt_bio(inode, NULL);
-		if (!fscrypt_mergeable_bio(bio, dun, bio_encrypted, 0)) {
-			__submit_bio(F2FS_I_SB(inode), bio, DATA);
-			bio = NULL;
-		}
-
-		if (bio == NULL) {
-			bio = f2fs_grab_read_bio(inode, block_nr, nr_pages,
-					is_readahead ? REQ_RAHEAD : 0);
-			if (IS_ERR(bio)) {
-				bio = NULL;
-				goto set_error_page;
-			}
-			if (bio_encrypted)
-				fscrypt_set_ice_dun(inode, bio, dun);
-		}
-		/*
-		 * If the page is under writeback, we need to wait for
-		 * its completion to see the correct decrypted data.
-		 */
-		f2fs_wait_on_block_writeback(inode, block_nr);
-
-		if (bio_add_page(bio, page, blocksize, 0) < blocksize)
-			goto submit_and_realloc;
-
-		inc_page_count(F2FS_I_SB(inode), F2FS_RD_DATA);
-		ClearPageError(page);
-		last_block_in_bio = block_nr;
-		goto next_page;
-set_error_page:
-		SetPageError(page);
-		zero_user_segment(page, 0, PAGE_SIZE);
-		unlock_page(page);
-		goto next_page;
-confused:
-		if (bio) {
-			__f2fs_submit_read_bio(F2FS_I_SB(inode), bio, DATA);
-			bio = NULL;
-		}
-		unlock_page(page);
-=======
->>>>>>> eeb46d84
 next_page:
 		if (pages)
 			put_page(page);
