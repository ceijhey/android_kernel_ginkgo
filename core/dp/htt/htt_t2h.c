/*
 * Copyright (c) 2011-2020 The Linux Foundation. All rights reserved.
 *
 * Permission to use, copy, modify, and/or distribute this software for
 * any purpose with or without fee is hereby granted, provided that the
 * above copyright notice and this permission notice appear in all
 * copies.
 *
 * THE SOFTWARE IS PROVIDED "AS IS" AND THE AUTHOR DISCLAIMS ALL
 * WARRANTIES WITH REGARD TO THIS SOFTWARE INCLUDING ALL IMPLIED
 * WARRANTIES OF MERCHANTABILITY AND FITNESS. IN NO EVENT SHALL THE
 * AUTHOR BE LIABLE FOR ANY SPECIAL, DIRECT, INDIRECT, OR CONSEQUENTIAL
 * DAMAGES OR ANY DAMAGES WHATSOEVER RESULTING FROM LOSS OF USE, DATA OR
 * PROFITS, WHETHER IN AN ACTION OF CONTRACT, NEGLIGENCE OR OTHER
 * TORTIOUS ACTION, ARISING OUT OF OR IN CONNECTION WITH THE USE OR
 * PERFORMANCE OF THIS SOFTWARE.
 */

/**
 * @file htt_t2h.c
 * @brief Provide functions to process target->host HTT messages.
 * @details
 *  This file contains functions related to target->host HTT messages.
 *  There are two categories of functions:
 *  1.  A function that receives a HTT message from HTC, and dispatches it
 *      based on the HTT message type.
 *  2.  functions that provide the info elements from specific HTT messages.
 */
#include <wma.h>
#include <htc_api.h>            /* HTC_PACKET */
#include <htt.h>                /* HTT_T2H_MSG_TYPE, etc. */
#include <qdf_nbuf.h>           /* qdf_nbuf_t */

#include <ol_rx.h>
#include <ol_htt_rx_api.h>
#include <ol_htt_tx_api.h>
#include <ol_txrx_htt_api.h>    /* htt_tx_status */

#include <htt_internal.h>       /* HTT_TX_SCHED, etc. */
#include <pktlog_ac_fmt.h>
#include <wdi_event.h>
#include <ol_htt_tx_api.h>
#include <ol_txrx_peer_find.h>
#include <cdp_txrx_ipa.h>
#include "pktlog_ac.h"
#include <cdp_txrx_handle.h>
#include <wlan_pkt_capture_ucfg_api.h>
#include <ol_txrx.h>
/*--- target->host HTT message dispatch function ----------------------------*/

#ifndef DEBUG_CREDIT
#define DEBUG_CREDIT 0
#endif

#if defined(CONFIG_HL_SUPPORT)



/**
 * htt_rx_frag_set_last_msdu() - set last msdu bit in rx descriptor
 *				 for received frames
 * @pdev: Handle (pointer) to HTT pdev.
 * @msg: htt received msg
 *
 * Return: None
 */
static inline
void htt_rx_frag_set_last_msdu(struct htt_pdev_t *pdev, qdf_nbuf_t msg)
{
}
#else

static void htt_rx_frag_set_last_msdu(struct htt_pdev_t *pdev, qdf_nbuf_t msg)
{
	uint32_t *msg_word;
	unsigned int num_msdu_bytes;
	qdf_nbuf_t msdu;
	struct htt_host_rx_desc_base *rx_desc;
	int start_idx;
	uint8_t *p_fw_msdu_rx_desc = 0;

	msg_word = (uint32_t *) qdf_nbuf_data(msg);
	num_msdu_bytes = HTT_RX_FRAG_IND_FW_RX_DESC_BYTES_GET(
		*(msg_word + HTT_RX_FRAG_IND_HDR_PREFIX_SIZE32));
	/*
	 * 1 word for the message header,
	 * 1 word to specify the number of MSDU bytes,
	 * 1 word for every 4 MSDU bytes (round up),
	 * 1 word for the MPDU range header
	 */
	pdev->rx_mpdu_range_offset_words = 3 + ((num_msdu_bytes + 3) >> 2);
	pdev->rx_ind_msdu_byte_idx = 0;

	p_fw_msdu_rx_desc = ((uint8_t *) (msg_word) +
			     HTT_ENDIAN_BYTE_IDX_SWAP
				     (HTT_RX_FRAG_IND_FW_DESC_BYTE_OFFSET));

	/*
	 * Fix for EV126710, in which BSOD occurs due to last_msdu bit
	 * not set while the next pointer is deliberately set to NULL
	 * before calling ol_rx_pn_check_base()
	 *
	 * For fragment frames, the HW may not have set the last_msdu bit
	 * in the rx descriptor, but the SW expects this flag to be set,
	 * since each fragment is in a separate MPDU. Thus, set the flag here,
	 * just in case the HW didn't.
	 */
	start_idx = pdev->rx_ring.sw_rd_idx.msdu_payld;
	msdu = pdev->rx_ring.buf.netbufs_ring[start_idx];
	qdf_nbuf_set_pktlen(msdu, HTT_RX_BUF_SIZE);
	qdf_nbuf_unmap(pdev->osdev, msdu, QDF_DMA_FROM_DEVICE);
	rx_desc = htt_rx_desc(msdu);
	*((uint8_t *) &rx_desc->fw_desc.u.val) = *p_fw_msdu_rx_desc;
	rx_desc->msdu_end.last_msdu = 1;
	qdf_nbuf_map(pdev->osdev, msdu, QDF_DMA_FROM_DEVICE);
}
#endif

static uint8_t *htt_t2h_mac_addr_deswizzle(uint8_t *tgt_mac_addr,
					   uint8_t *buffer)
{
#ifdef BIG_ENDIAN_HOST
	/*
	 * The host endianness is opposite of the target endianness.
	 * To make uint32_t elements come out correctly, the target->host
	 * upload has swizzled the bytes in each uint32_t element of the
	 * message.
	 * For byte-array message fields like the MAC address, this
	 * upload swizzling puts the bytes in the wrong order, and needs
	 * to be undone.
	 */
	buffer[0] = tgt_mac_addr[3];
	buffer[1] = tgt_mac_addr[2];
	buffer[2] = tgt_mac_addr[1];
	buffer[3] = tgt_mac_addr[0];
	buffer[4] = tgt_mac_addr[7];
	buffer[5] = tgt_mac_addr[6];
	return buffer;
#else
	/*
	 * The host endianness matches the target endianness -
	 * we can use the mac addr directly from the message buffer.
	 */
	return tgt_mac_addr;
#endif
}

/**
 * htt_ipa_op_response() - invoke an event handler from FW
 * @pdev: Handle (pointer) to HTT pdev.
 * @msg_word: htt msg
 *
 * Return: None
 */
#ifdef IPA_OFFLOAD
static void htt_ipa_op_response(struct htt_pdev_t *pdev, uint32_t *msg_word)
{
	uint8_t op_code;
	uint16_t len;
	uint8_t *op_msg_buffer;
	uint8_t *msg_start_ptr;

	htc_pm_runtime_put(pdev->htc_pdev);
	msg_start_ptr = (uint8_t *) msg_word;
	op_code =
		HTT_WDI_IPA_OP_RESPONSE_OP_CODE_GET(*msg_word);
	msg_word++;
	len = HTT_WDI_IPA_OP_RESPONSE_RSP_LEN_GET(*msg_word);

	op_msg_buffer =
		qdf_mem_malloc(sizeof
				(struct htt_wdi_ipa_op_response_t) +
				len);
	if (!op_msg_buffer)
		return;

	qdf_mem_copy(op_msg_buffer,
			msg_start_ptr,
			sizeof(struct htt_wdi_ipa_op_response_t) +
			len);
	cdp_ipa_op_response(cds_get_context(QDF_MODULE_ID_SOC),
			    OL_TXRX_PDEV_ID, op_msg_buffer);
}
#else
static void htt_ipa_op_response(struct htt_pdev_t *pdev, uint32_t *msg_word)
{
}
#endif

#ifndef QCN7605_SUPPORT
static int htt_t2h_adjust_bus_target_delta(struct htt_pdev_t *pdev,
					   int32_t htt_credit_delta)
{
	if (pdev->cfg.is_high_latency && !pdev->cfg.default_tx_comp_req) {
		HTT_TX_MUTEX_ACQUIRE(&pdev->credit_mutex);
		qdf_atomic_add(htt_credit_delta,
			       &pdev->htt_tx_credit.target_delta);
		htt_credit_delta = htt_tx_credit_update(pdev);
		HTT_TX_MUTEX_RELEASE(&pdev->credit_mutex);
	}
	return htt_credit_delta;
}
#else
static int htt_t2h_adjust_bus_target_delta(struct htt_pdev_t *pdev,
					   int32_t htt_credit_delta)
{
	return htt_credit_delta;
}
#endif

#define MAX_TARGET_TX_CREDIT    204800

/* Target to host Msg/event  handler  for low priority messages*/
static void htt_t2h_lp_msg_handler(void *context, qdf_nbuf_t htt_t2h_msg,
				   bool free_msg_buf)
{
	struct htt_pdev_t *pdev = (struct htt_pdev_t *)context;
	uint32_t *msg_word;
	enum htt_t2h_msg_type msg_type;

	msg_word = (uint32_t *) qdf_nbuf_data(htt_t2h_msg);
	msg_type = HTT_T2H_MSG_TYPE_GET(*msg_word);
	switch (msg_type) {
	case HTT_T2H_MSG_TYPE_VERSION_CONF:
	{
		htc_pm_runtime_put(pdev->htc_pdev);
		pdev->tgt_ver.major = HTT_VER_CONF_MAJOR_GET(*msg_word);
		pdev->tgt_ver.minor = HTT_VER_CONF_MINOR_GET(*msg_word);
		QDF_TRACE(QDF_MODULE_ID_HTT, QDF_TRACE_LEVEL_INFO_LOW,
			  "target uses HTT version %d.%d; host uses %d.%d",
			  pdev->tgt_ver.major, pdev->tgt_ver.minor,
			  HTT_CURRENT_VERSION_MAJOR,
			  HTT_CURRENT_VERSION_MINOR);
		if (pdev->tgt_ver.major != HTT_CURRENT_VERSION_MAJOR)
			QDF_TRACE(QDF_MODULE_ID_HTT, QDF_TRACE_LEVEL_WARN,
				  "*** Incompatible host/target HTT versions!");
		/* abort if the target is incompatible with the host */
		qdf_assert(pdev->tgt_ver.major ==
			   HTT_CURRENT_VERSION_MAJOR);
		if (pdev->tgt_ver.minor != HTT_CURRENT_VERSION_MINOR) {
			QDF_TRACE(QDF_MODULE_ID_HTT, QDF_TRACE_LEVEL_INFO_LOW,
				  "*** Warning: host/target HTT versions are ");
			QDF_TRACE(QDF_MODULE_ID_HTT, QDF_TRACE_LEVEL_INFO_LOW,
				  "different, though compatible!");
		}
		break;
	}
	case HTT_T2H_MSG_TYPE_RX_FLUSH:
	{
		uint16_t peer_id;
		uint8_t tid;
		uint16_t seq_num_start, seq_num_end;
		enum htt_rx_flush_action action;

		if (qdf_nbuf_len(htt_t2h_msg) < HTT_RX_FLUSH_BYTES) {
			qdf_print("invalid nbuff len");
			WARN_ON(1);
			break;
		}

		peer_id = HTT_RX_FLUSH_PEER_ID_GET(*msg_word);
		tid = HTT_RX_FLUSH_TID_GET(*msg_word);
		seq_num_start =
			HTT_RX_FLUSH_SEQ_NUM_START_GET(*(msg_word + 1));
		seq_num_end =
			HTT_RX_FLUSH_SEQ_NUM_END_GET(*(msg_word + 1));
		action =
			HTT_RX_FLUSH_MPDU_STATUS_GET(*(msg_word + 1)) ==
			1 ? htt_rx_flush_release : htt_rx_flush_discard;
		ol_rx_flush_handler(pdev->txrx_pdev, peer_id, tid,
				    seq_num_start, seq_num_end, action);
		break;
	}
	case HTT_T2H_MSG_TYPE_RX_OFFLOAD_DELIVER_IND:
	{
		uint16_t msdu_cnt;

		if (!pdev->cfg.is_high_latency &&
		    pdev->cfg.is_full_reorder_offload) {
			qdf_print("HTT_T2H_MSG_TYPE_RX_OFFLOAD_DELIVER_IND not ");
			qdf_print("supported when full reorder offload is ");
			qdf_print("enabled in the configuration.\n");
			break;
		}
		msdu_cnt =
			HTT_RX_OFFLOAD_DELIVER_IND_MSDU_CNT_GET(*msg_word);
		ol_rx_offload_deliver_ind_handler(pdev->txrx_pdev,
						  htt_t2h_msg,
						  msdu_cnt);
		if (pdev->cfg.is_high_latency) {
			/*
			 * return here for HL to avoid double free on
			 * htt_t2h_msg
			 */
			return;
		}
		break;
	}
	case HTT_T2H_MSG_TYPE_RX_FRAG_IND:
	{
		uint16_t peer_id;
		uint8_t tid;
		int msg_len = qdf_nbuf_len(htt_t2h_msg);

		if (msg_len < HTT_RX_FRAG_IND_BYTES) {
			qdf_print("invalid nbuff len");
			WARN_ON(1);
			break;
		}
		peer_id = HTT_RX_FRAG_IND_PEER_ID_GET(*msg_word);
		tid = HTT_RX_FRAG_IND_EXT_TID_GET(*msg_word);
		htt_rx_frag_set_last_msdu(pdev, htt_t2h_msg);

		/* If packet len is invalid, will discard this frame. */
		if (pdev->cfg.is_high_latency) {
			u_int32_t rx_pkt_len = 0;

			rx_pkt_len = qdf_nbuf_len(htt_t2h_msg);

			if (rx_pkt_len < (HTT_RX_FRAG_IND_BYTES +
				sizeof(struct hl_htt_rx_ind_base)+
				sizeof(struct ieee80211_frame))) {

				qdf_print("invalid packet len, %u", rx_pkt_len);
				/*
				 * This buf will be freed before
				 * exiting this function.
				 */
				break;
			}
		}

		ol_rx_frag_indication_handler(pdev->txrx_pdev,
					      htt_t2h_msg,
					      peer_id, tid);

		if (pdev->cfg.is_high_latency) {
			/*
			* For high latency solution,
			* HTT_T2H_MSG_TYPE_RX_FRAG_IND message and RX packet
			* share the same buffer. All buffer will be freed by
			* ol_rx_frag_indication_handler or upper layer to
			* avoid double free issue.
			*
			*/
			return;
		}

		break;
	}
	case HTT_T2H_MSG_TYPE_RX_ADDBA:
	{
		uint16_t peer_id;
		uint8_t tid;
		uint8_t win_sz;
		uint16_t start_seq_num;

		/*
		 * FOR NOW, the host doesn't need to know the initial
		 * sequence number for rx aggregation.
		 * Thus, any value will do - specify 0.
		 */
		start_seq_num = 0;
		peer_id = HTT_RX_ADDBA_PEER_ID_GET(*msg_word);
		tid = HTT_RX_ADDBA_TID_GET(*msg_word);
		win_sz = HTT_RX_ADDBA_WIN_SIZE_GET(*msg_word);
		ol_rx_addba_handler(pdev->txrx_pdev, peer_id, tid,
				    win_sz, start_seq_num,
				    0 /* success */);
		break;
	}
	case HTT_T2H_MSG_TYPE_RX_DELBA:
	{
		uint16_t peer_id;
		uint8_t tid;

		peer_id = HTT_RX_DELBA_PEER_ID_GET(*msg_word);
		tid = HTT_RX_DELBA_TID_GET(*msg_word);
		ol_rx_delba_handler(pdev->txrx_pdev, peer_id, tid);
		break;
	}
	case HTT_T2H_MSG_TYPE_PEER_MAP:
	{
		uint8_t mac_addr_deswizzle_buf[QDF_MAC_ADDR_SIZE];
		uint8_t *peer_mac_addr;
		uint16_t peer_id;
		uint8_t vdev_id;

		if (qdf_nbuf_len(htt_t2h_msg) < HTT_RX_PEER_MAP_BYTES) {
			qdf_print("invalid nbuff len");
			WARN_ON(1);
			break;
		}

		peer_id = HTT_RX_PEER_MAP_PEER_ID_GET(*msg_word);
		vdev_id = HTT_RX_PEER_MAP_VDEV_ID_GET(*msg_word);
		peer_mac_addr = htt_t2h_mac_addr_deswizzle(
			(uint8_t *) (msg_word + 1),
			&mac_addr_deswizzle_buf[0]);

		if (peer_id > ol_cfg_max_peer_id(pdev->ctrl_pdev)) {
			qdf_print("%s: HTT_T2H_MSG_TYPE_PEER_MAP,"
				"invalid peer_id, %u\n",
				__FUNCTION__,
				peer_id);
			break;
		}

		ol_rx_peer_map_handler(pdev->txrx_pdev, peer_id,
				       vdev_id, peer_mac_addr,
				       1 /*can tx */);
		break;
	}
	case HTT_T2H_MSG_TYPE_PEER_UNMAP:
	{
		uint16_t peer_id;

		if (qdf_nbuf_len(htt_t2h_msg) < HTT_RX_PEER_UNMAP_BYTES) {
			qdf_print("invalid nbuff len");
			WARN_ON(1);
			break;
		}

		peer_id = HTT_RX_PEER_UNMAP_PEER_ID_GET(*msg_word);
		if (peer_id > ol_cfg_max_peer_id(pdev->ctrl_pdev)) {
			qdf_print("%s: HTT_T2H_MSG_TYPE_PEER_UNMAP,"
				"invalid peer_id, %u\n",
				__FUNCTION__,
				peer_id);
			break;
		}

		ol_rx_peer_unmap_handler(pdev->txrx_pdev, peer_id);
		break;
	}
	case HTT_T2H_MSG_TYPE_SEC_IND:
	{
		uint16_t peer_id;
		enum htt_sec_type sec_type;
		int is_unicast;

		if (qdf_nbuf_len(htt_t2h_msg) < HTT_SEC_IND_BYTES) {
			qdf_print("invalid nbuff len");
			WARN_ON(1);
			break;
		}

		peer_id = HTT_SEC_IND_PEER_ID_GET(*msg_word);
		sec_type = HTT_SEC_IND_SEC_TYPE_GET(*msg_word);
		is_unicast = HTT_SEC_IND_UNICAST_GET(*msg_word);
		msg_word++;   /* point to the first part of the Michael key */
		ol_rx_sec_ind_handler(pdev->txrx_pdev, peer_id,
				      sec_type, is_unicast, msg_word,
				      msg_word + 2);
		break;
	}
	case HTT_T2H_MSG_TYPE_MGMT_TX_COMPL_IND:
	{
		struct htt_mgmt_tx_compl_ind *compl_msg;
		int32_t credit_delta = 1;
		int msg_len = qdf_nbuf_len(htt_t2h_msg);
		if (msg_len < (sizeof(struct htt_mgmt_tx_compl_ind) + sizeof(*msg_word))) {
			QDF_TRACE(QDF_MODULE_ID_HTT, QDF_TRACE_LEVEL_ERROR,
				  "Invalid msg_word length in HTT_T2H_MSG_TYPE_MGMT_TX_COMPL_IND");
			WARN_ON(1);
			break;
		}

		compl_msg =
			(struct htt_mgmt_tx_compl_ind *)(msg_word + 1);

		if (pdev->cfg.is_high_latency) {
			if (!pdev->cfg.default_tx_comp_req) {
				HTT_TX_MUTEX_ACQUIRE(&pdev->credit_mutex);
				qdf_atomic_add(credit_delta,
					       &pdev->htt_tx_credit.
								target_delta);
				credit_delta = htt_tx_credit_update(pdev);
				HTT_TX_MUTEX_RELEASE(&pdev->credit_mutex);
			}
			if (credit_delta)
				ol_tx_target_credit_update(
						pdev->txrx_pdev, credit_delta);
		}
		ol_tx_desc_update_group_credit(
			pdev->txrx_pdev, compl_msg->desc_id, 1,
			0, compl_msg->status);

		DPTRACE(qdf_dp_trace_credit_record(QDF_TX_COMP, QDF_CREDIT_INC,
			1, qdf_atomic_read(&pdev->txrx_pdev->target_tx_credit),
			qdf_atomic_read(&pdev->txrx_pdev->txq_grps[0].credit),
			qdf_atomic_read(&pdev->txrx_pdev->txq_grps[1].credit)));

		if (!ol_tx_get_is_mgmt_over_wmi_enabled()) {
			ol_tx_single_completion_handler(pdev->txrx_pdev,
							compl_msg->status,
							compl_msg->desc_id);
			htc_pm_runtime_put(pdev->htc_pdev);
			HTT_TX_SCHED(pdev);
		} else {
			QDF_TRACE(QDF_MODULE_ID_HTT, QDF_TRACE_LEVEL_INFO,
				  "Ignoring HTT_T2H_MSG_TYPE_MGMT_TX_COMPL_IND indication");
		}
		break;
	}
	case HTT_T2H_MSG_TYPE_STATS_CONF:
	{
		uint8_t cookie;
		uint8_t *stats_info_list;

		cookie = *(msg_word + 1);

		stats_info_list = (uint8_t *) (msg_word + 3);
		htc_pm_runtime_put(pdev->htc_pdev);
		ol_txrx_fw_stats_handler(pdev->txrx_pdev, cookie,
					 stats_info_list);
		break;
	}
#ifndef REMOVE_PKT_LOG
	case HTT_T2H_MSG_TYPE_PKTLOG:
	{
		uint32_t len = qdf_nbuf_len(htt_t2h_msg);

		if (len < sizeof(*msg_word) + sizeof(uint32_t)) {
			qdf_print("invalid nbuff len");
			WARN_ON(1);
			break;
		}

		/*len is reduced by sizeof(*msg_word)*/
		pktlog_process_fw_msg(OL_TXRX_PDEV_ID, msg_word + 1,
				      len - sizeof(*msg_word));
		break;
	}
#endif
	case HTT_T2H_MSG_TYPE_TX_CREDIT_UPDATE_IND:
	{
		uint32_t htt_credit_delta_abs;
		int32_t htt_credit_delta;
		int sign, old_credit;
		int msg_len = qdf_nbuf_len(htt_t2h_msg);

		if (msg_len < HTT_TX_CREDIT_MSG_BYTES) {
			qdf_print("invalid nbuff len");
			WARN_ON(1);
			break;
		}

		htt_credit_delta_abs =
			HTT_TX_CREDIT_DELTA_ABS_GET(*msg_word);
		sign = HTT_TX_CREDIT_SIGN_BIT_GET(*msg_word) ? -1 : 1;
		htt_credit_delta = sign * htt_credit_delta_abs;

		old_credit = qdf_atomic_read(&pdev->htt_tx_credit.target_delta);
		if (((old_credit + htt_credit_delta) > MAX_TARGET_TX_CREDIT) ||
			((old_credit + htt_credit_delta) < -MAX_TARGET_TX_CREDIT)) {
			qdf_err("invalid update,old_credit=%d, htt_credit_delta=%d",
				old_credit, htt_credit_delta);
			break;
		}
		htt_credit_delta =
		htt_t2h_adjust_bus_target_delta(pdev, htt_credit_delta);
		htt_tx_group_credit_process(pdev, msg_word);
		DPTRACE(qdf_dp_trace_credit_record(QDF_TX_CREDIT_UPDATE,
			QDF_CREDIT_INC,	htt_credit_delta,
			qdf_atomic_read(&pdev->txrx_pdev->target_tx_credit) +
			htt_credit_delta,
			qdf_atomic_read(&pdev->txrx_pdev->txq_grps[0].credit),
			qdf_atomic_read(&pdev->txrx_pdev->txq_grps[1].credit)));

		ol_tx_credit_completion_handler(pdev->txrx_pdev,
						htt_credit_delta);
		break;
	}

	case HTT_T2H_MSG_TYPE_WDI_IPA_OP_RESPONSE:
	{
		uint16_t len;
		int msg_len = qdf_nbuf_len(htt_t2h_msg);
		len = HTT_WDI_IPA_OP_RESPONSE_RSP_LEN_GET(*(msg_word + 1));

		if (sizeof(struct htt_wdi_ipa_op_response_t) + len > msg_len) {
			qdf_print("Invalid buf len size %zu len %d, msg_len %d",
				  sizeof(struct htt_wdi_ipa_op_response_t),
				  len, msg_len);
			WARN_ON(1);
			break;
		}
		htt_ipa_op_response(pdev, msg_word);
		break;
	}

	case HTT_T2H_MSG_TYPE_FLOW_POOL_MAP:
	{
		uint8_t num_flows;
		struct htt_flow_pool_map_payload_t *pool_map_payoad;
		int msg_len = qdf_nbuf_len(htt_t2h_msg);

		num_flows = HTT_FLOW_POOL_MAP_NUM_FLOWS_GET(*msg_word);

		if (((HTT_FLOW_POOL_MAP_PAYLOAD_SZ /
			HTT_FLOW_POOL_MAP_HEADER_SZ) * num_flows + 1) * sizeof(*msg_word) > msg_len) {
			qdf_print("Invalid num_flows");
			WARN_ON(1);
			break;
		}

		msg_word++;
		while (num_flows) {
			pool_map_payoad = (struct htt_flow_pool_map_payload_t *)
								msg_word;
			ol_tx_flow_pool_map_handler(pool_map_payoad->flow_id,
					pool_map_payoad->flow_type,
					pool_map_payoad->flow_pool_id,
					pool_map_payoad->flow_pool_size);

			msg_word += (HTT_FLOW_POOL_MAP_PAYLOAD_SZ /
						 HTT_FLOW_POOL_MAP_HEADER_SZ);
			num_flows--;
		}
		break;
	}

	case HTT_T2H_MSG_TYPE_FLOW_POOL_UNMAP:
	{
		struct htt_flow_pool_unmap_t *pool_numap_payload;
		int msg_len = qdf_nbuf_len(htt_t2h_msg);

		if (msg_len < sizeof(struct htt_flow_pool_unmap_t)) {
			QDF_TRACE(QDF_MODULE_ID_HTT, QDF_TRACE_LEVEL_ERROR,
				  "Invalid msg_word length in HTT_T2H_MSG_TYPE_FLOW_POOL_UNMAP");
			WARN_ON(1);
			break;
		}

		pool_numap_payload = (struct htt_flow_pool_unmap_t *)msg_word;
		ol_tx_flow_pool_unmap_handler(pool_numap_payload->flow_id,
					pool_numap_payload->flow_type,
					pool_numap_payload->flow_pool_id);
		break;
	}

	case HTT_T2H_MSG_TYPE_FLOW_POOL_RESIZE:
	{
		struct htt_flow_pool_resize_t *msg;
		int msg_len = qdf_nbuf_len(htt_t2h_msg);

		if (msg_len < sizeof(struct htt_flow_pool_resize_t)) {
			QDF_TRACE(QDF_MODULE_ID_HTT, QDF_TRACE_LEVEL_ERROR,
				  "Invalid msg_word length in HTT_T2H_MSG_TYPE_FLOW_POOL_RESIZE");
			WARN_ON(1);
			break;
		}

		msg = (struct htt_flow_pool_resize_t *)msg_word;
		ol_tx_flow_pool_resize_handler(msg->flow_pool_id,
					       msg->flow_pool_new_size);

		break;
	}

	case HTT_T2H_MSG_TYPE_RX_OFLD_PKT_ERR:
	{
		switch (HTT_RX_OFLD_PKT_ERR_MSG_SUB_TYPE_GET(*msg_word)) {
		case HTT_RX_OFLD_PKT_ERR_TYPE_MIC_ERR:
		{
			struct ol_txrx_vdev_t *vdev;
			struct ol_txrx_peer_t *peer;
<<<<<<< HEAD
=======
			uint64_t pn;
			uint32_t key_id;
>>>>>>> 5d8474a2
			uint16_t peer_id;
			int msg_len = qdf_nbuf_len(htt_t2h_msg);

			if (msg_len < HTT_RX_OFLD_PKT_ERR_MIC_ERR_BYTES) {
				qdf_print("invalid nbuff len");
				WARN_ON(1);
				break;
			}

			peer_id = HTT_RX_OFLD_PKT_ERR_MIC_ERR_PEER_ID_GET
				(*(msg_word + 1));

			peer = ol_txrx_peer_find_by_id(pdev->txrx_pdev,
				 peer_id);
			if (!peer) {
				qdf_print("invalid peer id %d", peer_id);
				qdf_assert(0);
				break;
			}
			vdev = peer->vdev;
			key_id = HTT_RX_OFLD_PKT_ERR_MIC_ERR_KEYID_GET
				(*(msg_word + 1));
			qdf_mem_copy(&pn, (uint8_t *)(msg_word + 6), 6);

			ol_rx_send_mic_err_ind(vdev->pdev, vdev->vdev_id,
					       peer->mac_addr.raw, 0, 0,
					       OL_RX_ERR_TKIP_MIC, htt_t2h_msg,
					       &pn, key_id);
			break;
		}
		default:
		{
			qdf_print("unhandled error type %d",
			    HTT_RX_OFLD_PKT_ERR_MSG_SUB_TYPE_GET(*msg_word));
		break;
		}
		}
	}

	default:
		break;
	};
	/* Free the indication buffer */
	if (free_msg_buf)
		qdf_nbuf_free(htt_t2h_msg);
}

#define HTT_TX_COMPL_HEAD_SZ			4
#define HTT_TX_COMPL_BYTES_PER_MSDU_ID		2

/**
 * Generic Target to host Msg/event  handler  for low priority messages
 * Low priority message are handler in a different handler called from
 * this function . So that the most likely succes path like Rx and
 * Tx comp   has little code   foot print
 */
void htt_t2h_msg_handler(void *context, HTC_PACKET *pkt)
{
	struct htt_pdev_t *pdev = (struct htt_pdev_t *)context;
	qdf_nbuf_t htt_t2h_msg = (qdf_nbuf_t) pkt->pPktContext;
	uint32_t *msg_word;
	enum htt_t2h_msg_type msg_type;

	/* check for successful message reception */
	if (pkt->Status != QDF_STATUS_SUCCESS) {
		if (pkt->Status != QDF_STATUS_E_CANCELED)
			pdev->stats.htc_err_cnt++;
		qdf_nbuf_free(htt_t2h_msg);
		return;
	}
#ifdef HTT_RX_RESTORE
	if (qdf_unlikely(pdev->rx_ring.rx_reset)) {
		qdf_print("rx restore ..\n");
		qdf_nbuf_free(htt_t2h_msg);
		return;
	}
#endif

	/* confirm alignment */
	HTT_ASSERT3((((unsigned long)qdf_nbuf_data(htt_t2h_msg)) & 0x3) == 0);

	msg_word = (uint32_t *) qdf_nbuf_data(htt_t2h_msg);
	msg_type = HTT_T2H_MSG_TYPE_GET(*msg_word);

#if defined(HELIUMPLUS_DEBUG)
	QDF_TRACE(QDF_MODULE_ID_HTT, QDF_TRACE_LEVEL_INFO,
		  "%s %d: msg_word 0x%x msg_type %d", __func__, __LINE__,
		  *msg_word, msg_type);
#endif

	switch (msg_type) {
	case HTT_T2H_MSG_TYPE_RX_IND:
	{
		unsigned int num_mpdu_ranges;
		unsigned int num_msdu_bytes;
		unsigned int calculated_msg_len;
		unsigned int rx_mpdu_range_offset_bytes;
		uint16_t peer_id;
		uint8_t tid;
		int msg_len = qdf_nbuf_len(htt_t2h_msg);

		if (qdf_unlikely(pdev->cfg.is_full_reorder_offload)) {
			qdf_print("HTT_T2H_MSG_TYPE_RX_IND not supported ");
			qdf_print("with full reorder offload\n");
			break;
		}
		peer_id = HTT_RX_IND_PEER_ID_GET(*msg_word);
		tid = HTT_RX_IND_EXT_TID_GET(*msg_word);

		if (tid >= OL_TXRX_NUM_EXT_TIDS) {
			qdf_print("HTT_T2H_MSG_TYPE_RX_IND, invalid tid %d\n",
				tid);
			break;
		}
		if (msg_len < (2 + HTT_RX_PPDU_DESC_SIZE32 + 1) * sizeof(uint32_t)) {
			qdf_print("HTT_T2H_MSG_TYPE_RX_IND, invalid msg_len\n");
			break;
		}
		num_msdu_bytes =
			HTT_RX_IND_FW_RX_DESC_BYTES_GET(
				*(msg_word + 2 + HTT_RX_PPDU_DESC_SIZE32));
		/*
		 * 1 word for the message header,
		 * HTT_RX_PPDU_DESC_SIZE32 words for the FW rx PPDU desc
		 * 1 word to specify the number of MSDU bytes,
		 * 1 word for every 4 MSDU bytes (round up),
		 * 1 word for the MPDU range header
		 */
		rx_mpdu_range_offset_bytes =
			(HTT_RX_IND_HDR_BYTES + num_msdu_bytes + 3);
		if (qdf_unlikely(num_msdu_bytes >
				 rx_mpdu_range_offset_bytes)) {
			qdf_print("HTT_T2H_MSG_TYPE_RX_IND, invalid %s %u\n",
				  "num_msdu_bytes",
				  num_msdu_bytes);
			WARN_ON(1);
			break;
		}
		pdev->rx_mpdu_range_offset_words =
			rx_mpdu_range_offset_bytes >> 2;
		num_mpdu_ranges =
			HTT_RX_IND_NUM_MPDU_RANGES_GET(*(msg_word + 1));
		pdev->rx_ind_msdu_byte_idx = 0;
		if (qdf_unlikely(rx_mpdu_range_offset_bytes >
		    msg_len)) {
			qdf_print("HTT_T2H_MSG_TYPE_RX_IND, invalid %s %d\n",
				  "rx_mpdu_range_offset_words",
				  pdev->rx_mpdu_range_offset_words);
			WARN_ON(1);
			break;
		}
		calculated_msg_len = rx_mpdu_range_offset_bytes +
			(num_mpdu_ranges * (int)sizeof(uint32_t));
		/*
		 * Check that the addition and multiplication
		 * do not cause integer overflow
		 */
		if (qdf_unlikely(calculated_msg_len <
		    rx_mpdu_range_offset_bytes)) {
			qdf_print("HTT_T2H_MSG_TYPE_RX_IND, invalid %s %u\n",
				  "num_mpdu_ranges",
				  (num_mpdu_ranges * (int)sizeof(uint32_t)));
			WARN_ON(1);
			break;
		}
		if (qdf_unlikely(calculated_msg_len > msg_len)) {
			qdf_print("HTT_T2H_MSG_TYPE_RX_IND, invalid %s %u\n",
				  "offset_words + mpdu_ranges",
				  calculated_msg_len);
			WARN_ON(1);
			break;
		}
		ol_rx_indication_handler(pdev->txrx_pdev,
					 htt_t2h_msg, peer_id,
					 tid, num_mpdu_ranges);

		if (pdev->cfg.is_high_latency)
			return;

		break;
	}
	case HTT_T2H_MSG_TYPE_TX_COMPL_IND:
	{
		int old_credit;
		int num_msdus;
		enum htt_tx_status status;
		int msg_len = qdf_nbuf_len(htt_t2h_msg);

		/* status - no enum translation needed */
		status = HTT_TX_COMPL_IND_STATUS_GET(*msg_word);
		num_msdus = HTT_TX_COMPL_IND_NUM_GET(*msg_word);

		/*
		 * each desc id will occupy 2 bytes.
		 * the 4 is for htt msg header
		 */
		if ((num_msdus * HTT_TX_COMPL_BYTES_PER_MSDU_ID +
			HTT_TX_COMPL_HEAD_SZ) > msg_len) {
			qdf_print("%s: num_msdus(%d) is invalid,"
				"adf_nbuf_len = %d\n",
				__FUNCTION__,
				num_msdus,
				msg_len);
			break;
		}

		if (num_msdus & 0x1) {
			struct htt_tx_compl_ind_base *compl =
				(void *)msg_word;

			/*
			 * Host CPU endianness can be different from FW CPU.
			 * This can result in even and odd MSDU IDs being
			 * switched. If this happens, copy the switched final
			 * odd MSDU ID from location payload[size], to
			 * location payload[size-1], where the message
			 * handler function expects to find it
			 */
			if (compl->payload[num_msdus] !=
			    HTT_TX_COMPL_INV_MSDU_ID) {
				compl->payload[num_msdus - 1] =
					compl->payload[num_msdus];
			}
		}

		if (pdev->cfg.is_high_latency &&
		    !pdev->cfg.credit_update_enabled) {
			old_credit = qdf_atomic_read(
						&pdev->htt_tx_credit.target_delta);
			if (((old_credit + num_msdus) > MAX_TARGET_TX_CREDIT) ||
				((old_credit + num_msdus) < -MAX_TARGET_TX_CREDIT)) {
				qdf_err("invalid update,old_credit=%d, num_msdus=%d",
					old_credit, num_msdus);
			} else {
				if (!pdev->cfg.default_tx_comp_req) {
					int credit_delta;

					HTT_TX_MUTEX_ACQUIRE(&pdev->credit_mutex);
					qdf_atomic_add(num_msdus,
						       &pdev->htt_tx_credit.
							target_delta);
					credit_delta = htt_tx_credit_update(pdev);
					HTT_TX_MUTEX_RELEASE(&pdev->credit_mutex);

					if (credit_delta) {
						ol_tx_target_credit_update(
								pdev->txrx_pdev,
								credit_delta);
					}
				} else {
					ol_tx_target_credit_update(pdev->txrx_pdev,
								   num_msdus);
				}
			}
		}

		ol_tx_completion_handler(pdev->txrx_pdev, num_msdus,
					 status, msg_word);
		HTT_TX_SCHED(pdev);
		break;
	}
	case HTT_T2H_MSG_TYPE_RX_PN_IND:
	{
		uint16_t peer_id;
		uint8_t tid, pn_ie_cnt, *pn_ie = NULL;
		uint16_t seq_num_start, seq_num_end;
		int msg_len = qdf_nbuf_len(htt_t2h_msg);

		if (msg_len < HTT_RX_PN_IND_BYTES) {
			qdf_print("invalid nbuff len");
			WARN_ON(1);
			break;
		}

		/*First dword */
		peer_id = HTT_RX_PN_IND_PEER_ID_GET(*msg_word);
		tid = HTT_RX_PN_IND_EXT_TID_GET(*msg_word);

		msg_word++;
		/*Second dword */
		seq_num_start =
			HTT_RX_PN_IND_SEQ_NUM_START_GET(*msg_word);
		seq_num_end = HTT_RX_PN_IND_SEQ_NUM_END_GET(*msg_word);
		pn_ie_cnt = HTT_RX_PN_IND_PN_IE_CNT_GET(*msg_word);

		if (msg_len - HTT_RX_PN_IND_BYTES <
		    pn_ie_cnt * sizeof(uint8_t)) {
			qdf_print("invalid pn_ie count");
			WARN_ON(1);
			break;
		}

		msg_word++;
		/*Third dword */
		if (pn_ie_cnt)
			pn_ie = (uint8_t *) msg_word;

		ol_rx_pn_ind_handler(pdev->txrx_pdev, peer_id, tid,
				     seq_num_start, seq_num_end,
				     pn_ie_cnt, pn_ie);

		break;
	}
	case HTT_T2H_MSG_TYPE_TX_INSPECT_IND:
	{
		int num_msdus;
		int msg_len = qdf_nbuf_len(htt_t2h_msg);

		num_msdus = HTT_TX_COMPL_IND_NUM_GET(*msg_word);
		/*
		 * each desc id will occupy 2 bytes.
		 * the 4 is for htt msg header
		 */
		if ((num_msdus * HTT_TX_COMPL_BYTES_PER_MSDU_ID +
			HTT_TX_COMPL_HEAD_SZ) > msg_len) {
			qdf_print("%s: num_msdus(%d) is invalid,"
				"adf_nbuf_len = %d\n",
				__FUNCTION__,
				num_msdus,
				msg_len);
			break;
		}

		if (num_msdus & 0x1) {
			struct htt_tx_compl_ind_base *compl =
				(void *)msg_word;

			/*
			 * Host CPU endianness can be different from FW CPU.
			 * This can result in even and odd MSDU IDs being
			 * switched. If this happens, copy the switched final
			 * odd MSDU ID from location payload[size], to
			 * location payload[size-1], where the message handler
			 * function expects to find it
			 */
			if (compl->payload[num_msdus] !=
			    HTT_TX_COMPL_INV_MSDU_ID) {
				compl->payload[num_msdus - 1] =
					compl->payload[num_msdus];
			}
		}
		ol_tx_inspect_handler(pdev->txrx_pdev, num_msdus,
				      msg_word + 1);
		HTT_TX_SCHED(pdev);
		break;
	}
	case HTT_T2H_MSG_TYPE_RX_IN_ORD_PADDR_IND:
	{
		uint16_t peer_id;
		uint8_t tid;
		uint8_t offload_ind, frag_ind;

		if (qdf_unlikely(!pdev->cfg.is_full_reorder_offload)) {
			qdf_print("full reorder offload is disable");
			break;
		}

		if (qdf_unlikely(pdev->cfg.is_high_latency)) {
			qdf_print("full reorder offload not support in HL");
			break;
		}

		peer_id = HTT_RX_IN_ORD_PADDR_IND_PEER_ID_GET(*msg_word);
		tid = HTT_RX_IN_ORD_PADDR_IND_EXT_TID_GET(*msg_word);
		offload_ind = HTT_RX_IN_ORD_PADDR_IND_OFFLOAD_GET(*msg_word);
		frag_ind = HTT_RX_IN_ORD_PADDR_IND_FRAG_GET(*msg_word);

#if defined(HELIUMPLUS_DEBUG)
		qdf_print("peerid %d tid %d offloadind %d fragind %d",
			  peer_id, tid, offload_ind,
			  frag_ind);
#endif
		if (qdf_unlikely(frag_ind)) {
			ol_rx_frag_indication_handler(pdev->txrx_pdev,
						      htt_t2h_msg,
						      peer_id, tid);
			break;
		}

		ol_rx_in_order_indication_handler(pdev->txrx_pdev,
						  htt_t2h_msg, peer_id,
						  tid, offload_ind);
		break;
	}

	default:
		htt_t2h_lp_msg_handler(context, htt_t2h_msg, true);
		return;

	};

	/* Free the indication buffer */
	qdf_nbuf_free(htt_t2h_msg);
}

#ifdef WLAN_FEATURE_FASTPATH
#define HTT_T2H_MSG_BUF_REINIT(_buf, dev)				\
	do {								\
		QDF_NBUF_CB_PADDR(_buf) -= (HTC_HEADER_LEN +		\
					HTC_HDR_ALIGNMENT_PADDING);	\
		qdf_nbuf_init_fast((_buf));				\
		qdf_mem_dma_sync_single_for_device(dev,			\
					(QDF_NBUF_CB_PADDR(_buf)),	\
					(skb_end_pointer(_buf) -	\
					(_buf)->data),			\
					PCI_DMA_FROMDEVICE);		\
	} while (0)

/**
 * htt_t2h_msg_handler_fast() -  Fastpath specific message handler
 * @context: HTT context
 * @cmpl_msdus: netbuf completions
 * @num_cmpls: number of completions to be handled
 *
 * Return: None
 */
void htt_t2h_msg_handler_fast(void *context, qdf_nbuf_t *cmpl_msdus,
			      uint32_t num_cmpls)
{
	struct htt_pdev_t *pdev = (struct htt_pdev_t *)context;
	qdf_nbuf_t htt_t2h_msg;
	uint32_t *msg_word;
	uint32_t i;
	enum htt_t2h_msg_type msg_type;
	uint32_t msg_len;

	for (i = 0; i < num_cmpls; i++) {
		htt_t2h_msg = cmpl_msdus[i];
		msg_len = qdf_nbuf_len(htt_t2h_msg);

		/*
		 * Move the data pointer to point to HTT header
		 * past the HTC header + HTC header alignment padding
		 */
		qdf_nbuf_pull_head(htt_t2h_msg, HTC_HEADER_LEN +
				   HTC_HDR_ALIGNMENT_PADDING);

		/* confirm alignment */
		HTT_ASSERT3((((unsigned long) qdf_nbuf_data(htt_t2h_msg)) & 0x3)
			    == 0);

		msg_word = (u_int32_t *) qdf_nbuf_data(htt_t2h_msg);
		msg_type = HTT_T2H_MSG_TYPE_GET(*msg_word);

		switch (msg_type) {
		case HTT_T2H_MSG_TYPE_RX_IND:
		{
			unsigned int num_mpdu_ranges;
			unsigned int num_msdu_bytes;
			unsigned int calculated_msg_len;
			unsigned int rx_mpdu_range_offset_bytes;
			u_int16_t peer_id;
			u_int8_t tid;
			msg_len = qdf_nbuf_len(htt_t2h_msg);

			peer_id = HTT_RX_IND_PEER_ID_GET(*msg_word);
			tid = HTT_RX_IND_EXT_TID_GET(*msg_word);
			if (tid >= OL_TXRX_NUM_EXT_TIDS) {
				qdf_print("HTT_T2H_MSG_TYPE_RX_IND, invalid tid %d\n",
					tid);
				WARN_ON(1);
				break;
			}
			num_msdu_bytes =
				HTT_RX_IND_FW_RX_DESC_BYTES_GET(
				*(msg_word + 2 +
				  HTT_RX_PPDU_DESC_SIZE32));
			/*
			 * 1 word for the message header,
			 * HTT_RX_PPDU_DESC_SIZE32 words for the FW
			 * rx PPDU desc.
			 * 1 word to specify the number of MSDU bytes,
			 * 1 word for every 4 MSDU bytes (round up),
			 * 1 word for the MPDU range header
			 */
			rx_mpdu_range_offset_bytes =
				(HTT_RX_IND_HDR_BYTES + num_msdu_bytes + 3);
			if (qdf_unlikely(num_msdu_bytes >
					 rx_mpdu_range_offset_bytes)) {
				qdf_print("HTT_T2H_MSG_TYPE_RX_IND, %s %u\n",
					  "invalid num_msdu_bytes",
					  num_msdu_bytes);
				WARN_ON(1);
				break;
			}
			pdev->rx_mpdu_range_offset_words =
				rx_mpdu_range_offset_bytes >> 2;
			num_mpdu_ranges =
				HTT_RX_IND_NUM_MPDU_RANGES_GET(*(msg_word
								 + 1));
			pdev->rx_ind_msdu_byte_idx = 0;
			if (qdf_unlikely(rx_mpdu_range_offset_bytes >
					 msg_len)) {
				qdf_print("HTT_T2H_MSG_TYPE_RX_IND, %s %d\n",
					  "invalid rx_mpdu_range_offset_words",
					  pdev->rx_mpdu_range_offset_words);
				WARN_ON(1);
				break;
			}
			calculated_msg_len = rx_mpdu_range_offset_bytes +
					     (num_mpdu_ranges *
					     (int)sizeof(uint32_t));
			/*
			 * Check that the addition and multiplication
			 * do not cause integer overflow
			 */
			if (qdf_unlikely(calculated_msg_len <
					 rx_mpdu_range_offset_bytes)) {
				qdf_print("HTT_T2H_MSG_TYPE_RX_IND, %s %u\n",
					  "invalid num_mpdu_ranges",
					  (num_mpdu_ranges *
					   (int)sizeof(uint32_t)));
				WARN_ON(1);
				break;
			}
			if (qdf_unlikely(calculated_msg_len > msg_len)) {
				qdf_print("HTT_T2H_MSG_TYPE_RX_IND, %s %u\n",
					  "invalid offset_words + mpdu_ranges",
					  calculated_msg_len);
				WARN_ON(1);
				break;
			}
			ol_rx_indication_handler(pdev->txrx_pdev, htt_t2h_msg,
						 peer_id, tid, num_mpdu_ranges);
			break;
		}
		case HTT_T2H_MSG_TYPE_TX_COMPL_IND:
		{
			int num_msdus;
			enum htt_tx_status status;

			/* status - no enum translation needed */
			status = HTT_TX_COMPL_IND_STATUS_GET(*msg_word);
			num_msdus = HTT_TX_COMPL_IND_NUM_GET(*msg_word);

			/*
			 * each desc id will occupy 2 bytes.
			 * the 4 is for htt msg header
			 */
			if ((num_msdus * HTT_TX_COMPL_BYTES_PER_MSDU_ID +
				HTT_TX_COMPL_HEAD_SZ) > msg_len) {
				qdf_print("%s: num_msdus(%d) is invalid,"
					"adf_nbuf_len = %d\n",
					__FUNCTION__,
					num_msdus,
					msg_len);
				break;
			}

			if (num_msdus & 0x1) {
				struct htt_tx_compl_ind_base *compl =
					(void *)msg_word;

				/*
				 * Host CPU endianness can be different
				 * from FW CPU. This can result in even
				 * and odd MSDU IDs being switched. If
				 * this happens, copy the switched final
				 * odd MSDU ID from location
				 * payload[size], to location
				 * payload[size-1],where the message
				 * handler function expects to find it
				 */
				if (compl->payload[num_msdus] !=
				    HTT_TX_COMPL_INV_MSDU_ID) {
					compl->payload[num_msdus - 1] =
						compl->payload[num_msdus];
				}
			}
			ol_tx_completion_handler(pdev->txrx_pdev, num_msdus,
						 status, msg_word);

			break;
		}
		case HTT_T2H_MSG_TYPE_TX_OFFLOAD_DELIVER_IND:
		{
			struct htt_tx_offload_deliver_ind_hdr_t
							*offload_deliver_msg;
			uint8_t vdev_id;
			struct ol_txrx_vdev_t *vdev;
			bool is_pkt_during_roam = false;
			struct ol_txrx_pdev_t *txrx_pdev = pdev->txrx_pdev;
			struct ol_txrx_peer_t *peer;
			uint8_t bssid[QDF_MAC_ADDR_SIZE];
			uint32_t freq = 0;

			if (!(ucfg_pkt_capture_get_pktcap_mode() &
			      PKT_CAPTURE_MODE_DATA_ONLY))
				break;

			offload_deliver_msg =
			(struct htt_tx_offload_deliver_ind_hdr_t *)msg_word;
			is_pkt_during_roam =
			(offload_deliver_msg->reserved_2 ? true : false);

			if (qdf_unlikely(
				!pdev->cfg.is_full_reorder_offload)) {
				break;
			}

			/* Is FW sends offload data during roaming */
			if (is_pkt_during_roam) {
				vdev_id = HTT_INVALID_VDEV;
				freq =
				(uint32_t)offload_deliver_msg->reserved_3;
				htt_rx_mon_note_capture_channel(
						pdev, cds_freq_to_chan(freq));
			} else {
				vdev_id = offload_deliver_msg->vdev_id;
				vdev = (struct ol_txrx_vdev_t *)
					ol_txrx_get_vdev_from_vdev_id(vdev_id);

				if (vdev) {
					qdf_spin_lock_bh(
						&txrx_pdev->peer_ref_mutex);
					peer = TAILQ_FIRST(&vdev->peer_list);
					qdf_spin_unlock_bh(
						&txrx_pdev->peer_ref_mutex);
					if (peer) {
						qdf_spin_lock_bh(
							&peer->peer_info_lock);
						qdf_mem_copy(
							bssid,
							&peer->mac_addr.raw,
							QDF_MAC_ADDR_SIZE);
						qdf_spin_unlock_bh(
							&peer->peer_info_lock);
					} else {
						break;
					}
				} else {
					break;
				}
			}
			ucfg_pkt_capture_offload_deliver_indication_handler(
							msg_word,
							vdev_id, bssid, pdev);
			break;
		}
		case HTT_T2H_MSG_TYPE_RX_PN_IND:
		{
			u_int16_t peer_id;
			u_int8_t tid, pn_ie_cnt, *pn_ie = NULL;
			int seq_num_start, seq_num_end;
			int msg_len = qdf_nbuf_len(htt_t2h_msg);

			if (msg_len < HTT_RX_PN_IND_BYTES) {
				qdf_print("invalid nbuff len");
				WARN_ON(1);
				break;
			}

			/*First dword */
			peer_id = HTT_RX_PN_IND_PEER_ID_GET(*msg_word);
			tid = HTT_RX_PN_IND_EXT_TID_GET(*msg_word);

			msg_word++;
			/*Second dword */
			seq_num_start =
				HTT_RX_PN_IND_SEQ_NUM_START_GET(*msg_word);
			seq_num_end =
				HTT_RX_PN_IND_SEQ_NUM_END_GET(*msg_word);
			pn_ie_cnt =
				HTT_RX_PN_IND_PN_IE_CNT_GET(*msg_word);

			if (msg_len - HTT_RX_PN_IND_BYTES <
				pn_ie_cnt * sizeof(uint8_t)) {
				qdf_print("invalid pn_ie len");
				WARN_ON(1);
				break;
			}

			msg_word++;
			/*Third dword*/
			if (pn_ie_cnt)
				pn_ie = (u_int8_t *)msg_word;

			ol_rx_pn_ind_handler(pdev->txrx_pdev, peer_id, tid,
				seq_num_start, seq_num_end, pn_ie_cnt, pn_ie);

			break;
		}
		case HTT_T2H_MSG_TYPE_TX_INSPECT_IND:
		{
			int num_msdus;

			num_msdus = HTT_TX_COMPL_IND_NUM_GET(*msg_word);
			/*
			 * each desc id will occupy 2 bytes.
			 * the 4 is for htt msg header
			 */
			if ((num_msdus * HTT_TX_COMPL_BYTES_PER_MSDU_ID +
				HTT_TX_COMPL_HEAD_SZ) > msg_len) {
				qdf_print("%s: num_msdus(%d) is invalid,"
					"adf_nbuf_len = %d\n",
					__FUNCTION__,
					num_msdus,
					msg_len);
				break;
			}

			if (num_msdus & 0x1) {
				struct htt_tx_compl_ind_base *compl =
					(void *)msg_word;

				/*
				 * Host CPU endianness can be different
				 * from FW CPU. This * can result in
				 * even and odd MSDU IDs being switched.
				 * If this happens, copy the switched
				 * final odd MSDU ID from location
				 * payload[size], to location
				 * payload[size-1], where the message
				 * handler function expects to find it
				 */
				if (compl->payload[num_msdus] !=
				    HTT_TX_COMPL_INV_MSDU_ID) {
					compl->payload[num_msdus - 1] =
					compl->payload[num_msdus];
				}
			}
			ol_tx_inspect_handler(pdev->txrx_pdev,
					      num_msdus, msg_word + 1);
			break;
		}
		case HTT_T2H_MSG_TYPE_RX_IN_ORD_PADDR_IND:
		{
			u_int16_t peer_id;
			u_int8_t tid;
			u_int8_t offload_ind, frag_ind;

			if (qdf_unlikely(
				  !pdev->cfg.is_full_reorder_offload)) {
				qdf_print("HTT_T2H_MSG_TYPE_RX_IN_ORD_PADDR_IND not supported when full reorder offload is disabled\n");
				break;
			}

			if (qdf_unlikely(
				pdev->txrx_pdev->cfg.is_high_latency)) {
				qdf_print("HTT_T2H_MSG_TYPE_RX_IN_ORD_PADDR_IND not supported on high latency\n");
				break;
			}

			peer_id = HTT_RX_IN_ORD_PADDR_IND_PEER_ID_GET(
							*msg_word);
			tid = HTT_RX_IN_ORD_PADDR_IND_EXT_TID_GET(
							*msg_word);
			offload_ind =
				HTT_RX_IN_ORD_PADDR_IND_OFFLOAD_GET(
							*msg_word);
			frag_ind = HTT_RX_IN_ORD_PADDR_IND_FRAG_GET(
							*msg_word);

			if (qdf_unlikely(frag_ind)) {
				ol_rx_frag_indication_handler(
				pdev->txrx_pdev, htt_t2h_msg, peer_id,
				tid);
				break;
			}

			ol_rx_in_order_indication_handler(
					pdev->txrx_pdev, htt_t2h_msg,
					peer_id, tid, offload_ind);
			break;
		}
		default:
			htt_t2h_lp_msg_handler(context, htt_t2h_msg, false);
			break;
		};

		/* Re-initialize the indication buffer */
		HTT_T2H_MSG_BUF_REINIT(htt_t2h_msg, pdev->osdev);
		qdf_nbuf_set_pktlen(htt_t2h_msg, 0);
	}
}
#endif /* WLAN_FEATURE_FASTPATH */

/*--- target->host HTT message Info Element access methods ------------------*/

/*--- tx completion message ---*/

uint16_t htt_tx_compl_desc_id(void *iterator, int num)
{
	/*
	 * The MSDU IDs are packed , 2 per 32-bit word.
	 * Iterate on them as an array of 16-bit elements.
	 * This will work fine if the host endianness matches
	 * the target endianness.
	 * If the host endianness is opposite of the target's,
	 * this iterator will produce descriptor IDs in a different
	 * order than the target inserted them into the message -
	 * if the target puts in [0, 1, 2, 3, ...] the host will
	 * put out [1, 0, 3, 2, ...].
	 * This is fine, except for the last ID if there are an
	 * odd number of IDs.  But the TX_COMPL_IND handling code
	 * in the htt_t2h_msg_handler already added a duplicate
	 * of the final ID, if there were an odd number of IDs,
	 * so this function can safely treat the IDs as an array
	 * of 16-bit elements.
	 */
	return *(((uint16_t *) iterator) + num);
}

/*--- rx indication message ---*/

int htt_rx_ind_flush(htt_pdev_handle pdev, qdf_nbuf_t rx_ind_msg)
{
	uint32_t *msg_word;

	msg_word = (uint32_t *) qdf_nbuf_data(rx_ind_msg);
	return HTT_RX_IND_FLUSH_VALID_GET(*msg_word);
}

void
htt_rx_ind_flush_seq_num_range(htt_pdev_handle pdev,
			       qdf_nbuf_t rx_ind_msg,
			       unsigned int *seq_num_start,
			       unsigned int *seq_num_end)
{
	uint32_t *msg_word;

	msg_word = (uint32_t *) qdf_nbuf_data(rx_ind_msg);
	msg_word++;
	*seq_num_start = HTT_RX_IND_FLUSH_SEQ_NUM_START_GET(*msg_word);
	*seq_num_end = HTT_RX_IND_FLUSH_SEQ_NUM_END_GET(*msg_word);
}

int htt_rx_ind_release(htt_pdev_handle pdev, qdf_nbuf_t rx_ind_msg)
{
	uint32_t *msg_word;

	msg_word = (uint32_t *) qdf_nbuf_data(rx_ind_msg);
	return HTT_RX_IND_REL_VALID_GET(*msg_word);
}

void
htt_rx_ind_release_seq_num_range(htt_pdev_handle pdev,
				 qdf_nbuf_t rx_ind_msg,
				 unsigned int *seq_num_start,
				 unsigned int *seq_num_end)
{
	uint32_t *msg_word;

	msg_word = (uint32_t *) qdf_nbuf_data(rx_ind_msg);
	msg_word++;
	*seq_num_start = HTT_RX_IND_REL_SEQ_NUM_START_GET(*msg_word);
	*seq_num_end = HTT_RX_IND_REL_SEQ_NUM_END_GET(*msg_word);
}

void
htt_rx_ind_mpdu_range_info(struct htt_pdev_t *pdev,
			   qdf_nbuf_t rx_ind_msg,
			   int mpdu_range_num,
			   enum htt_rx_status *status, int *mpdu_count)
{
	uint32_t *msg_word;

	msg_word = (uint32_t *) qdf_nbuf_data(rx_ind_msg);
	msg_word += pdev->rx_mpdu_range_offset_words + mpdu_range_num;
	*status = HTT_RX_IND_MPDU_STATUS_GET(*msg_word);
	*mpdu_count = HTT_RX_IND_MPDU_COUNT_GET(*msg_word);
}

/**
 * htt_rx_ind_rssi_dbm() - Return the RSSI provided in a rx indication message.
 *
 * @pdev:       the HTT instance the rx data was received on
 * @rx_ind_msg: the netbuf containing the rx indication message
 *
 * Return the RSSI from an rx indication message, in dBm units.
 *
 * Return: RSSI in dBm, or HTT_INVALID_RSSI
 */
int16_t htt_rx_ind_rssi_dbm(htt_pdev_handle pdev, qdf_nbuf_t rx_ind_msg)
{
	int8_t rssi;
	uint32_t *msg_word;

	msg_word = (uint32_t *)
		   (qdf_nbuf_data(rx_ind_msg) +
		    HTT_RX_IND_FW_RX_PPDU_DESC_BYTE_OFFSET);

	/* check if the RX_IND message contains valid rx PPDU start info */
	if (!HTT_RX_IND_START_VALID_GET(*msg_word))
		return HTT_RSSI_INVALID;

	rssi = HTT_RX_IND_RSSI_CMB_GET(*msg_word);
	return (HTT_TGT_RSSI_INVALID == rssi) ?
	       HTT_RSSI_INVALID : rssi;
}

/**
 * htt_rx_ind_rssi_dbm_chain() - Return the RSSI for a chain provided in a rx
 *              indication message.
 * @pdev:       the HTT instance the rx data was received on
 * @rx_ind_msg: the netbuf containing the rx indication message
 * @chain:      the index of the chain (0-4)
 *
 * Return the RSSI for a chain from an rx indication message, in dBm units.
 *
 * Return: RSSI, or HTT_INVALID_RSSI
 */
int16_t
htt_rx_ind_rssi_dbm_chain(htt_pdev_handle pdev, qdf_nbuf_t rx_ind_msg,
		      int8_t chain)
{
	int8_t rssi;
	uint32_t *msg_word;

	if (chain < 0 || chain > 3)
		return HTT_RSSI_INVALID;

	msg_word = (uint32_t *)
		(qdf_nbuf_data(rx_ind_msg) +
		 HTT_RX_IND_FW_RX_PPDU_DESC_BYTE_OFFSET);

	/* check if the RX_IND message contains valid rx PPDU start info */
	if (!HTT_RX_IND_START_VALID_GET(*msg_word))
		return HTT_RSSI_INVALID;

	msg_word += 1 + chain;

	rssi = HTT_RX_IND_RSSI_PRI20_GET(*msg_word);
	return (HTT_TGT_RSSI_INVALID == rssi) ?
		HTT_RSSI_INVALID :
		rssi;
}

/**
 * htt_rx_ind_legacy_rate() - Return the data rate
 * @pdev:        the HTT instance the rx data was received on
 * @rx_ind_msg:  the netbuf containing the rx indication message
 * @legacy_rate: (output) the data rate
 *      The legacy_rate parameter's value depends on the
 *      legacy_rate_sel value.
 *      If legacy_rate_sel is 0:
 *              0x8: OFDM 48 Mbps
 *              0x9: OFDM 24 Mbps
 *              0xA: OFDM 12 Mbps
 *              0xB: OFDM 6 Mbps
 *              0xC: OFDM 54 Mbps
 *              0xD: OFDM 36 Mbps
 *              0xE: OFDM 18 Mbps
 *              0xF: OFDM 9 Mbps
 *      If legacy_rate_sel is 1:
 *              0x8: CCK 11 Mbps long preamble
 *              0x9: CCK 5.5 Mbps long preamble
 *              0xA: CCK 2 Mbps long preamble
 *              0xB: CCK 1 Mbps long preamble
 *              0xC: CCK 11 Mbps short preamble
 *              0xD: CCK 5.5 Mbps short preamble
 *              0xE: CCK 2 Mbps short preamble
 *      -1 on error.
 * @legacy_rate_sel: (output) 0 to indicate OFDM, 1 to indicate CCK.
 *      -1 on error.
 *
 * Return the data rate provided in a rx indication message.
 */
void
htt_rx_ind_legacy_rate(htt_pdev_handle pdev, qdf_nbuf_t rx_ind_msg,
		       uint8_t *legacy_rate, uint8_t *legacy_rate_sel)
{
	uint32_t *msg_word;

	msg_word = (uint32_t *)
		(qdf_nbuf_data(rx_ind_msg) +
		 HTT_RX_IND_FW_RX_PPDU_DESC_BYTE_OFFSET);

	/* check if the RX_IND message contains valid rx PPDU start info */
	if (!HTT_RX_IND_START_VALID_GET(*msg_word)) {
		*legacy_rate = -1;
		*legacy_rate_sel = -1;
		return;
	}

	*legacy_rate = HTT_RX_IND_LEGACY_RATE_GET(*msg_word);
	*legacy_rate_sel = HTT_RX_IND_LEGACY_RATE_SEL_GET(*msg_word);
}

/**
 * htt_rx_ind_timestamp() - Return the timestamp
 * @pdev:                  the HTT instance the rx data was received on
 * @rx_ind_msg:            the netbuf containing the rx indication message
 * @timestamp_microsec:    (output) the timestamp to microsecond resolution.
 *                         -1 on error.
 * @timestamp_submicrosec: the submicrosecond portion of the
 *                         timestamp. -1 on error.
 *
 * Return the timestamp provided in a rx indication message.
 */
void
htt_rx_ind_timestamp(htt_pdev_handle pdev, qdf_nbuf_t rx_ind_msg,
		     uint32_t *timestamp_microsec,
		     uint8_t *timestamp_submicrosec)
{
	uint32_t *msg_word;

	msg_word = (uint32_t *)
		(qdf_nbuf_data(rx_ind_msg) +
		 HTT_RX_IND_FW_RX_PPDU_DESC_BYTE_OFFSET);

	/* check if the RX_IND message contains valid rx PPDU start info */
	if (!HTT_RX_IND_END_VALID_GET(*msg_word)) {
		*timestamp_microsec = -1;
		*timestamp_submicrosec = -1;
		return;
	}

	*timestamp_microsec = *(msg_word + 6);
	*timestamp_submicrosec =
		HTT_RX_IND_TIMESTAMP_SUBMICROSEC_GET(*msg_word);
}

#define INVALID_TSF -1
/**
 * htt_rx_ind_tsf32() - Return the TSF timestamp
 * @pdev:       the HTT instance the rx data was received on
 * @rx_ind_msg: the netbuf containing the rx indication message
 *
 * Return the TSF timestamp provided in a rx indication message.
 *
 * Return: TSF timestamp
 */
uint32_t
htt_rx_ind_tsf32(htt_pdev_handle pdev, qdf_nbuf_t rx_ind_msg)
{
	uint32_t *msg_word;

	msg_word = (uint32_t *)
		(qdf_nbuf_data(rx_ind_msg) +
		 HTT_RX_IND_FW_RX_PPDU_DESC_BYTE_OFFSET);

	/* check if the RX_IND message contains valid rx PPDU start info */
	if (!HTT_RX_IND_END_VALID_GET(*msg_word))
		return INVALID_TSF;

	return *(msg_word + 5);
}

/**
 * htt_rx_ind_ext_tid() - Return the extended traffic ID provided in a rx
 *			  indication message.
 * @pdev:       the HTT instance the rx data was received on
 * @rx_ind_msg: the netbuf containing the rx indication message
 *
 * Return the extended traffic ID in a rx indication message.
 *
 * Return: Extended TID
 */
uint8_t
htt_rx_ind_ext_tid(htt_pdev_handle pdev, qdf_nbuf_t rx_ind_msg)
{
	uint32_t *msg_word;

	msg_word = (uint32_t *)
		(qdf_nbuf_data(rx_ind_msg));

	return HTT_RX_IND_EXT_TID_GET(*msg_word);
}

/*--- stats confirmation message ---*/

void
htt_t2h_dbg_stats_hdr_parse(uint8_t *stats_info_list,
			    enum htt_dbg_stats_type *type,
			    enum htt_dbg_stats_status *status,
			    int *length, uint8_t **stats_data)
{
	uint32_t *msg_word = (uint32_t *) stats_info_list;
	*type = HTT_T2H_STATS_CONF_TLV_TYPE_GET(*msg_word);
	*status = HTT_T2H_STATS_CONF_TLV_STATUS_GET(*msg_word);
	*length = HTT_T2H_STATS_CONF_TLV_HDR_SIZE +     /* header length */
		HTT_T2H_STATS_CONF_TLV_LENGTH_GET(*msg_word); /* data len */
	*stats_data = stats_info_list + HTT_T2H_STATS_CONF_TLV_HDR_SIZE;
}

void
htt_rx_frag_ind_flush_seq_num_range(htt_pdev_handle pdev,
				    qdf_nbuf_t rx_frag_ind_msg,
				    uint16_t *seq_num_start, uint16_t *seq_num_end)
{
	uint32_t *msg_word;

	msg_word = (uint32_t *) qdf_nbuf_data(rx_frag_ind_msg);
	msg_word++;
	*seq_num_start = HTT_RX_FRAG_IND_FLUSH_SEQ_NUM_START_GET(*msg_word);
	*seq_num_end = HTT_RX_FRAG_IND_FLUSH_SEQ_NUM_END_GET(*msg_word);
}<|MERGE_RESOLUTION|>--- conflicted
+++ resolved
@@ -44,8 +44,6 @@
 #include <cdp_txrx_ipa.h>
 #include "pktlog_ac.h"
 #include <cdp_txrx_handle.h>
-#include <wlan_pkt_capture_ucfg_api.h>
-#include <ol_txrx.h>
 /*--- target->host HTT message dispatch function ----------------------------*/
 
 #ifndef DEBUG_CREDIT
@@ -666,11 +664,8 @@
 		{
 			struct ol_txrx_vdev_t *vdev;
 			struct ol_txrx_peer_t *peer;
-<<<<<<< HEAD
-=======
 			uint64_t pn;
 			uint32_t key_id;
->>>>>>> 5d8474a2
 			uint16_t peer_id;
 			int msg_len = qdf_nbuf_len(htt_t2h_msg);
 
@@ -1243,71 +1238,6 @@
 			ol_tx_completion_handler(pdev->txrx_pdev, num_msdus,
 						 status, msg_word);
 
-			break;
-		}
-		case HTT_T2H_MSG_TYPE_TX_OFFLOAD_DELIVER_IND:
-		{
-			struct htt_tx_offload_deliver_ind_hdr_t
-							*offload_deliver_msg;
-			uint8_t vdev_id;
-			struct ol_txrx_vdev_t *vdev;
-			bool is_pkt_during_roam = false;
-			struct ol_txrx_pdev_t *txrx_pdev = pdev->txrx_pdev;
-			struct ol_txrx_peer_t *peer;
-			uint8_t bssid[QDF_MAC_ADDR_SIZE];
-			uint32_t freq = 0;
-
-			if (!(ucfg_pkt_capture_get_pktcap_mode() &
-			      PKT_CAPTURE_MODE_DATA_ONLY))
-				break;
-
-			offload_deliver_msg =
-			(struct htt_tx_offload_deliver_ind_hdr_t *)msg_word;
-			is_pkt_during_roam =
-			(offload_deliver_msg->reserved_2 ? true : false);
-
-			if (qdf_unlikely(
-				!pdev->cfg.is_full_reorder_offload)) {
-				break;
-			}
-
-			/* Is FW sends offload data during roaming */
-			if (is_pkt_during_roam) {
-				vdev_id = HTT_INVALID_VDEV;
-				freq =
-				(uint32_t)offload_deliver_msg->reserved_3;
-				htt_rx_mon_note_capture_channel(
-						pdev, cds_freq_to_chan(freq));
-			} else {
-				vdev_id = offload_deliver_msg->vdev_id;
-				vdev = (struct ol_txrx_vdev_t *)
-					ol_txrx_get_vdev_from_vdev_id(vdev_id);
-
-				if (vdev) {
-					qdf_spin_lock_bh(
-						&txrx_pdev->peer_ref_mutex);
-					peer = TAILQ_FIRST(&vdev->peer_list);
-					qdf_spin_unlock_bh(
-						&txrx_pdev->peer_ref_mutex);
-					if (peer) {
-						qdf_spin_lock_bh(
-							&peer->peer_info_lock);
-						qdf_mem_copy(
-							bssid,
-							&peer->mac_addr.raw,
-							QDF_MAC_ADDR_SIZE);
-						qdf_spin_unlock_bh(
-							&peer->peer_info_lock);
-					} else {
-						break;
-					}
-				} else {
-					break;
-				}
-			}
-			ucfg_pkt_capture_offload_deliver_indication_handler(
-							msg_word,
-							vdev_id, bssid, pdev);
 			break;
 		}
 		case HTT_T2H_MSG_TYPE_RX_PN_IND:
