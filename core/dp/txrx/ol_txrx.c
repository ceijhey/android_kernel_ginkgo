--- conflicted
+++ resolved
@@ -2534,7 +2534,8 @@
 #ifdef QCA_SUPPORT_PEER_DATA_RX_RSSI
 	peer->rssi_dbm = HTT_RSSI_INVALID;
 #endif
-	if (QDF_GLOBAL_MONITOR_MODE == cds_get_conparam()) {
+	if ((QDF_GLOBAL_MONITOR_MODE == cds_get_conparam()) &&
+	    !pdev->self_peer) {
 		pdev->self_peer = peer;
 		/*
 		 * No Tx in monitor mode, otherwise results in target assert.
@@ -3426,22 +3427,16 @@
 void peer_unmap_timer_handler(void *data)
 {
 	ol_txrx_peer_handle peer = (ol_txrx_peer_handle)data;
-<<<<<<< HEAD
-=======
 
 	if (!peer)
 		return;
->>>>>>> 5d8474a2
 
 	ol_txrx_err("all unmap events not received for peer %pK, ref_cnt %d",
 		    peer, qdf_atomic_read(&peer->ref_cnt));
 	ol_txrx_err("peer %pK ("QDF_MAC_ADDR_STR")",
 		    peer,
 		    QDF_MAC_ADDR_ARRAY(peer->mac_addr.raw));
-<<<<<<< HEAD
-=======
 	ol_register_peer_recovery_notifier(peer);
->>>>>>> 5d8474a2
 
 	cds_trigger_recovery(QDF_PEER_UNMAP_TIMEDOUT);
 }
@@ -5463,30 +5458,19 @@
 
 /**
  * ol_register_data_stall_detect_cb() - register data stall callback
-<<<<<<< HEAD
- * @opaque_pdev: dev handle
-=======
  * @soc_hdl: Datapath soc handle
  * @pdev_id: id of data path pdev handle
->>>>>>> 5d8474a2
  * @data_stall_detect_callback: data stall callback function
  *
  *
  * Return: QDF_STATUS Enumeration
  */
 static QDF_STATUS ol_register_data_stall_detect_cb(
-<<<<<<< HEAD
-				struct cdp_pdev *opaque_pdev,
-				data_stall_detect_cb data_stall_detect_callback)
-{
-	struct ol_txrx_pdev_t *pdev = (struct ol_txrx_pdev_t *)opaque_pdev;
-=======
 			struct cdp_soc_t *soc_hdl, uint8_t pdev_id,
 			data_stall_detect_cb data_stall_detect_callback)
 {
 	struct ol_txrx_soc_t *soc = cdp_soc_t_to_ol_txrx_soc_t(soc_hdl);
 	ol_txrx_pdev_handle pdev = ol_txrx_get_pdev_from_pdev_id(soc, pdev_id);
->>>>>>> 5d8474a2
 
 	if (!pdev) {
 		ol_txrx_err("pdev NULL!");
@@ -5498,30 +5482,19 @@
 
 /**
  * ol_deregister_data_stall_detect_cb() - de-register data stall callback
-<<<<<<< HEAD
- * @opaque_pdev: dev handle
-=======
  * @soc_hdl: Datapath soc handle
  * @pdev_id: id of data path pdev handle
->>>>>>> 5d8474a2
  * @data_stall_detect_callback: data stall callback function
  *
  *
  * Return: QDF_STATUS Enumeration
  */
 static QDF_STATUS ol_deregister_data_stall_detect_cb(
-<<<<<<< HEAD
-				struct cdp_pdev *opaque_pdev,
-				data_stall_detect_cb data_stall_detect_callback)
-{
-	struct ol_txrx_pdev_t *pdev = (struct ol_txrx_pdev_t *)opaque_pdev;
-=======
 			struct cdp_soc_t *soc_hdl, uint8_t pdev_id,
 			data_stall_detect_cb data_stall_detect_callback)
 {
 	struct ol_txrx_soc_t *soc = cdp_soc_t_to_ol_txrx_soc_t(soc_hdl);
 	ol_txrx_pdev_handle pdev = ol_txrx_get_pdev_from_pdev_id(soc, pdev_id);
->>>>>>> 5d8474a2
 
 	if (!pdev) {
 		ol_txrx_err("pdev NULL!");
@@ -5533,7 +5506,6 @@
 
 /**
  * ol_txrx_post_data_stall_event() - post data stall event
- * @opaque_pdev: dev handle
  * @indicator: Module triggering data stall
  * @data_stall_type: data stall event type
  * @pdev_id: pdev id
@@ -5543,21 +5515,12 @@
  * Return: None
  */
 static void ol_txrx_post_data_stall_event(
-<<<<<<< HEAD
-				struct cdp_pdev *opaque_pdev,
-=======
 				struct cdp_soc_t *soc_hdl,
->>>>>>> 5d8474a2
 				enum data_stall_log_event_indicator indicator,
 				enum data_stall_log_event_type data_stall_type,
 				uint32_t pdev_id, uint32_t vdev_id_bitmap,
 				enum data_stall_log_recovery_type recovery_type)
 {
-<<<<<<< HEAD
-	struct data_stall_event_info data_stall_info;
-	struct ol_txrx_pdev_t *pdev = (struct ol_txrx_pdev_t *)opaque_pdev;
-
-=======
 	struct ol_txrx_soc_t *soc = cdp_soc_t_to_ol_txrx_soc_t(soc_hdl);
 	struct data_stall_event_info data_stall_info;
 	ol_txrx_pdev_handle pdev;
@@ -5568,7 +5531,6 @@
 	}
 
 	pdev = ol_txrx_get_pdev_from_pdev_id(soc, pdev_id);
->>>>>>> 5d8474a2
 	if (!pdev) {
 		QDF_TRACE(QDF_MODULE_ID_TXRX, QDF_TRACE_LEVEL_ERROR,
 			  "%s: pdev is NULL.", __func__);
@@ -6406,7 +6368,7 @@
 };
 
 static struct cdp_mon_ops ol_ops_mon = {
-	.txrx_monitor_record_channel = ol_htt_mon_note_chan,
+	/* EMPTY FOR MCL */
 };
 
 static struct cdp_host_stats_ops ol_ops_host_stats = {
@@ -6422,39 +6384,11 @@
 };
 
 #ifdef WLAN_FEATURE_PKT_CAPTURE
-<<<<<<< HEAD
-/**
- * ol_txrx_pktcapture_record_channel() - Update Channel Information
- * for packet capture mode
- * @soc: pointer to cdp_soc_t
- * @pdev_id: pdev id
- * @mon_ch: channel
- *
- * Return: None
- */
-static void
-ol_txrx_pktcapture_record_channel(struct cdp_soc_t *soc,
-				  uint8_t pdev_id, int mon_ch)
-{
-	struct ol_txrx_pdev_t *pdev = cds_get_context(QDF_MODULE_ID_TXRX);
-
-	if (!pdev) {
-		qdf_print("%s: pdev is NULL\n", __func__);
-		return;
-	}
-
-	htt_rx_mon_note_capture_channel(pdev->htt_pdev, mon_ch);
-}
-
-static struct cdp_pktcapture_ops ol_ops_pkt_capture = {
-	.txrx_pktcapture_record_channel = ol_txrx_pktcapture_record_channel,
-=======
 static struct cdp_pktcapture_ops ol_ops_pkt_capture = {
 	.txrx_pktcapture_cb_register = ol_txrx_register_pktcapture_cb,
 	.txrx_pktcapture_cb_deregister = ol_txrx_deregister_pktcapture_cb,
 	.txrx_pktcapture_set_mode = ol_txrx_set_pktcapture_mode,
 	.txrx_pktcapture_get_mode = ol_txrx_get_pktcapture_mode,
->>>>>>> 5d8474a2
 };
 #endif /* #ifdef WLAN_FEATURE_PKT_CAPTURE */
 
