/*
 * Copyright (c) 2012-2020 The Linux Foundation. All rights reserved.
 *
 * Permission to use, copy, modify, and/or distribute this software for
 * any purpose with or without fee is hereby granted, provided that the
 * above copyright notice and this permission notice appear in all
 * copies.
 *
 * THE SOFTWARE IS PROVIDED "AS IS" AND THE AUTHOR DISCLAIMS ALL
 * WARRANTIES WITH REGARD TO THIS SOFTWARE INCLUDING ALL IMPLIED
 * WARRANTIES OF MERCHANTABILITY AND FITNESS. IN NO EVENT SHALL THE
 * AUTHOR BE LIABLE FOR ANY SPECIAL, DIRECT, INDIRECT, OR CONSEQUENTIAL
 * DAMAGES OR ANY DAMAGES WHATSOEVER RESULTING FROM LOSS OF USE, DATA OR
 * PROFITS, WHETHER IN AN ACTION OF CONTRACT, NEGLIGENCE OR OTHER
 * TORTIOUS ACTION, ARISING OUT OF OR IN CONNECTION WITH THE USE OR
 * PERFORMANCE OF THIS SOFTWARE.
 */

#ifndef _OL_TXRX__H_
#define _OL_TXRX__H_

#include <qdf_nbuf.h>           /* qdf_nbuf_t */
#include <cdp_txrx_cmn.h>       /* ol_txrx_vdev_t, etc. */
#include "cds_sched.h"
#include <cdp_txrx_handle.h>
#include <ol_txrx_types.h>
#include <ol_txrx_internal.h>
#include <qdf_hrtimer.h>

/*
 * Pool of tx descriptors reserved for
 * high-priority traffic, such as ARP/EAPOL etc
 * only for forwarding path.
 */
#define OL_TX_NON_FWD_RESERVE	100

/**
 * enum ol_txrx_fc_limit_id - Flow control identifier for
 * vdev limits based on band, channel bw and number of spatial streams
 * @TXRX_FC_5GH_80M_2x2: Limit for 5GHz, 80MHz BW, 2x2 NSS
 * @TXRX_FC_5GH_40M_2x2:
 * @TXRX_FC_5GH_20M_2x2:
 * @TXRX_FC_5GH_80M_1x1:
 * @TXRX_FC_5GH_40M_1x1:
 * @TXRX_FC_5GH_20M_1x1:
 * @TXRX_FC_2GH_40M_2x2:
 * @TXRX_FC_2GH_20M_2x2:
 * @TXRX_FC_2GH_40M_1x1:
 * @TXRX_FC_2GH_20M_1x1:
 */
enum ol_txrx_fc_limit_id {
	TXRX_FC_5GH_80M_2x2,
	TXRX_FC_5GH_40M_2x2,
	TXRX_FC_5GH_20M_2x2,
	TXRX_FC_5GH_80M_1x1,
	TXRX_FC_5GH_40M_1x1,
	TXRX_FC_5GH_20M_1x1,
	TXRX_FC_2GH_40M_2x2,
	TXRX_FC_2GH_20M_2x2,
	TXRX_FC_2GH_40M_1x1,
	TXRX_FC_2GH_20M_1x1,
	TXRX_FC_MAX
};

#define TXRX_RFS_ENABLE_PEER_ID_UNMAP_COUNT    3
#define TXRX_RFS_DISABLE_PEER_ID_UNMAP_COUNT   1

ol_txrx_peer_handle ol_txrx_peer_get_ref_by_addr(ol_txrx_pdev_handle pdev,
						 u8 *peer_addr,
						 enum peer_debug_id_type
						 dbg_id);

int  ol_txrx_peer_release_ref(ol_txrx_peer_handle peer,
			      enum peer_debug_id_type dbg_id);

/**
 * ol_txrx_soc_attach() - initialize the soc
 * @scn_handle: Opaque SOC handle from control plane
 * @dp_ol_if_ops: Offload Operations
 *
 * Return: SOC handle on success, NULL on failure
 */
ol_txrx_soc_handle ol_txrx_soc_attach(void *scn_handle,
				      struct ol_if_ops *dp_ol_if_ops);

/**
 * ol_tx_desc_pool_size_hl() - allocate tx descriptor pool size for HL systems
 * @ctrl_pdev: the control pdev handle
 *
 * Return: allocated pool size
 */
u_int16_t
ol_tx_desc_pool_size_hl(struct cdp_cfg *ctrl_pdev);

#ifndef OL_TX_AVG_FRM_BYTES
#define OL_TX_AVG_FRM_BYTES 1000
#endif

#ifndef OL_TX_DESC_POOL_SIZE_MIN_HL
#define OL_TX_DESC_POOL_SIZE_MIN_HL 500
#endif

#ifndef OL_TX_DESC_POOL_SIZE_MAX_HL
#define OL_TX_DESC_POOL_SIZE_MAX_HL 5000
#endif

#ifndef FW_STATS_DESC_POOL_SIZE
#define FW_STATS_DESC_POOL_SIZE 10
#endif

#ifdef QCA_HL_NETDEV_FLOW_CONTROL
#define TXRX_HL_TX_FLOW_CTRL_VDEV_LOW_WATER_MARK 400
#define TXRX_HL_TX_FLOW_CTRL_MGMT_RESERVED 100
#endif

#define TXRX_HL_TX_DESC_HI_PRIO_RESERVED 20
#define TXRX_HL_TX_DESC_QUEUE_RESTART_TH \
		(TXRX_HL_TX_DESC_HI_PRIO_RESERVED + 100)

struct peer_hang_data {
	uint32_t tlv_header;
	uint8_t peer_mac_addr[QDF_MAC_ADDR_SIZE];
	uint16_t peer_timeout_bitmask;
} qdf_packed;

#if defined(CONFIG_HL_SUPPORT) && defined(FEATURE_WLAN_TDLS)

void
ol_txrx_hl_tdls_flag_reset(struct cdp_soc_t *soc_hdl,
			   uint8_t vdev_id, bool flag);
#else

static inline void
ol_txrx_hl_tdls_flag_reset(struct cdp_soc_t *soc_hdl,
			   uint8_t vdev_id, bool flag)
{
}
#endif

#ifdef WDI_EVENT_ENABLE
void *ol_get_pldev(struct cdp_soc_t *soc, uint8_t pdev_id);
#else
static inline
void *ol_get_pldev(struct cdp_soc_t *soc, uint8_t pdev_id)
{
	return NULL;
}
#endif

#ifdef QCA_SUPPORT_TXRX_LOCAL_PEER_ID
ol_txrx_peer_handle
ol_txrx_peer_get_ref_by_local_id(struct cdp_pdev *ppdev,
				 uint8_t local_peer_id,
				 enum peer_debug_id_type dbg_id);
#endif /* QCA_SUPPORT_TXRX_LOCAL_PEER_ID */

/**
 * ol_txrx_get_pdev_from_pdev_id() - Returns pdev object given the pdev id
 * @soc: core DP soc context
 * @pdev_id: pdev id from pdev object can be retrieved
 *
 * Return: Pointer to DP pdev object
 */

static inline struct ol_txrx_pdev_t *
ol_txrx_get_pdev_from_pdev_id(struct ol_txrx_soc_t *soc,
			      uint8_t pdev_id)
{
	return soc->pdev_list[pdev_id];
}

/*
 * @nbuf: buffer which contains data to be displayed
 * @nbuf_paddr: physical address of the buffer
 * @len: defines the size of the data to be displayed
 *
 * Return: None
 */
void
ol_txrx_dump_pkt(qdf_nbuf_t nbuf, uint32_t nbuf_paddr, int len);

/**
 * ol_txrx_get_vdev_from_vdev_id() - get vdev from vdev_id
 * @vdev_id: vdev_id
 *
 * Return: vdev handle
 *            NULL if not found.
 */
struct cdp_vdev *ol_txrx_get_vdev_from_vdev_id(uint8_t vdev_id);

/**
 * ol_txrx_get_vdev_from_soc_vdev_id() - get vdev from soc and vdev_id
 * @soc: datapath soc handle
 * @vdev_id: vdev_id
 *
 * Return: vdev handle
 *            NULL if not found.
 */
struct ol_txrx_vdev_t *ol_txrx_get_vdev_from_soc_vdev_id(
				struct ol_txrx_soc_t *soc, uint8_t vdev_id);

/**
 * ol_txrx_get_mon_vdev_from_pdev() - get monitor mode vdev from pdev
 * @soc: datapath soc handle
 * @pdev_id: the physical device id the virtual device belongs to
 *
 * Return: vdev id
 *         error if not found.
 */
uint8_t ol_txrx_get_mon_vdev_from_pdev(struct cdp_soc_t *soc,
				       uint8_t pdev_id);

/**
 * ol_txrx_get_vdev_by_peer_addr() - Get vdev handle by peer mac address
 * @ppdev - data path device instance
 * @peer_addr - peer mac address
 *
 * Get virtual interface handle by local peer mac address
 *
 * Return: Virtual interface instance handle
 *         NULL in case cannot find
 */
ol_txrx_vdev_handle
ol_txrx_get_vdev_by_peer_addr(struct cdp_pdev *ppdev,
			      struct qdf_mac_addr peer_addr);

void *ol_txrx_find_peer_by_addr(struct cdp_pdev *pdev,
				uint8_t *peer_addr);

<<<<<<< HEAD
void htt_pkt_log_init(struct cdp_pdev *pdev_handle, void *scn);
=======
/**
 * @brief specify the peer's authentication state
 * @details
 *  Specify the peer's authentication state (none, connected, authenticated)
 *  to allow the data SW to determine whether to filter out invalid data frames.
 *  (In the "connected" state, where security is enabled, but authentication
 *  has not completed, tx and rx data frames other than EAPOL or WAPI should
 *  be discarded.)
 *  This function is only relevant for systems in which the tx and rx filtering
 *  are done in the host rather than in the target.
 *
 * @param soc - datapath soc handle
 * @param peer_mac - mac address of which peer has changed its state
 * @param state - the new state of the peer
 *
 * Return: QDF Status
 */
QDF_STATUS ol_txrx_peer_state_update(struct cdp_soc_t *soc_hdl,
				     uint8_t *peer_mac,
				     enum ol_txrx_peer_state state);

void htt_pkt_log_init(struct cdp_soc_t *soc_hdl, uint8_t pdev_id, void *scn);
>>>>>>> 5d8474a2
void peer_unmap_timer_handler(void *data);

#ifdef QCA_LL_LEGACY_TX_FLOW_CONTROL
/**
 * ol_txrx_register_tx_flow_control() - register tx flow control callback
 * @soc_hdl: soc handle
 * @vdev_id: vdev_id
 * @flowControl: flow control callback
 * @osif_fc_ctx: callback context
 * @flow_control_is_pause: is vdev paused by flow control
 *
 * Return: 0 for success or error code
 */
int ol_txrx_register_tx_flow_control(struct cdp_soc_t *soc_hdl,
				     uint8_t vdev_id,
				     ol_txrx_tx_flow_control_fp flow_control,
				     void *osif_fc_ctx,
				     ol_txrx_tx_flow_control_is_pause_fp
				     flow_control_is_pause);

/**
 * ol_txrx_de_register_tx_flow_control_cb() - deregister tx flow control
 *                                            callback
 * @soc_hdl: soc handle
 * @vdev_id: vdev_id
 *
 * Return: 0 for success or error code
 */
int ol_txrx_deregister_tx_flow_control_cb(struct cdp_soc_t *soc_hdl,
					  uint8_t vdev_id);

bool ol_txrx_get_tx_resource(struct cdp_soc_t *soc_hdl, uint8_t pdev_id,
			     struct qdf_mac_addr peer_addr,
			     unsigned int low_watermark,
			     unsigned int high_watermark_offset);

/**
 * ol_txrx_ll_set_tx_pause_q_depth() - set pause queue depth
 * @soc_hdl: soc handle
 * @vdev_id: vdev id
 * @pause_q_depth: pause queue depth
 *
 * Return: 0 for success or error code
 */
int ol_txrx_ll_set_tx_pause_q_depth(struct cdp_soc_t *soc_hdl,
				    uint8_t vdev_id, int pause_q_depth);
#endif

void ol_tx_init_pdev(ol_txrx_pdev_handle pdev);

#ifdef CONFIG_HL_SUPPORT
void ol_txrx_vdev_txqs_init(struct ol_txrx_vdev_t *vdev);
void ol_txrx_vdev_tx_queue_free(struct ol_txrx_vdev_t *vdev);
void ol_txrx_peer_txqs_init(struct ol_txrx_pdev_t *pdev,
			    struct ol_txrx_peer_t *peer);
void ol_txrx_peer_tx_queue_free(struct ol_txrx_pdev_t *pdev,
				struct ol_txrx_peer_t *peer);
#else
static inline void
ol_txrx_vdev_txqs_init(struct ol_txrx_vdev_t *vdev) {}

static inline void
ol_txrx_vdev_tx_queue_free(struct ol_txrx_vdev_t *vdev) {}

static inline void
ol_txrx_peer_txqs_init(struct ol_txrx_pdev_t *pdev,
		       struct ol_txrx_peer_t *peer) {}

static inline void
ol_txrx_peer_tx_queue_free(struct ol_txrx_pdev_t *pdev,
			   struct ol_txrx_peer_t *peer) {}
#endif

#if defined(CONFIG_HL_SUPPORT) && defined(DEBUG_HL_LOGGING)
void ol_txrx_pdev_txq_log_init(struct ol_txrx_pdev_t *pdev);
void ol_txrx_pdev_txq_log_destroy(struct ol_txrx_pdev_t *pdev);
void ol_txrx_pdev_grp_stats_init(struct ol_txrx_pdev_t *pdev);
void ol_txrx_pdev_grp_stat_destroy(struct ol_txrx_pdev_t *pdev);
#else
static inline void
ol_txrx_pdev_txq_log_init(struct ol_txrx_pdev_t *pdev) {}

static inline void
ol_txrx_pdev_txq_log_destroy(struct ol_txrx_pdev_t *pdev) {}

static inline void
ol_txrx_pdev_grp_stats_init(struct ol_txrx_pdev_t *pdev) {}

static inline void
ol_txrx_pdev_grp_stat_destroy(struct ol_txrx_pdev_t *pdev) {}
#endif

#if defined(CONFIG_HL_SUPPORT) && defined(FEATURE_WLAN_TDLS)
/**
 * ol_txrx_copy_mac_addr_raw() - copy raw mac addr
 * @soc_hdl: datapath soc handle
 * @vdev_id: the data virtual device id
 * @bss_addr: bss address
 *
 * Return: None
 */
void ol_txrx_copy_mac_addr_raw(struct cdp_soc_t *soc, uint8_t vdev_id,
			       uint8_t *bss_addr);

/**
 * ol_txrx_add_last_real_peer() - add last peer
 * @soc_hdl: datapath soc handle
 * @pdev_id: the data physical device id
 * @vdev_id: virtual device id
 *
 * Return: None
 */
void ol_txrx_add_last_real_peer(struct cdp_soc_t *soc, uint8_t pdev_id,
				uint8_t vdev_id);

/**
 * is_vdev_restore_last_peer() - check for vdev last peer
 * @soc: datapath soc handle
 * vdev_id: vdev id
 * @peer_mac: peer mac address
 *
 * Return: true if last peer is not null
 */
bool is_vdev_restore_last_peer(struct cdp_soc_t *soc, uint8_t vdev_id,
			       uint8_t *peer_mac);

/**
 * ol_txrx_update_last_real_peer() - check for vdev last peer
 * @soc: datapath soc handle
 * @pdev_id: the data physical device id
 * @vdev_id: vdev_id
 * @restore_last_peer: restore last peer flag
 *
 * Return: None
 */
void ol_txrx_update_last_real_peer(struct cdp_soc_t *soc, uint8_t pdev_id,
				   uint8_t vdev_id,
				   bool restore_last_peer);

/**
 * ol_txrx_set_peer_as_tdls_peer() - mark peer as tdls peer
 * @soc: pointer to SOC handle
 * @vdev_id: virtual interface id
 * @peer_mac: peer mac address
 * @value: false/true
 *
 * Return: None
 */
void ol_txrx_set_peer_as_tdls_peer(struct cdp_soc_t *soc, uint8_t vdev_id,
				   uint8_t *peer_mac, bool val);

/**
 * ol_txrx_set_tdls_offchan_enabled() - set tdls offchan enabled
 * @soc: pointer to SOC handle
 * @vdev_id: virtual interface id
 * @peer_mac: peer mac address
 * @value: false/true
 *
 * Return: None
 */
void ol_txrx_set_tdls_offchan_enabled(struct cdp_soc_t *soc, uint8_t vdev_id,
				      uint8_t *peer_mac, bool val);
#endif

#if defined(FEATURE_TSO) && defined(FEATURE_TSO_DEBUG)
void ol_txrx_stats_display_tso(ol_txrx_pdev_handle pdev);
void ol_txrx_tso_stats_init(ol_txrx_pdev_handle pdev);
void ol_txrx_tso_stats_deinit(ol_txrx_pdev_handle pdev);
void ol_txrx_tso_stats_clear(ol_txrx_pdev_handle pdev);
#else
static inline
void ol_txrx_stats_display_tso(ol_txrx_pdev_handle pdev)
{
	ol_txrx_err("TSO is not supported\n");
}

static inline
void ol_txrx_tso_stats_init(ol_txrx_pdev_handle pdev) {}

static inline
void ol_txrx_tso_stats_deinit(ol_txrx_pdev_handle pdev) {}

static inline
void ol_txrx_tso_stats_clear(ol_txrx_pdev_handle pdev) {}
#endif

struct ol_tx_desc_t *
ol_txrx_mgmt_tx_desc_alloc(struct ol_txrx_pdev_t *pdev,
			   struct ol_txrx_vdev_t *vdev,
			   qdf_nbuf_t tx_mgmt_frm,
			   struct ol_txrx_msdu_info_t *tx_msdu_info);

int ol_txrx_mgmt_send_frame(struct ol_txrx_vdev_t *vdev,
			    struct ol_tx_desc_t *tx_desc,
			    qdf_nbuf_t tx_mgmt_frm,
			    struct ol_txrx_msdu_info_t *tx_msdu_info,
			    uint16_t chanfreq);

#ifdef CONFIG_HL_SUPPORT
static inline
uint32_t ol_tx_get_desc_global_pool_size(struct ol_txrx_pdev_t *pdev)
{
	return ol_tx_desc_pool_size_hl(pdev->ctrl_pdev);
}
#else
#ifdef QCA_LL_TX_FLOW_CONTROL_V2
static inline
uint32_t ol_tx_get_desc_global_pool_size(struct ol_txrx_pdev_t *pdev)
{
	return pdev->num_msdu_desc;
}
#else
static inline
uint32_t ol_tx_get_desc_global_pool_size(struct ol_txrx_pdev_t *pdev)
{
	return ol_cfg_target_tx_credit(pdev->ctrl_pdev);
}
#endif
#endif

/**
 * cdp_soc_t_to_ol_txrx_soc_t() - typecast cdp_soc_t to ol_txrx_soc_t
 * @soc: OL soc handle
 *
 * Return: struct ol_txrx_soc_t pointer
 */
static inline
struct ol_txrx_soc_t *cdp_soc_t_to_ol_txrx_soc_t(ol_txrx_soc_handle soc)
{
	return (struct ol_txrx_soc_t *)soc;
}

/**
 * ol_txrx_soc_t_to_cdp_soc_t() - typecast ol_txrx_soc_t to cdp_soc
 * @soc: Opaque soc handle
 *
 * Return: struct cdp_soc_t pointer
 */
static inline
ol_txrx_soc_handle ol_txrx_soc_t_to_cdp_soc_t(struct ol_txrx_soc_t *soc)
{
	return (struct cdp_soc_t *)soc;
}

/**
 * cdp_pdev_to_ol_txrx_pdev_t() - typecast cdp_pdev to ol_txrx_pdev_t
 * @pdev: OL pdev handle
 *
 * Return: struct ol_txrx_pdev_t pointer
 */
static inline
struct ol_txrx_pdev_t *cdp_pdev_to_ol_txrx_pdev_t(struct cdp_pdev *pdev)
{
	return (struct ol_txrx_pdev_t *)pdev;
}

/**
 * ol_txrx_pdev_t_to_cdp_pdev() - typecast ol_txrx_pdev_t to cdp_pdev
 * @pdev: Opaque pdev handle
 *
 * Return: struct cdp_pdev pointer
 */
static inline
struct cdp_pdev *ol_txrx_pdev_t_to_cdp_pdev(struct ol_txrx_pdev_t *pdev)
{
	return (struct cdp_pdev *)pdev;
}

/**
 * cdp_vdev_to_ol_txrx_vdev_t() - typecast cdp_vdev to ol_txrx_vdev_t
 * @vdev: OL vdev handle
 *
 * Return: struct ol_txrx_vdev_t pointer
 */
static inline
struct ol_txrx_vdev_t *cdp_vdev_to_ol_txrx_vdev_t(struct cdp_vdev *vdev)
{
	return (struct ol_txrx_vdev_t *)vdev;
}

/**
 * ol_txrx_vdev_t_to_cdp_vdev() - typecast ol_txrx_vdev_t to cdp_vdev
 * @vdev: Opaque vdev handle
 *
 * Return: struct cdp_vdev pointer
 */
static inline
struct cdp_vdev *ol_txrx_vdev_t_to_cdp_vdev(struct ol_txrx_vdev_t *vdev)
{
	return (struct cdp_vdev *)vdev;
}

#ifdef QCA_LL_TX_FLOW_CONTROL_V2
void ol_tx_set_desc_global_pool_size(uint32_t num_msdu_desc);
uint32_t ol_tx_get_total_free_desc(struct ol_txrx_pdev_t *pdev);
/**
 * ol_txrx_fwd_desc_thresh_check() - check to forward packet to tx path
 * @vdev: which virtual device the frames were addressed to
 *
 * This API is to check whether enough descriptors are available or not
 * to forward packet to tx path. If not enough descriptors left,
 * start dropping tx-path packets.
 * Do not pause netif queues as still a pool of descriptors is reserved
 * for high-priority traffic such as EAPOL/ARP etc.
 * In case of intra-bss forwarding, it could be possible that tx-path can
 * consume all the tx descriptors and pause netif queues. Due to this,
 * there would be some left for stack triggered packets such as ARP packets
 * which could lead to disconnection of device. To avoid this, reserved
 * a pool of descriptors for high-priority packets, i.e., reduce the
 * threshold of drop in the intra-bss forwarding path.
 *
 * Return: true ; forward the packet, i.e., below threshold
 *         false; not enough descriptors, drop the packet
 */
bool ol_txrx_fwd_desc_thresh_check(struct ol_txrx_vdev_t *txrx_vdev);

/**
 * ol_tx_desc_thresh_reached() - is tx desc threshold reached
 * @soc_hdl: Datapath soc handle
 * @vdev_id: id of vdev
 *
 * Return: true if tx desc available reached threshold or false otherwise
 */
static inline bool ol_tx_desc_thresh_reached(struct cdp_soc_t *soc_hdl,
					     uint8_t vdev_id)
{
	struct ol_txrx_vdev_t *vdev;

	vdev = (struct ol_txrx_vdev_t *)ol_txrx_get_vdev_from_vdev_id(vdev_id);
	if (!vdev) {
		dp_err("vdev is NULL");
		return false;
	}

	return !(ol_txrx_fwd_desc_thresh_check(vdev));
}

#else
/**
 * ol_tx_get_total_free_desc() - get total free descriptors
 * @pdev: pdev handle
 *
 * Return: total free descriptors
 */
static inline
uint32_t ol_tx_get_total_free_desc(struct ol_txrx_pdev_t *pdev)
{
	return pdev->tx_desc.num_free;
}

static inline
bool ol_txrx_fwd_desc_thresh_check(struct ol_txrx_vdev_t *txrx_vdev)
{
	return true;
}

#endif

#if defined(FEATURE_HL_GROUP_CREDIT_FLOW_CONTROL) && \
	defined(FEATURE_HL_DBS_GROUP_CREDIT_SHARING)
static inline void
ol_txrx_init_txq_group_limit_lend(struct ol_txrx_pdev_t *pdev)
{
	BUILD_BUG_ON(OL_TX_MAX_GROUPS_PER_QUEUE > 1);
	BUILD_BUG_ON(OL_TX_MAX_TXQ_GROUPS > 2);
	pdev->limit_lend = 0;
	pdev->min_reserve = 0;
}
#else
static inline void
ol_txrx_init_txq_group_limit_lend(struct ol_txrx_pdev_t *pdev)
{}
#endif

int ol_txrx_fw_stats_desc_pool_init(struct ol_txrx_pdev_t *pdev,
				    uint8_t pool_size);
void ol_txrx_fw_stats_desc_pool_deinit(struct ol_txrx_pdev_t *pdev);
struct ol_txrx_fw_stats_desc_t
	*ol_txrx_fw_stats_desc_alloc(struct ol_txrx_pdev_t *pdev);
struct ol_txrx_stats_req_internal
	*ol_txrx_fw_stats_desc_get_req(struct ol_txrx_pdev_t *pdev,
				       uint8_t desc_id);

#ifdef QCA_HL_NETDEV_FLOW_CONTROL
/**
 * ol_txrx_register_hl_flow_control() -register hl netdev flow control callback
 * @soc_hdl: soc handle
 * @pdev_id: datapath pdev identifier
 * @flowControl: flow control callback
 *
 * Return: 0 for success or error code
 */
int ol_txrx_register_hl_flow_control(struct cdp_soc_t *soc_hdl,
				     uint8_t pdev_id,
				     tx_pause_callback flowcontrol);

/**
 * ol_txrx_set_vdev_os_queue_status() - Set OS queue status for a vdev
 * @soc_hdl: soc handle
 * @vdev_id: vdev id for the vdev under consideration.
 * @action: action to be done on queue for vdev
 *
 * Return: 0 on success, -EINVAL on failure
 */
int ol_txrx_set_vdev_os_queue_status(struct cdp_soc_t *soc_hdl, u8 vdev_id,
				     enum netif_action_type action);

/**
 * ol_txrx_set_vdev_tx_desc_limit() - Set TX descriptor limits for a vdev
 * @soc_hdl: soc handle
 * @vdev_id: vdev id for the vdev under consideration.
 * @chan_freq: channel frequency on which the vdev has been started.
 *
 * Return: 0 on success, -EINVAL on failure
 */
int ol_txrx_set_vdev_tx_desc_limit(struct cdp_soc_t *soc_hdl, u8 vdev_id,
				   u32 chan_freq);
#endif

/**
 * ol_txrx_get_new_htt_msg_format() - check htt h2t msg feature
 * @pdev - datapath device instance
 *
 * Check if h2t message length includes htc header length
 *
 * return if new htt h2t msg feature enabled
 */
bool ol_txrx_get_new_htt_msg_format(struct ol_txrx_pdev_t *pdev);

/**
 * ol_txrx_set_new_htt_msg_format() - set htt h2t msg feature
 * @val - enable or disable new htt h2t msg feature
 *
 * Set if h2t message length includes htc header length
 *
 * return NONE
 */
void ol_txrx_set_new_htt_msg_format(uint8_t val);

/**
 * ol_txrx_set_peer_unmap_conf_support() - set peer unmap conf feature
 * @val - enable or disable peer unmap conf feature
 *
 * Set if peer unamp conf feature is supported by both FW and in INI
 *
 * return NONE
 */
void ol_txrx_set_peer_unmap_conf_support(bool val);

/**
 * ol_txrx_get_peer_unmap_conf_support() - check peer unmap conf feature
 *
 * Check if peer unmap conf feature is enabled
 *
 * return true is peer unmap conf feature is enabled else false
 */
bool ol_txrx_get_peer_unmap_conf_support(void);

/**
 * ol_txrx_get_tx_compl_tsf64() - check tx compl tsf64 feature
 *
 * Check if tx compl tsf64 feature is enabled
 *
 * return true is tx compl tsf64 feature is enabled else false
 */
bool ol_txrx_get_tx_compl_tsf64(void);

/**
 * ol_txrx_set_tx_compl_tsf64() - set tx compl tsf64 feature
 * @val - enable or disable tx compl tsf64 feature
 *
 * Set if tx compl tsf64 feature is supported FW
 *
 * return NONE
 */
void ol_txrx_set_tx_compl_tsf64(bool val);

#ifdef QCA_SUPPORT_TXRX_DRIVER_TCP_DEL_ACK

/**
 * ol_txrx_vdev_init_tcp_del_ack() - initialize tcp delayed ack structure
 * @vdev: vdev handle
 *
 * Return: none
 */
void ol_txrx_vdev_init_tcp_del_ack(struct ol_txrx_vdev_t *vdev);

/**
 * ol_txrx_vdev_deinit_tcp_del_ack() - deinitialize tcp delayed ack structure
 * @vdev: vdev handle
 *
 * Return: none
 */
void ol_txrx_vdev_deinit_tcp_del_ack(struct ol_txrx_vdev_t *vdev);

/**
 * ol_txrx_vdev_free_tcp_node() - add tcp node in free list
 * @vdev: vdev handle
 * @node: tcp stream node
 *
 * Return: none
 */
void ol_txrx_vdev_free_tcp_node(struct ol_txrx_vdev_t *vdev,
				struct tcp_stream_node *node);

/**
 * ol_txrx_vdev_alloc_tcp_node() - allocate tcp node
 * @vdev: vdev handle
 *
 * Return: tcp stream node
 */
struct tcp_stream_node *
ol_txrx_vdev_alloc_tcp_node(struct ol_txrx_vdev_t *vdev);

/**
 * ol_tx_pdev_reset_driver_del_ack() - reset driver delayed ack enabled flag
 * @ppdev: the data physical device
 *
 * Return: none
 */
void
ol_tx_pdev_reset_driver_del_ack(struct cdp_soc_t *soc_hdl, uint8_t pdev_id);

/**
 * ol_tx_vdev_set_driver_del_ack_enable() - set driver delayed ack enabled flag
 * @soc_hdl: datapath soc handle
 * @vdev_id: vdev id
 * @rx_packets: number of rx packets
 * @time_in_ms: time in ms
 * @high_th: high threshold
 * @low_th: low threshold
 *
 * Return: none
 */
void
ol_tx_vdev_set_driver_del_ack_enable(struct cdp_soc_t *soc_hdl,
				     uint8_t vdev_id,
				     unsigned long rx_packets,
				     uint32_t time_in_ms,
				     uint32_t high_th,
				     uint32_t low_th);

/**
 * ol_tx_hl_send_all_tcp_ack() - send all queued tcp ack packets
 * @vdev: vdev handle
 *
 * Return: none
 */
void ol_tx_hl_send_all_tcp_ack(struct ol_txrx_vdev_t *vdev);

/**
 * tcp_del_ack_tasklet() - tasklet function to send ack packets
 * @data: vdev handle
 *
 * Return: none
 */
void tcp_del_ack_tasklet(void *data);

/**
 * ol_tx_get_stream_id() - get stream_id from packet info
 * @info: packet info
 *
 * Return: stream_id
 */
uint16_t ol_tx_get_stream_id(struct packet_info *info);

/**
 * ol_tx_get_packet_info() - update packet info for passed msdu
 * @msdu: packet
 * @info: packet info
 *
 * Return: none
 */
void ol_tx_get_packet_info(qdf_nbuf_t msdu, struct packet_info *info);

/**
 * ol_tx_hl_find_and_send_tcp_stream() - find and send tcp stream for passed
 *                                       stream info
 * @vdev: vdev handle
 * @info: packet info
 *
 * Return: none
 */
void ol_tx_hl_find_and_send_tcp_stream(struct ol_txrx_vdev_t *vdev,
				       struct packet_info *info);

/**
 * ol_tx_hl_find_and_replace_tcp_ack() - find and replace tcp ack packet for
 *                                       passed packet info
 * @vdev: vdev handle
 * @msdu: packet
 * @info: packet info
 *
 * Return: none
 */
void ol_tx_hl_find_and_replace_tcp_ack(struct ol_txrx_vdev_t *vdev,
				       qdf_nbuf_t msdu,
				       struct packet_info *info);

/**
 * ol_tx_hl_vdev_tcp_del_ack_timer() - delayed ack timer function
 * @timer: timer handle
 *
 * Return: enum
 */
enum qdf_hrtimer_restart_status
ol_tx_hl_vdev_tcp_del_ack_timer(qdf_hrtimer_data_t *timer);

/**
 * ol_tx_hl_del_ack_queue_flush_all() - drop all queued packets
 * @vdev: vdev handle
 *
 * Return: none
 */
void ol_tx_hl_del_ack_queue_flush_all(struct ol_txrx_vdev_t *vdev);

#else

static inline
void ol_txrx_vdev_init_tcp_del_ack(struct ol_txrx_vdev_t *vdev)
{
}

static inline
void ol_txrx_vdev_deinit_tcp_del_ack(struct ol_txrx_vdev_t *vdev)
{
}

static inline
void ol_tx_pdev_reset_driver_del_ack(struct cdp_soc_t *soc_hdl, uint8_t pdev_id)
{
}

static inline
void ol_tx_vdev_set_driver_del_ack_enable(struct cdp_soc_t *soc_hdl,
					  uint8_t vdev_id,
					  unsigned long rx_packets,
					  uint32_t time_in_ms,
					  uint32_t high_th,
					  uint32_t low_th)
{
}

#endif

#ifdef WLAN_SUPPORT_TXRX_HL_BUNDLE
void ol_tx_vdev_set_bundle_require(uint8_t vdev_id, unsigned long tx_bytes,
				   uint32_t time_in_ms, uint32_t high_th,
				   uint32_t low_th);

void ol_tx_pdev_reset_bundle_require(struct cdp_soc_t *soc_hdl, uint8_t pdev_id);

#else

static inline
void ol_tx_vdev_set_bundle_require(uint8_t vdev_id, unsigned long tx_bytes,
				   uint32_t time_in_ms, uint32_t high_th,
				   uint32_t low_th)
{
}

static inline
void ol_tx_pdev_reset_bundle_require(struct cdp_soc_t *soc_hdl, uint8_t pdev_id)
{
}
#endif

#endif /* _OL_TXRX__H_ */<|MERGE_RESOLUTION|>--- conflicted
+++ resolved
@@ -227,9 +227,6 @@
 void *ol_txrx_find_peer_by_addr(struct cdp_pdev *pdev,
 				uint8_t *peer_addr);
 
-<<<<<<< HEAD
-void htt_pkt_log_init(struct cdp_pdev *pdev_handle, void *scn);
-=======
 /**
  * @brief specify the peer's authentication state
  * @details
@@ -252,7 +249,6 @@
 				     enum ol_txrx_peer_state state);
 
 void htt_pkt_log_init(struct cdp_soc_t *soc_hdl, uint8_t pdev_id, void *scn);
->>>>>>> 5d8474a2
 void peer_unmap_timer_handler(void *data);
 
 #ifdef QCA_LL_LEGACY_TX_FLOW_CONTROL
