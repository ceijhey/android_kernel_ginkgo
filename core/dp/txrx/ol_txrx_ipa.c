--- conflicted
+++ resolved
@@ -638,15 +638,10 @@
 {
 	int ret;
 	struct ol_txrx_ipa_resources *ipa_res;
-<<<<<<< HEAD
-	qdf_device_t osdev = cds_get_context(QDF_MODULE_ID_QDF_DEVICE);
-	ol_txrx_pdev_handle pdev = cds_get_context(QDF_MODULE_ID_TXRX);
-=======
 	struct ol_txrx_soc_t *soc = cds_get_context(QDF_MODULE_ID_SOC);
 	qdf_device_t osdev = cds_get_context(QDF_MODULE_ID_QDF_DEVICE);
 	ol_txrx_pdev_handle pdev =
 		ol_txrx_get_pdev_from_pdev_id(soc, OL_TXRX_PDEV_ID);
->>>>>>> 5d8474a2
 
 	if (!pdev || !osdev) {
 		ol_txrx_err("%s invalid instance", __func__);
@@ -1028,24 +1023,18 @@
 	uint32_t tx_comp_db_dmaaddr = 0, rx_rdy_db_dmaaddr = 0;
 	int ret;
 
-<<<<<<< HEAD
-=======
 	if (!pdev) {
 		ol_txrx_err("%s invalid instance", __func__);
 		return QDF_STATUS_E_FAILURE;
 	}
 
->>>>>>> 5d8474a2
 	if (!osdev) {
 		QDF_TRACE(QDF_MODULE_ID_TXRX, QDF_TRACE_LEVEL_ERROR,
 			  "%s: qdf device is null!", __func__);
 		return QDF_STATUS_E_NOENT;
 	}
 
-<<<<<<< HEAD
-=======
 	ipa_res = &pdev->ipa_resource;
->>>>>>> 5d8474a2
 	qdf_mem_zero(&pipe_in, sizeof(pipe_in));
 	qdf_mem_zero(&pipe_out, sizeof(pipe_out));
 
