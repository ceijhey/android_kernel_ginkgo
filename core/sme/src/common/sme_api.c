--- conflicted
+++ resolved
@@ -1133,10 +1133,7 @@
 {
 	struct mac_context *mac_ctx = sme_get_mac_context();
 	uint32_t num_valid_chan;
-<<<<<<< HEAD
-=======
 	uint8_t i;
->>>>>>> 5d8474a2
 
 	if (!mac_ctx) {
 		QDF_TRACE(QDF_MODULE_ID_SME, QDF_TRACE_LEVEL_ERROR,
@@ -1153,15 +1150,10 @@
 		num_valid_chan = *list_len;
 	}
 	*list_len = num_valid_chan;
-<<<<<<< HEAD
-	qdf_mem_copy(chan_list, mac_ctx->mlme_cfg->reg.valid_channel_list,
-		     *list_len);
-=======
 	for (i = 0; i < *list_len; i++) {
 		ch_freq_list[i] =
 			mac_ctx->mlme_cfg->reg.valid_channel_freq_list[i];
 	}
->>>>>>> 5d8474a2
 
 	return QDF_STATUS_SUCCESS;
 }
@@ -1653,13 +1645,8 @@
 	tpSirBeaconReportReqInd sme_bcn_rpt_req = NULL;
 	const tCsrEseBeaconReqParams *bcn_req = NULL;
 	uint8_t counter = 0;
-<<<<<<< HEAD
-	struct csr_roam_session *pSession = CSR_GET_SESSION(mac, sessionId);
-	tpRrmSMEContext pSmeRrmContext = &mac->rrm.rrmSmeContext[0];
-=======
 	struct csr_roam_session *session = CSR_GET_SESSION(mac, sessionId);
 	tpRrmSMEContext sme_rrm_ctx = &mac->rrm.rrmSmeContext[0];
->>>>>>> 5d8474a2
 
 	if (sme_rrm_ctx->eseBcnReqInProgress == true) {
 		sme_err("A Beacon Report Req is already in progress");
@@ -1684,17 +1671,10 @@
 	qdf_mem_copy(sme_bcn_rpt_req->bssId,
 		     session->connectedProfile.bssid.bytes,
 		     sizeof(tSirMacAddr));
-<<<<<<< HEAD
-	pSmeBcnReportReq->channelInfo.channelNum = 255;
-	pSmeBcnReportReq->channelList.numChannels = in_req->numBcnReqIe;
-	pSmeBcnReportReq->msgSource = eRRM_MSG_SOURCE_ESE_UPLOAD;
-	pSmeBcnReportReq->measurement_idx = 0;
-=======
 	sme_bcn_rpt_req->channel_info.chan_num = 255;
 	sme_bcn_rpt_req->channel_list.num_channels = in_req->numBcnReqIe;
 	sme_bcn_rpt_req->msgSource = eRRM_MSG_SOURCE_ESE_UPLOAD;
 	sme_bcn_rpt_req->measurement_idx = 0;
->>>>>>> 5d8474a2
 
 	for (counter = 0; counter < in_req->numBcnReqIe; counter++) {
 		bcn_req = &in_req->bcnReq[counter];
@@ -2436,12 +2416,7 @@
 		qdf_mem_free(pMsg->bodyptr);
 		break;
 	case eWNI_SME_MONITOR_MODE_VDEV_UP:
-<<<<<<< HEAD
-		status = csr_process_monitor_mode_vdev_up_evt(mac,
-							      pMsg->bodyval);
-=======
 		status = sme_process_monitor_mode_vdev_up_evt(pMsg->bodyval);
->>>>>>> 5d8474a2
 		break;
 	default:
 
@@ -3944,12 +3919,6 @@
 
 #ifdef FEATURE_OEM_DATA
 QDF_STATUS sme_oem_data_cmd(mac_handle_t mac_handle,
-<<<<<<< HEAD
-			    struct oem_data *oem_data)
-{
-	QDF_STATUS status;
-	void *wma_handle;
-=======
 			    void (*oem_data_event_handler_cb)
 			    (const struct oem_data *oem_event_data,
 			     uint8_t vdev_id),
@@ -3959,7 +3928,6 @@
 	QDF_STATUS status;
 	void *wma_handle;
 	struct mac_context *mac = MAC_CONTEXT(mac_handle);
->>>>>>> 5d8474a2
 
 	SME_ENTER();
 	wma_handle = cds_get_context(QDF_MODULE_ID_WMA);
@@ -3968,15 +3936,12 @@
 		return QDF_STATUS_E_FAILURE;
 	}
 
-<<<<<<< HEAD
-=======
 	status = sme_acquire_global_lock(&mac->sme);
 	if (QDF_IS_STATUS_SUCCESS(status)) {
 		mac->sme.oem_data_event_handler_cb = oem_data_event_handler_cb;
 		mac->sme.oem_data_vdev_id = vdev_id;
 		sme_release_global_lock(&mac->sme);
 	}
->>>>>>> 5d8474a2
 	status = wma_start_oem_data_cmd(wma_handle, oem_data);
 	if (!QDF_IS_STATUS_SUCCESS(status))
 		sme_err("fail to call wma_start_oem_data_cmd.");
@@ -4640,11 +4605,7 @@
 	status = sme_acquire_global_lock(&mac->sme);
 	if (QDF_IS_STATUS_ERROR(status))
 		return;
-<<<<<<< HEAD
-	csr_cleanup_session(mac, vdev_id);
-=======
 	csr_cleanup_vdev_session(mac, vdev_id);
->>>>>>> 5d8474a2
 	sme_release_global_lock(&mac->sme);
 }
 
@@ -5819,14 +5780,6 @@
 	struct mac_context *mac = MAC_CONTEXT(mac_handle);
 	QDF_STATUS status;
 	tCsrNeighborRoamControlInfo *neighbor_roam_info;
-<<<<<<< HEAD
-
-	if (vdev_id >= WLAN_MAX_VDEVS) {
-		sme_err("Invalid vdev_id: %d", vdev_id);
-		return QDF_STATUS_E_INVAL;
-	}
-=======
->>>>>>> 5d8474a2
 
 	if (vdev_id >= WLAN_MAX_VDEVS) {
 		sme_err("Invalid vdev_id: %d", vdev_id);
@@ -5846,12 +5799,7 @@
 	neighbor_roam_info->cfgParams.roam_scan_n_probes = probes;
 
 	if (mac->mlme_cfg->lfr.roam_scan_offload_enabled)
-<<<<<<< HEAD
-		csr_roam_update_cfg(mac, vdev_id,
-				    REASON_NPROBES_CHANGED);
-=======
 		csr_roam_update_cfg(mac, vdev_id, REASON_NPROBES_CHANGED);
->>>>>>> 5d8474a2
 	sme_release_global_lock(&mac->sme);
 
 	return status;
@@ -6495,30 +6443,16 @@
 	if (!session) {
 		sme_err("ROAM: incorrect vdev ID %d", session_id);
 		return QDF_STATUS_E_FAILURE;
-<<<<<<< HEAD
-	}
-
-	if (reason == REASON_DRIVER_DISABLED && requestor) {
-		mlme_set_operations_bitmap(mac_ctx->psoc, session_id, requestor,
-					   false);
-	}
+	}
+
+	if (reason == REASON_DRIVER_DISABLED && requestor)
+		mlme_set_operations_bitmap(mac_ctx->psoc, session_id,
+					   requestor, false);
 
 	status = csr_post_roam_state_change(mac_ctx, session_id,
 					    ROAM_RSO_STOPPED,
 					    REASON_DRIVER_DISABLED);
 
-=======
-	}
-
-	if (reason == REASON_DRIVER_DISABLED && requestor)
-		mlme_set_operations_bitmap(mac_ctx->psoc, session_id,
-					   requestor, false);
-
-	status = csr_post_roam_state_change(mac_ctx, session_id,
-					    ROAM_RSO_STOPPED,
-					    REASON_DRIVER_DISABLED);
-
->>>>>>> 5d8474a2
 	return status;
 }
 
@@ -6748,7 +6682,6 @@
 {
 	struct mac_context *mac = MAC_CONTEXT(mac_handle);
 	tCsrNeighborRoamControlInfo *neighbor_roam_info;
-<<<<<<< HEAD
 
 	if (vdev_id >= WLAN_MAX_VDEVS) {
 		sme_err("Invalid vdev_id: %d", vdev_id);
@@ -6759,18 +6692,6 @@
 	*lookup_threshold =
 		neighbor_roam_info->cfgParams.neighborLookupThreshold;
 
-=======
-
-	if (vdev_id >= WLAN_MAX_VDEVS) {
-		sme_err("Invalid vdev_id: %d", vdev_id);
-		return QDF_STATUS_E_INVAL;
-	}
-	neighbor_roam_info = &mac->roam.neighborRoamInfo[vdev_id];
-
-	*lookup_threshold =
-		neighbor_roam_info->cfgParams.neighborLookupThreshold;
-
->>>>>>> 5d8474a2
 	return QDF_STATUS_SUCCESS;
 }
 
@@ -7438,7 +7359,6 @@
 
 QDF_STATUS sme_get_roam_rssi_diff(mac_handle_t mac_handle, uint8_t vdev_id,
 				  uint8_t *rssi_diff)
-<<<<<<< HEAD
 {
 	struct mac_context *mac = MAC_CONTEXT(mac_handle);
 	tCsrNeighborRoamControlInfo *neighbor_roam_info;
@@ -7458,149 +7378,7 @@
 	return QDF_STATUS_SUCCESS;
 }
 
-void sme_dump_chan_list(tCsrChannelInfo *chan_info)
-{
-	uint8_t *channel_list;
-	uint8_t i = 0, j = 0;
-	uint32_t buflen = CFG_VALID_CHANNEL_LIST_LEN * 4;
-
-	channel_list = qdf_mem_malloc(buflen);
-	if (!channel_list)
-		return;
-
-	if (chan_info->ChannelList) {
-		for (i = 0; i < chan_info->numOfChannels; i++) {
-			if (j < buflen)
-				j += snprintf(channel_list + j, buflen - j,
-					      "%d ", chan_info->ChannelList[i]);
-			else
-				break;
-		}
-	}
-
-	sme_debug("frequency list [%u]: %s", i, channel_list);
-	qdf_mem_free(channel_list);
-}
-
-static uint8_t
-csr_append_pref_chan_list(tCsrChannelInfo *chan_info, uint8_t *channel_list,
-			  uint8_t num_chan)
-{
-	uint8_t i = 0;
-
-	for (i = 0; i < chan_info->numOfChannels; i++) {
-		if (csr_is_channel_present_in_list(
-			channel_list, num_chan, chan_info->ChannelList[i]))
-			continue;
-
-		if (num_chan >= SIR_ROAM_MAX_CHANNELS)
-			break;
-
-		channel_list[num_chan++] = chan_info->ChannelList[i];
-	}
-
-	return num_chan;
-}
-
-/**
- * sme_update_roam_scan_channel_list() - to update scan channel list
- * @mac_handle: Opaque handle to the global MAC context
- * @vdev_id: vdev identifier
- * @chan_info: Channel information to be updated to.
- * @freq_list: Frequency list to be updated from.
- * @num_chan: Number of channels
- *
- * Updates the chan_info by flushing the current frequency list and update
- * the same with freq_list.
- *
- * Return: QDF_STATUS
- */
-static QDF_STATUS
-sme_update_roam_scan_channel_list(mac_handle_t mac_handle, uint8_t vdev_id,
-				  tCsrChannelInfo *chan_info,
-				  uint32_t *freq_list, uint8_t num_chan)
-=======
->>>>>>> 5d8474a2
-{
-	QDF_STATUS status = QDF_STATUS_SUCCESS;
-	struct mac_context *mac = MAC_CONTEXT(mac_handle);
-<<<<<<< HEAD
-	uint8_t *channel_list, pref_chan_cnt = 0;
-
-	channel_list = qdf_mem_malloc(SIR_MAX_SUPPORTED_CHANNEL_LIST);
-	if (!channel_list)
-		return QDF_STATUS_E_NOMEM;
-
-	if (chan_info->numOfChannels) {
-		sme_debug("Current channels:");
-		sme_dump_chan_list(chan_info);
-	}
-
-	sme_freq_to_chan_list(mac->pdev, channel_list, freq_list, num_chan);
-	if (!sme_validate_channel_list(mac_handle, channel_list, num_chan)) {
-		sme_err("List contains invalid channel(s)");
-		status = QDF_STATUS_E_INVAL;
-		goto out;
-	}
-
-	pref_chan_cnt = csr_append_pref_chan_list(chan_info, channel_list,
-						  num_chan);
-	num_chan = pref_chan_cnt;
-
-	csr_flush_cfg_bg_scan_roam_channel_list(chan_info);
-	csr_create_bg_scan_roam_channel_list(mac, chan_info, channel_list,
-					     num_chan);
-
-	sme_debug("New channels:");
-	sme_dump_chan_list(chan_info);
-	sme_debug("Updated roam scan channels - roam state is %d",
-		  mac->roam.neighborRoamInfo[vdev_id].neighborRoamState);
-
-	if (mac->mlme_cfg->lfr.roam_scan_offload_enabled)
-		status = csr_roam_update_cfg(mac, vdev_id,
-					     REASON_CHANNEL_LIST_CHANGED);
-out:
-	qdf_mem_free(channel_list);
-
-	return status;
-}
-
-/**
- * sme_change_roam_scan_channel_list() - to change scan channel list
- * @mac_handle: Opaque handle to the global MAC context
- * @sessionId: sme session id
- * @channel_list: Output channel list
- * @numChannels: Output number of channels
- *
- * This routine is called to Change roam scan channel list.
- * This is a synchronous call
- *
- * Return: QDF_STATUS
- */
-QDF_STATUS sme_change_roam_scan_channel_list(mac_handle_t mac_handle,
-					     uint8_t sessionId,
-					     uint8_t *channel_list,
-					     uint8_t numChannels)
-=======
-	tCsrNeighborRoamControlInfo *neighbor_roam_info;
-	QDF_STATUS status;
-
-	if (vdev_id >= WLAN_MAX_VDEVS) {
-		sme_err("Invalid vdev_id: %d", vdev_id);
-		return QDF_STATUS_E_INVAL;
-	}
-	status = sme_acquire_global_lock(&mac->sme);
-	if (QDF_IS_STATUS_ERROR(status))
-		return status;
-	neighbor_roam_info = &mac->roam.neighborRoamInfo[vdev_id];
-	*rssi_diff = neighbor_roam_info->cfgParams.roam_rssi_diff;
-	sme_release_global_lock(&mac->sme);
-
-	return QDF_STATUS_SUCCESS;
-}
-
 void sme_dump_freq_list(tCsrChannelInfo *chan_info)
->>>>>>> 5d8474a2
 {
 	uint8_t *channel_list;
 	uint8_t i = 0, j = 0;
@@ -7619,10 +7397,6 @@
 				break;
 		}
 	}
-<<<<<<< HEAD
-	chan_info = &pNeighborRoamInfo->cfgParams.specific_chan_info;
-=======
->>>>>>> 5d8474a2
 
 	sme_debug("frequency list [%u]: %s", i, channel_list);
 	qdf_mem_free(channel_list);
@@ -7780,11 +7554,7 @@
 		}
 	}
 	csr_flush_cfg_bg_scan_roam_channel_list(chan_info);
-<<<<<<< HEAD
-	csr_create_bg_scan_roam_channel_list(mac, chan_info, channel_list,
-=======
 	csr_create_bg_scan_roam_channel_list(mac, chan_info, channel_freq_list,
->>>>>>> 5d8474a2
 					     numChannels);
 	sme_set_roam_scan_control(mac_handle, sessionId, 1);
 	if (chan_info->freq_list) {
@@ -7826,14 +7596,11 @@
 		return QDF_STATUS_E_INVAL;
 	}
 
-<<<<<<< HEAD
-=======
 	if (!sme_validate_freq_list(mac_handle, freq_list, num_chan)) {
 		sme_err("List contains invalid channel(s)");
 		return QDF_STATUS_E_INVAL;
 	}
 
->>>>>>> 5d8474a2
 	status = sme_acquire_global_lock(&mac->sme);
 	if (QDF_IS_STATUS_ERROR(status)) {
 		sme_err("Failed to acquire SME lock");
@@ -7844,11 +7611,7 @@
 	if (neighbor_roam_info->cfgParams.specific_chan_info.numOfChannels) {
 		sme_err("Specific channel list is already configured");
 		sme_release_global_lock(&mac->sme);
-<<<<<<< HEAD
-		return QDF_STATUS_E_PERM;
-=======
 		return QDF_STATUS_E_INVAL;
->>>>>>> 5d8474a2
 	}
 
 	if (freq_list_type == QCA_PREFERRED_SCAN_FREQ_LIST) {
@@ -7883,21 +7646,12 @@
 			uint8_t sessionId)
 {
 	int i = 0, chan_cnt = 0;
-<<<<<<< HEAD
-	uint8_t *pOutPtr = pChannelList;
-=======
->>>>>>> 5d8474a2
 	struct mac_context *mac = MAC_CONTEXT(mac_handle);
 	tpCsrNeighborRoamControlInfo pNeighborRoamInfo = NULL;
+	QDF_STATUS status = QDF_STATUS_SUCCESS;
+	tCsrChannelInfo *chan_info;
 	struct csr_channel *occupied_ch_lst =
 		&mac->scan.occupiedChannels[sessionId];
-	QDF_STATUS status = QDF_STATUS_SUCCESS;
-	tCsrChannelInfo *chan_info;
-<<<<<<< HEAD
-=======
-	struct csr_channel *occupied_ch_lst =
-		&mac->scan.occupiedChannels[sessionId];
->>>>>>> 5d8474a2
 
 	if (sessionId >= WLAN_MAX_VDEVS) {
 		QDF_TRACE(QDF_MODULE_ID_SME, QDF_TRACE_LEVEL_ERROR,
@@ -7909,45 +7663,6 @@
 	status = sme_acquire_global_lock(&mac->sme);
 	if (!QDF_IS_STATUS_SUCCESS(status))
 		return status;
-<<<<<<< HEAD
-	chan_info = &pNeighborRoamInfo->cfgParams.specific_chan_info;
-	if (chan_info->numOfChannels) {
-		*pNumChannels = chan_info->numOfChannels;
-		for (chan_cnt = 0; chan_cnt < (*pNumChannels) &&
-		     chan_cnt < WNI_CFG_VALID_CHANNEL_LIST_LEN; chan_cnt++)
-			pOutPtr[chan_cnt] = chan_info->ChannelList[chan_cnt];
-
-		*pNumChannels = chan_cnt;
-	} else {
-		chan_info = &pNeighborRoamInfo->cfgParams.pref_chan_info;
-		if (chan_info->numOfChannels) {
-			*pNumChannels = chan_info->numOfChannels;
-			for (chan_cnt = 0; chan_cnt < (*pNumChannels) &&
-			     chan_cnt < WNI_CFG_VALID_CHANNEL_LIST_LEN;
-			     chan_cnt++)
-				pOutPtr[chan_cnt] =
-					chan_info->ChannelList[chan_cnt];
-		}
-
-		if (occupied_ch_lst->numChannels) {
-			for (i = 0; i < occupied_ch_lst->numChannels &&
-			     chan_cnt < WNI_CFG_VALID_CHANNEL_LIST_LEN; i++) {
-				if (csr_is_channel_present_in_list(
-					pOutPtr, chan_cnt,
-					occupied_ch_lst->channelList[i]))
-					continue;
-				 pOutPtr[chan_cnt++] =
-					occupied_ch_lst->channelList[i];
-			}
-		}
-		*pNumChannels = chan_cnt;
-		if (!(chan_info->numOfChannels ||
-		      occupied_ch_lst->numChannels)) {
-			sme_err("Roam Scan channel list is NOT yet initialized");
-			status = QDF_STATUS_E_INVAL;
-		}
-	}
-=======
 
 	chan_info = &pNeighborRoamInfo->cfgParams.specific_chan_info;
 	if (chan_info->numOfChannels) {
@@ -7984,9 +7699,7 @@
 		}
 	}
 
->>>>>>> 5d8474a2
 	sme_release_global_lock(&mac->sme);
-
 	return status;
 }
 
@@ -9001,42 +8714,6 @@
 
 int sme_set_auto_rate_ldpc(mac_handle_t mac_handle, uint8_t session_id,
 			   uint8_t ldpc_disable)
-<<<<<<< HEAD
-{
-	struct mac_context *mac_ctx = MAC_CONTEXT(mac_handle);
-	uint32_t set_val;
-	int status;
-
-	set_val = mac_ctx->he_sgi_ltf_cfg_bit_mask;
-
-	set_val |= (ldpc_disable << AUTO_RATE_LDPC_DIS_BIT);
-
-	status = wma_cli_set_command(session_id,
-				     WMI_VDEV_PARAM_AUTORATE_MISC_CFG,
-				     set_val, VDEV_CMD);
-	if (status) {
-		sme_err("failed to set auto rate LDPC cfg");
-		return status;
-	}
-
-	sme_debug("auto rate misc cfg set to 0x%08X", set_val);
-
-	return 0;
-}
-
-#define HT20_SHORT_GI_MCS7_RATE 722
-/*
- * sme_send_rate_update_ind() -
- *  API to Update rate
- *
- * mac_handle - The handle returned by mac_open
- * rateUpdateParams - Pointer to rate update params
- * Return QDF_STATUS
- */
-QDF_STATUS sme_send_rate_update_ind(mac_handle_t mac_handle,
-				    tSirRateUpdateInd *rateUpdateParams)
-=======
->>>>>>> 5d8474a2
 {
 	struct mac_context *mac_ctx = MAC_CONTEXT(mac_handle);
 	uint32_t set_val;
@@ -9475,12 +9152,7 @@
 	QDF_STATUS status = QDF_STATUS_SUCCESS;
 	struct csr_roam_info *roam_info;
 	eCsrRoamResult roamResult;
-<<<<<<< HEAD
-	tpSwitchChannelParams pChnlParams = (tpSwitchChannelParams) msg_buf;
-	uint32_t SessionId = pChnlParams->peSessionId;
-=======
 	uint8_t session_id;
->>>>>>> 5d8474a2
 
 	roam_info = qdf_mem_malloc(sizeof(*roam_info));
 	if (!roam_info)
@@ -10165,20 +9837,6 @@
 	return status;
 }
 
-<<<<<<< HEAD
-/**
- * sme_get_valid_channels_by_band() - to fetch valid channels filtered by band
- * @mac_handle: Opaque handle to the global MAC context
- * @wifiBand: RF band information
- * @aValidChannels: output array to store channel info
- * @pNumChannels: output number of channels
- *
- *  SME API to fetch all valid channels filtered by band
- *
- *  Return: QDF_STATUS
- */
-=======
->>>>>>> 5d8474a2
 QDF_STATUS sme_get_valid_channels_by_band(mac_handle_t mac_handle,
 					  uint8_t wifi_band,
 					  uint32_t *valid_chan_list,
@@ -10289,10 +9947,7 @@
 }
 
 #ifdef FEATURE_WLAN_EXTSCAN
-<<<<<<< HEAD
-=======
-
->>>>>>> 5d8474a2
+
 QDF_STATUS
 sme_ext_scan_get_capabilities(mac_handle_t mac_handle,
 			      struct extscan_capabilities_params *params)
@@ -11056,10 +10711,7 @@
 
 #endif /* WLAN_FEATURE_LINK_LAYER_STATS */
 
-<<<<<<< HEAD
-=======
 #ifdef WLAN_POWER_DEBUG
->>>>>>> 5d8474a2
 /**
  * sme_power_debug_stats_req() - SME API to collect Power debug stats
  * @callback_fn: Pointer to the callback function for Power stats event
@@ -11098,6 +10750,7 @@
 	}
 	return status;
 }
+#endif
 
 #ifdef WLAN_FEATURE_BEACON_RECEPTION_STATS
 QDF_STATUS sme_beacon_debug_stats_req(
@@ -13933,11 +13586,7 @@
 	if (mac_ctx->mlme_cfg->lfr.roam_scan_offload_enabled) {
 		status = sme_acquire_global_lock(&mac_ctx->sme);
 		if (QDF_IS_STATUS_SUCCESS(status)) {
-<<<<<<< HEAD
-			csr_roam_update_cfg(mac_ctx, session_id,
-=======
 			csr_roam_update_cfg(mac_ctx, vdev_id,
->>>>>>> 5d8474a2
 				      REASON_ROAM_SCAN_STA_ROAM_POLICY_CHANGED);
 			sme_release_global_lock(&mac_ctx->sme);
 		}
@@ -14498,40 +14147,24 @@
 {
 	QDF_STATUS status = QDF_STATUS_E_FAILURE;
 	struct mac_context *mac = MAC_CONTEXT(mac_handle);
-<<<<<<< HEAD
 
 	if (!mac)
 		return QDF_STATUS_E_FAILURE;
+
 	if (!CSR_IS_SESSION_VALID(mac, vdev_id)) {
 		sme_err("Invalid vdev_id: %d", vdev_id);
 		return QDF_STATUS_E_INVAL;
 	}
+
 	if (QDF_IS_STATUS_ERROR(sme_acquire_global_lock(&mac->sme)))
 		return QDF_STATUS_E_FAILURE;
 
-	status = csr_fast_reassoc(mac_handle, profile, bssid, channel, vdev_id,
-=======
-
-	if (!mac)
-		return QDF_STATUS_E_FAILURE;
-
-	if (!CSR_IS_SESSION_VALID(mac, vdev_id)) {
-		sme_err("Invalid vdev_id: %d", vdev_id);
-		return QDF_STATUS_E_INVAL;
-	}
-
-	if (QDF_IS_STATUS_ERROR(sme_acquire_global_lock(&mac->sme)))
-		return QDF_STATUS_E_FAILURE;
-
 	status = csr_fast_reassoc(mac_handle, profile, bssid, ch_freq, vdev_id,
->>>>>>> 5d8474a2
 				  connected_bssid);
 
 	sme_release_global_lock(&mac->sme);
 
 	return status;
-<<<<<<< HEAD
-=======
 }
 
 #endif
@@ -14559,7 +14192,6 @@
 	pmk_to_del.pmk_len = pmksa->pmk_len;
 	csr_clear_sae_single_pmk(psoc, session_id, &pmk_to_del);
 	wlan_objmgr_vdev_release_ref(vdev, WLAN_LEGACY_SME_ID);
->>>>>>> 5d8474a2
 }
 
 QDF_STATUS sme_set_del_pmkid_cache(struct wlan_objmgr_psoc *psoc,
@@ -14580,10 +14212,7 @@
 
 	if (!pmk_cache_info) {
 		pmk_cache->is_flush_all = true;
-<<<<<<< HEAD
-=======
 		csr_clear_sae_single_pmk(psoc, session_id, NULL);
->>>>>>> 5d8474a2
 		goto send_flush_cmd;
 	}
 
@@ -15139,30 +14768,6 @@
 	struct mac_context *mac_ctx = MAC_CONTEXT(mac_handle);
 
 	return dot11f_unpack_ie_rsn(mac_ctx, buf, buf_len, rsn_ie, append_ie);
-}
-
-void sme_add_qcn_ie(mac_handle_t mac_handle, uint8_t *ie_data,
-		    uint16_t *ie_len)
-{
-	struct mac_context *mac_ctx = MAC_CONTEXT(mac_handle);
-	uint8_t qcn_ie[] = {WLAN_ELEMID_VENDOR, 8,
-			    0x8C, 0xFD, 0xF0, 0x1, QCN_IE_VERSION_SUBATTR_ID,
-			    QCN_IE_VERSION_SUBATTR_DATA_LEN,
-			    QCN_IE_VERSION_SUPPORTED,
-			    QCN_IE_SUBVERSION_SUPPORTED};
-
-	if (!mac_ctx->mlme_cfg->sta.qcn_ie_support) {
-		sme_debug("QCN IE is not supported");
-		return;
-	}
-
-	if (((*ie_len) + sizeof(qcn_ie)) > MAX_DEFAULT_SCAN_IE_LEN) {
-		sme_err("IE buffer not enough for QCN IE");
-		return;
-	}
-
-	qdf_mem_copy(ie_data + (*ie_len), qcn_ie, sizeof(qcn_ie));
-	(*ie_len) += sizeof(qcn_ie);
 }
 
 void sme_add_qcn_ie(mac_handle_t mac_handle, uint8_t *ie_data,
@@ -15508,24 +15113,14 @@
 
 		sae_msg->message_type = eWNI_SME_SEND_SAE_MSG;
 		sae_msg->length = sizeof(*sae_msg);
-<<<<<<< HEAD
-		sae_msg->session_id = session_id;
-=======
 		sae_msg->vdev_id = session_id;
->>>>>>> 5d8474a2
 		sae_msg->sae_status = sae_status;
 		qdf_mem_copy(sae_msg->peer_mac_addr,
 			     peer_mac_addr.bytes,
 			     QDF_MAC_ADDR_SIZE);
-<<<<<<< HEAD
-		sme_debug("SAE: sae_status %d session_id %d Peer: "
-			  QDF_MAC_ADDR_STR, sae_msg->sae_status,
-			  sae_msg->session_id,
-=======
 		sme_debug("SAE: sae_status %d vdev_id %d Peer: "
 			  QDF_MAC_ADDR_STR, sae_msg->sae_status,
 			  sae_msg->vdev_id,
->>>>>>> 5d8474a2
 			  QDF_MAC_ADDR_ARRAY(sae_msg->peer_mac_addr));
 
 		sch_msg.type = eWNI_SME_SEND_SAE_MSG;
@@ -16445,22 +16040,6 @@
 	return QDF_STATUS_SUCCESS;
 }
 
-<<<<<<< HEAD
-void sme_freq_to_chan_list(
-			struct wlan_objmgr_pdev *pdev,
-			uint8_t *chan_list,
-			uint32_t *freq_list,
-			uint32_t chan_list_len)
-{
-	uint32_t count;
-
-	for (count = 0; count < chan_list_len; count++)
-		chan_list[count] =
-			(uint8_t)wlan_reg_freq_to_chan(pdev, freq_list[count]);
-}
-
-=======
->>>>>>> 5d8474a2
 void sme_chan_to_freq_list(
 			struct wlan_objmgr_pdev *pdev,
 			uint32_t *freq_list,
@@ -16581,14 +16160,8 @@
 		cfg_params->roam_inactive_data_packet_count = 0;
 		cfg_params->roam_scan_inactivity_time = 0;
 
-<<<<<<< HEAD
-		csr_roam_offload_scan(mac, vdev_id,
-				      ROAM_SCAN_OFFLOAD_UPDATE_CFG,
-				      REASON_ROAM_CONTROL_CONFIG_ENABLED);
-=======
 		csr_roam_update_cfg(mac, vdev_id,
 				    REASON_ROAM_CONTROL_CONFIG_ENABLED);
->>>>>>> 5d8474a2
 	}
 	sme_release_global_lock(&mac->sme);
 
@@ -16652,43 +16225,6 @@
 	return status;
 }
 
-<<<<<<< HEAD
-#ifdef FEATURE_OEM_DATA
-QDF_STATUS sme_set_oem_data_event_handler_cb(
-			mac_handle_t mac_handle,
-			void (*oem_data_event_handler_cb)
-					(const struct oem_data *oem_event_data))
-{
-	struct mac_context *mac = MAC_CONTEXT(mac_handle);
-	QDF_STATUS qdf_status;
-
-	qdf_status = sme_acquire_global_lock(&mac->sme);
-	if (QDF_IS_STATUS_SUCCESS(qdf_status)) {
-		mac->sme.oem_data_event_handler_cb = oem_data_event_handler_cb;
-		sme_release_global_lock(&mac->sme);
-	}
-	return qdf_status;
-}
-
-void sme_reset_oem_data_event_handler_cb(mac_handle_t  mac_handle)
-{
-	struct mac_context *pmac;
-	QDF_STATUS qdf_status;
-
-	if (!mac_handle) {
-		sme_err("mac_handle is not valid");
-		return;
-	}
-	pmac = MAC_CONTEXT(mac_handle);
-
-	qdf_status = sme_acquire_global_lock(&pmac->sme);
-	if (QDF_IS_STATUS_SUCCESS(qdf_status)) {
-		pmac->sme.oem_data_event_handler_cb = NULL;
-		sme_release_global_lock(&pmac->sme);
-	}
-}
-#endif
-=======
 QDF_STATUS sme_check_for_duplicate_session(mac_handle_t mac_handle,
 					   uint8_t *peer_addr)
 {
@@ -16740,7 +16276,6 @@
 	return status;
 }
 #endif /* FEATURE_ANI_LEVEL_REQUEST */
->>>>>>> 5d8474a2
 
 QDF_STATUS sme_get_prev_connected_bss_ies(mac_handle_t mac_handle,
 					  uint8_t vdev_id,
@@ -16787,9 +16322,6 @@
 end:
 	sme_release_global_lock(&mac->sme);
 	return status;
-<<<<<<< HEAD
-}
-=======
 }
 
 #ifdef FEATURE_MONITOR_MODE_SUPPORT
@@ -16833,5 +16365,4 @@
 
 	return QDF_STATUS_SUCCESS;
 }
-#endif
->>>>>>> 5d8474a2
+#endif