/*
 * Copyright (c) 2011-2020 The Linux Foundation. All rights reserved.
 *
 * Permission to use, copy, modify, and/or distribute this software for
 * any purpose with or without fee is hereby granted, provided that the
 * above copyright notice and this permission notice appear in all
 * copies.
 *
 * THE SOFTWARE IS PROVIDED "AS IS" AND THE AUTHOR DISCLAIMS ALL
 * WARRANTIES WITH REGARD TO THIS SOFTWARE INCLUDING ALL IMPLIED
 * WARRANTIES OF MERCHANTABILITY AND FITNESS. IN NO EVENT SHALL THE
 * AUTHOR BE LIABLE FOR ANY SPECIAL, DIRECT, INDIRECT, OR CONSEQUENTIAL
 * DAMAGES OR ANY DAMAGES WHATSOEVER RESULTING FROM LOSS OF USE, DATA OR
 * PROFITS, WHETHER IN AN ACTION OF CONTRACT, NEGLIGENCE OR OTHER
 * TORTIOUS ACTION, ARISING OUT OF OR IN CONNECTION WITH THE USE OR
 * PERFORMANCE OF THIS SOFTWARE.
 */

/*
 * DOC: csr_api_scan.c
 *
 * Implementation for the Common Scan interfaces.
 */

#include "ani_global.h"

#include "csr_inside_api.h"
#include "sme_inside.h"

#include "csr_support.h"

#include "host_diag_core_log.h"
#include "host_diag_core_event.h"

#include "cds_reg_service.h"
#include "wma_types.h"
#include "cds_utils.h"
#include "wma.h"

#include "wlan_policy_mgr_api.h"
#include "wlan_hdd_main.h"
#include "pld_common.h"
#include "csr_internal.h"
#include <wlan_scan_ucfg_api.h>
#include <wlan_scan_api.h>
#include <wlan_scan_utils_api.h>
#include <wlan_objmgr_vdev_obj.h>
#include <wlan_objmgr_pdev_obj.h>
#include <wlan_utility.h>
#include "wlan_reg_services_api.h"
#include "sch_api.h"
#include "wlan_blm_api.h"
#include "qdf_crypto.h"
#include <wlan_crypto_global_api.h>

static void csr_set_cfg_valid_channel_list(struct mac_context *mac,
					   uint32_t *pchan_freq_list,
					   uint8_t NumChannels);

static void csr_save_tx_power_to_cfg(struct mac_context *mac,
				     tDblLinkList *pList,
				     uint32_t cfgId);

static void csr_set_cfg_country_code(struct mac_context *mac,
				     uint8_t *countryCode);

static void csr_purge_channel_power(struct mac_context *mac,
				    tDblLinkList *pChannelList);

static bool csr_roam_is_valid_channel(struct mac_context *mac,
				      uint32_t ch_freq);

/* pResult is invalid calling this function. */
void csr_free_scan_result_entry(struct mac_context *mac,
				struct tag_csrscan_result *pResult)
{
	if (pResult->Result.pvIes)
		qdf_mem_free(pResult->Result.pvIes);

	qdf_mem_free(pResult);
}

static QDF_STATUS csr_ll_scan_purge_result(struct mac_context *mac,
					   tDblLinkList *pList)
{
	QDF_STATUS status = QDF_STATUS_SUCCESS;
	tListElem *pEntry;
	struct tag_csrscan_result *bss_desc;

	while ((pEntry = csr_ll_remove_head(pList, LL_ACCESS_NOLOCK)) != NULL) {
		bss_desc = GET_BASE_ADDR(pEntry, struct tag_csrscan_result,
					 Link);
		csr_free_scan_result_entry(mac, bss_desc);
	}

	return status;
}

QDF_STATUS csr_scan_open(struct mac_context *mac_ctx)
{
	csr_ll_open(&mac_ctx->scan.channelPowerInfoList24);
	csr_ll_open(&mac_ctx->scan.channelPowerInfoList5G);

	return QDF_STATUS_SUCCESS;
}

QDF_STATUS csr_scan_close(struct mac_context *mac)
{
	csr_purge_channel_power(mac, &mac->scan.channelPowerInfoList24);
	csr_purge_channel_power(mac, &mac->scan.channelPowerInfoList5G);
	csr_ll_close(&mac->scan.channelPowerInfoList24);
	csr_ll_close(&mac->scan.channelPowerInfoList5G);
	ucfg_scan_psoc_set_disable(mac->psoc, REASON_SYSTEM_DOWN);

	return QDF_STATUS_SUCCESS;
}

QDF_STATUS csr_scan_handle_search_for_ssid(struct mac_context *mac_ctx,
					   uint32_t session_id)
{
	QDF_STATUS status = QDF_STATUS_E_FAILURE;
	tScanResultHandle hBSSList = CSR_INVALID_SCANRESULT_HANDLE;
	struct scan_filter *filter;
	struct csr_roam_profile *profile;
	struct csr_roam_session *session;

	session = CSR_GET_SESSION(mac_ctx, session_id);
	if (!session) {
		sme_err("session %d not found", session_id);
		return QDF_STATUS_E_FAILURE;
	}
	profile = session->scan_info.profile;
	sme_debug("session %d", session_id);
	do {
		/* If this scan is for HDD reassociate */
		if (mac_ctx->roam.neighborRoamInfo[session_id].
				uOsRequestedHandoff) {
			/* notify LFR state m/c */
			status = csr_neighbor_roam_sssid_scan_done
				(mac_ctx, session_id, QDF_STATUS_SUCCESS);
			if (!QDF_IS_STATUS_SUCCESS(status))
				csr_neighbor_roam_start_lfr_scan(mac_ctx,
								 session_id);
			status = QDF_STATUS_SUCCESS;
			break;
		}
		/*
		 * If there is roam command waiting, ignore this roam because
		 * the newer roam command is the one to execute
		 */
		if (csr_is_roam_command_waiting_for_session(mac_ctx, session_id)) {
			sme_warn("aborts because roam command waiting");
			break;
		}
		if (!profile)
			break;
		filter = qdf_mem_malloc(sizeof(*filter));
		if (!filter) {
			status = QDF_STATUS_E_NOMEM;
			break;
		}
		status = csr_roam_get_scan_filter_from_profile(mac_ctx, profile,
							       filter, false);
		if (!QDF_IS_STATUS_SUCCESS(status)) {
			qdf_mem_free(filter);
			break;
		}
		status = csr_scan_get_result(mac_ctx, filter, &hBSSList);
		qdf_mem_free(filter);
		if (!QDF_IS_STATUS_SUCCESS(status))
			break;
		if (mac_ctx->roam.roamSession[session_id].connectState ==
				eCSR_ASSOC_STATE_TYPE_INFRA_DISCONNECTING) {
			sme_err("upper layer issued disconnetion");
			status = QDF_STATUS_E_FAILURE;
			break;
		}
		status = csr_roam_issue_connect(mac_ctx, session_id, profile,
						hBSSList, eCsrHddIssued,
						session->scan_info.roam_id,
						true, true);
		hBSSList = CSR_INVALID_SCANRESULT_HANDLE;
	} while (0);

	if (!QDF_IS_STATUS_SUCCESS(status)) {
		if (CSR_INVALID_SCANRESULT_HANDLE != hBSSList) {
			csr_scan_result_purge(mac_ctx, hBSSList);
		}
		/* We haven't done anything to this profile */
		csr_roam_call_callback(mac_ctx, session_id, NULL,
				       session->scan_info.roam_id,
				       eCSR_ROAM_ASSOCIATION_FAILURE,
				       eCSR_ROAM_RESULT_SCAN_FOR_SSID_FAILURE);
	}

	return status;
}

/**
 * csr_handle_fils_scan_for_ssid_failure() - Checks and fills FILS seq number
 * in roam_info structure to send to hdd
 *
 * @roam_profile: Pointer to current roam_profile structure
 * @roam_info: Pointer to roam_info strucure to be filled
 *
 * Return: true for FILS connection else false
 */
#ifdef WLAN_FEATURE_FILS_SK
static bool
csr_handle_fils_scan_for_ssid_failure(struct csr_roam_profile *roam_profile,
				      struct csr_roam_info *roam_info)
{
	if (roam_profile && roam_profile->fils_con_info &&
	    roam_profile->fils_con_info->is_fils_connection) {
		sme_debug("send roam_info for FILS connection failure, seq %d",
			  roam_profile->fils_con_info->sequence_number);
		roam_info->is_fils_connection = true;
		roam_info->fils_seq_num =
				roam_profile->fils_con_info->sequence_number;
		return true;
	}

	return false;
}
#else
static bool
csr_handle_fils_scan_for_ssid_failure(struct csr_roam_profile *roam_profile,
				      struct csr_roam_info *roam_info)
{
	return false;
}
#endif

QDF_STATUS csr_scan_handle_search_for_ssid_failure(struct mac_context *mac_ctx,
						   uint32_t session_id)
{
	QDF_STATUS status = QDF_STATUS_SUCCESS;
	struct csr_roam_profile *profile;
	struct csr_roam_session *session = CSR_GET_SESSION(mac_ctx, session_id);
	eCsrRoamResult roam_result;
	struct csr_roam_info *roam_info = NULL;
	struct tag_csrscan_result *scan_result;

	if (!session) {
		sme_err("session %d not found", session_id);
		return QDF_STATUS_E_FAILURE;
	}

	/* If this scan is for HDD reassociate */
	if (mac_ctx->roam.neighborRoamInfo[session_id].uOsRequestedHandoff) {
		/* notify LFR state m/c */
		status = csr_neighbor_roam_sssid_scan_done
				(mac_ctx, session_id, QDF_STATUS_E_FAILURE);
		if (!QDF_IS_STATUS_SUCCESS(status))
			csr_neighbor_roam_start_lfr_scan(mac_ctx, session_id);
		return QDF_STATUS_SUCCESS;
	}

	profile = session->scan_info.profile;

	/*
	 * Check whether it is for start ibss. No need to do anything if it
	 * is a JOIN request
	 */
	if (profile && CSR_IS_START_IBSS(profile)) {
		status = csr_roam_issue_connect(mac_ctx, session_id, profile, NULL,
				eCsrHddIssued, session->scan_info.roam_id,
				true, true);
		if (!QDF_IS_STATUS_SUCCESS(status)) {
			sme_err("failed to issue startIBSS, session_id %d status: 0x%08X roam id %d",
				session_id, status, session->scan_info.roam_id);
			csr_roam_call_callback(mac_ctx, session_id, NULL,
				session->scan_info.roam_id, eCSR_ROAM_FAILED,
				eCSR_ROAM_RESULT_FAILURE);
		}
		return status;
	}
	roam_result = eCSR_ROAM_RESULT_FAILURE;
	if (profile && csr_is_bss_type_ibss(profile->BSSType)) {
		roam_result = eCSR_ROAM_RESULT_IBSS_START_FAILED;
		goto roam_completion;
	}

	roam_info = qdf_mem_malloc(sizeof(struct csr_roam_info));
	if (!roam_info)
		goto roam_completion;

	if (session->scan_info.roambssentry) {
		scan_result = GET_BASE_ADDR(session->scan_info.roambssentry,
				struct tag_csrscan_result, Link);
		roam_info->bss_desc = &scan_result->Result.BssDescriptor;
	}
	roam_info->status_code = session->joinFailStatusCode.status_code;
	roam_info->reasonCode = session->joinFailStatusCode.reasonCode;

	/* Only indicate assoc_completion if we indicate assoc_start. */
	if (session->bRefAssocStartCnt > 0) {
		session->bRefAssocStartCnt--;
		csr_roam_call_callback(mac_ctx, session_id, roam_info,
				       session->scan_info.roam_id,
				       eCSR_ROAM_ASSOCIATION_COMPLETION,
				       eCSR_ROAM_RESULT_SCAN_FOR_SSID_FAILURE);
	} else {
		if (!csr_handle_fils_scan_for_ssid_failure(
		    profile, roam_info)) {
			qdf_mem_free(roam_info);
			roam_info = NULL;
		}
		csr_roam_call_callback(mac_ctx, session_id, roam_info,
				       session->scan_info.roam_id,
				       eCSR_ROAM_ASSOCIATION_FAILURE,
				       eCSR_ROAM_RESULT_SCAN_FOR_SSID_FAILURE);
	}

	if (roam_info)
		qdf_mem_free(roam_info);
roam_completion:
	csr_roam_completion(mac_ctx, session_id, NULL, NULL, roam_result,
			    false);
	return status;
}

QDF_STATUS csr_scan_result_purge(struct mac_context *mac,
				 tScanResultHandle hScanList)
{
	QDF_STATUS status = QDF_STATUS_E_INVAL;
	struct scan_result_list *pScanList =
				(struct scan_result_list *) hScanList;

	if (pScanList) {
		status = csr_ll_scan_purge_result(mac, &pScanList->List);
		csr_ll_close(&pScanList->List);
		qdf_mem_free(pScanList);
	}
	return status;
}

/* Add the channel to the occupiedChannels array */
static void csr_add_to_occupied_channels(struct mac_context *mac,
					 uint32_t ch_freq,
					 uint8_t sessionId,
					 struct csr_channel *occupied_ch,
					 bool is_init_list)
{
	QDF_STATUS status;
	uint8_t num_occupied_ch = occupied_ch->numChannels;
	uint32_t *occupied_ch_lst = occupied_ch->channel_freq_list;

	if (is_init_list)
		mac->scan.roam_candidate_count[sessionId]++;

	if (csr_is_channel_present_in_list(occupied_ch_lst,
					   num_occupied_ch, ch_freq))
		return;

	status = csr_add_to_channel_list_front(occupied_ch_lst,
					       num_occupied_ch, ch_freq);
	if (QDF_IS_STATUS_SUCCESS(status)) {
		occupied_ch->numChannels++;
		if (occupied_ch->numChannels >
		    CSR_BG_SCAN_OCCUPIED_CHANNEL_LIST_LEN)
			occupied_ch->numChannels =
				CSR_BG_SCAN_OCCUPIED_CHANNEL_LIST_LEN;
	}
}

/* Put the BSS into the scan result list */
/* pIes can not be NULL */
static void csr_scan_add_result(struct mac_context *mac_ctx,
				struct tag_csrscan_result *pResult)
{
	qdf_nbuf_t buf;
	uint8_t *data;
	struct mgmt_rx_event_params rx_param = {0};
	struct wlan_frame_hdr *hdr;
	struct wlan_bcn_frame *fixed_frame;
	uint32_t buf_len, i;
	struct bss_description *bss_desc;
	enum mgmt_frame_type frm_type = MGMT_BEACON;

	if (!pResult) {
		sme_err("pResult is null");
		return;
	}

	bss_desc = &pResult->Result.BssDescriptor;
	if (bss_desc->fProbeRsp)
		frm_type = MGMT_PROBE_RESP;

	rx_param.pdev_id = 0;
	rx_param.chan_freq = bss_desc->chan_freq;
	rx_param.rssi = bss_desc->rssi;
	rx_param.tsf_delta = bss_desc->tsf_delta;

	/* Set all per chain rssi as invalid */
	for (i = 0; i < WLAN_MGMT_TXRX_HOST_MAX_ANTENNA; i++)
		rx_param.rssi_ctl[i] = WLAN_INVALID_PER_CHAIN_RSSI;

	buf_len = GET_IE_LEN_IN_BSS(bss_desc->length) +
		+ offsetof(struct wlan_bcn_frame, ie) + sizeof(*hdr);

	buf = qdf_nbuf_alloc(NULL, qdf_roundup(buf_len, 4),
				0, 4, false);
	if (!buf)
		return;

	qdf_nbuf_put_tail(buf, buf_len);
	qdf_nbuf_set_protocol(buf, ETH_P_CONTROL);

	data = qdf_nbuf_data(buf);
	hdr = (struct wlan_frame_hdr *) data;
	qdf_mem_copy(hdr->i_addr3, bss_desc->bssId, QDF_MAC_ADDR_SIZE);
	qdf_mem_copy(hdr->i_addr2, bss_desc->bssId, QDF_MAC_ADDR_SIZE);
	qdf_mem_copy(hdr->i_seq,
		&bss_desc->seq_ctrl, sizeof(uint16_t));

	data += sizeof(*hdr);
	fixed_frame = (struct wlan_bcn_frame *)data;
	qdf_mem_copy(fixed_frame->timestamp,
		bss_desc->timeStamp, 8);
	fixed_frame->beacon_interval = bss_desc->beaconInterval;
	fixed_frame->capability.value = bss_desc->capabilityInfo;
	data += offsetof(struct wlan_bcn_frame, ie);

	qdf_mem_copy(data, bss_desc->ieFields,
		GET_IE_LEN_IN_BSS(bss_desc->length));
	wlan_scan_process_bcn_probe_rx_sync(mac_ctx->psoc, buf, &rx_param,
					    frm_type);
}

static bool
csr_scan_save_bss_description(struct mac_context *mac,
			      struct bss_description *pBSSDescription)
{
	struct tag_csrscan_result *pCsrBssDescription = NULL;
	uint32_t cbBSSDesc;
	uint32_t cbAllocated;

	/* figure out how big the BSS description is (the BSSDesc->length does
	 * NOT include the size of the length field itself).
	 */
	cbBSSDesc = pBSSDescription->length + sizeof(pBSSDescription->length);

	cbAllocated = sizeof(struct tag_csrscan_result) + cbBSSDesc;

	pCsrBssDescription = qdf_mem_malloc(cbAllocated);
	if (!pCsrBssDescription)
		return false;

	pCsrBssDescription->AgingCount =
		(int32_t) mac->roam.configParam.agingCount;
	sme_debug(
		"Set Aging Count = %d for BSS " QDF_MAC_ADDR_STR " ",
		pCsrBssDescription->AgingCount,
		QDF_MAC_ADDR_ARRAY(pCsrBssDescription->Result.BssDescriptor.
			       bssId));
	qdf_mem_copy(&pCsrBssDescription->Result.BssDescriptor,
		     pBSSDescription, cbBSSDesc);
	csr_scan_add_result(mac, pCsrBssDescription);
	csr_free_scan_result_entry(mac, pCsrBssDescription);

	return true;
}

/* Append a Bss Description... */
bool csr_scan_append_bss_description(struct mac_context *mac,
				     struct bss_description *pSirBssDescription)
{
	return csr_scan_save_bss_description(mac, pSirBssDescription);
}

static void csr_purge_channel_power(struct mac_context *mac,
				    tDblLinkList *pChannelList)
{
	struct csr_channel_powerinfo *pChannelSet;
	tListElem *pEntry;

	/*
	 * Remove the channel sets from the learned list and put them
	 * in the free list
	 */
	csr_ll_lock(pChannelList);
	while ((pEntry = csr_ll_remove_head(pChannelList,
					    LL_ACCESS_NOLOCK)) != NULL) {
		pChannelSet = GET_BASE_ADDR(pEntry,
					struct csr_channel_powerinfo, link);
		if (pChannelSet)
			qdf_mem_free(pChannelSet);
	}
	csr_ll_unlock(pChannelList);
}

/*
 * Save the channelList into the ultimate storage as the final stage of channel
 * Input: pCountryInfo -- the country code (e.g. "USI"), channel list, and power
 * limit are all stored inside this data structure
 */
QDF_STATUS csr_save_to_channel_power2_g_5_g(struct mac_context *mac,
					    uint32_t tableSize,
					    tSirMacChanInfo *channelTable)
{
	uint32_t i = tableSize / sizeof(tSirMacChanInfo);
	tSirMacChanInfo *pChannelInfo;
	struct csr_channel_powerinfo *pChannelSet;
	bool f2GHzInfoFound = false;
	bool f2GListPurged = false, f5GListPurged = false;

	pChannelInfo = channelTable;
	/* atleast 3 bytes have to be remaining  -- from "countryString" */
	while (i--) {
	pChannelSet = qdf_mem_malloc(sizeof(struct csr_channel_powerinfo));
		if (!pChannelSet) {
			pChannelInfo++;
			continue;
		}
		pChannelSet->first_chan_freq = pChannelInfo->first_freq;
		pChannelSet->numChannels = pChannelInfo->numChannels;
		/*
		 * Now set the inter-channel offset based on the frequency band
		 * the channel set lies in
		 */
		if (WLAN_REG_IS_24GHZ_CH_FREQ(pChannelSet->first_chan_freq) &&
		    (pChannelSet->first_chan_freq + 5 * (pChannelSet->numChannels - 1) <=
		     WLAN_REG_MAX_24GHZ_CHAN_FREQ)) {
			pChannelSet->interChannelOffset = 5;
			f2GHzInfoFound = true;
		} else if (WLAN_REG_IS_5GHZ_CH_FREQ(pChannelSet->first_chan_freq) &&
			   (pChannelSet->first_chan_freq + 20 * (pChannelSet->numChannels - 1) <=
			   WLAN_REG_MAX_5GHZ_CHAN_FREQ)) {
			pChannelSet->interChannelOffset = 20;
			f2GHzInfoFound = false;
		} else {
			sme_warn("Invalid Channel freq %d Present in Country IE",
				 pChannelSet->first_chan_freq);
			qdf_mem_free(pChannelSet);
			return QDF_STATUS_E_FAILURE;
		}
		pChannelSet->txPower = QDF_MIN(pChannelInfo->maxTxPower,
					mac->mlme_cfg->power.max_tx_power);
		if (f2GHzInfoFound) {
			if (!f2GListPurged) {
				/* purge previous results if found new */
				csr_purge_channel_power(mac,
							&mac->scan.
							channelPowerInfoList24);
				f2GListPurged = true;
			}
			if (CSR_IS_OPERATING_BG_BAND(mac)) {
				/* add to the list of 2.4 GHz channel sets */
				csr_ll_insert_tail(&mac->scan.
						   channelPowerInfoList24,
						   &pChannelSet->link,
						   LL_ACCESS_LOCK);
			} else {
				sme_debug(
					"Adding 11B/G ch in 11A. 1st ch freq %d",
					pChannelSet->first_chan_freq);
				qdf_mem_free(pChannelSet);
			}
		} else {
			/* 5GHz info found */
			if (!f5GListPurged) {
				/* purge previous results if found new */
				csr_purge_channel_power(mac,
							&mac->scan.
							channelPowerInfoList5G);
				f5GListPurged = true;
			}
			if (CSR_IS_OPERATING_A_BAND(mac)) {
				/* add to the list of 5GHz channel sets */
				csr_ll_insert_tail(&mac->scan.
						   channelPowerInfoList5G,
						   &pChannelSet->link,
						   LL_ACCESS_LOCK);
			} else {
				sme_debug(
					"Adding 11A ch in B/G. 1st ch freq %d",
					pChannelSet->first_chan_freq);
				qdf_mem_free(pChannelSet);
			}
		}
		pChannelInfo++; /* move to next entry */
	}
	return QDF_STATUS_SUCCESS;
}

void csr_apply_power2_current(struct mac_context *mac)
{
	sme_debug("Updating Cfg with power settings");
	csr_save_tx_power_to_cfg(mac, &mac->scan.channelPowerInfoList24,
				 BAND_2G);
	csr_save_tx_power_to_cfg(mac, &mac->scan.channelPowerInfoList5G,
				 BAND_5G);
}

void csr_apply_channel_power_info_to_fw(struct mac_context *mac_ctx,
					struct csr_channel *ch_lst,
					uint8_t *countryCode)
{
	int i;
	uint8_t num_ch = 0;
	uint8_t tempNumChannels = 0;
	struct csr_channel tmp_ch_lst;

	if (ch_lst->numChannels) {
		tempNumChannels = QDF_MIN(ch_lst->numChannels,
					  CFG_VALID_CHANNEL_LIST_LEN);
		for (i = 0; i < tempNumChannels; i++) {
			tmp_ch_lst.channel_freq_list[num_ch] = ch_lst->channel_freq_list[i];
			num_ch++;
		}
		tmp_ch_lst.numChannels = num_ch;
		/* Store the channel+power info in the global place: Cfg */
		csr_apply_power2_current(mac_ctx);
		csr_set_cfg_valid_channel_list(mac_ctx, tmp_ch_lst.channel_freq_list,
					       tmp_ch_lst.numChannels);
	} else {
		sme_err("11D channel list is empty");
	}
	csr_set_cfg_country_code(mac_ctx, countryCode);
}

#ifdef FEATURE_WLAN_DIAG_SUPPORT_CSR
static void csr_diag_reset_country_information(struct mac_context *mac)
{

	host_log_802_11d_pkt_type *p11dLog;
	int Index;

	WLAN_HOST_DIAG_LOG_ALLOC(p11dLog, host_log_802_11d_pkt_type,
				 LOG_WLAN_80211D_C);
	if (!p11dLog)
		return;

	p11dLog->eventId = WLAN_80211D_EVENT_RESET;
	qdf_mem_copy(p11dLog->countryCode, mac->scan.countryCodeCurrent, 3);
	p11dLog->numChannel = mac->scan.base_channels.numChannels;
	if (p11dLog->numChannel <= HOST_LOG_MAX_NUM_CHANNEL) {
		for (Index = 0;
		     Index < mac->scan.base_channels.numChannels;
		     Index++) {
			p11dLog->Channels[Index] =
				wlan_reg_freq_to_chan(mac->pdev, mac->scan.base_channels.channel_freq_list[Index]);
			p11dLog->TxPwr[Index] = QDF_MIN(
				mac->scan.defaultPowerTable[Index].tx_power,
				mac->mlme_cfg->power.max_tx_power);
		}
	}
	if (!mac->mlme_cfg->gen.enabled_11d)
		p11dLog->supportMultipleDomain = WLAN_80211D_DISABLED;
	else
		p11dLog->supportMultipleDomain =
			WLAN_80211D_SUPPORT_MULTI_DOMAIN;
	WLAN_HOST_DIAG_LOG_REPORT(p11dLog);
}
#endif /* FEATURE_WLAN_DIAG_SUPPORT_CSR */

/**
 * csr_apply_channel_power_info_wrapper() - sends channel info to fw
 * @mac: main MAC data structure
 *
 * This function sends the channel power info to firmware
 *
 * Return: none
 */
void csr_apply_channel_power_info_wrapper(struct mac_context *mac)
{

#ifdef FEATURE_WLAN_DIAG_SUPPORT_CSR
	csr_diag_reset_country_information(mac);
#endif /* FEATURE_WLAN_DIAG_SUPPORT_CSR */
	csr_prune_channel_list_for_mode(mac, &mac->scan.base_channels);
	csr_save_channel_power_for_band(mac, false);
	csr_save_channel_power_for_band(mac, true);
	/* apply the channel list, power settings, and the country code. */
	csr_apply_channel_power_info_to_fw(mac,
		&mac->scan.base_channels, mac->scan.countryCodeCurrent);
	/* clear the 11d channel list */
	qdf_mem_zero(&mac->scan.channels11d, sizeof(mac->scan.channels11d));
}

#ifdef FEATURE_WLAN_DIAG_SUPPORT_CSR
/* caller allocated memory for pNumChn and pChnPowerInfo */
/* As input, *pNumChn has the size of the array of pChnPowerInfo */
/* Upon return, *pNumChn has the number of channels assigned. */
static void csr_get_channel_power_info(struct mac_context *mac,
				       tDblLinkList *list,
				       uint32_t *num_ch,
				       struct channel_power *chn_pwr_info)
{
	tListElem *entry;
	uint32_t chn_idx = 0, idx;
	struct csr_channel_powerinfo *ch_set;

	/* Get 2.4Ghz first */
	csr_ll_lock(list);
	entry = csr_ll_peek_head(list, LL_ACCESS_NOLOCK);
	while (entry && (chn_idx < *num_ch)) {
		ch_set = GET_BASE_ADDR(entry,
				struct csr_channel_powerinfo, link);
		for (idx = 0; (idx < ch_set->numChannels)
				&& (chn_idx < *num_ch); idx++) {
			chn_pwr_info[chn_idx].chan_num =
				(uint8_t)wlan_reg_freq_to_chan(
					mac->pdev,
					ch_set->first_chan_freq +
					idx * ch_set->interChannelOffset);
			chn_pwr_info[chn_idx++].tx_power = ch_set->txPower;
		}
		entry = csr_ll_next(list, entry, LL_ACCESS_NOLOCK);
	}
	csr_ll_unlock(list);
	*num_ch = chn_idx;
}

static void csr_diag_apply_country_info(struct mac_context *mac_ctx)
{
	host_log_802_11d_pkt_type *p11dLog;
	struct channel_power chnPwrInfo[CFG_VALID_CHANNEL_LIST_LEN];
	uint32_t nChnInfo = CFG_VALID_CHANNEL_LIST_LEN, nTmp;
	uint8_t i;

	WLAN_HOST_DIAG_LOG_ALLOC(p11dLog, host_log_802_11d_pkt_type,
				 LOG_WLAN_80211D_C);
	if (!p11dLog)
		return;

	p11dLog->eventId = WLAN_80211D_EVENT_COUNTRY_SET;
	qdf_mem_copy(p11dLog->countryCode, mac_ctx->scan.countryCode11d, 3);
	p11dLog->numChannel = mac_ctx->scan.channels11d.numChannels;
	if (p11dLog->numChannel > HOST_LOG_MAX_NUM_CHANNEL)
		goto diag_end;

	for (i = 0; i < p11dLog->numChannel; i++)
		p11dLog->Channels[i] =
		wlan_reg_freq_to_chan(mac_ctx->pdev,
				      mac_ctx->scan.channels11d.channel_freq_list[i]);
	csr_get_channel_power_info(mac_ctx,
				&mac_ctx->scan.channelPowerInfoList24,
				&nChnInfo, chnPwrInfo);
	nTmp = nChnInfo;
	nChnInfo = CFG_VALID_CHANNEL_LIST_LEN - nTmp;
	csr_get_channel_power_info(mac_ctx,
				&mac_ctx->scan.channelPowerInfoList5G,
				&nChnInfo, &chnPwrInfo[nTmp]);
	for (nTmp = 0; nTmp < p11dLog->numChannel; nTmp++) {
		for (nChnInfo = 0;
		     nChnInfo < CFG_VALID_CHANNEL_LIST_LEN;
		     nChnInfo++) {
			if (p11dLog->Channels[nTmp] ==
			    chnPwrInfo[nChnInfo].chan_num) {
				p11dLog->TxPwr[nTmp] =
					chnPwrInfo[nChnInfo].tx_power;
				break;
			}
		}
	}
diag_end:
	if (!mac_ctx->mlme_cfg->gen.enabled_11d)
		p11dLog->supportMultipleDomain = WLAN_80211D_DISABLED;
	else
		p11dLog->supportMultipleDomain =
				WLAN_80211D_SUPPORT_MULTI_DOMAIN;
	WLAN_HOST_DIAG_LOG_REPORT(p11dLog);
}
#endif /* #ifdef FEATURE_WLAN_DIAG_SUPPORT_CSR */

/**
 * csr_apply_country_information() - apply country code information
 * @mac: core MAC data structure
 *
 * This function programs the new country code
 *
 * Return: none
 */
void csr_apply_country_information(struct mac_context *mac)
{
	v_REGDOMAIN_t domainId;
	QDF_STATUS status = QDF_STATUS_SUCCESS;

	if (!wlan_reg_11d_enabled_on_host(mac->psoc))
		return;
	status = csr_get_regulatory_domain_for_country(mac,
			mac->scan.countryCode11d, &domainId, SOURCE_QUERY);
	if (!QDF_IS_STATUS_SUCCESS(status))
		return;
	/* Check whether we need to enforce default domain */
#ifdef FEATURE_WLAN_DIAG_SUPPORT_CSR
	csr_diag_apply_country_info(mac);
#endif /* #ifdef FEATURE_WLAN_DIAG_SUPPORT_CSR */

	if (mac->scan.domainIdCurrent != domainId)
		return;
	if (mac->scan.domainIdCurrent != domainId) {
		sme_debug("Domain Changed Old %d, new %d",
			mac->scan.domainIdCurrent, domainId);
		if (domainId >= REGDOMAIN_COUNT)
			sme_err("fail to set regId %d", domainId);
	}
	mac->scan.domainIdCurrent = domainId;
	/* switch to active scans using this new channel list */
	mac->scan.curScanType = eSIR_ACTIVE_SCAN;
}

void csr_save_channel_power_for_band(struct mac_context *mac, bool fill_5f)
{
	uint32_t idx, count = 0;
	tSirMacChanInfo *chan_info;
	tSirMacChanInfo *ch_info_start;
	int32_t max_ch_idx;
	bool tmp_bool;
	uint32_t ch_freq = 0;

	max_ch_idx =
		(mac->scan.base_channels.numChannels <
		CFG_VALID_CHANNEL_LIST_LEN) ?
		mac->scan.base_channels.numChannels :
		CFG_VALID_CHANNEL_LIST_LEN;

	chan_info = qdf_mem_malloc(sizeof(tSirMacChanInfo) *
				   CFG_VALID_CHANNEL_LIST_LEN);
	if (!chan_info)
		return;

	ch_info_start = chan_info;
	for (idx = 0; idx < max_ch_idx; idx++) {
		ch_freq = mac->scan.defaultPowerTable[idx].center_freq;
		tmp_bool = (fill_5f && WLAN_REG_IS_5GHZ_CH_FREQ(ch_freq)) ||
			(!fill_5f && WLAN_REG_IS_24GHZ_CH_FREQ(ch_freq));
		if (!tmp_bool)
			continue;

		if (count >= CFG_VALID_CHANNEL_LIST_LEN) {
			sme_warn("count: %d exceeded", count);
			break;
		}

		chan_info->first_freq =
			mac->scan.defaultPowerTable[idx].center_freq;
		chan_info->numChannels = 1;
		chan_info->maxTxPower =
			QDF_MIN(mac->scan.defaultPowerTable[idx].tx_power,
				mac->mlme_cfg->power.max_tx_power);
		chan_info++;
		count++;
	}
	if (count) {
		csr_save_to_channel_power2_g_5_g(mac,
				count * sizeof(tSirMacChanInfo), ch_info_start);
	}
	qdf_mem_free(ch_info_start);
}

bool csr_is_supported_channel(struct mac_context *mac, uint32_t chan_freq)
{
	bool fRet = false;
	uint32_t i;

	for (i = 0; i < mac->scan.base_channels.numChannels; i++) {
		if (chan_freq == mac->scan.base_channels.channel_freq_list[i]) {
			fRet = true;
			break;
		}
	}

	return fRet;
}

/*
 * 802.11D only: Gather 11d IE via beacon or Probe response and store them in
 * pAdapter->channels11d
 */
bool csr_learn_11dcountry_information(struct mac_context *mac,
				      struct bss_description *pSirBssDesc,
				      tDot11fBeaconIEs *pIes, bool fForce)
{
	QDF_STATUS status;
	uint8_t *pCountryCodeSelected;
	bool fRet = false;
	v_REGDOMAIN_t domainId;
	tDot11fBeaconIEs *pIesLocal = pIes;
	bool useVoting = false;

	if ((!pSirBssDesc) && (!pIes))
		useVoting = true;

	/* check if .11d support is enabled */
	if (!wlan_reg_11d_enabled_on_host(mac->psoc))
		goto free_ie;

	if (false == useVoting) {
		if (!pIesLocal &&
		   (!QDF_IS_STATUS_SUCCESS(
			csr_get_parsed_bss_description_ies(
				mac, pSirBssDesc, &pIesLocal))))
			goto free_ie;
		/* check if country information element is present */
		if (!pIesLocal->Country.present)
			/* No country info */
			goto free_ie;
		status = csr_get_regulatory_domain_for_country(mac,
				pIesLocal->Country.country, &domainId,
				SOURCE_QUERY);
		if (QDF_IS_STATUS_SUCCESS(status)
		    && (domainId == REGDOMAIN_WORLD))
			goto free_ie;
	} /* useVoting == false */

	if (false == useVoting)
		pCountryCodeSelected = pIesLocal->Country.country;
	else
		pCountryCodeSelected = mac->scan.countryCodeElected;

	if (qdf_mem_cmp(pCountryCodeSelected, mac->scan.countryCodeCurrent,
			CDS_COUNTRY_CODE_LEN) == 0) {
		qdf_mem_copy(mac->scan.countryCode11d,
			     mac->scan.countryCodeCurrent,
			     CDS_COUNTRY_CODE_LEN);
		goto free_ie;
	}

	mac->reg_hint_src = SOURCE_11D;
	status = csr_get_regulatory_domain_for_country(mac,
				pCountryCodeSelected, &domainId, SOURCE_11D);
	if (status != QDF_STATUS_SUCCESS) {
		sme_err("fail to get regId %d", domainId);
		fRet = false;
		goto free_ie;
	}

	fRet = true;
free_ie:
	if (!pIes && pIesLocal) {
		/* locally allocated */
		qdf_mem_free(pIesLocal);
	}
	return fRet;
}

static enum csr_scancomplete_nextcommand
csr_scan_get_next_command_state(struct mac_context *mac_ctx,
				uint32_t session_id,
				eCsrScanStatus scan_status,
				uint32_t *chan_freq)
{
	enum csr_scancomplete_nextcommand NextCommand = eCsrNextScanNothing;
	uint32_t chan_freq_ret;
	struct csr_roam_session *session;

	if (!CSR_IS_SESSION_VALID(mac_ctx, session_id)) {
		sme_err("session %d is invalid", session_id);
		return NextCommand;
	}
	session = CSR_GET_SESSION(mac_ctx, session_id);
	switch (session->scan_info.scan_reason) {
	case eCsrScanForSsid:
		sme_debug("Resp for Scan For Ssid");
		chan_freq_ret = csr_scan_get_channel_for_hw_mode_change(
				mac_ctx,
				session_id,
				session->scan_info.profile);
		if ((!chan_freq_ret) && scan_status) {
			NextCommand = eCsrNexteScanForSsidFailure;
			sme_err("next Scan For Ssid Failure %d %d",
				chan_freq_ret, scan_status);
		} else {
			NextCommand = eCsrNextCheckAllowConc;
			*chan_freq = chan_freq_ret;
			sme_debug("next CheckAllowConc");
		}
		break;
	default:
		NextCommand = eCsrNextScanNothing;
		break;
	}
	sme_debug("Next Command %d", NextCommand);
	return NextCommand;
}

#ifdef FEATURE_WLAN_DIAG_SUPPORT_CSR
static void
csr_diag_scan_complete(struct mac_context *mac_ctx,
		       eCsrScanStatus scan_status)
{
	host_log_scan_pkt_type *pScanLog = NULL;
	qdf_list_t *list = NULL;
	struct wlan_objmgr_pdev *pdev = NULL;
	struct scan_cache_node *cur_node = NULL;
	struct scan_cache_node *next_node = NULL;
	int n = 0, c = 0;

	WLAN_HOST_DIAG_LOG_ALLOC(pScanLog,
				 host_log_scan_pkt_type,
				 LOG_WLAN_SCAN_C);
	if (!pScanLog)
		return;

	pScanLog->eventId = WLAN_SCAN_EVENT_ACTIVE_SCAN_RSP;

	if (eCSR_SCAN_SUCCESS != scan_status) {
		pScanLog->status = WLAN_SCAN_STATUS_FAILURE;
		WLAN_HOST_DIAG_LOG_REPORT(pScanLog);
		return;
	}
	pdev = wlan_objmgr_get_pdev_by_id(mac_ctx->psoc,
		0, WLAN_LEGACY_MAC_ID);

	if (!pdev) {
		sme_err("pdev is NULL");
		return;
	}

	list = ucfg_scan_get_result(pdev, NULL);
	if (list)
		sme_debug("num_entries %d", qdf_list_size(list));
	if (!list || (list && !qdf_list_size(list))) {
		sme_err("get scan result failed");
		WLAN_HOST_DIAG_LOG_REPORT(pScanLog);
		wlan_objmgr_pdev_release_ref(pdev, WLAN_LEGACY_MAC_ID);
		if (list)
			ucfg_scan_purge_results(list);
		return;
	}

	qdf_list_peek_front(list,
		   (qdf_list_node_t **) &cur_node);
	while (cur_node) {
		if (n < HOST_LOG_MAX_NUM_BSSID) {
			qdf_mem_copy(pScanLog->bssid[n],
				cur_node->entry->bssid.bytes,
				QDF_MAC_ADDR_SIZE);
			if (cur_node->entry->ssid.length >
			   WLAN_SSID_MAX_LEN)
				cur_node->entry->ssid.length =
				  WLAN_SSID_MAX_LEN;
			qdf_mem_copy(pScanLog->ssid[n],
				cur_node->entry->ssid.ssid,
				cur_node->entry->ssid.length);
			n++;
		}
		c++;
		qdf_list_peek_next(
		  list,
		  (qdf_list_node_t *) cur_node,
		  (qdf_list_node_t **) &next_node);
		cur_node = next_node;
		next_node = NULL;
	}
	pScanLog->numSsid = (uint8_t) n;
	pScanLog->totalSsid = (uint8_t) c;
	ucfg_scan_purge_results(list);
	wlan_objmgr_pdev_release_ref(pdev, WLAN_LEGACY_MAC_ID);
	WLAN_HOST_DIAG_LOG_REPORT(pScanLog);
}
#endif /* #ifdef FEATURE_WLAN_DIAG_SUPPORT_CSR */

/**
 * csr_saved_scan_cmd_free_fields() - Free internal fields of scan command
 *
 * @mac_ctx: Global MAC context
 * @session: sme session
 *
 * Frees data structures allocated inside saved_scan_cmd and releases
 * the profile.
 * Return: None
 */

void csr_saved_scan_cmd_free_fields(struct mac_context *mac_ctx,
				    struct csr_roam_session *session)
{
	if (session->scan_info.profile) {
		sme_debug("Free profile for session %d", session->sessionId);
		csr_release_profile(mac_ctx,
				    session->scan_info.profile);
		qdf_mem_free(session->scan_info.profile);
		session->scan_info.profile = NULL;
	}

	if (session->scan_info.roambssentry) {
		qdf_mem_free(session->scan_info.roambssentry);
		session->scan_info.roambssentry = NULL;
	}
}
/**
 * csr_save_profile() - Save the profile info from sme command
 * @mac_ctx: Global MAC context
 * @save_cmd: Pointer where the command will be saved
 * @command: Command from which the profile will be saved
 *
 * Saves the profile information from the SME's scan command
 *
 * Return: QDF_STATUS
 */
static QDF_STATUS csr_save_profile(struct mac_context *mac_ctx,
				   uint32_t session_id)
{
	struct tag_csrscan_result *scan_result;
	struct tag_csrscan_result *temp;
	uint32_t bss_len;
	struct csr_roam_session *session;

	/*
	 * check the session's validity first, if session itself
	 * is not valid then there is no point of releasing the memory
	 * for invalid session (i.e. "goto error" case)
	 */
	if (!CSR_IS_SESSION_VALID(mac_ctx, session_id)) {
		sme_err("session %d is invalid", session_id);
		return QDF_STATUS_E_FAILURE;
	}
	session = CSR_GET_SESSION(mac_ctx, session_id);
	if (!session->scan_info.roambssentry)
		return QDF_STATUS_SUCCESS;

	scan_result = GET_BASE_ADDR(session->scan_info.roambssentry,
			struct tag_csrscan_result, Link);

	bss_len = scan_result->Result.BssDescriptor.length +
		sizeof(scan_result->Result.BssDescriptor.length);

	temp = qdf_mem_malloc(sizeof(struct tag_csrscan_result) + bss_len);
	if (!temp)
		goto error;

	temp->AgingCount = scan_result->AgingCount;
	temp->preferValue = scan_result->preferValue;
	temp->capValue = scan_result->capValue;
	temp->ucEncryptionType = scan_result->ucEncryptionType;
	temp->mcEncryptionType = scan_result->mcEncryptionType;
	temp->authType = scan_result->authType;
	/* pvIes is unsued in success/failure */
	temp->Result.pvIes = NULL;

	qdf_mem_copy(temp->Result.pvIes,
			scan_result->Result.pvIes,
			sizeof(*scan_result->Result.pvIes));
	temp->Result.ssId.length = scan_result->Result.ssId.length;
	qdf_mem_copy(temp->Result.ssId.ssId,
			scan_result->Result.ssId.ssId,
			sizeof(scan_result->Result.ssId.ssId));
	temp->Result.timer = scan_result->Result.timer;
	qdf_mem_copy(&temp->Result.BssDescriptor,
			&scan_result->Result.BssDescriptor,
			sizeof(temp->Result.BssDescriptor));
	temp->Link.last = temp->Link.next = NULL;
	session->scan_info.roambssentry = (tListElem *)temp;

	return QDF_STATUS_SUCCESS;
error:
	csr_scan_handle_search_for_ssid_failure(mac_ctx,
			session_id);
	csr_saved_scan_cmd_free_fields(mac_ctx, session);

	return QDF_STATUS_E_FAILURE;
}

static void csr_handle_nxt_cmd(struct mac_context *mac_ctx,
			       enum csr_scancomplete_nextcommand nxt_cmd,
			       uint32_t session_id,
			       uint32_t chan_freq)
{
	QDF_STATUS status, ret;
	struct csr_roam_session *session;

	switch (nxt_cmd) {

	case eCsrNexteScanForSsidSuccess:
		csr_scan_handle_search_for_ssid(mac_ctx, session_id);
		break;
	case eCsrNexteScanForSsidFailure:
		csr_scan_handle_search_for_ssid_failure(mac_ctx, session_id);
		break;
	case eCsrNextCheckAllowConc:
		ret = policy_mgr_current_connections_update(
				mac_ctx->psoc, session_id, chan_freq,
				POLICY_MGR_UPDATE_REASON_HIDDEN_STA);
		sme_debug("channel freq: %d session: %d status: %d",
			  chan_freq, session_id, ret);

		status = csr_save_profile(mac_ctx, session_id);
		if (!QDF_IS_STATUS_SUCCESS(status)) {
			/* csr_save_profile should report error */
			sme_err("profile save failed %d", status);
			break;
		}

		if (QDF_STATUS_E_FAILURE == ret) {
<<<<<<< HEAD
			sme_debug("conn update fail %d", chan);
=======
			sme_debug("conn update fail %d", chan_freq);
>>>>>>> 5d8474a2
			csr_scan_handle_search_for_ssid_failure(mac_ctx,
								session_id);
		} else if ((QDF_STATUS_E_NOSUPPORT == ret) ||
			(QDF_STATUS_E_ALREADY == ret)) {
			sme_err("conn update ret %d", ret);
			csr_scan_handle_search_for_ssid(mac_ctx, session_id);
		}
		/* Else: Set hw mode was issued and the saved connect would
		 * be issued after set hw mode response
		 */
		if (QDF_IS_STATUS_SUCCESS(ret))
			return;
	default:
		break;
	}
	session = CSR_GET_SESSION(mac_ctx, session_id);
	if (session)
		csr_saved_scan_cmd_free_fields(mac_ctx, session);
}

void csr_scan_callback(struct wlan_objmgr_vdev *vdev,
		       struct scan_event *event, void *arg)
{
	eCsrScanStatus scan_status = eCSR_SCAN_FAILURE;
	enum csr_scancomplete_nextcommand NextCommand = eCsrNextScanNothing;
	struct mac_context *mac_ctx;
	struct csr_roam_session *session;
	uint32_t session_id = 0;
<<<<<<< HEAD
	uint8_t chan = 0;
=======
	uint32_t chan_freq = 0;
>>>>>>> 5d8474a2
	QDF_STATUS status;
	bool success = false;

	mac_ctx = (struct mac_context *)arg;

	qdf_mtrace(QDF_MODULE_ID_SCAN, QDF_MODULE_ID_SME, event->type,
		   event->vdev_id, event->scan_id);

	if (!util_is_scan_completed(event, &success))
		return;

	if (success)
		scan_status = eCSR_SCAN_SUCCESS;

	session_id = wlan_vdev_get_id(vdev);
	status = sme_acquire_global_lock(&mac_ctx->sme);
	if (QDF_IS_STATUS_ERROR(status))
		return;

	if (!CSR_IS_SESSION_VALID(mac_ctx, session_id)) {
		sme_err("session %d is invalid", session_id);
		sme_release_global_lock(&mac_ctx->sme);
		return;
	}

	session = CSR_GET_SESSION(mac_ctx, session_id);

	sme_debug("Scan Completion: status %d session %d scan_id %d",
			scan_status, session_id, event->scan_id);

	/* verify whether scan event is related to scan interested by CSR */
	if (session->scan_info.scan_id != event->scan_id) {
		sme_debug("Scan Completion on wrong scan_id %d, expected %d",
			session->scan_info.scan_id, event->scan_id);
		sme_release_global_lock(&mac_ctx->sme);
		return;
	}
#ifdef FEATURE_WLAN_DIAG_SUPPORT_CSR
	csr_diag_scan_complete(mac_ctx, scan_status);
#endif
	NextCommand = csr_scan_get_next_command_state(mac_ctx,
					session_id, scan_status,
					&chan_freq);
	/* We reuse the command here instead reissue a new command */
	csr_handle_nxt_cmd(mac_ctx, NextCommand,
<<<<<<< HEAD
			   session_id, chan);
=======
			   session_id, chan_freq);
>>>>>>> 5d8474a2

	sme_release_global_lock(&mac_ctx->sme);
}

tCsrScanResultInfo *csr_scan_result_get_first(struct mac_context *mac,
					      tScanResultHandle hScanResult)
{
	tListElem *pEntry;
	struct tag_csrscan_result *pResult;
	tCsrScanResultInfo *pRet = NULL;
	struct scan_result_list *pResultList =
				(struct scan_result_list *) hScanResult;

	if (pResultList) {
		pEntry = csr_ll_peek_head(&pResultList->List, LL_ACCESS_NOLOCK);
		if (pEntry) {
			pResult = GET_BASE_ADDR(pEntry, struct
						tag_csrscan_result, Link);
			pRet = &pResult->Result;
		}
		pResultList->pCurEntry = pEntry;
	}

	return pRet;
}

tCsrScanResultInfo *csr_scan_result_get_next(struct mac_context *mac,
					     tScanResultHandle hScanResult)
{
	tListElem *pEntry = NULL;
	struct tag_csrscan_result *pResult = NULL;
	tCsrScanResultInfo *pRet = NULL;
	struct scan_result_list *pResultList =
				(struct scan_result_list *) hScanResult;

	if (!pResultList)
		return NULL;

	if (!pResultList->pCurEntry)
		pEntry = csr_ll_peek_head(&pResultList->List, LL_ACCESS_NOLOCK);
	else
		pEntry = csr_ll_next(&pResultList->List, pResultList->pCurEntry,
				     LL_ACCESS_NOLOCK);

	if (pEntry) {
		pResult = GET_BASE_ADDR(pEntry, struct tag_csrscan_result,
					Link);
		pRet = &pResult->Result;
	}
	pResultList->pCurEntry = pEntry;

	return pRet;
}

/**
 * csr_scan_for_ssid() -  Function usually used for BSSs that suppresses SSID
 * @mac_ctx: Pointer to Global Mac structure
 * @profile: pointer to struct csr_roam_profile
 * @roam_id: variable representing roam id
 * @notify: boolean variable
 *
 * Function is usually used for BSSs that suppresses SSID so the profile
 * shall have one and only one SSID.
 *
 * Return: Success - QDF_STATUS_SUCCESS, Failure - error number
 */
QDF_STATUS csr_scan_for_ssid(struct mac_context *mac_ctx, uint32_t session_id,
			     struct csr_roam_profile *profile, uint32_t roam_id,
			     bool notify)
{
	QDF_STATUS status = QDF_STATUS_E_INVAL;
	uint32_t num_ssid = profile->SSIDs.numOfSSIDs;
	struct scan_start_request *req;
	struct wlan_objmgr_vdev *vdev;
	uint8_t i, num_chan = 0;
	uint8_t pdev_id;
	wlan_scan_id scan_id;
	struct csr_roam_session *session = CSR_GET_SESSION(mac_ctx, session_id);

	if (!CSR_IS_SESSION_VALID(mac_ctx, session_id)) {
		sme_err("session %d is invalid", session_id);
		return status;
	}

	if (num_ssid != 1) {
		sme_err("numSSID (%d) is invalid", profile->SSIDs.numOfSSIDs);
		return status;
	}

	if (!mac_ctx->pdev) {
		sme_err("pdev ctx is NULL");
		return status;
	}
	pdev_id = wlan_objmgr_pdev_get_pdev_id(mac_ctx->pdev);

	/* Free old memory if any before its overwritten */
	csr_saved_scan_cmd_free_fields(mac_ctx, session);
	session->scan_info.profile =
			qdf_mem_malloc(sizeof(struct csr_roam_profile));
	if (!session->scan_info.profile)
		status = QDF_STATUS_E_NOMEM;
	else
		status = csr_roam_copy_profile(mac_ctx,
					session->scan_info.profile,
					profile);
	if (QDF_IS_STATUS_ERROR(status))
		goto error;
	scan_id = ucfg_scan_get_scan_id(mac_ctx->psoc);
	session->scan_info.scan_id = scan_id;
	session->scan_info.scan_reason = eCsrScanForSsid;
	session->scan_info.roam_id = roam_id;
	req = qdf_mem_malloc(sizeof(*req));
	if (!req) {
		status = QDF_STATUS_E_NOMEM;
		goto error;
	}

	vdev = wlan_objmgr_get_vdev_by_macaddr_from_psoc(mac_ctx->psoc,
				pdev_id,
				session->self_mac_addr.bytes,
				WLAN_LEGACY_SME_ID);
	ucfg_scan_init_default_params(vdev, req);
	req->scan_req.scan_id = scan_id;
	req->scan_req.vdev_id = session_id;
	req->scan_req.scan_req_id = mac_ctx->scan.requester_id;
	req->scan_req.scan_f_passive = false;
	req->scan_req.scan_f_bcast_probe = false;

	if (QDF_P2P_CLIENT_MODE == profile->csrPersona)
		req->scan_req.scan_priority = SCAN_PRIORITY_HIGH;

	/* Allocate memory for IE field */
	if (profile->pAddIEScan) {
		req->scan_req.extraie.ptr =
			qdf_mem_malloc(profile->nAddIEScanLength);

		if (!req->scan_req.extraie.ptr)
			status = QDF_STATUS_E_NOMEM;
		else
			status = QDF_STATUS_SUCCESS;

		if (QDF_IS_STATUS_SUCCESS(status)) {
			qdf_mem_copy(req->scan_req.extraie.ptr,
					profile->pAddIEScan,
					profile->nAddIEScanLength);
			req->scan_req.extraie.len = profile->nAddIEScanLength;
		} else {
			sme_err("No memory for scanning IE fields");
		}
	}

	req->scan_req.num_bssid = 1;
	if (profile->BSSIDs.numOfBSSIDs == 1)
		qdf_copy_macaddr(&req->scan_req.bssid_list[0],
					profile->BSSIDs.bssid);
	else
		qdf_set_macaddr_broadcast(&req->scan_req.bssid_list[0]);

	if (profile->ChannelInfo.numOfChannels) {
		for (i = 0; i < profile->ChannelInfo.numOfChannels; i++) {
			if (csr_roam_is_valid_channel(mac_ctx,
				profile->ChannelInfo.freq_list[i])) {
				req->scan_req.chan_list.chan[num_chan].freq =
					profile->ChannelInfo.freq_list[i];
				num_chan++;
			}
		}
		req->scan_req.chan_list.num_chan = num_chan;
	}

	/* Extend it for multiple SSID */
	if (profile->SSIDs.numOfSSIDs) {
		if (profile->SSIDs.SSIDList[0].SSID.length > WLAN_SSID_MAX_LEN) {
			sme_debug("wrong ssid length = %d",
					profile->SSIDs.SSIDList[0].SSID.length);
			status = QDF_STATUS_E_INVAL;
			goto error;
		}
		req->scan_req.num_ssids = 1;
		qdf_mem_copy(&req->scan_req.ssid[0].ssid,
				&profile->SSIDs.SSIDList[0].SSID.ssId,
				profile->SSIDs.SSIDList[0].SSID.length);
		req->scan_req.ssid[0].length =
				profile->SSIDs.SSIDList[0].SSID.length;
		sme_debug("scan for SSID = %.*s", req->scan_req.ssid[0].length,
			  req->scan_req.ssid[0].ssid);
	}
	status = ucfg_scan_start(req);
	wlan_objmgr_vdev_release_ref(vdev, WLAN_LEGACY_SME_ID);
error:
	if (QDF_IS_STATUS_ERROR(status)) {
		sme_err("failed to initiate scan with status: %d", status);
		csr_release_profile(mac_ctx, session->scan_info.profile);
		qdf_mem_free(session->scan_info.profile);
		session->scan_info.profile = NULL;
		if (notify)
			csr_roam_call_callback(mac_ctx, session_id, NULL,
					roam_id, eCSR_ROAM_FAILED,
					eCSR_ROAM_RESULT_FAILURE);
	}
	return status;
}

static void csr_set_cfg_valid_channel_list(struct mac_context *mac,
					   uint32_t *pchan_freq_list,
					   uint8_t NumChannels)
{
	QDF_STATUS status;
	uint8_t i;

	QDF_TRACE(QDF_MODULE_ID_SME, QDF_TRACE_LEVEL_DEBUG,
		  "%s: dump valid channel list(NumChannels(%d))",
		  __func__, NumChannels);
	QDF_TRACE_HEX_DUMP(QDF_MODULE_ID_SME, QDF_TRACE_LEVEL_DEBUG,
			   pchan_freq_list, NumChannels);
	for (i = 0; i < NumChannels; i++) {
		mac->mlme_cfg->reg.valid_channel_freq_list[i] = pchan_freq_list[i];
	}

	mac->mlme_cfg->reg.valid_channel_list_num = NumChannels;

	QDF_TRACE(QDF_MODULE_ID_SME, QDF_TRACE_LEVEL_DEBUG,
		  "Scan offload is enabled, update default chan list");
	/*
	 * disable fcc constraint since new country code
	 * is being set
	 */
	mac->scan.fcc_constraint = false;
	status = csr_update_channel_list(mac);
	if (QDF_STATUS_SUCCESS != status) {
		QDF_TRACE(QDF_MODULE_ID_SME, QDF_TRACE_LEVEL_ERROR,
			  "failed to update the supported channel list");
	}
}

/*
 * The Tx power limits are saved in the cfg for future usage.
 */
static void csr_save_tx_power_to_cfg(struct mac_context *mac,
				     tDblLinkList *pList,
				     enum band_info band)
{
	tListElem *pEntry;
	uint32_t cbLen = 0, dataLen, tmp_len;
	struct csr_channel_powerinfo *ch_set;
	uint32_t idx, count = 0;
	tSirMacChanInfo *ch_pwr_set;
	uint8_t *p_buf = NULL;

	/* allocate maximum space for all channels */
	dataLen = CFG_VALID_CHANNEL_LIST_LEN * sizeof(tSirMacChanInfo);
	p_buf = qdf_mem_malloc(dataLen);
	if (!p_buf)
		return;

	ch_pwr_set = (tSirMacChanInfo *)(p_buf);
	csr_ll_lock(pList);
	pEntry = csr_ll_peek_head(pList, LL_ACCESS_NOLOCK);
	/*
	 * write the tuples (startChan, numChan, txPower) for each channel found
	 * in the channel power list.
	 */
	while (pEntry) {
		ch_set = GET_BASE_ADDR(pEntry,
				struct csr_channel_powerinfo, link);
		if (ch_set->interChannelOffset != 5) {
			/*
			 * we keep the 5G channel sets internally with an
			 * interchannel offset of 4. Expand these to the right
			 * format. (inter channel offset of 1 is the only option
			 * for the triplets that 11d advertises.
			 */
			tmp_len = cbLen + (ch_set->numChannels *
						sizeof(tSirMacChanInfo));
			if (tmp_len >= dataLen) {
				/*
				 * expanding this entry will overflow our
				 * allocation
				 */
				sme_err(
					"Buffer overflow, start freq %d, num %d, offset %d",
					ch_set->first_chan_freq,
					ch_set->numChannels,
					ch_set->interChannelOffset);
				break;
			}

			for (idx = 0; idx < ch_set->numChannels; idx++) {
<<<<<<< HEAD
				ch_pwr_set->firstChanNum = (tSirMacChanNum)
					(ch_set->firstChannel + (idx *
						ch_set->interChannelOffset));
=======
				ch_pwr_set->first_freq =
					ch_set->first_chan_freq;
>>>>>>> 5d8474a2
				ch_pwr_set->numChannels = 1;
				ch_pwr_set->maxTxPower =
					QDF_MIN(ch_set->txPower,
					mac->mlme_cfg->power.max_tx_power);
				cbLen += sizeof(tSirMacChanInfo);
				ch_pwr_set++;
				count++;
			}
		} else {
			if (cbLen + sizeof(tSirMacChanInfo) >= dataLen) {
				/* this entry will overflow our allocation */
				sme_err(
					"Buffer overflow, start freq %d, num %d, offset %d",
					ch_set->first_chan_freq,
					ch_set->numChannels,
					ch_set->interChannelOffset);
				break;
			}
<<<<<<< HEAD
			ch_pwr_set->firstChanNum = ch_set->firstChannel;
=======
			ch_pwr_set->first_freq = ch_set->first_chan_freq;
>>>>>>> 5d8474a2
			ch_pwr_set->numChannels = ch_set->numChannels;
			ch_pwr_set->maxTxPower = QDF_MIN(ch_set->txPower,
					mac->mlme_cfg->power.max_tx_power);
			cbLen += sizeof(tSirMacChanInfo);
			ch_pwr_set++;
			count++;
		}
		pEntry = csr_ll_next(pList, pEntry, LL_ACCESS_NOLOCK);
	}
	csr_ll_unlock(pList);
	if (band == BAND_2G) {
		mac->mlme_cfg->power.max_tx_power_24.len =
					sizeof(tSirMacChanInfo) * count;
		if (mac->mlme_cfg->power.max_tx_power_24.len >
						CFG_MAX_TX_POWER_2_4_LEN)
			mac->mlme_cfg->power.max_tx_power_24.len =
						CFG_MAX_TX_POWER_2_4_LEN;
		qdf_mem_copy(mac->mlme_cfg->power.max_tx_power_24.data,
			     (uint8_t *)p_buf,
			     mac->mlme_cfg->power.max_tx_power_24.len);
	}
	if (band == BAND_5G) {
		mac->mlme_cfg->power.max_tx_power_5.len =
					sizeof(tSirMacChanInfo) * count;
		if (mac->mlme_cfg->power.max_tx_power_5.len >
							CFG_MAX_TX_POWER_5_LEN)
			mac->mlme_cfg->power.max_tx_power_5.len =
							CFG_MAX_TX_POWER_5_LEN;
		qdf_mem_copy(mac->mlme_cfg->power.max_tx_power_5.data,
			     (uint8_t *)p_buf,
			     mac->mlme_cfg->power.max_tx_power_5.len);
	}
	qdf_mem_free(p_buf);
}

static void csr_set_cfg_country_code(struct mac_context *mac,
				     uint8_t *countryCode)
{
	uint8_t cc[CFG_COUNTRY_CODE_LEN];
	/* v_REGDOMAIN_t DomainId */

	sme_debug("Set Country in Cfg %s", countryCode);
	qdf_mem_copy(cc, countryCode, CFG_COUNTRY_CODE_LEN);

	/*
	 * Don't program the bogus country codes that we created for Korea in
	 * the MAC. if we see the bogus country codes, program the MAC with
	 * the right country code.
	 */
	if (('K' == countryCode[0] && '1' == countryCode[1]) ||
	    ('K' == countryCode[0] && '2' == countryCode[1]) ||
	    ('K' == countryCode[0] && '3' == countryCode[1]) ||
	    ('K' == countryCode[0] && '4' == countryCode[1])) {
		/*
		 * replace the alternate Korea country codes, 'K1', 'K2', ..
		 * with 'KR' for Korea
		 */
		cc[1] = 'R';
	}

	/*
	 * country code is moved to mlme component, and it is limited to call
	 * legacy api, so required to call sch_edca_profile_update_all if
	 * overwrite country code in mlme component
	 */
	qdf_mem_copy(mac->mlme_cfg->reg.country_code, cc, CFG_COUNTRY_CODE_LEN);
	mac->mlme_cfg->reg.country_code_len = CFG_COUNTRY_CODE_LEN;
	sch_edca_profile_update_all(mac);
	/*
	 * Need to let HALPHY know about the current domain so it can apply some
	 * domain-specific settings (TX filter...)
	 */
}

QDF_STATUS csr_get_country_code(struct mac_context *mac, uint8_t *pBuf,
				uint8_t *pbLen)
{
	if (pBuf && pbLen && (*pbLen >= CFG_COUNTRY_CODE_LEN)) {
		*pbLen = mac->mlme_cfg->reg.country_code_len;
		qdf_mem_copy(pBuf, mac->mlme_cfg->reg.country_code,
			     (uint32_t)*pbLen);
		return QDF_STATUS_SUCCESS;
	}

	return QDF_STATUS_E_INVAL;
}

QDF_STATUS csr_scan_abort_mac_scan(struct mac_context *mac_ctx,
				   uint32_t vdev_id,
				   uint32_t scan_id)
{
	struct scan_cancel_request *req;
	QDF_STATUS status;
	struct wlan_objmgr_vdev *vdev;

	req = qdf_mem_malloc(sizeof(*req));
	if (!req)
		return QDF_STATUS_E_NOMEM;

	/* Get NL global context from objmgr*/
	if (vdev_id == INVAL_VDEV_ID)
		vdev = wlan_objmgr_pdev_get_first_vdev(mac_ctx->pdev,
						       WLAN_LEGACY_SME_ID);
	else
		vdev = wlan_objmgr_get_vdev_by_id_from_pdev(mac_ctx->pdev,
				vdev_id, WLAN_LEGACY_SME_ID);

	if (!vdev) {
		sme_debug("Failed get vdev");
		qdf_mem_free(req);
		return QDF_STATUS_E_INVAL;
	}

	req->vdev = vdev;
	req->cancel_req.scan_id = scan_id;
	req->cancel_req.pdev_id = wlan_objmgr_pdev_get_pdev_id(mac_ctx->pdev);
	req->cancel_req.vdev_id = vdev_id;
	if (scan_id != INVAL_SCAN_ID)
		req->cancel_req.req_type = WLAN_SCAN_CANCEL_SINGLE;
	if (vdev_id == INVAL_VDEV_ID)
		req->cancel_req.req_type = WLAN_SCAN_CANCEL_PDEV_ALL;
	else
		req->cancel_req.req_type = WLAN_SCAN_CANCEL_VDEV_ALL;

	status = ucfg_scan_cancel(req);
	if (QDF_IS_STATUS_ERROR(status))
		sme_err("Cancel scan request failed");

	wlan_objmgr_vdev_release_ref(vdev, WLAN_LEGACY_SME_ID);

	return status;
}

bool csr_roam_is_valid_channel(struct mac_context *mac, uint32_t ch_freq)
{
	bool fValid = false;
	uint32_t idx_valid_ch;
	uint32_t len = mac->roam.numValidChannels;

	for (idx_valid_ch = 0; (idx_valid_ch < len); idx_valid_ch++) {
		if (ch_freq == mac->roam.valid_ch_freq_list[idx_valid_ch]) {
			fValid = true;
			break;
		}
	}
	return fValid;
}

QDF_STATUS csr_scan_create_entry_in_scan_cache(struct mac_context *mac,
					       uint32_t sessionId,
					       struct qdf_mac_addr bssid,
					       uint32_t ch_freq)
{
	QDF_STATUS status = QDF_STATUS_SUCCESS;
	struct csr_roam_session *pSession = CSR_GET_SESSION(mac, sessionId);
	struct bss_description *pNewBssDescriptor = NULL;
	uint32_t size = 0;

	if (!pSession) {
		return QDF_STATUS_E_FAILURE;
	}
	sme_debug("Current bssid::"QDF_MAC_ADDR_STR,
		QDF_MAC_ADDR_ARRAY(pSession->pConnectBssDesc->bssId));
	sme_debug("My bssid::"QDF_MAC_ADDR_STR" ch_freq %d",
		QDF_MAC_ADDR_ARRAY(bssid.bytes), ch_freq);

	size = pSession->pConnectBssDesc->length +
		sizeof(pSession->pConnectBssDesc->length);
	if (!size) {
		sme_err("length of bss descriptor is 0");
		return QDF_STATUS_E_FAILURE;
	}
	pNewBssDescriptor = qdf_mem_malloc(size);
	if (!pNewBssDescriptor)
		return QDF_STATUS_E_FAILURE;

	qdf_mem_copy(pNewBssDescriptor, pSession->pConnectBssDesc, size);
	/* change the BSSID & channel as passed */
	qdf_mem_copy(pNewBssDescriptor->bssId, bssid.bytes,
			sizeof(tSirMacAddr));
	pNewBssDescriptor->chan_freq = ch_freq;
	if (!csr_scan_append_bss_description(mac, pNewBssDescriptor)) {
		sme_err("csr_scan_append_bss_description failed");
		status = QDF_STATUS_E_FAILURE;
		goto free_mem;
	}
	sme_err("entry successfully added in scan cache");

free_mem:
	if (pNewBssDescriptor)
		qdf_mem_free(pNewBssDescriptor);

	return status;
}

#ifdef FEATURE_WLAN_ESE
/*  Update the TSF with the difference in system time */
void update_cckmtsf(uint32_t *timeStamp0, uint32_t *timeStamp1,
		    uint64_t *incr)
{
	uint64_t timeStamp64 = ((uint64_t) *timeStamp1 << 32) | (*timeStamp0);

	timeStamp64 = (uint64_t)(timeStamp64 + (*incr));
	*timeStamp0 = (uint32_t) (timeStamp64 & 0xffffffff);
	*timeStamp1 = (uint32_t) ((timeStamp64 >> 32) & 0xffffffff);
}
#endif

#ifdef WLAN_FEATURE_ROAM_OFFLOAD
QDF_STATUS
csr_rso_save_ap_to_scan_cache(struct mac_context *mac,
			      struct roam_offload_synch_ind *roam_sync_ind_ptr,
			      struct bss_description *bss_desc_ptr)
{
	uint32_t length = 0;
	struct tag_csrscan_result *scan_res_ptr = NULL;

	length = roam_sync_ind_ptr->beaconProbeRespLength -
		(SIR_MAC_HDR_LEN_3A + SIR_MAC_B_PR_SSID_OFFSET);
	scan_res_ptr = qdf_mem_malloc(sizeof(struct tag_csrscan_result) +
				length);
	if (!scan_res_ptr)
		return QDF_STATUS_E_NOMEM;

	qdf_mem_copy(&scan_res_ptr->Result.BssDescriptor,
			bss_desc_ptr,
			(sizeof(struct bss_description) + length));

	sme_debug("LFR3:Add BSSID to scan cache" QDF_MAC_ADDR_STR,
		QDF_MAC_ADDR_ARRAY(scan_res_ptr->Result.BssDescriptor.bssId));
	csr_scan_add_result(mac, scan_res_ptr);
	csr_free_scan_result_entry(mac, scan_res_ptr);
	return QDF_STATUS_SUCCESS;
}
#endif

/**
 * csr_get_fst_bssdescr_ptr() - This function returns the pointer to first bss
 * description from scan handle
 * @result_handle: an object for the result.
 *
 * Return: first bss descriptor from the scan handle.
 */
struct bss_description*
csr_get_fst_bssdescr_ptr(tScanResultHandle result_handle)
{
	tListElem *first_element = NULL;
	struct tag_csrscan_result *scan_result = NULL;
	struct scan_result_list *bss_list =
				(struct scan_result_list *)result_handle;

	if (!bss_list) {
		QDF_TRACE(QDF_MODULE_ID_SME, QDF_TRACE_LEVEL_ERROR,
			FL("Empty bss_list"));
		return NULL;
	}
	if (csr_ll_is_list_empty(&bss_list->List, LL_ACCESS_NOLOCK)) {
		QDF_TRACE(QDF_MODULE_ID_SME, QDF_TRACE_LEVEL_ERROR,
			FL("bss_list->List is empty"));
		return NULL;
	}
	first_element = csr_ll_peek_head(&bss_list->List, LL_ACCESS_NOLOCK);
	if (!first_element) {
		QDF_TRACE(QDF_MODULE_ID_SME, QDF_TRACE_LEVEL_ERROR,
			FL("peer head return NULL"));
		return NULL;
	}

	scan_result = GET_BASE_ADDR(first_element, struct tag_csrscan_result,
					Link);

	return &scan_result->Result.BssDescriptor;
}

/**
 * csr_get_bssdescr_from_scan_handle() - This function to extract
 *                                       first bss description from scan handle
 * @result_handle: an object for the result.
 *
 * This function is written to extract first bss from scan handle.
 *
 * Return: first bss descriptor from the scan handle.
 */
struct bss_description *
csr_get_bssdescr_from_scan_handle(tScanResultHandle result_handle,
				  struct bss_description *bss_descr)
{
	tListElem *first_element = NULL;
	struct tag_csrscan_result *scan_result = NULL;
	struct scan_result_list *bss_list =
				(struct scan_result_list *)result_handle;

	if (!bss_list) {
		QDF_TRACE(QDF_MODULE_ID_SME, QDF_TRACE_LEVEL_ERROR,
				FL("Empty bss_list"));
		return NULL;
	}
	if (csr_ll_is_list_empty(&bss_list->List, LL_ACCESS_NOLOCK)) {
		QDF_TRACE(QDF_MODULE_ID_SME, QDF_TRACE_LEVEL_ERROR,
				FL("bss_list->List is empty"));
		qdf_mem_free(bss_list);
		return NULL;
	}
	first_element = csr_ll_peek_head(&bss_list->List, LL_ACCESS_NOLOCK);
	if (first_element) {
		scan_result = GET_BASE_ADDR(first_element,
				struct tag_csrscan_result,
				Link);
		qdf_mem_copy(bss_descr,
				&scan_result->Result.BssDescriptor,
				sizeof(struct bss_description));
	}
	return bss_descr;
}

uint32_t
csr_get_channel_for_hw_mode_change(struct mac_context *mac_ctx,
				   tScanResultHandle result_handle,
				   uint32_t session_id)
{
	tListElem *next_element = NULL;
	struct tag_csrscan_result *scan_result = NULL;
	struct scan_result_list *bss_list =
				(struct scan_result_list *)result_handle;
	uint32_t ch_freq = 0;

	if (!bss_list) {
		QDF_TRACE(QDF_MODULE_ID_SME, QDF_TRACE_LEVEL_ERROR,
			  FL("Empty bss_list"));
		goto end;
	}

	if (policy_mgr_is_hw_dbs_capable(mac_ctx->psoc) == false) {
		QDF_TRACE(QDF_MODULE_ID_SME, QDF_TRACE_LEVEL_DEBUG,
			  FL("driver isn't dbs capable"));
		goto end;
	}

	if (policy_mgr_is_current_hwmode_dbs(mac_ctx->psoc)) {
		QDF_TRACE(QDF_MODULE_ID_SME, QDF_TRACE_LEVEL_DEBUG,
			  FL("driver is already in DBS"));
		goto end;
	}

	if (!policy_mgr_is_dbs_allowed_for_concurrency(mac_ctx->psoc,
						       QDF_STA_MODE)) {
		QDF_TRACE(QDF_MODULE_ID_SME, QDF_TRACE_LEVEL_DEBUG,
			  FL("DBS is not allowed for this concurrency combo"));
		goto end;
	}

	if (!policy_mgr_is_hw_dbs_2x2_capable(mac_ctx->psoc) &&
	    !policy_mgr_is_hw_dbs_required_for_band(mac_ctx->psoc,
		HW_MODE_MAC_BAND_2G) &&
	    !policy_mgr_get_connection_count(mac_ctx->psoc)) {
		QDF_TRACE(QDF_MODULE_ID_SME, QDF_TRACE_LEVEL_DEBUG,
			  FL("1x1 DBS HW with no prior connection"));
		goto end;
	}

	if (csr_ll_is_list_empty(&bss_list->List, LL_ACCESS_NOLOCK)) {
		QDF_TRACE(QDF_MODULE_ID_SME, QDF_TRACE_LEVEL_ERROR,
			  FL("bss_list->List is empty"));
		qdf_mem_free(bss_list);
		goto end;
	}

	next_element = csr_ll_peek_head(&bss_list->List, LL_ACCESS_NOLOCK);
	while (next_element) {
		scan_result = GET_BASE_ADDR(next_element,
					    struct tag_csrscan_result,
					    Link);
<<<<<<< HEAD
		if (policy_mgr_is_hw_dbs_required_for_band(
				mac_ctx->psoc,
				HW_MODE_MAC_BAND_2G)) {
			if (WLAN_REG_IS_24GHZ_CH
				(scan_result->Result.BssDescriptor.channelId)) {
				channel_id =
					scan_result->
					Result.BssDescriptor.channelId;
=======
		ch_freq = scan_result->Result.BssDescriptor.chan_freq;
		if (policy_mgr_is_hw_dbs_required_for_band(
				mac_ctx->psoc,
				HW_MODE_MAC_BAND_2G)) {
			if (WLAN_REG_IS_24GHZ_CH_FREQ(ch_freq))
>>>>>>> 5d8474a2
				break;
		} else {
			if (WLAN_REG_IS_24GHZ_CH_FREQ(ch_freq) &&
			    policy_mgr_is_any_mode_active_on_band_along_with_session
				(mac_ctx->psoc,
				 session_id, POLICY_MGR_BAND_5))
				break;
			if (WLAN_REG_IS_5GHZ_CH_FREQ(ch_freq) &&
			    policy_mgr_is_any_mode_active_on_band_along_with_session
				(mac_ctx->psoc,
				 session_id, POLICY_MGR_BAND_24))
				break;
		}
		next_element = csr_ll_next(&bss_list->List, next_element,
					   LL_ACCESS_NOLOCK);
	}
end:
	return ch_freq;
}

uint32_t
csr_scan_get_channel_for_hw_mode_change(struct mac_context *mac_ctx,
					uint32_t session_id,
					struct csr_roam_profile *profile)
{
	tScanResultHandle result_handle = NULL;
	QDF_STATUS status;
	uint32_t first_ap_ch_freq = 0, candidate_ch_freq;

	status = sme_get_ap_channel_from_scan_cache(profile, &result_handle,
						    &first_ap_ch_freq);
	if (status != QDF_STATUS_SUCCESS || !result_handle ||
	    !first_ap_ch_freq) {
		if (result_handle)
			sme_scan_result_purge(result_handle);
		sme_err("fail get scan result: status %d first ap ch %d",
			status, first_ap_ch_freq);
		return 0;
	}
	if (!policy_mgr_check_for_session_conc(
	    mac_ctx->psoc, session_id, first_ap_ch_freq)) {
		sme_scan_result_purge(result_handle);
		sme_err("Conc not allowed for the session %d ch %d",
			session_id, first_ap_ch_freq);
		return 0;
	}

	candidate_ch_freq = csr_get_channel_for_hw_mode_change(mac_ctx,
							       result_handle,
							       session_id);
	sme_scan_result_purge(result_handle);
	if (!candidate_ch_freq)
		candidate_ch_freq = first_ap_ch_freq;
	sme_debug("session %d hw mode check candidate_chan %d", session_id,
		  candidate_ch_freq);

	return candidate_ch_freq;
}

<<<<<<< HEAD
static enum wlan_auth_type csr_covert_auth_type_new(enum csr_akm_type auth)
=======
enum wlan_auth_type csr_covert_auth_type_new(enum csr_akm_type auth)
>>>>>>> 5d8474a2
{
	switch (auth) {
	case eCSR_AUTH_TYPE_NONE:
	case eCSR_AUTH_TYPE_OPEN_SYSTEM:
		return WLAN_AUTH_TYPE_OPEN_SYSTEM;
	case eCSR_AUTH_TYPE_SHARED_KEY:
		return WLAN_AUTH_TYPE_SHARED_KEY;
	case eCSR_AUTH_TYPE_AUTOSWITCH:
		return WLAN_AUTH_TYPE_AUTOSWITCH;
	case eCSR_AUTH_TYPE_WPA:
		return WLAN_AUTH_TYPE_WPA;
	case eCSR_AUTH_TYPE_WPA_PSK:
		return WLAN_AUTH_TYPE_WPA_PSK;
	case eCSR_AUTH_TYPE_WPA_NONE:
		return WLAN_AUTH_TYPE_WPA_NONE;
	case eCSR_AUTH_TYPE_RSN:
		return WLAN_AUTH_TYPE_RSN;
	case eCSR_AUTH_TYPE_RSN_PSK:
		return WLAN_AUTH_TYPE_RSN_PSK;
	case eCSR_AUTH_TYPE_FT_RSN:
		return WLAN_AUTH_TYPE_FT_RSN;
	case eCSR_AUTH_TYPE_FT_RSN_PSK:
		return WLAN_AUTH_TYPE_FT_RSN_PSK;
	case eCSR_AUTH_TYPE_WAPI_WAI_CERTIFICATE:
		return WLAN_AUTH_TYPE_WAPI_WAI_CERTIFICATE;
	case eCSR_AUTH_TYPE_WAPI_WAI_PSK:
		return WLAN_AUTH_TYPE_WAPI_WAI_PSK;
	case eCSR_AUTH_TYPE_CCKM_WPA:
		return WLAN_AUTH_TYPE_CCKM_WPA;
	case eCSR_AUTH_TYPE_CCKM_RSN:
		return WLAN_AUTH_TYPE_CCKM_RSN;
	case eCSR_AUTH_TYPE_RSN_PSK_SHA256:
		return WLAN_AUTH_TYPE_RSN_PSK_SHA256;
	case eCSR_AUTH_TYPE_RSN_8021X_SHA256:
		return WLAN_AUTH_TYPE_RSN_8021X_SHA256;
	case eCSR_AUTH_TYPE_FILS_SHA256:
		return WLAN_AUTH_TYPE_FILS_SHA256;
	case eCSR_AUTH_TYPE_FILS_SHA384:
		return WLAN_AUTH_TYPE_FILS_SHA384;
	case eCSR_AUTH_TYPE_FT_FILS_SHA256:
		return WLAN_AUTH_TYPE_FT_FILS_SHA256;
	case eCSR_AUTH_TYPE_FT_FILS_SHA384:
		return WLAN_AUTH_TYPE_FT_FILS_SHA384;
	case eCSR_AUTH_TYPE_DPP_RSN:
		return WLAN_AUTH_TYPE_DPP_RSN;
	case eCSR_AUTH_TYPE_OWE:
		return WLAN_AUTH_TYPE_OWE;
	case eCSR_AUTH_TYPE_SUITEB_EAP_SHA256:
		return WLAN_AUTH_TYPE_SUITEB_EAP_SHA256;
	case eCSR_AUTH_TYPE_SUITEB_EAP_SHA384:
		return WLAN_AUTH_TYPE_SUITEB_EAP_SHA384;
	case eCSR_AUTH_TYPE_SAE:
		return WLAN_AUTH_TYPE_SAE;
	case eCSR_AUTH_TYPE_OSEN:
		return WLAN_AUTH_TYPE_OSEN;
	case eCSR_AUTH_TYPE_FT_SAE:
		return WLAN_AUTH_TYPE_FT_SAE;
	case eCSR_AUTH_TYPE_FT_SUITEB_EAP_SHA384:
		return WLAN_AUTH_TYPE_FT_SUITEB_EAP_SHA384;
	case eCSR_NUM_OF_SUPPORT_AUTH_TYPE:
	default:
		return WLAN_AUTH_TYPE_OPEN_SYSTEM;
	}
}

static enum csr_akm_type csr_covert_auth_type_old(enum wlan_auth_type auth)
{
	switch (auth) {
	case WLAN_AUTH_TYPE_OPEN_SYSTEM:
		return eCSR_AUTH_TYPE_OPEN_SYSTEM;
	case WLAN_AUTH_TYPE_SHARED_KEY:
		return eCSR_AUTH_TYPE_SHARED_KEY;
	case WLAN_AUTH_TYPE_AUTOSWITCH:
		return eCSR_AUTH_TYPE_AUTOSWITCH;
	case WLAN_AUTH_TYPE_WPA:
		return eCSR_AUTH_TYPE_WPA;
	case WLAN_AUTH_TYPE_WPA_PSK:
		return eCSR_AUTH_TYPE_WPA_PSK;
	case WLAN_AUTH_TYPE_WPA_NONE:
		return eCSR_AUTH_TYPE_WPA_NONE;
	case WLAN_AUTH_TYPE_RSN:
		return eCSR_AUTH_TYPE_RSN;
	case WLAN_AUTH_TYPE_RSN_PSK:
		return eCSR_AUTH_TYPE_RSN_PSK;
	case WLAN_AUTH_TYPE_FT_RSN:
		return eCSR_AUTH_TYPE_FT_RSN;
	case WLAN_AUTH_TYPE_FT_RSN_PSK:
		return eCSR_AUTH_TYPE_FT_RSN_PSK;
	case WLAN_AUTH_TYPE_WAPI_WAI_CERTIFICATE:
		return eCSR_AUTH_TYPE_WAPI_WAI_CERTIFICATE;
	case WLAN_AUTH_TYPE_WAPI_WAI_PSK:
		return eCSR_AUTH_TYPE_WAPI_WAI_PSK;
	case WLAN_AUTH_TYPE_CCKM_WPA:
		return eCSR_AUTH_TYPE_CCKM_WPA;
	case WLAN_AUTH_TYPE_CCKM_RSN:
		return eCSR_AUTH_TYPE_CCKM_RSN;
	case WLAN_AUTH_TYPE_RSN_PSK_SHA256:
		return eCSR_AUTH_TYPE_RSN_PSK_SHA256;
	case WLAN_AUTH_TYPE_RSN_8021X_SHA256:
		return eCSR_AUTH_TYPE_RSN_8021X_SHA256;
	case WLAN_AUTH_TYPE_FILS_SHA256:
		return eCSR_AUTH_TYPE_FILS_SHA256;
	case WLAN_AUTH_TYPE_FILS_SHA384:
		return eCSR_AUTH_TYPE_FILS_SHA384;
	case WLAN_AUTH_TYPE_FT_FILS_SHA256:
		return eCSR_AUTH_TYPE_FT_FILS_SHA256;
	case WLAN_AUTH_TYPE_FT_FILS_SHA384:
		return eCSR_AUTH_TYPE_FT_FILS_SHA384;
	case WLAN_AUTH_TYPE_DPP_RSN:
		return eCSR_AUTH_TYPE_DPP_RSN;
	case WLAN_AUTH_TYPE_OWE:
		return eCSR_AUTH_TYPE_OWE;
	case WLAN_AUTH_TYPE_SUITEB_EAP_SHA256:
		return eCSR_AUTH_TYPE_SUITEB_EAP_SHA256;
	case WLAN_AUTH_TYPE_SUITEB_EAP_SHA384:
		return eCSR_AUTH_TYPE_SUITEB_EAP_SHA384;
	case WLAN_AUTH_TYPE_SAE:
		return eCSR_AUTH_TYPE_SAE;
	case WLAN_AUTH_TYPE_OSEN:
		return eCSR_AUTH_TYPE_OSEN;
	case WLAN_AUTH_TYPE_FT_SAE:
		return eCSR_AUTH_TYPE_FT_SAE;
	case WLAN_AUTH_TYPE_FT_SUITEB_EAP_SHA384:
		return eCSR_AUTH_TYPE_FT_SUITEB_EAP_SHA384;
	case WLAN_NUM_OF_SUPPORT_AUTH_TYPE:
	default:
		return eCSR_AUTH_TYPE_OPEN_SYSTEM;
	}
}

enum wlan_enc_type csr_covert_enc_type_new(eCsrEncryptionType enc)
{
	switch (enc) {
	case eCSR_ENCRYPT_TYPE_NONE:
		return WLAN_ENCRYPT_TYPE_NONE;
	case eCSR_ENCRYPT_TYPE_WEP40_STATICKEY:
		return WLAN_ENCRYPT_TYPE_WEP40_STATICKEY;
	case eCSR_ENCRYPT_TYPE_WEP104_STATICKEY:
		return WLAN_ENCRYPT_TYPE_WEP104_STATICKEY;
	case eCSR_ENCRYPT_TYPE_WEP40:
		return WLAN_ENCRYPT_TYPE_WEP40;
	case eCSR_ENCRYPT_TYPE_WEP104:
		return WLAN_ENCRYPT_TYPE_WEP104;
	case eCSR_ENCRYPT_TYPE_TKIP:
		return WLAN_ENCRYPT_TYPE_TKIP;
	case eCSR_ENCRYPT_TYPE_AES:
		return WLAN_ENCRYPT_TYPE_AES;
	case eCSR_ENCRYPT_TYPE_WPI:
		return WLAN_ENCRYPT_TYPE_WPI;
	case eCSR_ENCRYPT_TYPE_KRK:
		return WLAN_ENCRYPT_TYPE_KRK;
	case eCSR_ENCRYPT_TYPE_BTK:
		return WLAN_ENCRYPT_TYPE_BTK;
	case eCSR_ENCRYPT_TYPE_AES_CMAC:
		return WLAN_ENCRYPT_TYPE_AES_CMAC;
	case eCSR_ENCRYPT_TYPE_AES_GCMP:
		return WLAN_ENCRYPT_TYPE_AES_GCMP;
	case eCSR_ENCRYPT_TYPE_AES_GCMP_256:
		return WLAN_ENCRYPT_TYPE_AES_GCMP_256;
	case eCSR_ENCRYPT_TYPE_ANY:
	default:
		return WLAN_ENCRYPT_TYPE_NONE;
	}
}

static eCsrEncryptionType csr_covert_enc_type_old(enum wlan_enc_type enc)
{
	switch (enc) {
	case WLAN_ENCRYPT_TYPE_NONE:
		return eCSR_ENCRYPT_TYPE_NONE;
	case WLAN_ENCRYPT_TYPE_WEP40_STATICKEY:
		return eCSR_ENCRYPT_TYPE_WEP40_STATICKEY;
	case WLAN_ENCRYPT_TYPE_WEP104_STATICKEY:
		return eCSR_ENCRYPT_TYPE_WEP104_STATICKEY;
	case WLAN_ENCRYPT_TYPE_WEP40:
		return eCSR_ENCRYPT_TYPE_WEP40;
	case WLAN_ENCRYPT_TYPE_WEP104:
		return eCSR_ENCRYPT_TYPE_WEP104;
	case WLAN_ENCRYPT_TYPE_TKIP:
		return eCSR_ENCRYPT_TYPE_TKIP;
	case WLAN_ENCRYPT_TYPE_AES:
		return eCSR_ENCRYPT_TYPE_AES;
	case WLAN_ENCRYPT_TYPE_WPI:
		return eCSR_ENCRYPT_TYPE_WPI;
	case WLAN_ENCRYPT_TYPE_KRK:
		return eCSR_ENCRYPT_TYPE_KRK;
	case WLAN_ENCRYPT_TYPE_BTK:
		return eCSR_ENCRYPT_TYPE_BTK;
	case WLAN_ENCRYPT_TYPE_AES_CMAC:
		return eCSR_ENCRYPT_TYPE_AES_CMAC;
	case WLAN_ENCRYPT_TYPE_AES_GCMP:
		return eCSR_ENCRYPT_TYPE_AES_GCMP;
	case WLAN_ENCRYPT_TYPE_AES_GCMP_256:
		return eCSR_ENCRYPT_TYPE_AES_GCMP_256;
	case WLAN_ENCRYPT_TYPE_ANY:
	default:
		return eCSR_ENCRYPT_TYPE_NONE;
	}
}

#ifdef WLAN_FEATURE_FILS_SK
/**
 * csr_update_bss_with_fils_data: Fill FILS params in bss desc from scan entry
 * @mac_ctx: mac context
 * @scan_entry: scan entry
 * @bss_descr: bss description
 */
static void csr_update_bss_with_fils_data(struct mac_context *mac_ctx,
					  struct scan_cache_entry *scan_entry,
					  struct bss_description *bss_descr)
{
	int ret;
	tDot11fIEfils_indication fils_indication = {0};
	struct sir_fils_indication fils_ind;

	if (!scan_entry->ie_list.fils_indication)
		return;

	ret = dot11f_unpack_ie_fils_indication(mac_ctx,
				scan_entry->ie_list.fils_indication +
				SIR_FILS_IND_ELEM_OFFSET,
				*(scan_entry->ie_list.fils_indication + 1),
				&fils_indication, false);
	if (DOT11F_FAILED(ret)) {
		sme_err("unpack failed ret: 0x%x", ret);
		return;
	}

	update_fils_data(&fils_ind, &fils_indication);
	if (fils_ind.realm_identifier.realm_cnt > SIR_MAX_REALM_COUNT)
		fils_ind.realm_identifier.realm_cnt = SIR_MAX_REALM_COUNT;

	bss_descr->fils_info_element.realm_cnt =
		fils_ind.realm_identifier.realm_cnt;
	qdf_mem_copy(bss_descr->fils_info_element.realm,
			fils_ind.realm_identifier.realm,
			bss_descr->fils_info_element.realm_cnt * SIR_REALM_LEN);
	if (fils_ind.cache_identifier.is_present) {
		bss_descr->fils_info_element.is_cache_id_present = true;
		qdf_mem_copy(bss_descr->fils_info_element.cache_id,
			fils_ind.cache_identifier.identifier, CACHE_ID_LEN);
	}
	if (fils_ind.is_fils_sk_auth_supported)
		bss_descr->fils_info_element.is_fils_sk_supported = true;
}
#else
static void csr_update_bss_with_fils_data(struct mac_context *mac_ctx,
					  struct scan_cache_entry *scan_entry,
					  struct bss_description *bss_descr)
{ }
#endif

/**
 * csr_is_assoc_disallowed() - Find if assoc disallowed
 * bit is set in AP's beacon or probe response
 * @mac_ctx: mac context
 * @scan_entry: scan entry
 *
 * Return: True if assoc disallowed is set else false
 */
static bool csr_is_assoc_disallowed(struct mac_context *mac_ctx,
				    struct scan_cache_entry *scan_entry)
{
	int ret;
	tDot11fIEMBO_IE mbo_ie = {0};
	uint8_t *mbo_oce;

	mbo_oce = util_scan_entry_mbo_oce(scan_entry);

	if (!mbo_oce)
		return false;

	ret = dot11f_unpack_ie_MBO_IE(mac_ctx, mbo_oce + SIR_MBO_ELEM_OFFSET,
				      *(mbo_oce + 1) - SIR_MAC_MBO_OUI_SIZE,
				      &mbo_ie, false);

	if (DOT11F_FAILED(ret)) {
		sme_err("unpack failed ret: 0x%x", ret);
		return false;
	}

	return mbo_ie.assoc_disallowed.present;
}

#if defined(WLAN_SAE_SINGLE_PMK) && defined(WLAN_FEATURE_ROAM_OFFLOAD)
/**
 * csr_fill_single_pmk_ap_cap_from_scan_entry() - WAP3_SPMK VSIE from scan
 * entry
 * @bss_desc: BSS Descriptor
 * @scan_entry: scan entry
 *
 * Return: None
 */
static void
csr_fill_single_pmk_ap_cap_from_scan_entry(struct bss_description *bss_desc,
					   struct scan_cache_entry *scan_entry)
{
	bss_desc->is_single_pmk = util_scan_entry_single_pmk(scan_entry);
}

#else
static inline void
csr_fill_single_pmk_ap_cap_from_scan_entry(struct bss_description *bss_desc,
					   struct scan_cache_entry *scan_entry)
{
}
#endif
static QDF_STATUS csr_fill_bss_from_scan_entry(struct mac_context *mac_ctx,
					struct scan_cache_entry *scan_entry,
					struct tag_csrscan_result **p_result)
{
	tDot11fBeaconIEs *bcn_ies;
	struct bss_description *bss_desc;
	tCsrScanResultInfo *result_info;
	tpSirMacMgmtHdr hdr;
	uint8_t *ie_ptr;
	struct tag_csrscan_result *bss;
	uint32_t bss_len, alloc_len, ie_len;
	QDF_STATUS status;
	enum channel_state ap_channel_state;

	ap_channel_state =
<<<<<<< HEAD
		wlan_reg_get_channel_state(mac_ctx->pdev,
					   scan_entry->channel.chan_idx);
	if (ap_channel_state == CHANNEL_STATE_DISABLE ||
	    ap_channel_state == CHANNEL_STATE_INVALID) {
		sme_err("BSS %pM channel %d invalid, not populating this BSSID",
			scan_entry->bssid.bytes, scan_entry->channel.chan_idx);
=======
		wlan_reg_get_channel_state_for_freq(
				mac_ctx->pdev,
				scan_entry->channel.chan_freq);
	if (ap_channel_state == CHANNEL_STATE_DISABLE ||
	    ap_channel_state == CHANNEL_STATE_INVALID) {
		sme_err("BSS %pM channel %d invalid, not populating this BSSID",
			scan_entry->bssid.bytes, scan_entry->channel.chan_freq);
>>>>>>> 5d8474a2
		return QDF_STATUS_E_INVAL;
	}

	ie_len = util_scan_entry_ie_len(scan_entry);
	ie_ptr = util_scan_entry_ie_data(scan_entry);

	hdr = (tpSirMacMgmtHdr)scan_entry->raw_frame.ptr;

	bss_len = (uint16_t)(offsetof(struct bss_description,
			   ieFields[0]) + ie_len);
	alloc_len = sizeof(struct tag_csrscan_result) + bss_len;
	bss = qdf_mem_malloc(alloc_len);
	if (!bss)
		return QDF_STATUS_E_NOMEM;

	bss->AgingCount =
		(int32_t) mac_ctx->roam.configParam.agingCount;
	bss->ucEncryptionType =
		csr_covert_enc_type_old(scan_entry->neg_sec_info.uc_enc);
	bss->mcEncryptionType =
		csr_covert_enc_type_old(scan_entry->neg_sec_info.mc_enc);
	bss->authType =
		csr_covert_auth_type_old(scan_entry->neg_sec_info.auth_type);
	bss->bss_score = scan_entry->bss_score;

	result_info = &bss->Result;
	result_info->ssId.length = scan_entry->ssid.length;
	qdf_mem_copy(result_info->ssId.ssId,
		scan_entry->ssid.ssid,
		result_info->ssId.length);
	result_info->timer = scan_entry->hidden_ssid_timestamp;

	bss_desc = &result_info->BssDescriptor;

	bss_desc->length = (uint16_t) (offsetof(struct bss_description,
			   ieFields[0]) - sizeof(bss_desc->length) + ie_len);

	qdf_mem_copy(bss_desc->bssId,
			scan_entry->bssid.bytes,
			QDF_MAC_ADDR_SIZE);
	bss_desc->scansystimensec = scan_entry->scan_entry_time;
	qdf_mem_copy(bss_desc->timeStamp,
		scan_entry->tsf_info.data, 8);

	bss_desc->beaconInterval = scan_entry->bcn_int;
	bss_desc->capabilityInfo = scan_entry->cap_info.value;

	if (WLAN_REG_IS_5GHZ_CH_FREQ(scan_entry->channel.chan_freq) ||
	    WLAN_REG_IS_6GHZ_CHAN_FREQ(scan_entry->channel.chan_freq))
		bss_desc->nwType = eSIR_11A_NW_TYPE;
	else if (scan_entry->phy_mode == WLAN_PHYMODE_11B)
		bss_desc->nwType = eSIR_11B_NW_TYPE;
	else
		bss_desc->nwType = eSIR_11G_NW_TYPE;

	bss_desc->rssi = scan_entry->rssi_raw;
	bss_desc->rssi_raw = scan_entry->rssi_raw;

	/* channel frequency what peer sent in beacon/probersp. */
	bss_desc->chan_freq = scan_entry->channel.chan_freq;
	bss_desc->received_time =
		scan_entry->scan_entry_time;
	bss_desc->startTSF[0] =
		mac_ctx->rrm.rrmPEContext.startTSF[0];
	bss_desc->startTSF[1] =
		mac_ctx->rrm.rrmPEContext.startTSF[1];
	bss_desc->parentTSF =
		scan_entry->rrm_parent_tsf;
	bss_desc->fProbeRsp = (scan_entry->frm_subtype ==
			  MGMT_SUBTYPE_PROBE_RESP);
	bss_desc->seq_ctrl = hdr->seqControl;
	bss_desc->tsf_delta = scan_entry->tsf_delta;
	bss_desc->assoc_disallowed = csr_is_assoc_disallowed(mac_ctx,
							     scan_entry);
	bss_desc->adaptive_11r_ap = scan_entry->adaptive_11r_ap;

<<<<<<< HEAD
=======
	bss_desc->mbo_oce_enabled_ap =
			util_scan_entry_mbo_oce(scan_entry) ? true : false;

>>>>>>> 5d8474a2
	csr_fill_single_pmk_ap_cap_from_scan_entry(bss_desc, scan_entry);

	qdf_mem_copy(&bss_desc->mbssid_info, &scan_entry->mbssid_info,
		     sizeof(struct scan_mbssid_info));

	qdf_mem_copy((uint8_t *) &bss_desc->ieFields,
		ie_ptr, ie_len);

	status = csr_get_parsed_bss_description_ies(mac_ctx,
			  bss_desc, &bcn_ies);
	if (QDF_IS_STATUS_ERROR(status)) {
		qdf_mem_free(bss);
		return status;
	}
	result_info->pvIes = bcn_ies;

	if (bcn_ies->MobilityDomain.present) {
		bss_desc->mdiePresent = true;
		qdf_mem_copy((uint8_t *)&(bss_desc->mdie[0]),
			     (uint8_t *)&(bcn_ies->MobilityDomain.MDID),
			     sizeof(uint16_t));
		bss_desc->mdie[2] =
			((bcn_ies->MobilityDomain.overDSCap << 0) |
			(bcn_ies->MobilityDomain.resourceReqCap << 1));
	}
#ifdef FEATURE_WLAN_ESE
	if (bcn_ies->QBSSLoad.present) {
		bss_desc->QBSSLoad_present = true;
		bss_desc->QBSSLoad_avail =
			bcn_ies->QBSSLoad.avail;
	}
#endif
	csr_update_bss_with_fils_data(mac_ctx, scan_entry, bss_desc);

	*p_result = bss;
	return QDF_STATUS_SUCCESS;
}

static QDF_STATUS csr_parse_scan_list(struct mac_context *mac_ctx,
				      struct scan_result_list *ret_list,
				      qdf_list_t *scan_list)
{
	struct tag_csrscan_result *pResult = NULL;
	struct scan_cache_node *cur_node = NULL;
	struct scan_cache_node *next_node = NULL;

	qdf_list_peek_front(scan_list, (qdf_list_node_t **) &cur_node);

	while (cur_node) {
		qdf_list_peek_next(scan_list, (qdf_list_node_t *) cur_node,
				  (qdf_list_node_t **) &next_node);
		pResult = NULL;
		csr_fill_bss_from_scan_entry(mac_ctx,
					     cur_node->entry, &pResult);
		if (pResult)
			csr_ll_insert_tail(&ret_list->List, &pResult->Link,
					   LL_ACCESS_NOLOCK);
		cur_node = next_node;
		next_node = NULL;
	}

	return QDF_STATUS_SUCCESS;
}

/**
 * csr_remove_ap_with_assoc_disallowed() - Remove APs with assoc
 * disallowed bit set
 * @mac_ctx: mac context
 * @scan_list: candidate list for the connection
 *
 * Return: None
 */
static void csr_remove_ap_with_assoc_disallowed(struct mac_context *mac_ctx,
					     struct scan_result_list *scan_list)
{
	tListElem *cur_entry;
	tListElem *next_entry;
	struct tag_csrscan_result *scan_res;

	if (!scan_list)
		return;

	cur_entry = csr_ll_peek_head(&scan_list->List, LL_ACCESS_NOLOCK);
	while (cur_entry) {
		scan_res = GET_BASE_ADDR(cur_entry, struct tag_csrscan_result,
					 Link);
		next_entry = csr_ll_next(&scan_list->List, cur_entry,
					 LL_ACCESS_NOLOCK);

		if (!mac_ctx->ignore_assoc_disallowed &&
		    scan_res->Result.BssDescriptor.assoc_disallowed) {
			csr_ll_remove_entry(&scan_list->List, cur_entry,
					    LL_ACCESS_NOLOCK);
			csr_free_scan_result_entry(mac_ctx, scan_res);
		}
		cur_entry = next_entry;
		next_entry = NULL;
	}
}

QDF_STATUS csr_scan_get_result(struct mac_context *mac_ctx,
			       struct scan_filter *filter,
			       tScanResultHandle *results)
{
	QDF_STATUS status;
	struct scan_result_list *ret_list = NULL;
	qdf_list_t *list = NULL;
	struct wlan_objmgr_pdev *pdev = NULL;
	uint32_t num_bss = 0;

	if (results)
		*results = CSR_INVALID_SCANRESULT_HANDLE;

	pdev = wlan_objmgr_get_pdev_by_id(mac_ctx->psoc,
		0, WLAN_LEGACY_MAC_ID);
	if (!pdev) {
		sme_err("pdev is NULL");
		return QDF_STATUS_E_INVAL;
	}

	list = ucfg_scan_get_result(pdev, filter);
	if (list) {
		num_bss = qdf_list_size(list);
		sme_debug("num_entries %d", num_bss);
	}

<<<<<<< HEAD
	list = ucfg_scan_get_result(pdev,
		    pFilter ? filter : NULL);
	if (list) {
		num_bss = qdf_list_size(list);
		sme_debug("num_entries %d", num_bss);
	}
=======
>>>>>>> 5d8474a2
	/* Filter the scan list with the blacklist, rssi reject, avoided APs */
	if (filter && filter->bss_scoring_required)
		wlan_blm_filter_bssid(pdev, list);

	if (!list || (list && !qdf_list_size(list))) {
		sme_debug("scan list empty");
		if (num_bss)
			status = QDF_STATUS_E_EXISTS;
		else
			status = QDF_STATUS_E_NULL_VALUE;
		goto error;
	}

	ret_list = qdf_mem_malloc(sizeof(struct scan_result_list));
	if (!ret_list) {
		status = QDF_STATUS_E_NOMEM;
		goto error;
	}

	csr_ll_open(&ret_list->List);
	ret_list->pCurEntry = NULL;
	status = csr_parse_scan_list(mac_ctx, ret_list, list);
	if (QDF_IS_STATUS_ERROR(status) || !results)
		/* Fail or No one wants the result. */
		csr_scan_result_purge(mac_ctx, (tScanResultHandle) ret_list);
	else {
		if (filter && filter->bss_scoring_required)
			csr_remove_ap_with_assoc_disallowed(mac_ctx, ret_list);

		if (!csr_ll_count(&ret_list->List)) {
			/* This mean that there is no match */
			csr_ll_close(&ret_list->List);
			qdf_mem_free(ret_list);
			/*
			 * Do not trigger scan for ssid if the scan entries
			 * are removed either due to rssi reject or assoc
			 * disallowed.
			 */
			if (num_bss)
				status = QDF_STATUS_E_EXISTS;
			else
				status = QDF_STATUS_E_NULL_VALUE;
		} else if (results) {
			*results = ret_list;
		}
	}

error:
	if (list)
		ucfg_scan_purge_results(list);
	if (pdev)
		wlan_objmgr_pdev_release_ref(pdev, WLAN_LEGACY_MAC_ID);

	return status;
}

QDF_STATUS csr_scan_get_result_for_bssid(struct mac_context *mac_ctx,
					 struct qdf_mac_addr *bssid,
					 tCsrScanResultInfo *res)
{
	QDF_STATUS status = QDF_STATUS_E_FAILURE;
	struct scan_filter *scan_filter;
	tScanResultHandle filtered_scan_result = NULL;
	tCsrScanResultInfo *scan_result;

	if (!mac_ctx) {
		QDF_TRACE(QDF_MODULE_ID_SME, QDF_TRACE_LEVEL_ERROR,
				FL("mac_ctx is NULL"));
		return QDF_STATUS_E_FAILURE;
	}

	scan_filter = qdf_mem_malloc(sizeof(*scan_filter));
	if (!scan_filter)
		return QDF_STATUS_E_NOMEM;

	scan_filter->num_of_bssid = 1;
	qdf_mem_copy(scan_filter->bssid_list[0].bytes, bssid->bytes,
		     QDF_MAC_ADDR_SIZE);

	status = csr_scan_get_result(mac_ctx, scan_filter,
				&filtered_scan_result);

	if (!QDF_IS_STATUS_SUCCESS(status)) {
		sme_err("Failed to get scan result");
		goto free_filter;
	}

	scan_result = csr_scan_result_get_first(mac_ctx, filtered_scan_result);

	if (scan_result) {
		res->pvIes = NULL;
		res->ssId.length = scan_result->ssId.length;
		qdf_mem_copy(&res->ssId.ssId, &scan_result->ssId.ssId,
			res->ssId.length);
		res->timer = scan_result->timer;
		qdf_mem_copy(&res->BssDescriptor, &scan_result->BssDescriptor,
			sizeof(struct bss_description));
		status = QDF_STATUS_SUCCESS;
	} else {
		status = QDF_STATUS_E_FAILURE;
	}

	csr_scan_result_purge(mac_ctx, filtered_scan_result);

free_filter:
	if (scan_filter)
		qdf_mem_free(scan_filter);

	return status;
}

static inline QDF_STATUS
csr_flush_scan_results(struct mac_context *mac_ctx,
		       struct scan_filter *filter)
{
	struct wlan_objmgr_pdev *pdev = NULL;
	QDF_STATUS status;

	pdev = wlan_objmgr_get_pdev_by_id(mac_ctx->psoc,
		0, WLAN_LEGACY_MAC_ID);
	if (!pdev) {
		sme_err("pdev is NULL");
		return QDF_STATUS_E_INVAL;
	}
	status = ucfg_scan_flush_results(pdev, filter);

	wlan_objmgr_pdev_release_ref(pdev, WLAN_LEGACY_MAC_ID);
	return status;
}

static inline void csr_flush_bssid(struct mac_context *mac_ctx,
				   uint8_t *bssid)
{
	struct scan_filter *filter;

	filter = qdf_mem_malloc(sizeof(*filter));
	if (!filter)
		return;

	filter->num_of_bssid = 1;
	qdf_mem_copy(filter->bssid_list[0].bytes,
		     bssid, QDF_MAC_ADDR_SIZE);

	csr_flush_scan_results(mac_ctx, filter);
	sme_debug("Removed BSS entry:%pM", bssid);
	if (filter)
		qdf_mem_free(filter);
}

void csr_remove_bssid_from_scan_list(struct mac_context *mac_ctx,
				     tSirMacAddr bssid)
{
	csr_flush_bssid(mac_ctx, bssid);
}

static void csr_dump_occupied_chan_list(struct csr_channel *occupied_ch)
{
	uint8_t idx;
	uint32_t buff_len;
	char *chan_buff;
	uint32_t len = 0;

	buff_len = (occupied_ch->numChannels * 5) + 1;
	chan_buff = qdf_mem_malloc(buff_len);
	if (!chan_buff)
		return;

	for (idx = 0; idx < occupied_ch->numChannels; idx++)
		len += qdf_scnprintf(chan_buff + len, buff_len - len, " %d",
<<<<<<< HEAD
				     occupied_ch->channelList[idx]);
=======
				     occupied_ch->channel_freq_list[idx]);
>>>>>>> 5d8474a2

	sme_nofl_debug("Occupied chan list[%d]:%s",
		       occupied_ch->numChannels, chan_buff);

	qdf_mem_free(chan_buff);
}
void csr_init_occupied_channels_list(struct mac_context *mac_ctx,
				     uint8_t sessionId)
{
	qdf_list_t *list = NULL;
	struct wlan_objmgr_pdev *pdev = NULL;
	qdf_list_node_t *cur_lst = NULL;
	qdf_list_node_t *next_lst = NULL;
	struct scan_cache_node *cur_node = NULL;
	struct scan_filter *filter;
	tpCsrNeighborRoamControlInfo neighbor_roam_info =
		&mac_ctx->roam.neighborRoamInfo[sessionId];
	tCsrRoamConnectedProfile *profile = NULL;

	if (!(mac_ctx && mac_ctx->roam.roamSession &&
	      CSR_IS_SESSION_VALID(mac_ctx, sessionId))) {
		sme_debug("Invalid session");
		return;
	}
	if (neighbor_roam_info->cfgParams.specific_chan_info.numOfChannels) {
		/*
		 * Ini file contains neighbor scan channel list, hence NO need
		 * to build occupied channel list"
		 */
		sme_debug("Ini contains neighbor scan ch list");
		return;
	}

	profile = &mac_ctx->roam.roamSession[sessionId].connectedProfile;
	if (!profile)
		return;

	filter = qdf_mem_malloc(sizeof(*filter));
	if (!filter) {
		sme_err("filter is NULL");
		return;
	}

	filter->num_of_auth = 1;
	filter->auth_type[0] = csr_covert_auth_type_new(profile->AuthType);
	filter->num_of_enc_type = 1;
	filter->enc_type[0] = csr_covert_enc_type_new(profile->EncryptionType);
	filter->num_of_mc_enc_type = 1;
	filter->mc_enc_type[0] =
		csr_covert_enc_type_new(profile->mcEncryptionType);
	filter->num_of_ssid = 1;
	filter->ssid_list[0].length = profile->SSID.length;
	qdf_mem_copy(filter->ssid_list[0].ssid, profile->SSID.ssId,
		     profile->SSID.length);
	csr_update_pmf_cap_from_connected_profile(profile, filter);

	pdev = wlan_objmgr_get_pdev_by_id(mac_ctx->psoc, 0, WLAN_LEGACY_MAC_ID);

	if (!pdev) {
		sme_err("pdev is NULL");
		qdf_mem_free(filter);
		return;
	}

	/* Empty occupied channels here */
	mac_ctx->scan.occupiedChannels[sessionId].numChannels = 0;
	mac_ctx->scan.roam_candidate_count[sessionId] = 0;

	csr_add_to_occupied_channels(
			mac_ctx,
			profile->op_freq,
			sessionId,
			&mac_ctx->scan.occupiedChannels[sessionId],
			true);
	list = ucfg_scan_get_result(pdev, filter);
	if (list)
		sme_debug("num_entries %d", qdf_list_size(list));
	if (!list || (list && !qdf_list_size(list))) {
		wlan_objmgr_pdev_release_ref(pdev, WLAN_LEGACY_MAC_ID);
		qdf_mem_free(filter);
		if (list)
			ucfg_scan_purge_results(list);
		csr_dump_occupied_chan_list(
			&mac_ctx->scan.occupiedChannels[sessionId]);
		return;
	}

	qdf_list_peek_front(list, &cur_lst);
	while (cur_lst) {
		cur_node = qdf_container_of(cur_lst, struct scan_cache_node,
					    node);
		csr_add_to_occupied_channels(
				mac_ctx, cur_node->entry->channel.chan_freq,
				sessionId,
				&mac_ctx->scan.occupiedChannels[sessionId],
				true);
		qdf_list_peek_next(list, cur_lst, &next_lst);
		cur_lst = next_lst;
		next_lst = NULL;
	}
	csr_dump_occupied_chan_list(&mac_ctx->scan.occupiedChannels[sessionId]);

	qdf_mem_free(filter);
	ucfg_scan_purge_results(list);
	wlan_objmgr_pdev_release_ref(pdev, WLAN_LEGACY_MAC_ID);
}

/**
 * csr_scan_filter_results: filter scan result based
 * on valid channel list number.
 * @mac_ctx: mac context
 *
 * Get scan result from scan list and Check Scan result channel number
 * with 11d channel list if channel number is found in 11d channel list
 * then do not remove scan result entry from scan list
 *
 * return: QDF Status
 */
QDF_STATUS csr_scan_filter_results(struct mac_context *mac_ctx)
{
	QDF_STATUS status = QDF_STATUS_SUCCESS;
	uint32_t len = sizeof(mac_ctx->roam.valid_ch_freq_list);
	struct wlan_objmgr_pdev *pdev = NULL;
	uint32_t i;
	uint32_t ch_freq;
	uint32_t valid_ch_freq_list[CFG_VALID_CHANNEL_LIST_LEN];

	pdev = wlan_objmgr_get_pdev_by_id(mac_ctx->psoc,
		0, WLAN_LEGACY_MAC_ID);
	if (!pdev) {
		sme_err("pdev is NULL");
		return QDF_STATUS_E_INVAL;
	}
	status = csr_get_cfg_valid_channels(mac_ctx,
			  mac_ctx->roam.valid_ch_freq_list,
			  &len);

	/* Get valid channels list from CFG */
	if (QDF_IS_STATUS_ERROR(status)) {
		wlan_objmgr_pdev_release_ref(pdev, WLAN_LEGACY_MAC_ID);
		sme_err("Failed to get Channel list from CFG");
		return status;
	}
	sme_debug("No of valid channel %d", len);

	/* This is a temporary conversion till the scm handles freq */

	for (i = 0; i < len; i++) {
		ch_freq = mac_ctx->roam.valid_ch_freq_list[i];
		valid_ch_freq_list[i] = ch_freq;
	}

	ucfg_scan_filter_valid_channel(pdev, valid_ch_freq_list, len);

	wlan_objmgr_pdev_release_ref(pdev, WLAN_LEGACY_MAC_ID);
	return QDF_STATUS_SUCCESS;
}<|MERGE_RESOLUTION|>--- conflicted
+++ resolved
@@ -1185,11 +1185,7 @@
 		}
 
 		if (QDF_STATUS_E_FAILURE == ret) {
-<<<<<<< HEAD
-			sme_debug("conn update fail %d", chan);
-=======
 			sme_debug("conn update fail %d", chan_freq);
->>>>>>> 5d8474a2
 			csr_scan_handle_search_for_ssid_failure(mac_ctx,
 								session_id);
 		} else if ((QDF_STATUS_E_NOSUPPORT == ret) ||
@@ -1218,11 +1214,7 @@
 	struct mac_context *mac_ctx;
 	struct csr_roam_session *session;
 	uint32_t session_id = 0;
-<<<<<<< HEAD
-	uint8_t chan = 0;
-=======
 	uint32_t chan_freq = 0;
->>>>>>> 5d8474a2
 	QDF_STATUS status;
 	bool success = false;
 
@@ -1268,11 +1260,7 @@
 					&chan_freq);
 	/* We reuse the command here instead reissue a new command */
 	csr_handle_nxt_cmd(mac_ctx, NextCommand,
-<<<<<<< HEAD
-			   session_id, chan);
-=======
 			   session_id, chan_freq);
->>>>>>> 5d8474a2
 
 	sme_release_global_lock(&mac_ctx->sme);
 }
@@ -1561,14 +1549,8 @@
 			}
 
 			for (idx = 0; idx < ch_set->numChannels; idx++) {
-<<<<<<< HEAD
-				ch_pwr_set->firstChanNum = (tSirMacChanNum)
-					(ch_set->firstChannel + (idx *
-						ch_set->interChannelOffset));
-=======
 				ch_pwr_set->first_freq =
 					ch_set->first_chan_freq;
->>>>>>> 5d8474a2
 				ch_pwr_set->numChannels = 1;
 				ch_pwr_set->maxTxPower =
 					QDF_MIN(ch_set->txPower,
@@ -1587,11 +1569,7 @@
 					ch_set->interChannelOffset);
 				break;
 			}
-<<<<<<< HEAD
-			ch_pwr_set->firstChanNum = ch_set->firstChannel;
-=======
 			ch_pwr_set->first_freq = ch_set->first_chan_freq;
->>>>>>> 5d8474a2
 			ch_pwr_set->numChannels = ch_set->numChannels;
 			ch_pwr_set->maxTxPower = QDF_MIN(ch_set->txPower,
 					mac->mlme_cfg->power.max_tx_power);
@@ -1964,22 +1942,11 @@
 		scan_result = GET_BASE_ADDR(next_element,
 					    struct tag_csrscan_result,
 					    Link);
-<<<<<<< HEAD
-		if (policy_mgr_is_hw_dbs_required_for_band(
-				mac_ctx->psoc,
-				HW_MODE_MAC_BAND_2G)) {
-			if (WLAN_REG_IS_24GHZ_CH
-				(scan_result->Result.BssDescriptor.channelId)) {
-				channel_id =
-					scan_result->
-					Result.BssDescriptor.channelId;
-=======
 		ch_freq = scan_result->Result.BssDescriptor.chan_freq;
 		if (policy_mgr_is_hw_dbs_required_for_band(
 				mac_ctx->psoc,
 				HW_MODE_MAC_BAND_2G)) {
 			if (WLAN_REG_IS_24GHZ_CH_FREQ(ch_freq))
->>>>>>> 5d8474a2
 				break;
 		} else {
 			if (WLAN_REG_IS_24GHZ_CH_FREQ(ch_freq) &&
@@ -2039,11 +2006,7 @@
 	return candidate_ch_freq;
 }
 
-<<<<<<< HEAD
-static enum wlan_auth_type csr_covert_auth_type_new(enum csr_akm_type auth)
-=======
 enum wlan_auth_type csr_covert_auth_type_new(enum csr_akm_type auth)
->>>>>>> 5d8474a2
 {
 	switch (auth) {
 	case eCSR_AUTH_TYPE_NONE:
@@ -2366,14 +2329,6 @@
 	enum channel_state ap_channel_state;
 
 	ap_channel_state =
-<<<<<<< HEAD
-		wlan_reg_get_channel_state(mac_ctx->pdev,
-					   scan_entry->channel.chan_idx);
-	if (ap_channel_state == CHANNEL_STATE_DISABLE ||
-	    ap_channel_state == CHANNEL_STATE_INVALID) {
-		sme_err("BSS %pM channel %d invalid, not populating this BSSID",
-			scan_entry->bssid.bytes, scan_entry->channel.chan_idx);
-=======
 		wlan_reg_get_channel_state_for_freq(
 				mac_ctx->pdev,
 				scan_entry->channel.chan_freq);
@@ -2381,7 +2336,6 @@
 	    ap_channel_state == CHANNEL_STATE_INVALID) {
 		sme_err("BSS %pM channel %d invalid, not populating this BSSID",
 			scan_entry->bssid.bytes, scan_entry->channel.chan_freq);
->>>>>>> 5d8474a2
 		return QDF_STATUS_E_INVAL;
 	}
 
@@ -2458,12 +2412,9 @@
 							     scan_entry);
 	bss_desc->adaptive_11r_ap = scan_entry->adaptive_11r_ap;
 
-<<<<<<< HEAD
-=======
 	bss_desc->mbo_oce_enabled_ap =
 			util_scan_entry_mbo_oce(scan_entry) ? true : false;
 
->>>>>>> 5d8474a2
 	csr_fill_single_pmk_ap_cap_from_scan_entry(bss_desc, scan_entry);
 
 	qdf_mem_copy(&bss_desc->mbssid_info, &scan_entry->mbssid_info,
@@ -2590,15 +2541,6 @@
 		sme_debug("num_entries %d", num_bss);
 	}
 
-<<<<<<< HEAD
-	list = ucfg_scan_get_result(pdev,
-		    pFilter ? filter : NULL);
-	if (list) {
-		num_bss = qdf_list_size(list);
-		sme_debug("num_entries %d", num_bss);
-	}
-=======
->>>>>>> 5d8474a2
 	/* Filter the scan list with the blacklist, rssi reject, avoided APs */
 	if (filter && filter->bss_scoring_required)
 		wlan_blm_filter_bssid(pdev, list);
@@ -2768,11 +2710,7 @@
 
 	for (idx = 0; idx < occupied_ch->numChannels; idx++)
 		len += qdf_scnprintf(chan_buff + len, buff_len - len, " %d",
-<<<<<<< HEAD
-				     occupied_ch->channelList[idx]);
-=======
 				     occupied_ch->channel_freq_list[idx]);
->>>>>>> 5d8474a2
 
 	sme_nofl_debug("Occupied chan list[%d]:%s",
 		       occupied_ch->numChannels, chan_buff);
