/*
 * Copyright (c) 2016-2019 The Linux Foundation. All rights reserved.
 *
 * Permission to use, copy, modify, and/or distribute this software for
 * any purpose with or without fee is hereby granted, provided that the
 * above copyright notice and this permission notice appear in all
 * copies.
 *
 * THE SOFTWARE IS PROVIDED "AS IS" AND THE AUTHOR DISCLAIMS ALL
 * WARRANTIES WITH REGARD TO THIS SOFTWARE INCLUDING ALL IMPLIED
 * WARRANTIES OF MERCHANTABILITY AND FITNESS. IN NO EVENT SHALL THE
 * AUTHOR BE LIABLE FOR ANY SPECIAL, DIRECT, INDIRECT, OR CONSEQUENTIAL
 * DAMAGES OR ANY DAMAGES WHATSOEVER RESULTING FROM LOSS OF USE, DATA OR
 * PROFITS, WHETHER IN AN ACTION OF CONTRACT, NEGLIGENCE OR OTHER
 * TORTIOUS ACTION, ARISING OUT OF OR IN CONNECTION WITH THE USE OR
 * PERFORMANCE OF THIS SOFTWARE.
 */

/**
 * DOC: csr_roam_preauth.c
 *
 * Host based roaming preauthentication implementation
 */

#include "wma_types.h"
#include "csr_inside_api.h"
#include "sme_qos_internal.h"
#include "sme_inside.h"
#include "host_diag_core_event.h"
#include "host_diag_core_log.h"
#include "csr_api.h"
#include "sme_api.h"
#include "csr_neighbor_roam.h"
#include "mac_trace.h"
#include "wlan_policy_mgr_api.h"
#include "sir_api.h"

static QDF_STATUS csr_neighbor_roam_add_preauth_fail(struct mac_context *mac_ctx,
			uint8_t session_id, tSirMacAddr bssid);

/**
 * csr_neighbor_roam_state_preauth_done() - Check if state is preauth done
 * @mac_ctx: Global MAC context
 * @session_id: SME session ID
 *
 * Return: True if the state id preauth done, false otherwise
 */
bool csr_neighbor_roam_state_preauth_done(struct mac_context *mac_ctx,
		uint8_t session_id)
{
	return mac_ctx->roam.neighborRoamInfo[session_id].neighborRoamState ==
		eCSR_NEIGHBOR_ROAM_STATE_PREAUTH_DONE;
}

/**
 * csr_neighbor_roam_tranistion_preauth_done_to_disconnected() - Transition
 * the state from preauth done to disconnected
 * @mac_ctx: Global MAC Context
 * @session_id: SME Session ID
 *
 * In the event that we are associated with AP1 and we have
 * completed pre auth with AP2. Then we receive a deauth/disassoc from AP1.
 * At this point neighbor roam is in pre auth done state, pre auth timer
 * is running. We now handle this case by stopping timer and clearing
 * the pre-auth state. We basically clear up and just go to disconnected
 * state
 *
 * Return: None
 */
void csr_neighbor_roam_tranistion_preauth_done_to_disconnected(
		struct mac_context *mac_ctx, uint8_t session_id)
{
	tpCsrNeighborRoamControlInfo pNeighborRoamInfo =
		&mac_ctx->roam.neighborRoamInfo[session_id];
	struct csr_roam_session *session = CSR_GET_SESSION(mac_ctx, session_id);

	if (!session) {
		QDF_TRACE(QDF_MODULE_ID_SME, QDF_TRACE_LEVEL_DEBUG,
			  FL("session is NULL"));
		return;
	}

	if (pNeighborRoamInfo->neighborRoamState !=
	    eCSR_NEIGHBOR_ROAM_STATE_PREAUTH_DONE)
		return;

	qdf_mc_timer_stop(&session->ftSmeContext.preAuthReassocIntvlTimer);
	csr_neighbor_roam_state_transition(mac_ctx,
		eCSR_NEIGHBOR_ROAM_STATE_INIT, session_id);
	pNeighborRoamInfo->roamChannelInfo.IAPPNeighborListReceived = false;
	pNeighborRoamInfo->uOsRequestedHandoff = 0;
}

/**
 * csr_roam_enqueue_preauth() - Put the preauth command in the queue
 * @mac_ctx: Global MAC Context
 * @session_id: SME Session ID
 * @bss_desc: BSS descriptor
 * @reason: roaming reason
 * @immediate: High priority in the queue or not
 *
 * Return: Success if queued properly, false otherwise.
 */
QDF_STATUS csr_roam_enqueue_preauth(struct mac_context *mac_ctx,
				    uint32_t session_id,
				    struct bss_description *bss_desc,
				    enum csr_roam_reason reason, bool immediate)
{
	QDF_STATUS status = QDF_STATUS_SUCCESS;
	tSmeCmd *command;

	command = csr_get_command_buffer(mac_ctx);
	if (!command) {
		sme_err("fail to get command buffer");
		status = QDF_STATUS_E_RESOURCES;
	} else {
		if (bss_desc) {
			command->command = eSmeCommandRoam;
			command->vdev_id = (uint8_t) session_id;
			command->u.roamCmd.roamReason = reason;
			command->u.roamCmd.pLastRoamBss = bss_desc;
			status = csr_queue_sme_command(mac_ctx, command,
					immediate);
			if (!QDF_IS_STATUS_SUCCESS(status)) {
				sme_err("fail to queue preauth,status: %d",
					status);
			}
		} else {
			status = QDF_STATUS_E_RESOURCES;
		}
	}
	return status;
}

/**
 * csr_neighbor_roam_purge_preauth_failed_list() - Purge the preauth fail list
 * @mac_ctx: Global MAC Context
 *
 * Return: None
 */
void csr_neighbor_roam_purge_preauth_failed_list(struct mac_context *mac_ctx)
{
	uint8_t i;
	uint8_t j;
	uint8_t num_mac_addr;
	tpCsrNeighborRoamControlInfo neigh_roam_info = NULL;
	tpCsrPreauthFailListInfo fail_list;

	for (j = 0; j < WLAN_MAX_VDEVS; j++) {
		neigh_roam_info = &mac_ctx->roam.neighborRoamInfo[j];
		fail_list = &neigh_roam_info->FTRoamInfo.preAuthFailList;
		num_mac_addr = fail_list->numMACAddress;
		for (i = 0; i < num_mac_addr; i++)
			qdf_mem_zero(fail_list->macAddress[i],
					sizeof(tSirMacAddr));
		fail_list->numMACAddress = 0;
	}
}

/**
 * @csr_neighbor_roam_reset_preauth_control_info - Reset preauth info
 * @mac_ctx: Global MAC Context
 * @session_id: SME Session ID
 *
 * Return: None
 */
void csr_neighbor_roam_reset_preauth_control_info(struct mac_context *mac_ctx,
		uint8_t session_id)
{
	tpCsrNeighborRoamControlInfo neigh_roam_info =
		&mac_ctx->roam.neighborRoamInfo[session_id];

	neigh_roam_info->is11rAssoc = false;
	csr_neighbor_roam_purge_preauth_failed_list(mac_ctx);

	neigh_roam_info->FTRoamInfo.preauthRspPending = false;
	neigh_roam_info->FTRoamInfo.numPreAuthRetries = 0;
	neigh_roam_info->FTRoamInfo.currentNeighborRptRetryNum = 0;
	neigh_roam_info->FTRoamInfo.neighborRptPending = false;
	neigh_roam_info->uOsRequestedHandoff = 0;
	qdf_mem_zero(&neigh_roam_info->handoffReqInfo,
		     sizeof(tCsrHandoffRequest));
}

/**
 * csr_neighbor_roam_preauth_rsp_handler() - handle preauth response
 * @mac_ctx: The handle returned by mac_open.
 * @session_id: SME session
 * @lim_status: QDF_STATUS_SUCCESS/QDF_STATUS_E_FAILURE/QDF_STATUS_E_NOSPC/
 *              eSIT_LIM_AUTH_RSP_TIMEOUT status from PE
 *
 * This function handle the Preauth response from PE
 * Every preauth is allowed max 3 tries if it fails. If a bssid failed
 * for more than MAX_TRIES, we will remove it from the list and try
 * with the next node in the roamable AP list and add the BSSID to
 * pre-auth failed list. If no more entries present in roamable AP list,
 * transition to REPORT_SCAN state.
 *
 * Return: QDF_STATUS_SUCCESS on success (i.e. pre-auth processed),
 *         QDF_STATUS_E_FAILURE otherwise
 */
QDF_STATUS csr_neighbor_roam_preauth_rsp_handler(struct mac_context *mac_ctx,
						 uint8_t session_id,
						 QDF_STATUS lim_status)
{
	tpCsrNeighborRoamControlInfo neighbor_roam_info =
		&mac_ctx->roam.neighborRoamInfo[session_id];
	QDF_STATUS status = QDF_STATUS_SUCCESS;
	QDF_STATUS preauth_processed = QDF_STATUS_SUCCESS;
	tpCsrNeighborRoamBSSInfo preauth_rsp_node = NULL;
	uint8_t reason;

	if (false == neighbor_roam_info->FTRoamInfo.preauthRspPending) {
		/*
		 * This can happen when we disconnect immediately
		 * after sending a pre-auth request. During processing
		 * of the disconnect command, we would have reset
		 * preauthRspPending and transitioned to INIT state.
		 */
		sme_warn("Unexpected pre-auth response in state %d",
			neighbor_roam_info->neighborRoamState);
		preauth_processed = QDF_STATUS_E_FAILURE;
		goto DEQ_PREAUTH;
	}
	/* We can receive it in these 2 states. */
	if ((neighbor_roam_info->neighborRoamState !=
	     eCSR_NEIGHBOR_ROAM_STATE_PREAUTHENTICATING)) {
		sme_debug("Preauth response received in state %s",
			mac_trace_get_neighbour_roam_state
				(neighbor_roam_info->neighborRoamState));
		preauth_processed = QDF_STATUS_E_FAILURE;
		goto DEQ_PREAUTH;
	}

	neighbor_roam_info->FTRoamInfo.preauthRspPending = false;

	if (QDF_STATUS_SUCCESS == lim_status)
		preauth_rsp_node =
			csr_neighbor_roam_next_roamable_ap(
				mac_ctx, &neighbor_roam_info->roamableAPList,
				NULL);
	if ((QDF_STATUS_SUCCESS == lim_status) && (preauth_rsp_node)) {
		sme_debug("Preauth completed successfully after %d tries",
			  neighbor_roam_info->FTRoamInfo.numPreAuthRetries);
		sme_debug("After Pre-Auth: BSSID " QDF_MAC_ADDR_STR ", ChFq:%d",
			  QDF_MAC_ADDR_ARRAY(
				preauth_rsp_node->pBssDescription->bssId),
			  preauth_rsp_node->pBssDescription->chan_freq);

		csr_neighbor_roam_send_lfr_metric_event(mac_ctx, session_id,
			preauth_rsp_node->pBssDescription->bssId,
			eCSR_ROAM_PREAUTH_STATUS_SUCCESS);
		/*
		 * Preauth completed successfully. Insert the preauthenticated
		 * node to tail of preAuthDoneList.
		 */
		csr_neighbor_roam_remove_roamable_ap_list_entry(mac_ctx,
			&neighbor_roam_info->roamableAPList,
			preauth_rsp_node);
		csr_ll_insert_tail(
			&neighbor_roam_info->FTRoamInfo.preAuthDoneList,
			&preauth_rsp_node->List, LL_ACCESS_LOCK);

		csr_neighbor_roam_state_transition(mac_ctx,
			eCSR_NEIGHBOR_ROAM_STATE_PREAUTH_DONE, session_id);
		neighbor_roam_info->FTRoamInfo.numPreAuthRetries = 0;

		/*
		 * The caller of this function would start a timer and by
		 * the time it expires, supplicant should have provided
		 * the updated FTIEs to SME. So, when it expires, handoff
		 * will be triggered then.
		 */
	} else {
		tpCsrNeighborRoamBSSInfo neighbor_bss_node = NULL;
		tListElem *entry;
		bool is_dis_pending = false;

		sme_err("Preauth failed retry number %d, status: 0x%x",
			neighbor_roam_info->FTRoamInfo.numPreAuthRetries,
			lim_status);

		/*
		 * Preauth failed. Add the bssId to the preAuth failed list
		 * of MAC Address. Also remove the AP from roamable AP list.
		 */
		if ((neighbor_roam_info->FTRoamInfo.numPreAuthRetries >=
		     CSR_NEIGHBOR_ROAM_MAX_NUM_PREAUTH_RETRIES) ||
		    (QDF_STATUS_E_NOSPC == lim_status)) {
			/*
			 * We are going to remove the node as it fails for
			 * more than MAX tries. Reset this count to 0
			 */
			neighbor_roam_info->FTRoamInfo.numPreAuthRetries = 0;

			/*
			 * The one in the head of the list should be one with
			 * which we issued pre-auth and failed
			 */
			entry = csr_ll_remove_head(
					&neighbor_roam_info->roamableAPList,
					LL_ACCESS_LOCK);
			if (!entry) {
				sme_err("Preauth list is empty");
				goto NEXT_PREAUTH;
			}
			neighbor_bss_node = GET_BASE_ADDR(entry,
					tCsrNeighborRoamBSSInfo,
					List);
			/*
			 * Add the BSSID to pre-auth fail list if
			 * it is not requested by HDD
			 */
			if (!neighbor_roam_info->uOsRequestedHandoff)
				status =
					csr_neighbor_roam_add_preauth_fail(
						mac_ctx, session_id,
						neighbor_bss_node->
							pBssDescription->bssId);
			csr_neighbor_roam_send_lfr_metric_event(mac_ctx,
				session_id,
				neighbor_bss_node->pBssDescription->bssId,
				eCSR_ROAM_PREAUTH_STATUS_FAILURE);
			/* Now we can free this node */
			csr_neighbor_roam_free_neighbor_roam_bss_node(
				mac_ctx, neighbor_bss_node);
		}
NEXT_PREAUTH:
		is_dis_pending = is_disconnect_pending(mac_ctx, session_id);
		if (is_dis_pending) {
			sme_err("Disconnect in progress, Abort preauth");
			goto ABORT_PREAUTH;
		}
		/* Issue preauth request for the same/next entry */
		if (QDF_STATUS_SUCCESS == csr_neighbor_roam_issue_preauth_req(
						mac_ctx, session_id))
			goto DEQ_PREAUTH;
ABORT_PREAUTH:
		if (csr_roam_is_roam_offload_scan_enabled(mac_ctx)) {
			reason = REASON_PREAUTH_FAILED_FOR_ALL;
			if (neighbor_roam_info->uOsRequestedHandoff) {
				neighbor_roam_info->uOsRequestedHandoff = 0;
				csr_post_roam_state_change(mac_ctx, session_id,
							   ROAM_RSO_STARTED,
							   reason);
			} else {
				/* ROAM_SCAN_OFFLOAD_RESTART is a
				 * special command to trigger bmiss
				 * handler internally for LFR2 all candidate
				 * preauth failure.
				 * This should be decoupled from RSO.
				 */
				csr_roam_offload_scan(mac_ctx, session_id,
						      ROAM_SCAN_OFFLOAD_RESTART,
						      reason);
			}
			csr_neighbor_roam_state_transition(mac_ctx,
				eCSR_NEIGHBOR_ROAM_STATE_CONNECTED, session_id);
		}
	}

DEQ_PREAUTH:
	csr_dequeue_roam_command(mac_ctx, eCsrPerformPreauth, session_id);
	return preauth_processed;
}

/**
 * csr_neighbor_roam_add_preauth_fail() - add bssid to preauth failed list
 * @mac_ctx: The handle returned by mac_open.
 * @bssid: BSSID to be added to the preauth fail list
 *
 * This function adds the given BSSID to the Preauth fail list
 *
 * Return: QDF_STATUS_SUCCESS on success, QDF_STATUS_E_FAILURE otherwise
 */
static QDF_STATUS csr_neighbor_roam_add_preauth_fail(struct mac_context *mac_ctx,
			uint8_t session_id, tSirMacAddr bssid)
{
	uint8_t i = 0;
	tpCsrNeighborRoamControlInfo neighbor_roam_info =
		&mac_ctx->roam.neighborRoamInfo[session_id];
	uint8_t num_mac_addr = neighbor_roam_info->FTRoamInfo.preAuthFailList.
				numMACAddress;

	sme_warn("Added BSSID " QDF_MAC_ADDR_STR " to Preauth failed list",
		QDF_MAC_ADDR_ARRAY(bssid));

	for (i = 0;
	     i < neighbor_roam_info->FTRoamInfo.preAuthFailList.numMACAddress;
	     i++) {
		if (!qdf_mem_cmp(
		   neighbor_roam_info->FTRoamInfo.preAuthFailList.macAddress[i],
		   bssid, sizeof(tSirMacAddr))) {
			sme_warn("BSSID "QDF_MAC_ADDR_STR" already fail list",
			QDF_MAC_ADDR_ARRAY(bssid));
			return QDF_STATUS_SUCCESS;
		}
	}

	if ((num_mac_addr + 1) > MAX_NUM_PREAUTH_FAIL_LIST_ADDRESS) {
		sme_err("Cannot add, preauth fail list is full");
		return QDF_STATUS_E_FAILURE;
	}
	qdf_mem_copy(neighbor_roam_info->FTRoamInfo.preAuthFailList.
		     macAddress[num_mac_addr], bssid, sizeof(tSirMacAddr));
	neighbor_roam_info->FTRoamInfo.preAuthFailList.numMACAddress++;

	return QDF_STATUS_SUCCESS;
}

/**
 * csr_neighbor_roam_is_preauth_candidate()
 *
 * @mac_ctx: Pointer to Global MAC structure
 * @bssId : BSSID of the candidate
 *
 * This function checks whether the given MAC address is already present
 * in the preauth fail list and returns true/false accordingly
 *
 * Return: true if preauth candidate, false otherwise
 */
bool csr_neighbor_roam_is_preauth_candidate(struct mac_context *mac,
		    uint8_t sessionId, tSirMacAddr bssId)
{
	uint8_t i = 0;
	tpCsrNeighborRoamControlInfo pNeighborRoamInfo =
		&mac->roam.neighborRoamInfo[sessionId];

	if (csr_roam_is_roam_offload_scan_enabled(mac))
		return true;
	if (0 == pNeighborRoamInfo->FTRoamInfo.preAuthFailList.numMACAddress)
		return true;

	for (i = 0;
	     i < pNeighborRoamInfo->FTRoamInfo.preAuthFailList.numMACAddress;
	     i++) {
		if (!qdf_mem_cmp(pNeighborRoamInfo->FTRoamInfo.
				    preAuthFailList.macAddress[i], bssId,
				    sizeof(tSirMacAddr))) {
			sme_err("BSSID exists in fail list" QDF_MAC_ADDR_STR,
					QDF_MAC_ADDR_ARRAY(bssId));
			return false;
		}
	}

	return true;
}

/**
 * csr_get_dot11_mode() - Derives dot11mode
 * @mac_ctx: Global MAC context
 * @session_id: SME Session ID
 * @bss_desc: BSS descriptor
 *
 * Return: dot11mode
 */
static uint32_t csr_get_dot11_mode(struct mac_context *mac_ctx,
				   uint32_t session_id,
				   struct bss_description *bss_desc)
{
	struct csr_roam_session *csr_session = CSR_GET_SESSION(mac_ctx,
				session_id);
	enum csr_cfgdot11mode ucfg_dot11_mode, cfg_dot11_mode;
	QDF_STATUS status;
	tDot11fBeaconIEs *ies_local = NULL;
	uint32_t dot11mode = 0;

	if (!csr_session) {
		sme_err("Invalid session id %d", session_id);
		return 0;
	}

	sme_debug("phyMode %d", csr_session->pCurRoamProfile->phyMode);

	/* Get IE's */
	status = csr_get_parsed_bss_description_ies(mac_ctx, bss_desc,
							&ies_local);
	if (!QDF_IS_STATUS_SUCCESS(status)) {
		sme_err("csr_get_parsed_bss_description_ies failed");
		return 0;
	}
	if (!ies_local) {
		sme_err("ies_local is NULL");
		return 0;
	}

	if (csr_is_phy_mode_match(mac_ctx,
			csr_session->pCurRoamProfile->phyMode,
			bss_desc, csr_session->pCurRoamProfile,
			&cfg_dot11_mode, ies_local))
		ucfg_dot11_mode = cfg_dot11_mode;
	else {
		sme_err("Can not find match phy mode");
		if (WLAN_REG_IS_5GHZ_CH_FREQ(bss_desc->chan_freq))
			ucfg_dot11_mode = eCSR_CFG_DOT11_MODE_11A;
		else
			ucfg_dot11_mode = eCSR_CFG_DOT11_MODE_11G;
	}

	/* dot11mode */
	dot11mode = csr_translate_to_wni_cfg_dot11_mode(mac_ctx,
							ucfg_dot11_mode);
	sme_debug("dot11mode %d ucfg_dot11_mode %d",
			dot11mode, ucfg_dot11_mode);

	if (bss_desc->chan_freq <= CDS_CHAN_14_FREQ &&
	    !mac_ctx->mlme_cfg->vht_caps.vht_cap_info.b24ghz_band &&
	    MLME_DOT11_MODE_11AC == dot11mode) {
		/* Need to disable VHT operation in 2.4 GHz band */
		dot11mode = MLME_DOT11_MODE_11N;
	}
	qdf_mem_free(ies_local);
	return dot11mode;
}

QDF_STATUS csr_roam_issue_ft_preauth_req(struct mac_context *mac_ctx,
					 uint32_t vdev_id,
					 struct bss_description *bss_desc)
{
	tpSirFTPreAuthReq preauth_req;
	uint16_t auth_req_len;
	struct bss_description *buf;
	uint32_t dot11mode, buf_len;
	QDF_STATUS status;
	struct csr_roam_session *csr_session = CSR_GET_SESSION(mac_ctx,
				vdev_id);

	if (!csr_session) {
		sme_err("Session does not exist for vdev_id: %d", vdev_id);
		return QDF_STATUS_E_FAILURE;
	}

	dot11mode = csr_get_dot11_mode(mac_ctx, vdev_id, bss_desc);
	if (!dot11mode) {
		sme_err("dot11mode is zero");
		return QDF_STATUS_E_FAILURE;
	}

	auth_req_len = sizeof(tSirFTPreAuthReq);
	preauth_req = qdf_mem_malloc(auth_req_len);
	if (!preauth_req)
		return QDF_STATUS_E_NOMEM;

	buf_len = sizeof(bss_desc->length) + bss_desc->length;
	buf = qdf_mem_malloc(buf_len);
	if (!buf) {
		qdf_mem_free(preauth_req);
		return QDF_STATUS_E_NOMEM;
	}

	/* Save the SME Session ID. We need it while processing preauth resp */
	csr_session->ftSmeContext.vdev_id = vdev_id;
	preauth_req->messageType = eWNI_SME_FT_PRE_AUTH_REQ;
	preauth_req->pre_auth_channel_freq = bss_desc->chan_freq;
	preauth_req->dot11mode = dot11mode;

	qdf_mem_copy((void *)&preauth_req->currbssId,
			(void *)csr_session->connectedProfile.bssid.bytes,
			sizeof(tSirMacAddr));
	qdf_mem_copy((void *)&preauth_req->preAuthbssId,
			(void *)bss_desc->bssId, sizeof(tSirMacAddr));
	qdf_mem_copy((void *)&preauth_req->self_mac_addr,
		(void *)&csr_session->self_mac_addr.bytes, sizeof(tSirMacAddr));

	if (csr_roam_is11r_assoc(mac_ctx, vdev_id) &&
	     (mac_ctx->roam.roamSession[vdev_id].connectedProfile.AuthType !=
	      eCSR_AUTH_TYPE_OPEN_SYSTEM)) {
		preauth_req->ft_ies_length =
			(uint16_t) csr_session->ftSmeContext.auth_ft_ies_length;
		qdf_mem_copy(preauth_req->ft_ies,
				csr_session->ftSmeContext.auth_ft_ies,
				csr_session->ftSmeContext.auth_ft_ies_length);
	} else {
		preauth_req->ft_ies_length = 0;
	}
	qdf_mem_copy(buf, bss_desc, buf_len);
	preauth_req->pbssDescription = buf;
	preauth_req->length = auth_req_len;

	status = umac_send_mb_message_to_mac(preauth_req);
	if (QDF_IS_STATUS_ERROR(status))
		qdf_mem_free(buf);

	return status;
}

void csr_roam_ft_pre_auth_rsp_processor(struct mac_context *mac_ctx,
					tpSirFTPreAuthRsp preauth_rsp)
{
	QDF_STATUS status = QDF_STATUS_SUCCESS;
	struct csr_roam_info *roam_info;
	enum csr_akm_type conn_Auth_type;
<<<<<<< HEAD
	uint32_t session_id = preauth_rsp->smeSessionId;
=======
	uint32_t vdev_id = preauth_rsp->vdev_id;
>>>>>>> 5d8474a2
	struct csr_roam_session *csr_session = CSR_GET_SESSION(mac_ctx,
				vdev_id);
	tDot11fAuthentication *p_auth = NULL;

	if (!csr_session) {
		sme_err("CSR session is NULL");
		return;
	}
	status = csr_neighbor_roam_preauth_rsp_handler(mac_ctx,
			preauth_rsp->vdev_id, preauth_rsp->status);
	if (status != QDF_STATUS_SUCCESS) {
		sme_err("Preauth was not processed: %d SessionID: %d",
			status, vdev_id);
		return;
	}

	if (QDF_STATUS_SUCCESS != (QDF_STATUS) preauth_rsp->status)
		return;
	csr_session->ftSmeContext.FTState = eFT_AUTH_COMPLETE;
	csr_session->ftSmeContext.psavedFTPreAuthRsp = preauth_rsp;
	/* No need to notify qos module if this is a non 11r & ESE roam */
	if (csr_roam_is11r_assoc(mac_ctx, preauth_rsp->vdev_id)
#ifdef FEATURE_WLAN_ESE
		|| csr_roam_is_ese_assoc(mac_ctx, preauth_rsp->vdev_id)
#endif
	   ) {
		sme_qos_csr_event_ind(mac_ctx,
			csr_session->ftSmeContext.vdev_id,
			SME_QOS_CSR_PREAUTH_SUCCESS_IND, NULL);
	}
	status =
		qdf_mc_timer_start(
			&csr_session->ftSmeContext.preAuthReassocIntvlTimer,
			60);
	if (QDF_STATUS_SUCCESS != status) {
		sme_err("PreauthReassocInterval timer failed status %d",
			status);
		return;
	}

	roam_info = qdf_mem_malloc(sizeof(*roam_info));
	if (!roam_info)
		return;
	qdf_mem_copy((void *)&csr_session->ftSmeContext.preAuthbssId,
		(void *)preauth_rsp->preAuthbssId,
		sizeof(struct qdf_mac_addr));
	if (csr_roam_is11r_assoc(mac_ctx, preauth_rsp->vdev_id))
		csr_roam_call_callback(mac_ctx, preauth_rsp->vdev_id,
			NULL, 0, eCSR_ROAM_FT_RESPONSE, eCSR_ROAM_RESULT_NONE);

#ifdef FEATURE_WLAN_ESE
	if (csr_roam_is_ese_assoc(mac_ctx, preauth_rsp->vdev_id)) {
		csr_roam_read_tsf(mac_ctx, (uint8_t *)&roam_info->timestamp,
				  preauth_rsp->vdev_id);
		qdf_mem_copy((void *)&roam_info->bssid,
			     (void *)preauth_rsp->preAuthbssId,
			     sizeof(struct qdf_mac_addr));
		csr_roam_call_callback(mac_ctx, preauth_rsp->vdev_id,
				       roam_info, 0,
				       eCSR_ROAM_CCKM_PREAUTH_NOTIFY, 0);
	}
#endif

	if (csr_roam_is_fast_roam_enabled(mac_ctx, preauth_rsp->vdev_id)) {
		/* Save the bssid from the received response */
		qdf_mem_copy((void *)&roam_info->bssid,
			     (void *)preauth_rsp->preAuthbssId,
			     sizeof(struct qdf_mac_addr));
		csr_roam_call_callback(mac_ctx, preauth_rsp->vdev_id,
				       roam_info, 0, eCSR_ROAM_PMK_NOTIFY, 0);
	}

	qdf_mem_free(roam_info);

	/* If its an Open Auth, FT IEs are not provided by supplicant */
	/* Hence populate them here */
	conn_Auth_type =
		mac_ctx->roam.roamSession[vdev_id].connectedProfile.AuthType;

	csr_session->ftSmeContext.addMDIE = false;

	/* Done with it, init it. */
	csr_session->ftSmeContext.psavedFTPreAuthRsp = NULL;

	if (csr_roam_is11r_assoc(mac_ctx, preauth_rsp->vdev_id) &&
			(conn_Auth_type == eCSR_AUTH_TYPE_OPEN_SYSTEM)) {
		uint16_t ft_ies_length;

		ft_ies_length = preauth_rsp->ric_ies_length;

		if ((csr_session->ftSmeContext.reassoc_ft_ies) &&
			(csr_session->ftSmeContext.reassoc_ft_ies_length)) {
			qdf_mem_free(csr_session->ftSmeContext.reassoc_ft_ies);
			csr_session->ftSmeContext.reassoc_ft_ies_length = 0;
			csr_session->ftSmeContext.reassoc_ft_ies = NULL;
		}
		p_auth = (tDot11fAuthentication *) qdf_mem_malloc(
						sizeof(tDot11fAuthentication));

		if (!p_auth)
			return;

		status = dot11f_unpack_authentication(mac_ctx,
				preauth_rsp->ft_ies,
				preauth_rsp->ft_ies_length, p_auth, false);
		if (DOT11F_FAILED(status))
			sme_err("Failed to parse an Authentication frame");
		else if (p_auth->MobilityDomain.present)
			csr_session->ftSmeContext.addMDIE = true;

		qdf_mem_free(p_auth);

		if (!ft_ies_length)
			return;

		csr_session->ftSmeContext.reassoc_ft_ies =
			qdf_mem_malloc(ft_ies_length);
		if (!csr_session->ftSmeContext.reassoc_ft_ies)
			return;

		/* Copy the RIC IEs to reassoc IEs */
		qdf_mem_copy(((uint8_t *) csr_session->ftSmeContext.
					reassoc_ft_ies),
					(uint8_t *) preauth_rsp->ric_ies,
					preauth_rsp->ric_ies_length);
		csr_session->ftSmeContext.reassoc_ft_ies_length = ft_ies_length;
		csr_session->ftSmeContext.addMDIE = true;
	}
}

/**
 * csr_neighbor_roam_issue_preauth_req() - Send preauth request to first AP
 * @mac_ctx: The handle returned by mac_open.
 * @session_id: Session information
 *
 * This function issues preauth request to PE with the 1st AP entry in the
 * roamable AP list
 *
 * Return: QDF_STATUS_SUCCESS on success, QDF_STATUS_E_FAILURE otherwise
 */
QDF_STATUS csr_neighbor_roam_issue_preauth_req(struct mac_context *mac_ctx,
						      uint8_t session_id)
{
	tpCsrNeighborRoamControlInfo neighbor_roam_info =
		&mac_ctx->roam.neighborRoamInfo[session_id];
	QDF_STATUS status = QDF_STATUS_SUCCESS;
	tpCsrNeighborRoamBSSInfo neighbor_bss_node;


	if (false != neighbor_roam_info->FTRoamInfo.preauthRspPending) {
		/* This must not be true here */
		QDF_ASSERT(neighbor_roam_info->FTRoamInfo.preauthRspPending ==
			   false);
		return QDF_STATUS_E_FAILURE;
	}

	/*
	 * Issue Preauth request to PE here.
	 * Need to issue the preauth request with the BSSID that is in the
	 * head of the roamable AP list. Parameters that should be passed are
	 * BSSID, Channel number and the neighborScanPeriod(probably). If
	 * roamableAPList gets empty, should transition to REPORT_SCAN state
	 */
	neighbor_bss_node = csr_neighbor_roam_next_roamable_ap(mac_ctx,
				&neighbor_roam_info->roamableAPList, NULL);

	if (!neighbor_bss_node) {
		sme_err("Roamable AP list is empty");
		return QDF_STATUS_E_FAILURE;
	}
	csr_neighbor_roam_send_lfr_metric_event(mac_ctx, session_id,
			neighbor_bss_node->pBssDescription->bssId,
			eCSR_ROAM_PREAUTH_INIT_NOTIFY);
	status = csr_roam_enqueue_preauth(mac_ctx, session_id,
				neighbor_bss_node->pBssDescription,
				eCsrPerformPreauth, true);

	sme_debug("Before Pre-Auth: BSSID " QDF_MAC_ADDR_STR ", Ch:%d",
		  QDF_MAC_ADDR_ARRAY(neighbor_bss_node->pBssDescription->bssId),
		  neighbor_bss_node->pBssDescription->chan_freq);

	if (QDF_STATUS_SUCCESS != status) {
		sme_err("Return failed preauth request status %d",
			status);
		return status;
	}

	neighbor_roam_info->FTRoamInfo.preauthRspPending = true;
	neighbor_roam_info->FTRoamInfo.numPreAuthRetries++;
	csr_neighbor_roam_state_transition(mac_ctx,
		eCSR_NEIGHBOR_ROAM_STATE_PREAUTHENTICATING, session_id);

	return status;
}
<|MERGE_RESOLUTION|>--- conflicted
+++ resolved
@@ -590,11 +590,7 @@
 	QDF_STATUS status = QDF_STATUS_SUCCESS;
 	struct csr_roam_info *roam_info;
 	enum csr_akm_type conn_Auth_type;
-<<<<<<< HEAD
-	uint32_t session_id = preauth_rsp->smeSessionId;
-=======
 	uint32_t vdev_id = preauth_rsp->vdev_id;
->>>>>>> 5d8474a2
 	struct csr_roam_session *csr_session = CSR_GET_SESSION(mac_ctx,
 				vdev_id);
 	tDot11fAuthentication *p_auth = NULL;
