/*
 * Copyright (c) 2012-2020 The Linux Foundation. All rights reserved.
 *
 * Permission to use, copy, modify, and/or distribute this software for
 * any purpose with or without fee is hereby granted, provided that the
 * above copyright notice and this permission notice appear in all
 * copies.
 *
 * THE SOFTWARE IS PROVIDED "AS IS" AND THE AUTHOR DISCLAIMS ALL
 * WARRANTIES WITH REGARD TO THIS SOFTWARE INCLUDING ALL IMPLIED
 * WARRANTIES OF MERCHANTABILITY AND FITNESS. IN NO EVENT SHALL THE
 * AUTHOR BE LIABLE FOR ANY SPECIAL, DIRECT, INDIRECT, OR CONSEQUENTIAL
 * DAMAGES OR ANY DAMAGES WHATSOEVER RESULTING FROM LOSS OF USE, DATA OR
 * PROFITS, WHETHER IN AN ACTION OF CONTRACT, NEGLIGENCE OR OTHER
 * TORTIOUS ACTION, ARISING OUT OF OR IN CONNECTION WITH THE USE OR
 * PERFORMANCE OF THIS SOFTWARE.
 */

#if !defined(__SME_API_H)
#define __SME_API_H

/**
 * file  smeApi.h
 *
 * brief prototype for SME APIs
 */

/*--------------------------------------------------------------------------
  Include Files
  ------------------------------------------------------------------------*/
#include "csr_api.h"
#include "qdf_lock.h"
#include "qdf_types.h"
#include "sir_api.h"
#include "cds_regdomain.h"
#include "sme_internal.h"
#include "wma_tgt_cfg.h"
#include "wma_fips_public_structs.h"
#include "wma_sar_public_structs.h"
#include "wlan_mlme_public_struct.h"
#include "sme_rrm_internal.h"
#include "sir_types.h"
#include "scheduler_api.h"
#include "wlan_serialization_legacy_api.h"
#include <qca_vendor.h>
#include "wmi_unified.h"
#include "wmi_unified_param.h"

/*--------------------------------------------------------------------------
  Preprocessor definitions and constants
  ------------------------------------------------------------------------*/

#define sme_alert(params...) QDF_TRACE_FATAL(QDF_MODULE_ID_SME, params)
#define sme_err(params...) QDF_TRACE_ERROR(QDF_MODULE_ID_SME, params)
#define sme_warn(params...) QDF_TRACE_WARN(QDF_MODULE_ID_SME, params)
#define sme_info(params...) QDF_TRACE_INFO(QDF_MODULE_ID_SME, params)
#define sme_debug(params...) QDF_TRACE_DEBUG(QDF_MODULE_ID_SME, params)

#define sme_nofl_alert(params...) \
	QDF_TRACE_FATAL_NO_FL(QDF_MODULE_ID_SME, params)
#define sme_nofl_err(params...) \
	QDF_TRACE_ERROR_NO_FL(QDF_MODULE_ID_SME, params)
#define sme_nofl_warn(params...) \
	QDF_TRACE_WARN_NO_FL(QDF_MODULE_ID_SME, params)
#define sme_nofl_info(params...) \
	QDF_TRACE_INFO_NO_FL(QDF_MODULE_ID_SME, params)
#define sme_nofl_debug(params...) \
	QDF_TRACE_DEBUG_NO_FL(QDF_MODULE_ID_SME, params)

#define sme_alert_rl(params...) QDF_TRACE_FATAL_RL(QDF_MODULE_ID_SME, params)
#define sme_err_rl(params...) QDF_TRACE_ERROR_RL(QDF_MODULE_ID_SME, params)
#define sme_warn_rl(params...) QDF_TRACE_WARN_RL(QDF_MODULE_ID_SME, params)
#define sme_info_rl(params...) QDF_TRACE_INFO_RL(QDF_MODULE_ID_SME, params)
#define sme_debug_rl(params...) QDF_TRACE_DEBUG_RL(QDF_MODULE_ID_SME, params)

#define SME_ENTER() QDF_TRACE_ENTER(QDF_MODULE_ID_SME, "enter")
#define SME_EXIT() QDF_TRACE_EXIT(QDF_MODULE_ID_SME, "exit")

#define SME_SESSION_ID_ANY        50
#define SME_SESSION_ID_BROADCAST  0xFF

#define SME_INVALID_COUNTRY_CODE "XX"
#define INVALID_ROAM_ID 0

#define SME_SET_CHANNEL_REG_POWER(reg_info_1, val) do {	\
	reg_info_1 &= 0xff00ffff;	      \
	reg_info_1 |= ((val & 0xff) << 16);   \
} while (0)

#define SME_SET_CHANNEL_MAX_TX_POWER(reg_info_2, val) do { \
	reg_info_2 &= 0xffff00ff;	      \
	reg_info_2 |= ((val & 0xff) << 8);   \
} while (0)

#define SME_CONFIG_TO_ROAM_CONFIG 1
#define ROAM_CONFIG_TO_SME_CONFIG 2

#define NUM_OF_BANDS 2

#define SUPPORTED_CRYPTO_CAPS 0x3FFFF

#define SME_ACTIVE_LIST_CMD_TIMEOUT_VALUE (30*1000)
#define SME_CMD_TIMEOUT_VALUE (SME_ACTIVE_LIST_CMD_TIMEOUT_VALUE + 1000)

/* Disconnect timeout = vdev stop + bss peer delete + 1 sec */
<<<<<<< HEAD
#define SME_CMD_VDEV_DISCONNECT_TIMEOUT (SIR_VDEV_STOP_REQUEST_TIMEOUT + \
=======
#define SME_CMD_VDEV_DISCONNECT_TIMEOUT (STOP_RESPONSE_TIMER + \
>>>>>>> 5d8474a2
					 SIR_DELETE_STA_TIMEOUT + 1000)
#define SME_DISCONNECT_TIMEOUT (SME_CMD_VDEV_DISCONNECT_TIMEOUT + 1000)

/* AP start timeout = vdev start + 2 sec */
<<<<<<< HEAD
#define SME_CMD_VDEV_START_BSS_TIMEOUT (SIR_VDEV_START_REQUEST_TIMEOUT + 2000)
#define SME_CMD_START_BSS_TIMEOUT (SME_CMD_VDEV_START_BSS_TIMEOUT + 1000)

/* AP stop timeout = vdev stop + self peer delete + 1 sec */
#define SME_CMD_STOP_BSS_CMD_TIMEOUT (SIR_VDEV_STOP_REQUEST_TIMEOUT + \
				      SIR_DELETE_STA_TIMEOUT + 1000)
#define SME_CMD_STOP_BSS_TIMEOUT (SME_CMD_STOP_BSS_CMD_TIMEOUT + 1000)

/* Peer disconenct timeout = peer delete + 1 sec */
#define SME_CMD_PEER_DISCONNECT_TIMEOUT (SIR_DELETE_STA_TIMEOUT + 1000)
#define SME_PEER_DISCONNECT_TIMEOUT (SME_CMD_PEER_DISCONNECT_TIMEOUT + 1000)

/* Roam cmds timeout = vdev start + peer assoc + 1 sec */
#define SME_CMD_ROAM_CMD_TIMEOUT (SIR_VDEV_START_REQUEST_TIMEOUT + \
=======
#define SME_CMD_VDEV_START_BSS_TIMEOUT (START_RESPONSE_TIMER + 2000)
#define SME_CMD_START_BSS_TIMEOUT (SME_CMD_VDEV_START_BSS_TIMEOUT + 1000)

/* AP stop timeout = vdev stop + self peer delete + 1 sec */
#define SME_CMD_STOP_BSS_CMD_TIMEOUT (STOP_RESPONSE_TIMER + \
				      SIR_DELETE_STA_TIMEOUT + 1000)
#define SME_CMD_STOP_BSS_TIMEOUT (SME_CMD_STOP_BSS_CMD_TIMEOUT + 1000)

/* Peer disconenct timeout = peer delete + 1 sec */
#define SME_CMD_PEER_DISCONNECT_TIMEOUT (SIR_DELETE_STA_TIMEOUT + 1000)
#define SME_PEER_DISCONNECT_TIMEOUT (SME_CMD_PEER_DISCONNECT_TIMEOUT + 1000)

#define SME_CMD_GET_DISCONNECT_STATS_TIMEOUT 200

/* Roam cmds timeout = vdev start + peer assoc + 1 sec */
#define SME_CMD_ROAM_CMD_TIMEOUT (START_RESPONSE_TIMER + \
>>>>>>> 5d8474a2
				  SIR_PEER_ASSOC_TIMEOUT + 1000)
#define SME_CMD_ADD_DEL_TS_TIMEOUT (4 * 1000)

/*
 * POLICY_MGR_SER_CMD_TIMEOUT should be same as SME_CMD_POLICY_MGR_CMD_TIMEOUT
 * if SME_CMD_POLICY_MGR_CMD_TIMEOUT is changed change
 * POLICY_MGR_SER_CMD_TIMEOUT as well.
 */
#define SME_CMD_POLICY_MGR_CMD_TIMEOUT (SIR_VDEV_PLCY_MGR_TIMEOUT + 1000)
#define SME_POLICY_MGR_CMD_TIMEOUT (SME_CMD_POLICY_MGR_CMD_TIMEOUT + 1000)

<<<<<<< HEAD
#define SME_VDEV_DELETE_CMD_TIMEOUT (SIR_VDEV_DELETE_REQUEST_TIMEOUT + 2000)
=======
#define SME_VDEV_DELETE_CMD_TIMEOUT (DELETE_RESPONSE_TIMER + 2000)
>>>>>>> 5d8474a2
#define SME_CMD_VDEV_CREATE_DELETE_TIMEOUT QDF_MAX(13000, \
						SME_VDEV_DELETE_CMD_TIMEOUT + 1)

/*--------------------------------------------------------------------------
  Type declarations
  ------------------------------------------------------------------------*/
struct sme_config_params {
	struct csr_config_params csr_config;
};

#ifdef FEATURE_WLAN_TDLS
#define BW_20_OFFSET_BIT   0
#define BW_40_OFFSET_BIT   1
#define BW_80_OFFSET_BIT   2
#define BW_160_OFFSET_BIT  3
#endif /* FEATURE_WLAN_TDLS */

/* Thermal Mitigation*/
typedef struct {
	uint16_t smeMinTempThreshold;
	uint16_t smeMaxTempThreshold;
} tSmeThermalLevelInfo;

typedef enum {
	SME_AC_BK = 0,
	SME_AC_BE = 1,
	SME_AC_VI = 2,
	SME_AC_VO = 3
} sme_ac_enum_type;

/*
 * Enumeration of the various TSPEC directions
 * From 802.11e/WMM specifications
 */
enum sme_qos_wmm_dir_type {
	SME_QOS_WMM_TS_DIR_UPLINK = 0,
	SME_QOS_WMM_TS_DIR_DOWNLINK = 1,
	SME_QOS_WMM_TS_DIR_RESV = 2,    /* Reserved */
	SME_QOS_WMM_TS_DIR_BOTH = 3,
};

/**
 * struct sme_oem_capability - OEM capability to be exchanged between host
 *                             and userspace
 * @ftm_rr: FTM range report capability bit
 * @lci_capability: LCI capability bit
 * @reserved1: reserved
 * @reserved2: reserved
 */
struct sme_oem_capability {
	uint32_t ftm_rr:1;
	uint32_t lci_capability:1;
	uint32_t reserved1:30;
	uint32_t reserved2;
};

/**
 * struct sme_5g_pref_params : 5G preference params to be read from ini
 * @rssi_boost_threshold_5g: RSSI threshold above which 5 GHz is favored
 * @rssi_boost_factor_5g: Factor by which 5GHz RSSI is boosted
 * @max_rssi_boost_5g: Maximum boost that can be applied to 5GHz RSSI
 * @rssi_penalize_threshold_5g: RSSI threshold below which 5G is not favored
 * @rssi_penalize_factor_5g: Factor by which 5GHz RSSI is penalized
 * @max_rssi_penalize_5g: Maximum penalty that can be applied to 5G RSSI
 */
struct sme_5g_band_pref_params {
	int8_t      rssi_boost_threshold_5g;
	uint8_t     rssi_boost_factor_5g;
	uint8_t     max_rssi_boost_5g;
	int8_t      rssi_penalize_threshold_5g;
	uint8_t     rssi_penalize_factor_5g;
	uint8_t     max_rssi_penalize_5g;
};

/**
 * struct sme_session_params: Session creation params passed by HDD layer
<<<<<<< HEAD
 * @session_open_cb: callback to be registered with SME for opening the session
 * @session_close_cb: callback to be registered with SME for closing the session
 * @callback: callback to be invoked for roaming events
 * @callback_ctx: user-supplied context to be passed back on roaming events
 * @self_mac_addr: Self mac address
 * @sme_session_id: SME session id
 * @type_of_persona: person type
 * @subtype_of_persona: sub type of persona
 * @session_mon_mode_cb: callback registered with SME for monitor mode vdev up
 */
struct sme_session_params {
	csr_session_open_cb  session_open_cb;
	csr_session_close_cb session_close_cb;
	csr_roam_complete_cb callback;
	void *callback_ctx;
	uint8_t *self_mac_addr;
	uint8_t sme_session_id;
	uint32_t type_of_persona;
	uint32_t subtype_of_persona;
#ifdef FEATURE_MONITOR_MODE_SUPPORT
	csr_session_monitor_mode_cb session_monitor_mode_cb;
#endif
=======
 * @vdev: pointer to vdev object
 */
struct sme_session_params {
	struct wlan_objmgr_vdev *vdev;
>>>>>>> 5d8474a2
};

#define MAX_CANDIDATE_INFO 10

/**
 * struct bss_candidate_info - Candidate bss information
 *
 * @bssid : BSSID of candidate bss
 * @status : status code for candidate bss
 */
struct bss_candidate_info {
	struct qdf_mac_addr bssid;
	uint32_t status;
};

/*
 * MBO transition reason codes
 */
enum {
	MBO_TRANSITION_REASON_UNSPECIFIED,
	MBO_TRANSITION_REASON_EXCESSIVE_FRAME_LOSS_RATE,
	MBO_TRANSITION_REASON_EXCESSIVE_DELAY_FOR_CURRENT_TRAFFIC,
	MBO_TRANSITION_REASON_INSUFFICIENT_BANDWIDTH_FOR_CURRENT_TRAFFIC,
	MBO_TRANSITION_REASON_LOAD_BALANCING,
	MBO_TRANSITION_REASON_LOW_RSSI,
	MBO_TRANSITION_REASON_RECEIVED_EXCESSIVE_RETRANSMISSIONS,
	MBO_TRANSITION_REASON_HIGH_INTERFERENCE,
	MBO_TRANSITION_REASON_GRAY_ZONE,
	MBO_TRANSITION_REASON_TRANSITIONING_TO_PREMIUM_AP,
};

/*-------------------------------------------------------------------------
  Function declarations and documenation
  ------------------------------------------------------------------------*/
QDF_STATUS sme_open(mac_handle_t mac_handle);
QDF_STATUS sme_init_chan_list(mac_handle_t mac_handle, uint8_t *alpha2,
		enum country_src cc_src);
QDF_STATUS sme_close(mac_handle_t mac_handle);
QDF_STATUS sme_start(mac_handle_t mac_handle);

/**
 * sme_stop() - Stop all SME modules and put them at idle state
 * @mac_handle: Opaque handle to the MAC context
 *
 * The function stops each module in SME. Upon return, all modules are
 * at idle state ready to start.
 *
 * This is a synchronous call
 *
 * Return: QDF_STATUS_SUCCESS if SME is stopped.  Other status means
 *         SME failed to stop one or more modules but caller should
 *         still consider SME is stopped.
 */
QDF_STATUS sme_stop(mac_handle_t mac_handle);

/**
 * sme_populate_nss_chain_params() - fill vdev nss chain params from ini
 * @mac_handle: The handle returned by mac_open.
 * @vdev_ini_cfg: pointer to the structure to be filled
 * @device_mode: device mode (eg STA, SAP etc.)
 * @rf_chains_supported: number of chains supported by fw(updated during
 *                       service ready event)
 *
 * This API will fill the nss chain params for the particular vdev from ini
 * configuration for the respective vdev.
 *
 * Return: none
 */
void sme_populate_nss_chain_params(mac_handle_t mac_handle,
			     struct wlan_mlme_nss_chains *vdev_ini_cfg,
			     enum QDF_OPMODE device_mode,
			     uint8_t rf_chains_supported);

/**
 * sme_store_nss_chains_cfg_in_vdev() - fill vdev nss chain params from ini
 * @vdev: Pointer to vdev obj
 * @vdev_ini_cfg: pointer to the structure the values are to be filled from
 *
 * This API will copy the nss chain params for the particular vdev from ini
 * configuration to the respective vdev's dynamic, and ini config.
 *
 * Return: none
 */
void
sme_store_nss_chains_cfg_in_vdev(struct wlan_objmgr_vdev *vdev,
				 struct wlan_mlme_nss_chains *vdev_ini_cfg);

/**
 * sme_modify_nss_chains_tgt_cfg() - Change the nss in ini for
 * particular opmode, and band, according to the chain config supported by FW.
 * @mac_handle: The handle returned by mac_open.
 * @vdev_op_mode: vdev operation mode.
 * @band:- band for which user wants to change nss.
 *
 * This API will change the nss in ini (for eg. rx_nss_2g) in the mlme cfg i.e
 * the global config structure kept in mac context, according to the max
 * supported chains per band which is got as part of ext service ready event.
 *
 * Return: none
 */
void
sme_modify_nss_chains_tgt_cfg(mac_handle_t mac_handle,
			      enum QDF_OPMODE vdev_op_mode,
			      enum nss_chains_band_info band);

/**
 * sme_update_nss_in_mlme_cfg() - Change the nss in ini(rx_nss_(band)) for
 * particular opmode, and band.
 * @mac_handle: The handle returned by mac_open.
 * @rx_nss: new value of rx nss that user wants to change.
 * @tx_nss: new value of tx nss that user wants to change.
 * @vdev_op_mode: vdev operation mode.
 * @band:- band for which user wants to change nss.
 *
 * This API will change the nss in ini (for eg. rx_nss_2g) in the mlme cfg i.e
 * the global config structure kept in mac context.
 *
 * Return: none
 */
void
sme_update_nss_in_mlme_cfg(mac_handle_t mac_handle,
			   uint8_t rx_nss, uint8_t tx_nss,
			   enum QDF_OPMODE vdev_op_mode,
			   enum nss_chains_band_info band);

/**
 * sme_nss_chains_update() - validate and send the user params to fw
 * @mac_handle: The handle returned by mac_open.
 * @user_cfg: pointer to the structure to be validated and sent to fw
 * @vdev_id: vdev id
 *
 *
 * This API will validate the config, and if found correct will update the
 * config in dynamic config, and send to the fw.
 *
 * Return: QDF_STATUS
 */
QDF_STATUS
sme_nss_chains_update(mac_handle_t mac_handle,
		      struct wlan_mlme_nss_chains *user_cfg,
		      uint8_t vdev_id);

/**
 * sme_vdev_create() - Create vdev for given persona
 * @mac_handle: The handle returned by mac_open
 * @vdev_params: params required for vdev creation
 *
 * This API will create the object manager vdev and in the same
 * context vdev mlme object manager notification is invoked, which
 * will send the vdev create to the firmware.
 *
 * If the vdev creation is successful the following object is referenced
 * by below modules:
 * 1) WLAN_OBJMGR_ID
 * 2) WLAN_LEGACY_SME_ID
 * 3) WLAN_LEGACY_WMA_ID
 *
 * Return: Newly created Vdev object or NULL incase in any error
 */
struct wlan_objmgr_vdev *sme_vdev_create(mac_handle_t mac_handle,
				  struct wlan_vdev_create_params *vdev_params);


/**
 * sme_vdev_delete() - Delete vdev for given id
 * @mac_handle: The handle returned by mac_open.
 * @vdev: VDEV Object
 *
 * This is a synchronous API. This API needs to be called to delete vdev
 * in SME module before terminating the session completely.
 *
 * The following modules releases their reference to the vdev object:
 * 1) WLAN_LEGACY_WMA_ID
 * 2) WLAN_LEGACY_SME_ID
 *
 * Return: QDF_STATUS_SUCCESS - vdev is deleted.
 *         QDF_STATUS_E_INVAL when failed to delete vdev.
 */
QDF_STATUS sme_vdev_delete(mac_handle_t mac_handle,
			   struct wlan_objmgr_vdev *vdev);

/**
 * sme_cleanup_session() -  clean up sme session info for vdev
 * @mac_handle: mac handle
 * @vdev_id: vdev id
 *
 * Return: none
 */
void sme_cleanup_session(mac_handle_t mac_handle, uint8_t vdev_id);

/**
 * sme_cleanup_session() -  clean up sme session info for vdev
 * @mac_handle: mac handle
 * @vdev_id: vdev id
 *
 * Return: none
 */
void sme_cleanup_session(mac_handle_t mac_handle, uint8_t vdev_id);

/**
 * sme_set_curr_device_mode() - Sets the current operating device mode.
 * @mac_handle: The handle returned by mac_open.
 * @curr_device_mode: Current operating device mode.
 */
void sme_set_curr_device_mode(mac_handle_t mac_handle,
			      enum QDF_OPMODE curr_device_mode);

/**
 * sme_update_nud_config() - update nud config
 * @mac_handle: The handle returned by mac_open.
 * @nud_fail_behavior: Vlaue of nud fail behaviour
 */
void sme_update_nud_config(mac_handle_t mac_handle, uint8_t nud_fail_behavior);

QDF_STATUS sme_update_roam_params(mac_handle_t mac_handle,
				  uint8_t session_id,
				  struct roam_ext_params *roam_params_src,
				  int update_param);
QDF_STATUS sme_update_config(mac_handle_t mac_handle,
			     struct sme_config_params *pSmeConfigParams);

QDF_STATUS sme_set11dinfo(mac_handle_t mac_handle,
			  struct sme_config_params *pSmeConfigParams);
QDF_STATUS sme_hdd_ready_ind(mac_handle_t mac_handle);

#ifdef WLAN_BCN_RECV_FEATURE
/*
 * sme_register_bcn_report_pe_cb() - Register SME callback
 * @mac_handle: The handle returned by mac_open.
 * @cb: cb of type beacon_report_cb
 *
 * This function Register SME callback in order to send
 * beacon report to upper layer
 *
 * Return QDF_STATUS_SUCCESS -
 */
QDF_STATUS
sme_register_bcn_report_pe_cb(mac_handle_t mac_handle, beacon_report_cb cb);
#else
static inline QDF_STATUS
sme_register_bcn_report_pe_cb(mac_handle_t mac_handle, beacon_report_cb cb)
{
	return QDF_STATUS_SUCCESS;
}
#endif

/**
 * sme_ser_cmd_callback() - callback from serialization module
 * @cmd: serialization command
 * @reason: reason why serialization module has given this callback
 *
 * Serialization module will give callback to SME for why it triggered
 * the callback
 *
 * Return: QDF_STATUS_SUCCESS
 */
QDF_STATUS sme_ser_cmd_callback(struct wlan_serialization_command *cmd,
				enum wlan_serialization_cb_reason reason);

/**
 * sme_purge_pdev_all_ser_cmd_list() - purge all scan and non-scan
 * active and pending cmds for pdev
 * @mac_handle: pointer to global MAC context
 *
 * Return : none
 */
void sme_purge_pdev_all_ser_cmd_list(mac_handle_t mac_handle);

/*
 * sme_process_msg() - The main message processor for SME.
 * @mac: The global mac context
 * @msg: The message to be processed.
 *
 * This function is called by a message dispatcher when to process a message
 * targeted for SME.
 * This is a synchronous call
 *
 * Return: QDF_STATUS_SUCCESS - SME successfully processed the message.
 * Other status means SME failed to process the message to HAL.
 */
QDF_STATUS sme_process_msg(struct mac_context *mac, struct scheduler_msg *pMsg);

QDF_STATUS sme_mc_process_handler(struct scheduler_msg *msg);
/*
 * sme_scan_get_result() - Return scan results based on filter
 * @mac: Pointer to Global MAC structure
 * @vdev_id: vdev_id
 * @filter: If pFilter is NULL, all cached results are returned
 * @phResult: an object for the result.
 *
 * Return QDF_STATUS
 */
QDF_STATUS sme_scan_get_result(mac_handle_t mac_handle, uint8_t vdev_id,
			       struct scan_filter *filter,
			       tScanResultHandle *phResult);
QDF_STATUS sme_get_ap_channel_from_scan_cache(
		struct csr_roam_profile *profile,
		tScanResultHandle *scan_cache,
		uint32_t *ap_ch_freq);
/**
 * sme_get_ap_channel_from_scan() - a wrapper function to get
 *				  AP's channel id from
 *				  CSR by filtering the
 *				  result which matches
 *				  our roam profile.
 * @profile: SAP profile
 * @ap_ch_freq: pointer to channel id of SAP. Fill the value after finding the
 *              best ap from scan cache.
 *
 * This function is written to get AP's channel id from CSR by filtering
 * the result which matches our roam profile. This is a synchronous call.
 *
 * Return: QDF_STATUS.
 */
QDF_STATUS sme_get_ap_channel_from_scan(void *profile,
					tScanResultHandle *scan_cache,
					uint32_t *ap_ch_freq);

tCsrScanResultInfo *sme_scan_result_get_first(mac_handle_t,
		tScanResultHandle hScanResult);
tCsrScanResultInfo *sme_scan_result_get_next(mac_handle_t,
		tScanResultHandle hScanResult);
QDF_STATUS sme_scan_result_purge(tScanResultHandle hScanResult);
QDF_STATUS sme_roam_connect(mac_handle_t mac_handle, uint8_t sessionId,
		struct csr_roam_profile *pProfile, uint32_t *pRoamId);
QDF_STATUS sme_roam_reassoc(mac_handle_t mac_handle, uint8_t sessionId,
		struct csr_roam_profile *pProfile,
		tCsrRoamModifyProfileFields modProfileFields,
		uint32_t *pRoamId, bool fForce);

/**
 * sme_roam_disconnect() - API to request CSR to disconnect
 * @mac_handle: Opaque handle to the global MAC context
 * @session: SME session identifier
 * @reason: Reason to disconnect
 * @mac_reason: Reason to disconnect as per enum eSirMacReasonCodes
 *
 * Return: QDF Status success or failure
 */
QDF_STATUS sme_roam_disconnect(mac_handle_t mac_handle, uint8_t session,
			       eCsrRoamDisconnectReason reason,
			       tSirMacReasonCodes mac_reason);

void sme_dhcp_done_ind(mac_handle_t mac_handle, uint8_t session_id);
QDF_STATUS sme_roam_stop_bss(mac_handle_t mac_handle, uint8_t sessionId);
QDF_STATUS sme_roam_disconnect_sta(mac_handle_t mac_handle, uint8_t sessionId,
		struct csr_del_sta_params *p_del_sta_params);
QDF_STATUS sme_roam_deauth_sta(mac_handle_t mac_handle, uint8_t sessionId,
		struct csr_del_sta_params *pDelStaParams);
QDF_STATUS sme_roam_get_connect_profile(mac_handle_t mac_handle,
					uint8_t sessionId,
					tCsrRoamConnectedProfile *pProfile);
void sme_roam_free_connect_profile(tCsrRoamConnectedProfile *profile);

#ifdef WLAN_FEATURE_ROAM_OFFLOAD
/**
 * sme_set_roam_scan_ch_event_cb() - Register roam scan ch callback
 * @mac_handle: Opaque handle to the MAC context
 * @cb: callback to be registered
 *
 * Return: QDF_STATUS
 */
QDF_STATUS
sme_set_roam_scan_ch_event_cb(mac_handle_t mac_handle,
			      sme_get_raom_scan_ch_callback cb);

/**
 * sme_get_roam_scan_ch() -API to get roam scan channels
 * @mac_handle: Pointer to mac handle
 * @sta_id: vdev id
 * @pcontext: pointer to the context
 *
 * Extract number of frequencies and frequency list from chan_info and print
 * to the logs.
 *
 * Return: None
 */
QDF_STATUS
sme_get_roam_scan_ch(mac_handle_t mac_handle,
		     uint8_t vdev_id, void *pcontext);

/**
 * sme_get_pmk_info(): A wrapper function to request CSR to save PMK
 * @mac_handle: Global structure
 * @session_id: SME session_id
 * @pmk_cache: pointer to a structure of pmk
 *
 * Return: none
 */
void sme_get_pmk_info(mac_handle_t mac_handle, uint8_t session_id,
		      tPmkidCacheInfo *pmk_cache);

QDF_STATUS sme_roam_set_psk_pmk(mac_handle_t mac_handle, uint8_t sessionId,
				uint8_t *psk_pmk, size_t pmk_len,
				bool update_to_fw);
#else
static inline
void sme_get_pmk_info(mac_handle_t mac_handle, uint8_t session_id,
		      tPmkidCacheInfo *pmk_cache)
{}

static inline QDF_STATUS
sme_get_roam_scan_ch(mac_handle_t mac_handle,
		     uint8_t vdev_id, void *pcontext)
{
	return QDF_STATUS_E_FAILURE;
}

static inline QDF_STATUS
sme_set_roam_scan_ch_event_cb(mac_handle_t mac_handle,
			      void *cb)
{
	return QDF_STATUS_E_FAILURE;
}
<<<<<<< HEAD
=======

static inline
QDF_STATUS sme_roam_set_psk_pmk(mac_handle_t mac_handle, uint8_t sessionId,
				uint8_t *psk_pmk, size_t pmk_len,
				bool update_to_fw)
{
	return QDF_STATUS_SUCCESS;
}
>>>>>>> 5d8474a2
#endif

/**
 * sme_roam_get_wpa_rsn_req_ie() - Retrieve WPA/RSN Request IE
 * @mac_handle: Opaque handle to the global MAC context
 * @session_id: ID of the specific session
 * @len: Caller allocated memory that has the length of @buf as input.
 *	Upon returned, @len has the length of the IE store in @buf
 * @buf: Caller allocated memory that contain the IE field, if any,
 *	upon return
 *
 * A wrapper function to request CSR to return the WPA or RSN IE CSR
 * passes to PE to JOIN request or START_BSS request
 * This is a synchronous call.
 *
 * Return: QDF_STATUS - when fail, it usually means the buffer allocated is not
 *			 big enough
 */
QDF_STATUS sme_roam_get_wpa_rsn_req_ie(mac_handle_t mac_handle,
				       uint8_t session_id,
				       uint32_t *len, uint8_t *buf);

/**
 * sme_roam_get_wpa_rsn_rsp_ie() - Retrieve WPA/RSN Response IE
 * @mac_handle: Opaque handle to the global MAC context
 * @session_id: ID of the specific session
 * @len: Caller allocated memory that has the length of @buf as input.
 *	Upon returned, @len has the length of the IE store in @buf
 * @buf: Caller allocated memory that contain the IE field, if any,
 *	upon return
 *
 * A wrapper function to request CSR to return the WPA or RSN IE CSR
 * passes to PE to JOIN request or START_BSS request
 * This is a synchronous call.
 *
 * Return: QDF_STATUS - when fail, it usually means the buffer allocated is not
 *			 big enough
 */
QDF_STATUS sme_roam_get_wpa_rsn_rsp_ie(mac_handle_t mac_handle,
				       uint8_t session_id,
				       uint32_t *len, uint8_t *buf);

QDF_STATUS sme_get_config_param(mac_handle_t mac_handle,
				struct sme_config_params *pParam);
QDF_STATUS sme_get_snr(mac_handle_t mac_handle,
		       tCsrSnrCallback callback,
		       struct qdf_mac_addr bssId, void *pContext);
#ifdef FEATURE_WLAN_ESE
QDF_STATUS sme_get_tsm_stats(mac_handle_t mac_handle,
		tCsrTsmStatsCallback callback,
		struct qdf_mac_addr bssId,
		void *pContext, uint8_t tid);
QDF_STATUS sme_set_cckm_ie(mac_handle_t mac_handle,
		uint8_t sessionId,
		uint8_t *pCckmIe, uint8_t cckmIeLen);
QDF_STATUS sme_set_ese_beacon_request(mac_handle_t mac_handle,
				      const uint8_t sessionId,
				      const tCsrEseBeaconReq *in_req);

/**
 * sme_set_plm_request() - set plm request
 * @mac_handle: Opaque handle to the global MAC context
 * @req: Pointer to input plm request
 *
 * Return: QDF_STATUS enumeration
 */
QDF_STATUS sme_set_plm_request(mac_handle_t mac_handle,
			       struct plm_req_params *req);
#endif /*FEATURE_WLAN_ESE */

QDF_STATUS sme_get_modify_profile_fields(mac_handle_t mac_handle,
					 uint8_t sessionId,
					 tCsrRoamModifyProfileFields *
					 pModifyProfileFields);

#ifdef FEATURE_OEM_DATA_SUPPORT
QDF_STATUS sme_register_oem_data_rsp_callback(mac_handle_t mac_handle,
		sme_send_oem_data_rsp_msg callback);
void sme_deregister_oem_data_rsp_callback(mac_handle_t mac_handle);

#else
static inline
QDF_STATUS sme_register_oem_data_rsp_callback(mac_handle_t mac_handle,
					      void *callback)
{
	return QDF_STATUS_SUCCESS;
}

static inline
void sme_deregister_oem_data_rsp_callback(mac_handle_t mac_handle)
{
}

#endif

QDF_STATUS sme_get_country_code(mac_handle_t mac_handle, uint8_t *pBuf,
				uint8_t *pbLen);

QDF_STATUS sme_generic_change_country_code(mac_handle_t mac_handle,
					   uint8_t *pCountry);


/**
 * sme_update_channel_list() - Update configured channel list to fwr
 * This is a synchronous API.
 * @mac_handle: Opaque handle to the global MAC context.
 *
 * Return: QDF_STATUS  SUCCESS.
 * FAILURE or RESOURCES  The API finished and failed.
 */
QDF_STATUS sme_update_channel_list(mac_handle_t mac_handle);

QDF_STATUS sme_tx_fail_monitor_start_stop_ind(mac_handle_t mac_handle,
		uint8_t tx_fail_count,
		void *txFailIndCallback);
QDF_STATUS sme_dhcp_start_ind(mac_handle_t mac_handle,
		uint8_t device_mode,
		uint8_t *macAddr, uint8_t sessionId);
QDF_STATUS sme_dhcp_stop_ind(mac_handle_t mac_handle,
		uint8_t device_mode,
		uint8_t *macAddr, uint8_t sessionId);
QDF_STATUS sme_neighbor_report_request(mac_handle_t mac_handle,
		 uint8_t sessionId,
		tpRrmNeighborReq pRrmNeighborReq,
		tpRrmNeighborRspCallbackInfo callbackInfo);

#ifdef FEATURE_OEM_DATA
/**
 * sme_oem_data_cmd() - the wrapper to send oem data cmd to wma
 * @mac_handle: Opaque handle to the global MAC context.
<<<<<<< HEAD
 * @oem_data: the pointer of oem data
=======
 * @@oem_data_event_handler_cb: callback to be registered
 * @oem_data: the pointer of oem data
 * @vdev id: vdev id to fetch adapter
>>>>>>> 5d8474a2
 *
 * Return: QDF_STATUS
 */
QDF_STATUS sme_oem_data_cmd(mac_handle_t mac_handle,
<<<<<<< HEAD
			    struct oem_data *oem_data);
=======
			    void (*oem_data_event_handler_cb)
			    (const struct oem_data *oem_event_data,
			     uint8_t vdev_id),
			     struct oem_data *oem_data,
			     uint8_t vdev_id);
>>>>>>> 5d8474a2
#endif

#ifdef FEATURE_OEM_DATA_SUPPORT
/**
 * sme_oem_req_cmd() - send oem request cmd to WMA
 * @mac_handle: Opaque handle to the global MAC context
 * @oem_req: OEM data request
 *
 * Return: QDF_STATUS
 */
QDF_STATUS sme_oem_req_cmd(mac_handle_t mac_handle,
			   struct oem_data_req *oem_req);
QDF_STATUS sme_oem_update_capability(mac_handle_t mac_handle,
				     struct sme_oem_capability *cap);
QDF_STATUS sme_oem_get_capability(mac_handle_t mac_handle,
				  struct sme_oem_capability *cap);
#endif /*FEATURE_OEM_DATA_SUPPORT */
QDF_STATUS sme_change_mcc_beacon_interval(uint8_t sessionId);
QDF_STATUS sme_set_host_offload(mac_handle_t mac_handle, uint8_t sessionId,
		struct sir_host_offload_req *pRequest);
QDF_STATUS sme_set_keep_alive(mac_handle_t mac_handle, uint8_t sessionId,
		struct keep_alive_req *pRequest);
QDF_STATUS sme_get_operation_channel(mac_handle_t mac_handle,
				     uint32_t *chan_freq,
				     uint8_t sessionId);
QDF_STATUS sme_register_mgmt_frame(mac_handle_t mac_handle, uint8_t sessionId,
		uint16_t frameType, uint8_t *matchData,
		uint16_t matchLen);
QDF_STATUS sme_deregister_mgmt_frame(mac_handle_t mac_handle,
				     uint8_t sessionId,
				     uint16_t frameType, uint8_t *matchData,
				     uint16_t matchLen);
#ifdef WLAN_FEATURE_EXTWOW_SUPPORT
QDF_STATUS sme_configure_ext_wow(mac_handle_t mac_handle,
		tpSirExtWoWParams wlanExtParams,
		csr_readyToSuspendCallback callback,
		void *callbackContext);
QDF_STATUS sme_configure_app_type1_params(mac_handle_t mac_handle,
		tpSirAppType1Params wlanAppType1Params);
QDF_STATUS sme_configure_app_type2_params(mac_handle_t mac_handle,
		tpSirAppType2Params wlanAppType2Params);
#endif
/**
 * sme_get_beaconing_concurrent_operation_channel() - To get concurrent
 * operating channel frequency of beaconing interface
 * @mac_handle: Pointer to mac context
 * @vdev_id_to_skip: channel of which vdev id to skip
 *
 * This routine will return operating channel of active AP/GO channel
 * and will skip the channel of vdev_id_to_skip.
 * If other no reqested mode is active it will return 0
 *
 * Return: uint32_t
 */
uint32_t sme_get_beaconing_concurrent_operation_channel(mac_handle_t mac_handle,
						       uint8_t vdev_id_to_skip);
#ifdef FEATURE_WLAN_MCC_TO_SCC_SWITCH
/**
 * sme_check_concurrent_channel_overlap() - Get interfering concurrent channel
 * @mac_handle: SAP context pointer
 * @sap_ch_freq: SAP home channel frequency
 * @sapPhyMode: sap phymode
 * @cc_switch_mode: force scc channel switch mode
 *
 * Determine if a concurrent channel is interfering.
 *
 * Return: Channel freq (Mhz) of the interfering channel, or 0 if none.
 */
uint16_t sme_check_concurrent_channel_overlap(mac_handle_t mac_handle,
					      uint16_t sap_ch_freq,
					      eCsrPhyMode sapPhyMode,
					      uint8_t cc_switch_mode);
#endif

/**
 * sme_get_cfg_valid_channels() - To get valid channel list
 * @valid_ch_freq: pointer to array which save the valid channel list
 * @len: the length of the valid channel list
 *
 * Return: QDF status
 */
QDF_STATUS sme_get_cfg_valid_channels(uint32_t *valid_ch_freq, uint32_t *len);

#ifdef WLAN_FEATURE_PACKET_FILTERING
QDF_STATUS sme_8023_multicast_list(mac_handle_t mac_handle, uint8_t sessionId,
		tpSirRcvFltMcAddrList pMulticastAddrs);
#endif /* WLAN_FEATURE_PACKET_FILTERING */
uint16_t sme_chn_to_freq(uint8_t chanNum);

/*
 * sme_is_channel_valid() - validate a channel against current regdmn
 * To check if the channel is valid for currently established domain
 *   This is a synchronous API.
 *
 * mac_handle - The handle returned by mac_open.
 * chan_freq - channel to verify
 *
 * Return: true/false, true if channel is valid
 */
bool sme_is_channel_valid(mac_handle_t mac_handle, uint32_t chan_freq);

QDF_STATUS sme_set_max_tx_power(mac_handle_t mac_handle,
				struct qdf_mac_addr pBssid,
				struct qdf_mac_addr pSelfMacAddress, int8_t dB);
QDF_STATUS sme_set_max_tx_power_per_band(enum band_info band, int8_t db);
QDF_STATUS sme_set_tx_power(mac_handle_t mac_handle, uint8_t sessionId,
		struct qdf_mac_addr bssid,
		enum QDF_OPMODE dev_mode, int power);
QDF_STATUS sme_set_custom_mac_addr(tSirMacAddr customMacAddr);
QDF_STATUS sme_hide_ssid(mac_handle_t mac_handle, uint8_t sessionId,
		uint8_t ssidHidden);

/**
 * sme_update_roam_scan_n_probes() - Update no.of roam scan probes
 * @mac_handle: The handle returned by mac_open
 * @vdev_id: vdev identifier
 * @probes: number of probe requests to be sent out
 *
 * Return: QDF_STATUS
 */
QDF_STATUS sme_update_roam_scan_n_probes(mac_handle_t mac_handle,
					 uint8_t vdev_id,
					 const uint8_t probes);

/**
 * sme_update_roam_scan_home_away_time() - Update roam scan Home away time
 * @mac_handle: Opaque handle to the global MAC context
 * @vdev_id: vdev identifier
 * @roam_scan_home_away_time: Scan home away time
 * @send_offload_cmd: If it's true, the command is sent to firmware,
 *		      otherwise the command is not sent to firmware
 *
 * Return: QDF_STATUS
 */
QDF_STATUS
sme_update_roam_scan_home_away_time(mac_handle_t mac_handle, uint8_t vdev_id,
				    const uint16_t roam_scan_home_away_time,
				    const bool send_offload_cmd);

bool sme_get_roam_intra_band(mac_handle_t mac_handle);

/**
 * sme_get_roam_scan_n_probes() - get Roam scan number of probes
 * @mac_handle: The handle returned by mac_open
 * @vdev_id: vdev identifier
 * @roam_scan_n_probes: Buffer to fill the number of probes.
 *			Valid only if the return status is success.
 *
 * Return: QDF_STATUS
 */
QDF_STATUS sme_get_roam_scan_n_probes(mac_handle_t mac_handle, uint8_t vdev_id,
				      uint8_t *roam_scan_n_probes);

/**
 * sme_update_roam_rssi_diff() - Update RoamRssiDiff
 * @mac_handle: Opaque handle to the global MAC context
 * @vdev_id: vdev identifier
 * @roam_rssi_diff: Minimum rssi difference between potential candidate and
 *		    current AP.
 *
 * Return: QDF_STATUS
 */
QDF_STATUS sme_update_roam_rssi_diff(mac_handle_t mac_handle, uint8_t vdev_id,
				     uint8_t roam_rssi_diff);

/**
 * sme_get_roam_scan_home_away_time() - get Roam scan home away time
 * @mac_handle: The handle returned by mac_open
 * @vdev_id: vdev identifier
 * @roam_scan_home_away_time: Buffer to fill the roam scan home away time.
 *			      Valid only if the return status is success.
 *
 * Return: QDF_STATUS
 */
QDF_STATUS sme_get_roam_scan_home_away_time(mac_handle_t mac_handle,
					    uint8_t vdev_id,
					    uint16_t *roam_scan_home_away_time);
QDF_STATUS sme_update_wes_mode(mac_handle_t mac_handle, bool isWESModeEnabled,
		uint8_t sessionId);
QDF_STATUS sme_set_roam_scan_control(mac_handle_t mac_handle, uint8_t sessionId,
		bool roamScanControl);

QDF_STATUS sme_update_is_fast_roam_ini_feature_enabled(mac_handle_t mac_handle,
		uint8_t sessionId,
		const bool
		isFastRoamIniFeatureEnabled);

QDF_STATUS sme_config_fast_roaming(mac_handle_t mac_handle, uint8_t session_id,
				   const bool is_fast_roam_enabled);

QDF_STATUS sme_stop_roaming(mac_handle_t mac_handle, uint8_t sessionId,
			    uint8_t reason, uint32_t requestor);

QDF_STATUS sme_start_roaming(mac_handle_t mac_handle, uint8_t sessionId,
			     uint8_t reason, uint32_t requestor);
#ifdef FEATURE_WLAN_ESE
QDF_STATUS sme_update_is_ese_feature_enabled(mac_handle_t mac_handle,
					     uint8_t sessionId,
					     const bool isEseIniFeatureEnabled);
#endif /* FEATURE_WLAN_ESE */
QDF_STATUS sme_set_roam_rescan_rssi_diff(mac_handle_t mac_handle,
		uint8_t sessionId,
		const uint8_t nRoamRescanRssiDiff);
uint8_t sme_get_roam_rescan_rssi_diff(mac_handle_t mac_handle);

QDF_STATUS sme_set_roam_opportunistic_scan_threshold_diff(
		mac_handle_t mac_handle,
		uint8_t sessionId,
		const uint8_t nOpportunisticThresholdDiff);
uint8_t sme_get_roam_opportunistic_scan_threshold_diff(mac_handle_t mac_handle);

/**
 * sme_set_neighbor_lookup_rssi_threshold() - update neighbor lookup rssi thr
 * @mac_handle: The handle returned by mac_open
 * @vdev_id: vdev identifier
 * @neighbor_lookup_rssi_threshold: Neighbor lookup rssi threshold
 *
 * Return: QDF_STATUS
 */
QDF_STATUS
sme_set_neighbor_lookup_rssi_threshold(mac_handle_t mac_handle,
				       uint8_t vdev_id,
				       uint8_t neighbor_lookup_rssi_threshold);

/**
 * sme_get_neighbor_lookup_rssi_threshold() - get neighbor lookup rssi threshold
 * @mac_handle: The handle returned by mac_open
 * @vdev_id: vdev identifier
 * @lookup_threshold: Buffer to fill the neighbor lookup threshold.
 *		      Valid only if the return status is success.
 *
 * Return: QDF_STATUS
 */
QDF_STATUS sme_get_neighbor_lookup_rssi_threshold(mac_handle_t mac_handle,
						  uint8_t vdev_id,
						  uint8_t *lookup_threshold);
QDF_STATUS sme_set_neighbor_scan_refresh_period(mac_handle_t mac_handle,
		uint8_t sessionId, uint16_t neighborScanResultsRefreshPeriod);
uint16_t sme_get_neighbor_scan_refresh_period(mac_handle_t mac_handle);

/**
 * sme_get_empty_scan_refresh_period_global() - get global scan refresh period
 * @mac_handle: The handle returned by mac_open
 *
 * Return: Empty scan refresh period configured through ini
 */
uint16_t sme_get_empty_scan_refresh_period_global(mac_handle_t mac_handle);

/**
 * sme_get_empty_scan_refresh_period() - get empty scan refresh period
 * @mac_handle: The handle returned by mac_open.
 * @vdev_id: vdev identifier
 * @refresh_threshold: Buffer to fill the empty scan refresh period.
 *		       Valid only if the return status is success.
 *
 * Return: QDF_STATUS
 */
QDF_STATUS sme_get_empty_scan_refresh_period(mac_handle_t mac_handle,
					     uint8_t vdev_id,
					     uint16_t *refresh_threshold);
QDF_STATUS sme_update_empty_scan_refresh_period(mac_handle_t mac_handle,
		uint8_t sessionId, uint16_t empty_scan_refresh_period);
/**
 * sme_update_full_roam_scan_period() - Send full roam scan period to SME
 * @mac_handle: Opaque handle to the MAC context
 * @vdev_id: vdev id
 * @full_roam_scan_period: Idle period in seconds between two successive
 * full channel roam scans
 *
 * Updated full scan period in roam info and a roam_offload_scan request.
 *
 * Return: QDF_STATUS
 */
QDF_STATUS sme_update_full_roam_scan_period(mac_handle_t mac_handle,
					    uint8_t vdev_id,
					    uint32_t full_roam_scan_period);

/**
 * sme_modify_roam_cand_sel_criteria() - Modify candidate selection criteria
 * @mac_handle: Opaque handle to the global MAC context
 * @vdev_id: vdev Identifier
 * @enable_scoring_for_roam: Carries enable/disable indication
 *
 * Enable/disable scoring for roam candidate selection based on the value of
 * enable_scoring_for_roam. Below is the description of enable/disable,
 * Disable-0: Disable scoring for roam candidate selection. Roaming
 *	      shall fallback to legacy selection criteria, only RSSI.
 * Enable-1 : Enable scoring for roam candidate selection.
 *
 * Return: Success or failure
 */
QDF_STATUS
sme_modify_roam_cand_sel_criteria(mac_handle_t mac_handle,
				  uint8_t vdev_id,
				  bool enable_scoring_for_roam);

/**
 * sme_roam_control_restore_default_config - Restore roam config to default
 * @mac_handle: Opaque handle to the global MAC context
 * @vdev_id: vdev Identifier
 *
 * Restore enable_scoring_for_roam, emptyScanRefreshPeriod,
 * full_roam_scan_period to their default values and send RSO command to
 * firmware with the updated values.
 *
 * Return: Success or failure
 */
QDF_STATUS sme_roam_control_restore_default_config(mac_handle_t mac_handle,
						   uint8_t vdev_id);

/**
 * sme_roam_reset_configs() - API to reset roam config
 * @mac_handle: Opaque handle to the global MAC context
 * @vdev_id: vdev Identifier
 *
 * Return: void
 */
void sme_roam_reset_configs(mac_handle_t mac_handle, uint8_t vdev_id);

QDF_STATUS sme_set_neighbor_scan_min_chan_time(mac_handle_t mac_handle,
		const uint16_t nNeighborScanMinChanTime,
		uint8_t sessionId);
QDF_STATUS sme_set_neighbor_scan_max_chan_time(mac_handle_t mac_handle,
				uint8_t sessionId,
				const uint16_t nNeighborScanMaxChanTime);
uint16_t sme_get_neighbor_scan_min_chan_time(mac_handle_t mac_handle,
					     uint8_t sessionId);
uint32_t sme_get_neighbor_roam_state(mac_handle_t mac_handle,
				     uint8_t sessionId);
uint32_t sme_get_current_roam_state(mac_handle_t mac_handle, uint8_t sessionId);
uint32_t sme_get_current_roam_sub_state(mac_handle_t mac_handle,
					uint8_t sessionId);
uint32_t sme_get_lim_sme_state(mac_handle_t mac_handle);
uint32_t sme_get_lim_mlm_state(mac_handle_t mac_handle);
bool sme_is_lim_session_valid(mac_handle_t mac_handle, uint8_t sessionId);
uint32_t sme_get_lim_sme_session_state(mac_handle_t mac_handle,
				       uint8_t sessionId);
uint32_t sme_get_lim_mlm_session_state(mac_handle_t mac_handle,
				       uint8_t sessionId);
uint16_t sme_get_neighbor_scan_max_chan_time(mac_handle_t mac_handle,
					     uint8_t sessionId);
QDF_STATUS sme_set_neighbor_scan_period(mac_handle_t mac_handle,
		uint8_t sessionId,
		const uint16_t nNeighborScanPeriod);
uint16_t sme_get_neighbor_scan_period(mac_handle_t mac_handle,
				      uint8_t sessionId);
QDF_STATUS sme_set_roam_bmiss_first_bcnt(mac_handle_t mac_handle,
		uint8_t sessionId, const uint8_t nRoamBmissFirstBcnt);
QDF_STATUS sme_set_roam_bmiss_final_bcnt(mac_handle_t mac_handle,
					 uint8_t sessionId,
					 const uint8_t nRoamBmissFinalBcnt);
/**
 * sme_get_roam_rssi_diff() - get Roam rssi diff
 * @mac_handle: The handle returned by mac_open
 * @vdev_id: vdev identifier
 * @rssi_diff: Buffer to fill the roam RSSI diff.
 *	       Valid only if the return status is success.
 *
 * Return: QDF_STATUS
 */
QDF_STATUS sme_get_roam_rssi_diff(mac_handle_t mac_handle, uint8_t vdev_id,
				  uint8_t *rssi_diff);
QDF_STATUS sme_change_roam_scan_channel_list(mac_handle_t mac_handle,
					     uint8_t sessionId,
					     uint32_t *channel_freq_list,
					     uint8_t numChannels);

/**
 * sme_update_roam_scan_freq_list() - Update roam scan freq list
 * @mac_handle: Opaque handle to the global MAC context
 * @vdev_id: vdev identifier
 * @freq_list: List of frequencies to be configured
 * @num_channels: Number of frequencies to be configured
 * @freq_list_type: Type of frequency list to be configured to
 *
 * Update the frequencies from freq_list to the corresponding channel list
 * in neighborRoamInfo
 *
 * Return: QDF_STATUS
 */
QDF_STATUS
sme_update_roam_scan_freq_list(mac_handle_t mac_handle, uint8_t vdev_id,
			       uint32_t *freq_list, uint8_t num_chan,
			       uint32_t freq_list_type);
QDF_STATUS sme_set_ese_roam_scan_channel_list(mac_handle_t mac_handle,
					      uint8_t sessionId,
					      uint32_t *chan_freq_list,
					      uint8_t numChannels);
QDF_STATUS sme_get_roam_scan_channel_list(mac_handle_t mac_handle,
					  uint32_t *freq_list,
					  uint8_t *pNumChannels,
					  uint8_t sessionId);

/**
<<<<<<< HEAD
 * sme_dump_chan_list() - Dump the channels from given chan info
 * @chan_info: Contains the channel list and number of frequencies
 *
 * Extract number of channels and channel list from chan_info and print
=======
 * sme_dump_freq_list() - Dump the frequencies from given chan info
 * @chan_info: Contains the frequency list and number of frequencies
 *
 * Extract number of frequencies and frequency list from chan_info and print
>>>>>>> 5d8474a2
 * to the logs.
 *
 * Return: None
 */
<<<<<<< HEAD
void sme_dump_chan_list(tCsrChannelInfo *chan_info);
=======
void sme_dump_freq_list(tCsrChannelInfo *chan_info);
>>>>>>> 5d8474a2
bool sme_get_is_ese_feature_enabled(mac_handle_t mac_handle);
bool sme_get_wes_mode(mac_handle_t mac_handle);
bool sme_get_roam_scan_control(mac_handle_t mac_handle);
bool sme_get_is_lfr_feature_enabled(mac_handle_t mac_handle);
bool sme_get_is_ft_feature_enabled(mac_handle_t mac_handle);
bool sme_is_feature_supported_by_fw(enum cap_bitmap feature);

QDF_STATUS sme_set_phy_mode(mac_handle_t mac_handle, eCsrPhyMode phyMode);
eCsrPhyMode sme_get_phy_mode(mac_handle_t mac_handle);
QDF_STATUS sme_handoff_request(mac_handle_t mac_handle, uint8_t sessionId,
			       tCsrHandoffRequest *pHandoffInfo);

QDF_STATUS sme_add_periodic_tx_ptrn(mac_handle_t mac_handle,
		tSirAddPeriodicTxPtrn *addPeriodicTxPtrnParams);
QDF_STATUS sme_del_periodic_tx_ptrn(mac_handle_t mac_handle,
		tSirDelPeriodicTxPtrn *delPeriodicTxPtrnParams);
QDF_STATUS sme_send_rate_update_ind(mac_handle_t mac_handle,
		tSirRateUpdateInd *rateUpdateParams);
QDF_STATUS sme_roam_del_pmkid_from_cache(mac_handle_t mac_handle,
					 uint8_t vdev_id,
					 struct wlan_crypto_pmksa *pmksa,
					 bool set_pmk);

void sme_get_command_q_status(mac_handle_t mac_handle);

#ifdef FEATURE_WLAN_RMC
QDF_STATUS sme_enable_rmc(mac_handle_t mac_handle, uint32_t sessionId);
QDF_STATUS sme_disable_rmc(mac_handle_t mac_handle, uint32_t sessionId);
QDF_STATUS sme_send_rmc_action_period(mac_handle_t mac_handle,
				      uint32_t sessionId);
#endif

#ifdef QCA_IBSS_SUPPORT
/*
 * sme_request_ibss_peer_info() -  request ibss peer info
 * @mac_handle: Opaque handle to the global MAC context
 * @cb_context: Pointer to user data
 * @peer_info_cb: Peer info callback
 * @allPeerInfoReqd: All peer info required or not
 * @staIdx: sta index
 *
 * Return:  QDF_STATUS
 */
QDF_STATUS sme_request_ibss_peer_info(mac_handle_t mac_handle,
				      void *cb_context,
				      ibss_peer_info_cb peer_info_cb,
				      bool allPeerInfoReqd,
				      uint8_t *mac_addr);
#else
static inline
QDF_STATUS sme_request_ibss_peer_info(mac_handle_t mac_handle,
				      void *cb_context,
				      ibss_peer_info_cb peer_info_cb,
				      bool allPeerInfoReqd,
				      uint8_t *mac_addr)
{
	return QDF_STATUS_SUCCESS;
}
#endif

QDF_STATUS sme_send_cesium_enable_ind(mac_handle_t mac_handle,
				      uint32_t sessionId);

/**
 * sme_set_wlm_latency_level_ind() - Used to set the latency level to fw
 * @mac_handle
 * @session_id
 * @latency_level
 *
 * Return QDF_STATUS
 */
QDF_STATUS sme_set_wlm_latency_level(mac_handle_t mac_handle,
				     uint16_t session_id,
				     uint16_t latency_level);
/*
 * SME API to enable/disable idle mode powersave
 * This should be called only if powersave offload
 * is enabled
 */
QDF_STATUS sme_set_idle_powersave_config(bool value);
QDF_STATUS sme_notify_modem_power_state(mac_handle_t mac_handle,
					uint32_t value);

/*SME API to convert convert the ini value to the ENUM used in csr and MAC*/
ePhyChanBondState sme_get_cb_phy_state_from_cb_ini_value(uint32_t cb_ini_value);
int sme_update_ht_config(mac_handle_t mac_handle, uint8_t sessionId,
			 uint16_t htCapab,
			 int value);
int16_t sme_get_ht_config(mac_handle_t mac_handle, uint8_t session_id,
			  uint16_t ht_capab);
#ifdef QCA_HT_2040_COEX
QDF_STATUS sme_notify_ht2040_mode(mac_handle_t mac_handle,
				  struct qdf_mac_addr macAddrSTA,
				  uint8_t sessionId,
				  uint8_t channel_type);
QDF_STATUS sme_set_ht2040_mode(mac_handle_t mac_handle, uint8_t sessionId,
			       uint8_t channel_type, bool obssEnabled);
#endif

/**
 * sme_get_reg_info() - To get tx power information
 * @mac_handle: Opaque handle to the global MAC context
 * @chan_freq: channel freq
 * @regInfo1: first reg info to fill
 * @regInfo2: second reg info to fill
 *
 * This routine will give you tx power information
 *
 * Return: QDF_STATUS
 */
QDF_STATUS sme_get_reg_info(mac_handle_t mac_handle, uint32_t chan_freq,
			    uint32_t *regInfo1, uint32_t *regInfo2);

#ifdef FEATURE_WLAN_CH_AVOID
QDF_STATUS sme_ch_avoid_update_req(mac_handle_t mac_handle);
#else
static inline
QDF_STATUS sme_ch_avoid_update_req(mac_handle_t mac_handle)
{
	return QDF_STATUS_SUCCESS;
}
#endif
#ifdef FEATURE_WLAN_AUTO_SHUTDOWN
/**
 * sme_set_auto_shutdown_cb() - Register auto shutdown evt handler
 * @mac_handle: Handle to the global MAC context
 * @callback_fn: callback function to be invoked when an auto shutdown
 *               event is received
 *
 * Return: QDF_STATUS
 */
QDF_STATUS sme_set_auto_shutdown_cb(mac_handle_t mac_handle,
				    void (*callback_fn)(void));

QDF_STATUS sme_set_auto_shutdown_timer(mac_handle_t mac_handle,
				       uint32_t timer_value);
#endif
QDF_STATUS sme_roam_channel_change_req(mac_handle_t mac_handle,
				       struct qdf_mac_addr bssid,
				       struct ch_params *ch_params,
				       struct csr_roam_profile *profile);

QDF_STATUS sme_roam_start_beacon_req(mac_handle_t mac_handle,
				     struct qdf_mac_addr bssid,
				     uint8_t dfsCacWaitStatus);

/**
 * sme_roam_csa_ie_request() - request CSA IE transmission from PE
 * @mac_handle: handle returned by mac_open
 * @bssid: SAP bssid
 * @target_chan_freq: target channel frequency information
 * @csaIeReqd: CSA IE Request
 * @ch_params: channel information
 *
 * Return: QDF_STATUS
 */
QDF_STATUS sme_csa_restart(struct mac_context *mac_ctx, uint8_t session_id);

QDF_STATUS sme_roam_csa_ie_request(mac_handle_t mac_handle,
				   struct qdf_mac_addr bssid,
				   uint32_t target_chan_freq, uint8_t csaIeReqd,
				   struct ch_params *ch_params);

/**
 * sme_set_addba_accept() - Allow/Reject the ADDBA req session
 * @mac_handle: handle returned by mac_open
 * @session_id: sme session id
 * @value: Allow/Reject AddBA session
 *
 * Allows/Rejects the ADDBA req session
 *
 * Return: 0 on success else errno
 */
int sme_set_addba_accept(mac_handle_t mac_handle, uint8_t session_id,
			 int value);

QDF_STATUS sme_init_thermal_info(mac_handle_t mac_handle);

QDF_STATUS sme_set_thermal_level(mac_handle_t mac_handle, uint8_t level);
QDF_STATUS sme_txpower_limit(mac_handle_t mac_handle,
			     struct tx_power_limit *psmetx);

/**
 * sme_get_link_speed() - Retrieve current link speed
 * @mac_handle: Global MAC handle
 * @req: Link speed request structure
 * @context: User context to be passed back when invoking @cb
 * @cb: Callback function to be invoked with link speed results
 *
 * Return: QDF_STATUS_SUCCESS if the request was accepted, otherwise
 * an appropriate error status.
 */
QDF_STATUS sme_get_link_speed(mac_handle_t mac_handle,
			      struct link_speed_info *req,
			      void *context,
			      sme_link_speed_cb cb);

QDF_STATUS sme_modify_add_ie(mac_handle_t mac_handle,
		tSirModifyIE *pModifyIE, eUpdateIEsType updateType);
QDF_STATUS sme_update_add_ie(mac_handle_t mac_handle,
		tSirUpdateIE *pUpdateIE, eUpdateIEsType updateType);
QDF_STATUS sme_update_connect_debug(mac_handle_t mac_handle,
				    uint32_t set_value);
const char *sme_bss_type_to_string(const uint8_t bss_type);
QDF_STATUS sme_ap_disable_intra_bss_fwd(mac_handle_t mac_handle,
					uint8_t sessionId,
					bool disablefwd);

/**
 * sme_send_unit_test_cmd() - send unit test command to lower layer
 * @session_id: sme session id to be filled while forming the command
 * @module_id: module id given by user to be filled in the command
 * @arg_count: number of argument count
 * @arg: pointer to argument list
 *
 * This API exposed to HDD layer which takes the argument from user and sends
 * down to lower layer for further processing
 *
 * Return: QDF_STATUS based on overall success
 */
QDF_STATUS sme_send_unit_test_cmd(uint32_t vdev_id, uint32_t module_id,
				  uint32_t arg_count, uint32_t *arg);

typedef struct sStatsExtRequestReq {
	uint32_t request_data_len;
	uint8_t *request_data;
} tStatsExtRequestReq, *tpStatsExtRequestReq;

#ifdef WLAN_FEATURE_STATS_EXT
/**
 * sme_stats_ext_register_callback() - Register stats ext callback
 * @mac_handle: Opaque handle to the MAC context
 * @callback: Function to be invoked for stats ext events
 *
 * This function is called to register the callback that send vendor
 * event for stats ext
 */
void sme_stats_ext_register_callback(mac_handle_t mac_handle,
				     stats_ext_cb callback);

/**
 * sme_stats_ext_deregister_callback() - Deregister stats ext callback
 * @mac_handle: Opaque handle to the MAC context
 *
 * This function is called to deregister the callback that send vendor
 * event for stats ext
 */
void sme_stats_ext_deregister_callback(mac_handle_t mac_handle);

/**
 * sme_stats_ext2_register_callback() - Register stats ext2 callback
 * @mac_handle: Opaque handle to the MAC context
 * @callback: Function to be invoked for stats ext2 events
 *
 * This function will register a callback for frame aggregation failure
 * indications processing.
 *
 * Return: void
 */
void sme_stats_ext2_register_callback(mac_handle_t mac_handle,
				      stats_ext2_cb callback);

QDF_STATUS sme_stats_ext_request(uint8_t session_id,
				 tpStatsExtRequestReq input);
#else
static inline void
sme_stats_ext_register_callback(mac_handle_t mac_handle,
				stats_ext_cb callback)
{
}

static inline void
sme_stats_ext_deregister_callback(mac_handle_t mac_handle)
{
}

static inline void
sme_stats_ext2_register_callback(mac_handle_t mac_handle,
				 stats_ext2_cb callback)
{
}
#endif /* WLAN_FEATURE_STATS_EXT */
QDF_STATUS sme_update_dfs_scan_mode(mac_handle_t mac_handle,
		uint8_t sessionId,
		uint8_t allowDFSChannelRoam);
uint8_t sme_get_dfs_scan_mode(mac_handle_t mac_handle);

<<<<<<< HEAD
=======
/**
 * sme_get_valid_channels_by_band() - to fetch valid channels filtered by band
 * @mac_handle: Opaque handle to the global MAC context
 * @wifi_band: RF band information
 * @valid_chan_list: output array to store channel info
 * @valid_chan_len: output number of channels
 *
 *  SME API to fetch all valid channels filtered by band
 *
 *  Return: QDF_STATUS
 */
>>>>>>> 5d8474a2
QDF_STATUS sme_get_valid_channels_by_band(mac_handle_t mac_handle,
					  uint8_t wifi_band,
					  uint32_t *valid_chan_list,
					  uint8_t *valid_chan_len);

#ifdef FEATURE_WLAN_EXTSCAN
/**
 * sme_ext_scan_get_capabilities() - SME API to fetch extscan capabilities
 * @mac_handle: Opaque handle to the MAC context
 * @params: extscan capabilities request structure
 *
 * Return: QDF_STATUS
 */
QDF_STATUS
sme_ext_scan_get_capabilities(mac_handle_t mac_handle,
			      struct extscan_capabilities_params *params);

/**
 * sme_ext_scan_start() - SME API to issue extscan start
 * @mac_handle: Opaque handle to the MAC context
 * @params: extscan start structure
 *
 * Return: QDF_STATUS
 */
QDF_STATUS
sme_ext_scan_start(mac_handle_t mac_handle,
		   struct wifi_scan_cmd_req_params *params);

/**
 * sme_ext_scan_stop() - SME API to issue extscan stop
 * @mac_handle: Opaque handle to the MAC context
 * @params: extscan stop structure
 *
 * Return: QDF_STATUS
 */
QDF_STATUS sme_ext_scan_stop(mac_handle_t mac_handle,
			     struct extscan_stop_req_params *params);

/**
 * sme_set_bss_hotlist() - SME API to set BSSID hotlist
 * @mac_handle: Opaque handle to the MAC context
 * @params: extscan set hotlist structure
 *
 * Handles the request to set the BSSID hotlist in firmware.
 *
 * Return: QDF_STATUS
 */
QDF_STATUS
sme_set_bss_hotlist(mac_handle_t mac_handle,
		    struct extscan_bssid_hotlist_set_params *params);

/**
 * sme_reset_bss_hotlist() - SME API to reset BSSID hotlist
 * @mac_handle: Opaque handle to the MAC context
 * @params: extscan reset hotlist structure
 *
 * Handles the request to reset the BSSID hotlist in firmware.
 *
 * Return: QDF_STATUS
 */
QDF_STATUS
sme_reset_bss_hotlist(mac_handle_t mac_handle,
		      struct extscan_bssid_hotlist_reset_params *params);

/**
 * sme_set_significant_change() - SME API to set significant change
 * @mac_handle: Opaque handle to the MAC context
 * @params: extscan set significant change structure
 *
 * Return: QDF_STATUS
 */
QDF_STATUS
sme_set_significant_change(mac_handle_t mac_handle,
			   struct extscan_set_sig_changereq_params *params);

/**
 * sme_reset_significant_change() -  SME API to reset significant change
 * @mac_handle: Opaque handle to the MAC context
 * @params: extscan reset significant change structure
 *
 * Return: QDF_STATUS
 */
QDF_STATUS
sme_reset_significant_change(mac_handle_t mac_handle,
			     struct extscan_capabilities_reset_params *params);

/**
 * sme_get_cached_results() - SME API to get cached results
 * @mac_handle: Opaque handle to the MAC context
 * @params: extscan get cached results structure
 *
 * Return: QDF_STATUS
 */
QDF_STATUS
sme_get_cached_results(mac_handle_t mac_handle,
		       struct extscan_cached_result_params *params);

/**
 * sme_set_epno_list() - set epno network list
 * @mac_handle: Opaque handle to the MAC context
 * @params: request message
 *
 * This function sends an Enhanced PNO configuration to firmware.
 *
 * Return: QDF_STATUS enumeration
 */
QDF_STATUS sme_set_epno_list(mac_handle_t mac_handle,
			     struct wifi_enhanced_pno_params *params);

/**
 * sme_set_passpoint_list() - set passpoint network list
 * @mac_handle: Opaque handle to the MAC context
 * @params: set passpoint list request parameters
 *
 * This function constructs the cds message and fill in message type,
 * bodyptr with @params and posts it to WDA queue.
 *
 * Return: QDF_STATUS enumeration
 */
QDF_STATUS sme_set_passpoint_list(mac_handle_t mac_handle,
				  struct wifi_passpoint_req_param *params);

/**
 * sme_reset_passpoint_list() - reset passpoint network list
 * @mac_handle: Opaque handle to the MAC context
 * @params: reset passpoint list request parameters
 *
 * Return: QDF_STATUS enumeration
 */
QDF_STATUS sme_reset_passpoint_list(mac_handle_t mac_handle,
				    struct wifi_passpoint_req_param *params);

QDF_STATUS sme_ext_scan_register_callback(mac_handle_t mac_handle,
					  ext_scan_ind_cb ext_scan_ind_cb);
#else
static inline
QDF_STATUS sme_ext_scan_register_callback(mac_handle_t mac_handle,
					  ext_scan_ind_cb ext_scan_ind_cb)
{
	return QDF_STATUS_SUCCESS;
}
#endif /* FEATURE_WLAN_EXTSCAN */

/**
 * sme_get_vht_ch_width() - SME API to get the max supported FW chan width
 *
 * Return: Max channel width supported by FW (eg. 20, 40, 80, 160, 80+80)
 */
uint32_t sme_get_vht_ch_width(void);

QDF_STATUS sme_abort_roam_scan(mac_handle_t mac_handle, uint8_t sessionId);

/**
 * sme_get_vht_ch_width() - SME API to get the max supported FW chan width
 *
 * Return: Max channel width supported by FW (eg. 20, 40, 80, 160, 80+80)
 */
uint32_t sme_get_vht_ch_width(void);

#ifdef WLAN_FEATURE_LINK_LAYER_STATS
QDF_STATUS sme_ll_stats_clear_req(mac_handle_t mac_handle,
		tSirLLStatsClearReq * pclearStatsReq);
QDF_STATUS sme_ll_stats_set_req(mac_handle_t mac_handle,
		tSirLLStatsSetReq *psetStatsReq);

/**
 * sme_ll_stats_get_req() - SME API to get the Link Layer Statistics
 * @mac_handle: Global MAC handle
 * @get_stats_req: Link Layer get stats request params structure
 * @context: Callback context
 *
 * Return: QDF_STATUS
 */
QDF_STATUS sme_ll_stats_get_req(mac_handle_t mac_handle,
				tSirLLStatsGetReq *get_stats_req,
				void *context);

/**
 * sme_set_link_layer_stats_ind_cb() -
 * SME API to trigger the stats are available after get request
 * @mac_handle: MAC handle
 * @callback: HDD callback which needs to be invoked after
 *    getting status notification from FW
 *
 * Return: QDF_STATUS
 */
QDF_STATUS sme_set_link_layer_stats_ind_cb(mac_handle_t mac_handle,
					   link_layer_stats_cb callback);

QDF_STATUS sme_set_link_layer_ext_cb(mac_handle_t mac_handle,
		     void (*ll_stats_ext_cb)(hdd_handle_t callback_ctx,
					     tSirLLStatsResults * rsp));
QDF_STATUS sme_reset_link_layer_stats_ind_cb(mac_handle_t mac_handle);
QDF_STATUS sme_ll_stats_set_thresh(mac_handle_t mac_handle,
				struct sir_ll_ext_stats_threshold *threshold);
#else /* WLAN_FEATURE_LINK_LAYER_STATS */
static inline QDF_STATUS
sme_set_link_layer_ext_cb(mac_handle_t mac_handle, void (*ll_stats_ext_cb)
			  (hdd_handle_t callback_ctx, tSirLLStatsResults
			  *rsp))
{
	return QDF_STATUS_SUCCESS;
}

static inline QDF_STATUS
sme_set_link_layer_stats_ind_cb(mac_handle_t mac_handle,
				link_layer_stats_cb callback)
{
	return QDF_STATUS_SUCCESS;
}

static inline QDF_STATUS
sme_reset_link_layer_stats_ind_cb(mac_handle_t mac_handle)
{
	return QDF_STATUS_SUCCESS;
}
#endif /* WLAN_FEATURE_LINK_LAYER_STATS */

QDF_STATUS sme_set_wisa_params(mac_handle_t mac_handle,
			       struct sir_wisa_params *wisa_params);
#ifdef WLAN_FEATURE_ROAM_OFFLOAD
QDF_STATUS sme_update_roam_key_mgmt_offload_enabled(mac_handle_t mac_handle,
		uint8_t session_id,
		bool key_mgmt_offload_enabled,
		struct pmkid_mode_bits *pmkid_modes);
#endif
QDF_STATUS sme_get_link_status(mac_handle_t mac_handle,
			       csr_link_status_callback callback,
			       void *context, uint8_t session_id);
QDF_STATUS sme_get_temperature(mac_handle_t mac_handle,
		void *tempContext,
		void (*pCallbackfn)(int temperature,
			void *pContext));

/**
 * sme_set_scanning_mac_oui() - SME API to set scanning mac oui
 * @mac_handle: MAC Handle
 * @scan_mac_oui: Scanning Mac Oui
 *
 * Return: QDF_STATUS
 */
QDF_STATUS sme_set_scanning_mac_oui(mac_handle_t mac_handle,
				    struct scan_mac_oui *scan_mac_oui);

#ifdef DHCP_SERVER_OFFLOAD
/**
 * sme_set_dhcp_srv_offload() - Set DHCP server offload
 * @mac_handle: Handle to the global MAC context
 * @dhcp_srv_info : DHCP server offload info struct
 *
 * Return: QDF_STATUS
 */
QDF_STATUS
sme_set_dhcp_srv_offload(mac_handle_t mac_handle,
			 struct dhcp_offload_info_params *dhcp_srv_info);
#endif /* DHCP_SERVER_OFFLOAD */
#ifdef WLAN_FEATURE_GPIO_LED_FLASHING
QDF_STATUS sme_set_led_flashing(mac_handle_t mac_handle, uint8_t type,
		uint32_t x0, uint32_t x1);
#endif
QDF_STATUS sme_enable_dfs_chan_scan(mac_handle_t mac_handle, uint8_t dfs_flag);
QDF_STATUS sme_set_mas(uint32_t val);
QDF_STATUS sme_set_miracast(mac_handle_t mac_handle, uint8_t filter_type);
QDF_STATUS sme_ext_change_channel(mac_handle_t mac_handle, uint32_t channel,
				  uint8_t session_id);

QDF_STATUS sme_configure_stats_avg_factor(mac_handle_t mac_handle,
					  uint8_t session_id,
					  uint16_t stats_avg_factor);

QDF_STATUS sme_configure_guard_time(mac_handle_t mac_handle, uint8_t session_id,
				    uint32_t guard_time);

QDF_STATUS sme_wifi_start_logger(mac_handle_t mac_handle,
				 struct sir_wifi_start_log start_log);

bool sme_neighbor_middle_of_roaming(mac_handle_t mac_handle,
				    uint8_t sessionId);

/**
 * sme_is_any_session_in_middle_of_roaming() - check if roaming is in progress
 * @mac_handle: MAC Handle
 *
 * Checks if any SME session is in middle of roaming
 *
 * Return: true if roaming is in progress else false
 */
bool sme_is_any_session_in_middle_of_roaming(mac_handle_t mac_handle);

/**
 * sme_send_flush_logs_cmd_to_fw() - Initiate command to FW to flush logs
 *
 * This function will initiate a command to firmware to flush their logs.
 * This should normally be done in response to an anomaly detected by the
 * host.
 *
 * Return: QDF_STATUS_SUCCESS if the command was sent, otherwise an
 *         appropriate QDF_STATUS error
 */
QDF_STATUS sme_send_flush_logs_cmd_to_fw(void);

/**
 * sme_enable_uapsd_for_ac() - enable uapsd for access category request to WMA
 * @ac: access category
 * @tid: tid value
 * @pri: user priority
 * @srvc_int: service interval
 * @sus_int: suspend interval
 * @dir: tspec direction
 * @psb: PSB value
 * @sessionId: session id
 * @delay_interval: delay interval
 *
 * Return: QDF status
 */
QDF_STATUS sme_enable_uapsd_for_ac(sme_ac_enum_type ac, uint8_t tid,
				   uint8_t pri, uint32_t srvc_int,
				   uint32_t sus_int,
				   enum sme_qos_wmm_dir_type dir,
				   uint8_t psb, uint32_t sessionId,
				   uint32_t delay_interval);

/**
 * sme_disable_uapsd_for_ac() - disable uapsd access category request to WMA
 * @ac: access category
 * @sessionId: session id
 *
 * Return: QDF status
 */
QDF_STATUS sme_disable_uapsd_for_ac(sme_ac_enum_type ac, uint32_t sessionId);

#ifdef FEATURE_RSSI_MONITOR
QDF_STATUS sme_set_rssi_monitoring(mac_handle_t mac_handle,
				   struct rssi_monitor_param *input);

/**
 * sme_set_rssi_threshold_breached_cb() - Set RSSI threshold breached callback
 * @mac_handle: global MAC handle
 * @cb: callback function pointer
 *
 * This function registers the RSSI threshold breached callback function.
 *
 * Return: QDF_STATUS enumeration.
 */
QDF_STATUS sme_set_rssi_threshold_breached_cb(mac_handle_t mac_handle,
					      rssi_threshold_breached_cb cb);
#else /* FEATURE_RSSI_MONITOR */
static inline
QDF_STATUS sme_set_rssi_threshold_breached_cb(mac_handle_t mac_handle,
					      rssi_threshold_breached_cb cb)
{
	return QDF_STATUS_SUCCESS;
}
#endif
/**
 * sme_reset_rssi_threshold_breached_cb() - Reset RSSI threshold breached
 *                                          callback
 * @mac_handle: global MAC handle
 *
 * This function de-registers the RSSI threshold breached callback function.
 *
 * Return: QDF_STATUS enumeration.
 */
QDF_STATUS sme_reset_rssi_threshold_breached_cb(mac_handle_t mac_handle);

QDF_STATUS sme_register_mgmt_frame_ind_callback(mac_handle_t mac_handle,
			sir_mgmt_frame_ind_callback callback);

QDF_STATUS sme_update_nss(mac_handle_t mac_handle, uint8_t nss);
void sme_update_user_configured_nss(mac_handle_t mac_handle, uint8_t nss);

bool sme_is_any_session_in_connected_state(mac_handle_t mac_handle);

QDF_STATUS sme_pdev_set_pcl(struct policy_mgr_pcl_list *msg);
QDF_STATUS sme_pdev_set_hw_mode(struct policy_mgr_hw_mode msg);
QDF_STATUS sme_nss_update_request(uint32_t vdev_id,
				  uint8_t  new_nss, uint8_t ch_width,
				  policy_mgr_nss_update_cback cback,
				  uint8_t next_action,
				  struct wlan_objmgr_psoc *psoc,
				  enum policy_mgr_conn_update_reason reason,
				  uint32_t original_vdev_id);

typedef void (*sme_peer_authorized_fp) (uint32_t vdev_id);
QDF_STATUS sme_set_peer_authorized(uint8_t *peer_addr,
				   sme_peer_authorized_fp auth_fp,
				   uint32_t vdev_id);
QDF_STATUS sme_soc_set_dual_mac_config(struct policy_mgr_dual_mac_config msg);
QDF_STATUS sme_soc_set_antenna_mode(mac_handle_t mac_handle,
				    struct sir_antenna_mode_param *msg);

void sme_setdef_dot11mode(mac_handle_t mac_handle);

/**
 * sme_update_tx_bfee_supp() - sets the Tx Bfee support
 * @mac_handle: Opaque handle to the global MAC context
 * @session_id: SME session id
 * @cfg_val: Tx Bfee config value
 *
 * Return: 0 on success else err code
 */
int sme_update_tx_bfee_supp(mac_handle_t mac_handle, uint8_t session_id,
			    uint8_t cfg_val);

/**
 * sme_update_tx_bfee_nsts() - sets the Tx Bfee nsts
 * @mac_handle: MAC handle
 * @session_id: SME session id
 * @usr_cfg_val: user config value
 * @nsts_val: Tx Bfee nsts config value
 *
 * Return: 0 on success else err code
 */
int sme_update_tx_bfee_nsts(mac_handle_t mac_handle, uint8_t session_id,
			    uint8_t usr_cfg_val, uint8_t nsts_val);

void wlan_sap_enable_phy_error_logs(mac_handle_t mac_handle,
				    uint32_t enable_log);
#ifdef WLAN_FEATURE_DSRC
int sme_ocb_gen_timing_advert_frame(mac_handle_t mac_handle,
				    tSirMacAddr self_addr,
				    uint8_t **buf, uint32_t *timestamp_offset,
				    uint32_t *time_value_offset);

#else
static inline
int sme_ocb_gen_timing_advert_frame(mac_handle_t mac_handle,
				    tSirMacAddr self_addr, uint8_t **buf,
				    uint32_t *timestamp_offset,
				    uint32_t *time_value_offset)
{
	return 0;
}

#endif

void sme_add_set_thermal_level_callback(mac_handle_t mac_handle,
		sme_set_thermal_level_callback callback);

void sme_update_tgt_services(mac_handle_t mac_handle,
			     struct wma_tgt_services *cfg);

bool sme_validate_sap_channel_switch(mac_handle_t mac_handle,
				     uint32_t sap_ch_freq, eCsrPhyMode sap_phy_mode,
				     uint8_t cc_switch_mode,
				     uint8_t session_id);

bool sme_is_session_id_valid(mac_handle_t mac_handle, uint32_t session_id);

#ifdef FEATURE_WLAN_TDLS
void sme_get_opclass(mac_handle_t mac_handle, uint8_t channel,
		     uint8_t bw_offset, uint8_t *opclass);
#else
static inline void
sme_get_opclass(mac_handle_t mac_handle, uint8_t channel, uint8_t bw_offset,
		uint8_t *opclass)
{
}
#endif

#ifdef FEATURE_LFR_SUBNET_DETECTION
QDF_STATUS sme_gateway_param_update(mac_handle_t mac_handle,
				struct gateway_update_req_param *request);
#endif

void sme_update_fine_time_measurement_capab(mac_handle_t mac_handle,
					    uint8_t session_id,
					    uint32_t val);
QDF_STATUS sme_ht40_stop_obss_scan(mac_handle_t mac_handle, uint32_t vdev_id);
QDF_STATUS sme_set_fw_test(struct set_fwtest_params *fw_test);
QDF_STATUS sme_set_tsfcb(mac_handle_t mac_handle,
	int (*cb_fn)(void *cb_ctx, struct stsf *ptsf), void *cb_ctx);

QDF_STATUS sme_reset_tsfcb(mac_handle_t mac_handle);

#if defined(WLAN_FEATURE_TSF) && !defined(WLAN_FEATURE_TSF_PLUS_NOIRQ)
QDF_STATUS sme_set_tsf_gpio(mac_handle_t mac_handle, uint32_t pinvalue);
#endif

QDF_STATUS sme_update_mimo_power_save(mac_handle_t mac_handle,
				      uint8_t is_ht_smps_enabled,
				      uint8_t ht_smps_mode,
				      bool send_smps_action);
#ifdef WLAN_BCN_RECV_FEATURE
/**
 * sme_handle_bcn_recv_start() - Enable fw to start sending
 * beacons of the current connected AP
 * @mac_handle: Opaque handle to the global MAC context
 * @vdev_id: SME session id
 * @nth_value: Beacon report period
 * @do_not_resume: beacon reporting resume after a pause is completed
 *
 * This function remove beacon filter. It allow fw to send
 * all beacons from connected peer to driver.
 *
 * Return: QDF_STATUS enumeration
 */
QDF_STATUS sme_handle_bcn_recv_start(mac_handle_t mac_handle,
				     uint32_t vdev_id,
				     uint32_t nth_value,
				     bool do_not_resume);

/**
 * sme_is_beacon_report_started() - Check bcn recv started
 * @mac_handle: Opaque handle to the global MAC context
 * @session_id: SME session id
 *
 * This function is to check beacon report started or not.
 *
 * Return: true on success
 */
bool sme_is_beacon_report_started(mac_handle_t mac_handle,
				  uint32_t session_id);

/**
 * sme_is_beacon_reporting_do_not_resume() - Check auto resume allowed or not
 * @mac_handle: Opaque handle to the global MAC context
 * @session_id: SME session id
 *
 * This function is to check auto resume of beacon reporting is allowed or not.
 *
 * Return: true on success
 */
bool sme_is_beacon_reporting_do_not_resume(mac_handle_t mac_handle,
					   uint32_t session_id);

/**
 * stop_beacon_report() - To stop beacon report
 * @mac_handle: Opaque handle to the global MAC context
 * @session_id: SME session id
 *
 * Return: None
 */
void sme_stop_beacon_report(mac_handle_t mac_handle,
			    uint32_t session_id);

#else
static inline
bool sme_is_beacon_report_started(mac_handle_t mac_handle,
				  uint32_t session_id)
{
	return true;
}

static inline
bool sme_is_beacon_reporting_do_not_resume(mac_handle_t mac_handle,
					   uint32_t session_id)
{
	return false;
}

static inline
void sme_stop_beacon_report(mac_handle_t mac_handle,
			    uint32_t session_id)
{
}

#endif

QDF_STATUS sme_add_beacon_filter(mac_handle_t mac_handle,
				 uint32_t session_id, uint32_t *ie_map);
QDF_STATUS sme_remove_beacon_filter(mac_handle_t mac_handle,
				    uint32_t session_id);

#ifdef FEATURE_WLAN_APF
/**
 * sme_get_apf_capabilities() - Get APF capabilities
 * @mac_handle: Opaque handle to the global MAC context
 * @callback: Callback function to be called with the result
 * @context: Opaque context to be used by the caller to associate the
 *   request with the response
 *
 * This function constructs the cds message and fill in message type,
 * post the same to WDA.
 *
 * Return: QDF_STATUS enumeration
 */
QDF_STATUS sme_get_apf_capabilities(mac_handle_t mac_handle,
				    apf_get_offload_cb callback,
				    void *context);

/**
 * sme_set_apf_instructions() - Set APF apf filter instructions.
 * @mac_handle: Opaque handle to the global MAC context
 * @apf_set_offload: struct to set apf filter instructions.
 *
 * APFv2 (Legacy APF) API to set the APF packet filter.
 *
 * Return: QDF_STATUS enumeration.
 */
QDF_STATUS sme_set_apf_instructions(mac_handle_t mac_handle,
				    struct sir_apf_set_offload
							*apf_set_offload);

/**
 * sme_set_apf_enable_disable - Send apf enable/disable cmd
 * @mac_handle: Opaque handle to the global MAC context
 * @vdev_id: vdev id
 * @apf_enable: true: Enable APF Int., false: Disable APF Int.
 *
 * API to either enable or disable the APF interpreter.
 *
 * Return: QDF_STATUS enumeration.
 */
QDF_STATUS sme_set_apf_enable_disable(mac_handle_t mac_handle, uint8_t vdev_id,
				      bool apf_enable);

/**
 * sme_apf_write_work_memory - Write into the apf work memory
 * @mac_handle: Opaque handle to the global MAC context
 * @write_params: APF parameters for the write operation
 *
 * API for writing into the APF work memory.
 *
 * Return: QDF_STATUS enumeration.
 */
QDF_STATUS sme_apf_write_work_memory(mac_handle_t mac_handle,
				    struct wmi_apf_write_memory_params
								*write_params);

/**
 * sme_apf_read_work_memory - Read part of apf work memory
 * @mac_handle: Opaque handle to the global MAC context
 * @read_params: APF parameters for the get operation
 * @callback: callback to handle the the read response
 *
 * API for issuing a APF read memory request.
 *
 * Return: QDF_STATUS enumeration.
 */
QDF_STATUS
sme_apf_read_work_memory(mac_handle_t mac_handle,
			 struct wmi_apf_read_memory_params *read_params,
			 apf_read_mem_cb callback);

#endif /* FEATURE_WLAN_APF */

uint32_t sme_get_wni_dot11_mode(mac_handle_t mac_handle);
QDF_STATUS sme_create_mon_session(mac_handle_t mac_handle, uint8_t *bssid,
				  uint8_t vdev_id);

/**
 * sme_delete_mon_session() - post message to delete PE session for mon_mode
 * operation
 * @mac_handle: Opaque handle to the global MAC context
 * @vdev_id: sme session id
 *
 * Return: QDF_STATUS_SUCCESS on success, non-zero error code on failure.
 */
QDF_STATUS sme_delete_mon_session(mac_handle_t mac_handle, uint8_t vdev_id);

void sme_set_vdev_ies_per_band(mac_handle_t mac_handle, uint8_t vdev_id);
void sme_set_pdev_ht_vht_ies(mac_handle_t mac_handle, bool enable2x2);

/**
 * sme_update_vdev_type_nss() - sets the nss per vdev type
 * @mac_handle: Opaque handle to the global MAC context
 * @max_supp_nss: max_supported Nss
 * @band: 5G or 2.4G band
 *
 * Sets the per band Nss for each vdev type based on INI and configured
 * chain mask value.
 *
 * Return: None
 */
void sme_update_vdev_type_nss(mac_handle_t mac_handle, uint8_t max_supp_nss,
			      enum nss_chains_band_info band);

#ifdef FEATURE_P2P_LISTEN_OFFLOAD
void sme_register_p2p_lo_event(mac_handle_t mac_handle, void *context,
					p2p_lo_callback callback);
#else
static inline void sme_register_p2p_lo_event(mac_handle_t mac_handle,
					     void *context,
					     p2p_lo_callback callback)
{
}
#endif

QDF_STATUS sme_remove_bssid_from_scan_list(mac_handle_t mac_handle,
	tSirMacAddr bssid);

QDF_STATUS sme_process_mac_pwr_dbg_cmd(mac_handle_t mac_handle,
				       uint32_t session_id,
				       struct sir_mac_pwr_dbg_cmd*
				       dbg_args);

void sme_get_vdev_type_nss(enum QDF_OPMODE dev_mode,
			   uint8_t *nss_2g, uint8_t *nss_5g);
QDF_STATUS sme_roam_set_default_key_index(mac_handle_t mac_handle,
					  uint8_t session_id,
					  uint8_t default_idx);
void sme_send_disassoc_req_frame(mac_handle_t mac_handle,
				 uint8_t session_id, uint8_t *peer_mac,
				 uint16_t reason, uint8_t wait_for_ack);
QDF_STATUS sme_update_access_policy_vendor_ie(mac_handle_t mac_handle,
					      uint8_t session_id,
					      uint8_t *vendor_ie,
					      int access_policy);

/**
 * sme_set_peer_param() - set peer param
 * @vdev_id: vdev ID
 * @peer_addr: peer MAC address
 * @param_id: param ID to be updated
 * @param_Value: paraam value
 *
 * This SME API is used to send the peer param to WMA to be sent to FW.
 *
 * Return: QDF_STATUS
 */
QDF_STATUS sme_set_peer_param(uint8_t *peer_addr, uint32_t param_id,
			      uint32_t param_value, uint32_t vdev_id);

QDF_STATUS sme_update_sta_roam_policy(mac_handle_t mac_handle,
		enum sta_roam_policy_dfs_mode dfs_mode,
		bool skip_unsafe_channels,
		uint8_t session_id, uint8_t sap_operating_band);
QDF_STATUS sme_enable_disable_chanavoidind_event(mac_handle_t mac_handle,
					uint8_t set_value);
QDF_STATUS sme_set_default_scan_ie(mac_handle_t mac_handle, uint16_t session_id,
				uint8_t *ie_data, uint16_t ie_len);
/**
 * sme_update_session_param() - API to update PE session param
 * @mac_handle: Opaque handle to the global MAC context
 * @session_id: Session ID
 * @param_type: Param type to be updated
 * @param_val: Param value to be update
 *
 * Note: this setting will not persist over reboots.
 *
 * Return: QDF_STATUS
 */
QDF_STATUS sme_update_session_param(mac_handle_t mac_handle, uint8_t session_id,
		uint32_t param_type, uint32_t param_val);
#ifdef WLAN_FEATURE_FIPS
/**
 * sme_fips_request() - Perform a FIPS certification operation
 * @mac_handle: Opaque handle to the global MAC context
 * @param: The FIPS certification parameters
 * @callback: Callback function to invoke with the results
 * @context: Opaque context to pass back to caller in the callback
 *
 * Return: QDF_STATUS_SUCCESS if the request is successfully sent
 * to firmware for processing, otherwise an error status.
 */
QDF_STATUS sme_fips_request(mac_handle_t mac_handle, struct fips_params *param,
			    wma_fips_cb callback, void *context);
#else
static inline
QDF_STATUS sme_fips_request(mac_handle_t mac_handle, struct fips_params *param,
			    wma_fips_cb callback, void *context)
{
	return QDF_STATUS_E_NOSUPPORT;
}
#endif /* WLAN_FEATURE_FIPS */

/**
 * sme_set_cts2self_for_p2p_go() - sme function to set ini parms to FW.
 * @mac_handle: Opaque handle to the global MAC context
 *
 * Return: QDF_STATUS
 */
QDF_STATUS sme_set_cts2self_for_p2p_go(mac_handle_t mac_handle);

QDF_STATUS sme_update_tx_fail_cnt_threshold(mac_handle_t mac_handle,
		uint8_t session_id, uint32_t tx_fail_count);

/**
 * sme_roam_is_ese_assoc() - Check if association type is ESE
 * @roam_info: Pointer to roam info
 *
 * Return: true if ESE Association, false otherwise.
 */
#ifdef FEATURE_WLAN_ESE
bool sme_roam_is_ese_assoc(struct csr_roam_info *roam_info);
#else
static inline bool sme_roam_is_ese_assoc(struct csr_roam_info *roam_info)
{
	return false;
}
#endif
/**
 * sme_neighbor_roam_is11r_assoc() - Check if association type is 11R
 * @mac_handle: MAC_HANDLE handle
 * @session_id: session id
 *
 * Return: true if 11r Association, false otherwise.
 */
bool sme_neighbor_roam_is11r_assoc(mac_handle_t mac_handle, uint8_t session_id);

/**
 * sme_update_sta_inactivity_timeout(): Update sta_inactivity_timeout to FW
 * @mac_handle: Handle returned by mac_open
 * @sta_inactivity_timer:  struct for sta inactivity timer
 *
 * If a station does not send anything in sta_inactivity_timeout seconds, an
 * empty data frame is sent to it in order to verify whether it is
 * still in range. If this frame is not ACKed, the station will be
 * disassociated and then deauthenticated.
 *
 * Return: QDF_STATUS_SUCCESS or non-zero on failure.
*/
QDF_STATUS sme_update_sta_inactivity_timeout(mac_handle_t mac_handle,
		struct sme_sta_inactivity_timeout  *sta_inactivity_timer);

/**
 * sme_set_lost_link_info_cb() - plug in callback function for receiving
 * @mac_handle: Opaque handle to the MAC context
 * @cb: callback function
 *
 * Return: HAL status
 */
QDF_STATUS sme_set_lost_link_info_cb(mac_handle_t mac_handle,
				     lost_link_info_cb cb);

/**
 * sme_update_new_channel_event() - update new channel event for sapFsm
 * @mac_handle: Opaque handle to the global MAC context
 * @session_id: session id
 *
 * Return: QDF_STATUS_SUCCESS or non-zero on failure.
 */
QDF_STATUS sme_update_new_channel_event(mac_handle_t mac_handle,
					uint8_t session_id);
<<<<<<< HEAD
=======
#ifdef WLAN_POWER_DEBUG
>>>>>>> 5d8474a2
QDF_STATUS sme_power_debug_stats_req(
		mac_handle_t mac_handle,
		void (*callback_fn)(struct power_stats_response *response,
				    void *context),
		void *power_stats_context);

#ifdef WLAN_FEATURE_BEACON_RECEPTION_STATS
/**
 * sme_beacon_debug_stats_req() - SME API to collect beacon debug stats
 * @vdev_id: Vdev id on which stats is being requested
 * @callback_fn: Pointer to the callback function for beacon stats event
 * @beacon_stats_context: Pointer to context
 *
 * Return: QDF_STATUS
 */
QDF_STATUS sme_beacon_debug_stats_req(
		mac_handle_t mac_handle, uint32_t vdev_id,
		void (*callback_fn)(struct bcn_reception_stats_rsp
				    *response, void *context),
		void *beacon_stats_context);
#endif

/**
 * sme_get_sar_power_limits() - get SAR limits
 * @mac_handle: Opaque handle to the global MAC context
 * @callback: Callback function to invoke with the results
 * @context: Opaque context to pass back to caller in the callback
 *
 * Return: QDF_STATUS_SUCCESS if the request is successfully sent
 * to firmware for processing, otherwise an error status.
 */
QDF_STATUS sme_get_sar_power_limits(mac_handle_t mac_handle,
				    wma_sar_cb callback, void *context);

/**
 * sme_set_sar_power_limits() - set sar limits
 * @mac_handle: Opaque handle to the global MAC context
 * @sar_limit_cmd: struct to send sar limit cmd.
 *
 * Return: QDF_STATUS enumeration.
 */
QDF_STATUS sme_set_sar_power_limits(mac_handle_t mac_handle,
		struct sar_limit_cmd_params *sar_limit_cmd);

/**
 * sme_send_coex_config_cmd() - Send COEX config params
 * @coex_cfg_params: struct to coex config params
 *
 * Return: QDF_STATUS
 */
QDF_STATUS sme_send_coex_config_cmd(struct coex_config_params *coex_cfg_params);

void sme_set_cc_src(mac_handle_t mac_handle, enum country_src);


#ifdef WLAN_FEATURE_WOW_PULSE
QDF_STATUS sme_set_wow_pulse(struct wow_pulse_mode *wow_pulse_set_info);
#endif

/* ARP DEBUG STATS */
QDF_STATUS sme_set_nud_debug_stats(mac_handle_t mac_handle,
				   struct set_arp_stats_params
				   *set_stats_param);
QDF_STATUS sme_get_nud_debug_stats(mac_handle_t mac_handle,
				   struct get_arp_stats_params
				   *get_stats_param);
QDF_STATUS sme_set_nud_debug_stats_cb(mac_handle_t mac_handle,
			void (*cb)(void *, struct rsp_stats *, void *context),
			void *context);

/**
 * sme_set_chan_info_callback() - Register chan info callback
 * @mac_handle - MAC global handle
 * @callback_routine - callback routine from HDD
 *
 * This API is invoked by HDD to register its callback to mac
 *
 * Return: QDF_STATUS
 */
void sme_set_chan_info_callback(mac_handle_t mac_handle,
			void (*callback)(struct scan_chan_info *chan_info));

/**
 * sme_get_rssi_snr_by_bssid() - gets the rssi and snr by bssid from scan cache
 * @mac_handle: handle returned by mac_open
 * @profile: current connected profile
 * @bssid: bssid to look for in scan cache
 * @rssi: rssi value found
 * @snr: snr value found
 *
 * Return: QDF_STATUS
 */
QDF_STATUS sme_get_rssi_snr_by_bssid(mac_handle_t mac_handle,
				     struct csr_roam_profile *profile,
				     const uint8_t *bssid, int8_t *rssi,
				     int8_t *snr);

/**
 * sme_get_beacon_frm() - gets the bss descriptor from scan cache and prepares
 * beacon frame
 * @mac_handle: handle returned by mac_open
 * @profile: current connected profile
 * @bssid: bssid to look for in scan cache
 * @frame_buf: frame buffer to populate
 * @frame_len: length of constructed frame
 * @ch_freq: Pointer to channel freq info to be filled
 *
 * Return: QDF_STATUS
 */
QDF_STATUS sme_get_beacon_frm(mac_handle_t mac_handle,
			      struct csr_roam_profile *profile,
			      const tSirMacAddr bssid,
			      uint8_t **frame_buf, uint32_t *frame_len,
			      uint32_t *ch_freq);

#ifdef WLAN_FEATURE_ROAM_OFFLOAD
/**
 * sme_fast_reassoc() - invokes FAST REASSOC command
 * @mac_handle: handle returned by mac_open
 * @profile: current connected profile
 * @bssid: bssid to look for in scan cache
 * @ch_freq: channel on which reassoc should be send
 * @vdev_id: vdev id
 * @connected_bssid: bssid of currently connected profile
 *
 * Return: QDF_STATUS
 */
QDF_STATUS sme_fast_reassoc(mac_handle_t mac_handle,
			    struct csr_roam_profile *profile,
			    const tSirMacAddr bssid, uint32_t ch_freq,
			    uint8_t vdev_id, const tSirMacAddr connected_bssid);

/**
 * sme_roam_invoke_nud_fail() - invokes REASSOC command to best available bssid
 * @mac_handle: handle returned by mac_open
 * @vdev_id: vdev id
 *
 * Return: QDF_STATUS
 */
QDF_STATUS sme_roam_invoke_nud_fail(mac_handle_t mac_handle, uint8_t vdev_id);

#else
static inline
QDF_STATUS sme_fast_reassoc(mac_handle_t mac_handle,
			    struct csr_roam_profile *profile,
			    const tSirMacAddr bssid, uint32_t ch_freq,
			    uint8_t vdev_id, const tSirMacAddr connected_bssid)
{
	return QDF_STATUS_SUCCESS;
}

static inline
QDF_STATUS sme_roam_invoke_nud_fail(mac_handle_t mac_handle, uint8_t vdev_id)
{
	return QDF_STATUS_SUCCESS;
}

#endif

/**
 * sme_register_tx_queue_cb(): Register tx queue callback
 * @mac_handle: Opaque handle for MAC context
 * @tx_queue_cb: Transmit Queues callback
 *
 * Return: QDF_STATUS
 */
QDF_STATUS sme_register_tx_queue_cb(mac_handle_t mac_handle,
				    tx_queue_cb tx_queue_cb);

/**
 * sme_deregister_tx_queue_cb() - Deregister the tx queue callback
 * @mac_handle: Opaque handle for MAC context
 *
 * Return: QDF status
 */
QDF_STATUS sme_deregister_tx_queue_cb(mac_handle_t mac_handle);

/**
 * sme_rso_cmd_status_cb() - Set RSO cmd status callback
 * @mac_handle: Opaque handle for the MAC context
 * @cb: HDD Callback to rso command status read
 *
 * This function is used to save HDD RSO Command status callback in MAC
 *
 * Return: QDF_STATUS
 */
QDF_STATUS sme_rso_cmd_status_cb(mac_handle_t mac_handle,
				 rso_cmd_status_cb cb);

/**
 * sme_register_set_connection_info_cb() - Register connection
 * info callback
 * @mac_handle - MAC global handle
 * @set_connection_info_cb - callback routine from HDD to set
 *                   connection info flag
 * @get_connection_info_cb - callback routine from HDD to get
 *                         connection info
 *
 * This API is invoked by HDD to register its callback to mac
 *
 * Return: QDF_STATUS
 */
QDF_STATUS sme_register_set_connection_info_cb(mac_handle_t mac_handle,
				bool (*set_connection_info_cb)(bool),
				bool (*get_connection_info_cb)(uint8_t *session_id,
				enum scan_reject_states *reason));

/**
 * sme_set_dbs_scan_selection_config() - Update DBS scan selection
 * configuration
 * @mac_handle: The handle returned by macOpen
 * @params: wmi_dbs_scan_sel_params config
 *
 * Return: QDF_STATUS if DBS scan selection update
 * configuration success else failure status
 */
QDF_STATUS sme_set_dbs_scan_selection_config(mac_handle_t mac_handle,
		struct wmi_dbs_scan_sel_params *params);

/**
 * sme_store_pdev() - store pdev
 * @mac_handle - MAC global handle
 * @pdev - pdev ptr
 *
 * Return: QDF_STATUS
 */
void sme_store_pdev(mac_handle_t mac_handle, struct wlan_objmgr_pdev *pdev);

/**
 * sme_set_reorder_timeout() - set reorder timeout value
 * including Voice,Video,Besteffort,Background parameters
 * @mac_handle: Opaque handle to the global MAC context
 * @reg: struct sir_set_rx_reorder_timeout_val
 *
 * Return: QDF_STATUS_SUCCESS or non-zero on failure.
 */
QDF_STATUS sme_set_reorder_timeout(mac_handle_t mac_handle,
		struct sir_set_rx_reorder_timeout_val *req);

/**
 * sme_set_rx_set_blocksize() - set blocksize value
 * including mac_addr and win_limit parameters
 * @mac_handle: Opaque handle to the global MAC context
 * @reg: struct sir_peer_set_rx_blocksize
 *
 * Return: QDF_STATUS_SUCCESS or non-zero on failure.
 */

QDF_STATUS sme_set_rx_set_blocksize(mac_handle_t mac_handle,
				    struct sir_peer_set_rx_blocksize *req);

/**
 * sme_get_rcpi() - gets the rcpi value for peer mac addr
 * @mac_handle: handle returned by mac_open
 * @rcpi: rcpi request containing peer mac addr, callback and related info
 *
 * This function posts the rcpi measurement request message to wma queue
 *
 * Return: QDF_STATUS
 */
QDF_STATUS sme_get_rcpi(mac_handle_t mac_handle, struct sme_rcpi_req *rcpi);

/**
 * sme_set_chip_pwr_save_fail_cb() - set chip power save failure callback
 * @mac_handle: opaque handle to the MAC context
 * @cb: callback function pointer
 *
 * This function stores the chip power save failure callback function.
 *
 * Return: QDF_STATUS enumeration.
 */

QDF_STATUS sme_set_chip_pwr_save_fail_cb(mac_handle_t mac_handle,
					 pwr_save_fail_cb cb);
/**
 * sme_cli_set_command() - SME wrapper API over WMA "set" command
 * processor cmd
 * @vdev_id: virtual device for the command
 * @param_id: parameter id
 * @sval: parameter value
 * @vpdev: parameter category
 *
 * Command handler for set operations
 *
 * Return: 0 on success, errno on failure
 */
int sme_cli_set_command(int vdev_id, int param_id, int sval, int vpdev);

/**
 * sme_set_bt_activity_info_cb - set the callback handler for bt events
 * @mac_handle: handle returned by mac_open
 * @cb: callback handler
 *
 * Return: QDF_STATUS
 */
QDF_STATUS sme_set_bt_activity_info_cb(mac_handle_t mac_handle,
				       bt_activity_info_cb cb);

/**
 * sme_set_enable_mem_deep_sleep - set the mem deep sleep config to FW
 * @mac_handle: handle returned by mac_open
 * @vdev_id: vdev id
 *
 * Return: 0 for success else failure code
 */
int sme_set_enable_mem_deep_sleep(mac_handle_t mac_handle, int vdev_id);

/**
 * sme_set_cck_tx_fir_override - set the CCK TX FIR Override to FW
 * @mac_handle: handle returned by mac_open
 * @vdev_id: vdev id
 *
 * Return: 0 for success else failure code
 */
int sme_set_cck_tx_fir_override(mac_handle_t mac_handle, int vdev_id);

/**
 * sme_set_smps_cfg() - set SMPS config params
 * @vdev_id: virtual device for the command
 * @param_id: parameter id
 * @param_val: parameter value
 *
 * Return: QDF_STATUS_SUCCESS or non-zero on failure
 */

QDF_STATUS sme_set_smps_cfg(uint32_t vdev_id, uint32_t param_id,
				uint32_t param_val);

/**
 * sme_get_peer_info_ext() - sme api to get peer ext info
 * @mac_handle: Opaque handle to the global MAC context
 * @req: peer ext info request struct send to wma
 * @context: context of callback function
 * @callbackfn: hdd callback function when receive response
 *
 * This function will send WMA_GET_PEER_INFO_EXT to WMA
 *
 * Return: QDF_STATUS_SUCCESS or non-zero on failure
 */
QDF_STATUS sme_get_peer_info_ext(mac_handle_t mac_handle,
		struct sir_peer_info_ext_req *req,
		void *context,
		void (*callbackfn)(struct sir_peer_info_ext_resp *param,
			void *pcontext));

/**
 * sme_get_chain_rssi() - Get chain rssi
 * @mac_handle: Opaque handle to the global MAC context
 * @input: get chain rssi req params
 * @callback: Callback function to be called with the result
 * @context: Opaque context to be used by the caller to associate the
 *   request with the response
 *
 * This function constructs the cds message and fill in message type,
 * post the same to WDA.
 *
 * Return: QDF_STATUS enumeration
 */
QDF_STATUS sme_get_chain_rssi(mac_handle_t mac_handle,
			      struct get_chain_rssi_req_params *input,
			      get_chain_rssi_callback callback,
			      void *context);

/**
 * sme_get_isolation() - sme api to get antenna isolation
 * @mac_handle: hal handle for getting global mac struct
 * @context: context of callback function
 * @callbackfn: hdd callback function when receive response
 *
 * This function will send WMA_GET_ISOLATION to WMA
 *
 * Return: QDF_STATUS_SUCCESS or non-zero on failure
 */
QDF_STATUS sme_get_isolation(mac_handle_t mac_handle,
			     void *context,
			     sme_get_isolation_cb callbackfn);

#ifdef FEATURE_FW_STATE
/**
 * sme_get_fw_state() - Get fw state
 * @mac_handle: Opaque handle to the global MAC context
 * @callback: Callback function to be called with the result
 * @context: Opaque context to be used by the caller to associate the
 *   request with the response
 *
 * This function constructs the cds message and fill in message type,
 * post the same to WDA.
 *
 * Return: QDF_STATUS enumeration
 */
QDF_STATUS sme_get_fw_state(mac_handle_t mac_handle,
			    fw_state_callback callback,
			    void *context);
#endif /* FEATURE_FW_STATE */

/**
 * sme_get_valid_channels() - sme api to get valid channels for
 * current regulatory domain
 * @ch_freq_list: list of the valid channel frequencies
 * @list_len: length of the channel list
 *
 * This function will get valid channels for current regulatory
 * domain
 *
 * Return: QDF_STATUS_SUCCESS or non-zero on failure
 */
QDF_STATUS sme_get_valid_channels(uint32_t *ch_freq_list, uint32_t *list_len);

/**
 * sme_get_mac_context() - sme api to get the pmac context
 *
 * This function will return the pmac context
 *
 * Return: pointer to pmac context
 */
struct mac_context *sme_get_mac_context(void);

/**
 * sme_display_disconnect_stats() - Display per session Disconnect stats
 * @mac_handle: Opaque handle to the global MAC context
 * session_id: SME session id
 *
 * Return: None
 */
void sme_display_disconnect_stats(mac_handle_t mac_handle, uint8_t session_id);

/**
 * sme_process_msg_callback() - process callback message from LIM
 * @mac: global mac context
 * @msg: scheduler message
 *
 * This function process the callback messages from LIM.
 *
 * Return: QDF_STATUS enumeration.
 */
QDF_STATUS sme_process_msg_callback(struct mac_context *mac,
				    struct scheduler_msg *msg);

/**
 * sme_set_bmiss_bcnt() - set bmiss config parameters
 * @vdev_id: virtual device for the command
 * @first_cnt: bmiss first value
 * @final_cnt: bmiss final value
 *
 * Return: QDF_STATUS_SUCCESS or non-zero on failure
 */
QDF_STATUS sme_set_bmiss_bcnt(uint32_t vdev_id, uint32_t first_cnt,
		uint32_t final_cnt);

/**
 * sme_send_limit_off_channel_params() - send limit off channel parameters
 * @mac_handle: Opaque handle to the global MAC context
 * @vdev_id: vdev id
 * @is_tos_active: tos active or inactive
 * @max_off_chan_time: max off channel time
 * @rest_time: rest time
 * @skip_dfs_chan: skip dfs channel
 *
 * This function sends command to WMA for setting limit off channel command
 * parameters.
 *
 * Return: QDF_STATUS enumeration.
 */
QDF_STATUS sme_send_limit_off_channel_params(mac_handle_t mac_handle,
					     uint8_t vdev_id,
					     bool is_tos_active,
					     uint32_t max_off_chan_time,
					     uint32_t rest_time,
					     bool skip_dfs_chan);

#ifdef FEATURE_WLAN_DYNAMIC_CVM
/**
 * sme_set_vc_mode_config() - Set voltage corner config to FW.
 * @bitmap:	Bitmap that refers to voltage corner config with
 * different phymode and bw configuration
 *
 * Return: QDF_STATUS
 */
QDF_STATUS sme_set_vc_mode_config(uint32_t vc_bitmap);
#endif

/**
 * sme_set_del_pmkid_cache() - API to update PMKID cache
 * @psoc: psoc common object
 * @session_id: Session id
 * @pmk_cache_info: Pointer to PMK cache info
 * @is_add: boolean that implies whether to add or delete PMKID entry
 *
 * Return: QDF_STATUS
 */
QDF_STATUS sme_set_del_pmkid_cache(struct wlan_objmgr_psoc *psoc,
				   uint8_t session_id,
				   tPmkidCacheInfo *pmk_cache_info,
				   bool is_add);

/**
 * sme_clear_sae_single_pmk_info() - Clear sae_single_pmk onfo
 * @psoc: Psoc object
 * @session_id: session id
 * @pmk_cache_info: pmk cache info
 *
 * This function will clear sae_single_pmk info while processing delete pmk
 * command from userspace.
 *
 * Return: None
 */
void sme_clear_sae_single_pmk_info(struct wlan_objmgr_psoc *psoc,
				   uint8_t session_id,
				   tPmkidCacheInfo *pmk_cache_info);

/**
 * sme_send_hlp_ie_info() - API to send HLP IE info to fw
 * @mac_handle: Opaque handle to the global MAC context
 * @vdev_id: vdev id
 * @profile: CSR Roam profile
 * @if_addr: IP address
 *
 * This API is used to send HLP IE info along with IP address
 * to fw if LFR3 is enabled.
 *
 * Return: None
 */
void sme_send_hlp_ie_info(mac_handle_t mac_handle, uint8_t vdev_id,
			  struct csr_roam_profile *profile, uint32_t if_addr);

/**
 * sme_update_session_assoc_ie() - Updates the assoc IEs to csr_roam_session
 * @mac_handle: Opaque handle to the global MAC context
 * @vdev_id: vdev id
 * @src_profile: Pointer to Roam profile in HDD
 *
 * This API is used to copy the assoc IE sent from user space to
 * csr_roam_session
 *
 * Return: None
 */
void sme_update_session_assoc_ie(mac_handle_t mac_handle,
				 uint8_t vdev_id,
				 struct csr_roam_profile *src_profile);

/**
 * sme_send_rso_connect_params() - Updates the assoc IEs to csr_roam_session
 * @mac_handle: Opaque handle to the global MAC context
 * @vdev_id: vdev id
 * @src_profile: CSR Roam profile
 *
 * When the user space updates the assoc IEs or FILS auth type or FILS ERP info,
 * host driver needs to send these updated parameters to firmware via
 * RSO update command.
 *
 * Return: None
 */
QDF_STATUS sme_send_rso_connect_params(mac_handle_t mac_handle,
				       uint8_t vdev_id,
				       struct csr_roam_profile *src_profile);

#if defined(WLAN_FEATURE_FILS_SK)
/**
 * sme_update_fils_config - Update FILS config to CSR roam session
 * @mac_handle: Opaque handle to the global MAC context
 * @vdev_id: vdev id
 * @src_profile: Source roam profile having latest FILS config
 *
 * API to update FILS config to roam csr session.
 *
 * Return: QDF_STATUS
 */
QDF_STATUS sme_update_fils_config(mac_handle_t mac_handle, uint8_t vdev_id,
				  struct csr_roam_profile *src_profile);

/**
 * sme_free_join_rsp_fils_params - free fils params
 * @roam_info: roam info
 *
 * Return: void
 */
void sme_free_join_rsp_fils_params(struct csr_roam_info *roam_info);
#else
static inline
QDF_STATUS sme_update_fils_config(mac_handle_t mac_handle, uint8_t vdev_id,
				  struct csr_roam_profile *src_profile)
{
	return QDF_STATUS_SUCCESS;
}

static inline
void sme_free_join_rsp_fils_params(struct csr_roam_info *roam_info)
{}

#endif

#ifdef WLAN_FEATURE_11AX_BSS_COLOR
/**
 * sme_set_he_bss_color() - Sets the HE BSS color
 *
 * @mac_handle: The handle returned by mac_open
 * @session_id: session_id of the request
 * @bss_color: HE BSS color value to set
 *
 * Return: QDF_STATUS
 */
QDF_STATUS sme_set_he_bss_color(mac_handle_t mac_handle, uint8_t session_id,
				uint8_t bss_color);
#else
static inline
QDF_STATUS sme_set_he_bss_color(mac_handle_t mac_handle, uint8_t session_id,
				uint8_t bss_color)
{
	return QDF_STATUS_SUCCESS;
}
#endif

/**
 * sme_is_conn_state_connected() -- check if SME connection state is connected
 * @mac_handle: Opaque handle to the global MAC context
 * @session_id: current Session Id
 *
 * This API checks if the current SME connection state is connected for the
 * given session id.
 *
 * Return: True if connected, false if any other state.
 */
bool sme_is_conn_state_connected(mac_handle_t mac_handle, uint8_t session_id);

/**
 * sme_scan_get_result_for_bssid - gets the scan result from scan cache for the
 * bssid specified
 * @mac_handle: handle returned by mac_open
 * @bssid: bssid to get the scan result for
 * @res: pointer to tCsrScanResultInfo allocated from caller
 *
 * Return: QDF_STATUS
 */
QDF_STATUS sme_scan_get_result_for_bssid(mac_handle_t mac_handle,
					 struct qdf_mac_addr *bssid,
					 tCsrScanResultInfo *res);

/**
 * sme_get_bss_transition_status() - get bss transition status all cadidates
 * @mac_handle: handle returned by mac_open
 * @transition_reason : Transition reason
 * @bssid: bssid to get BSS transition status
 * @info : bss candidate information
 * @n_candidates : number of candidates
 * @is_bt_in_progress: bt activity indicator
 *
 * Return: QDF_STATUS_SUCCESS on success otherwise a QDF_STATUS error
 */
QDF_STATUS sme_get_bss_transition_status(mac_handle_t mac_handle,
					 uint8_t transition_reason,
					 struct qdf_mac_addr *bssid,
					 struct bss_candidate_info *info,
					 uint16_t n_candidates,
					 bool is_bt_in_progress);

/**
 * sme_unpack_rsn_ie: wrapper to unpack RSN IE and update def RSN params
 * if optional fields are not present.
 * @mac_handle: handle returned by mac_open
 * @buf: rsn ie buffer pointer
 * @buf_len: rsn ie buffer length
 * @rsn_ie: outframe rsn ie structure
 * @append_ie: flag to indicate if the rsn_ie need to be appended from buf
 *
 * Return: parse status
 */
uint32_t sme_unpack_rsn_ie(mac_handle_t mac_handle, uint8_t *buf,
			   uint8_t buf_len, tDot11fIERSN *rsn_ie,
			   bool append_ie);

/**
 * sme_add_qcn_ie: Adds QCN IE data to IE buffer
 * @mac_handle: handle returned by mac_open
 * @ie_data: ie buffer pointer
 * @ie_len: ie length pointer
 *
 * Return: none
 */
void sme_add_qcn_ie(mac_handle_t mac_handle, uint8_t *ie_data,
		    uint16_t *ie_len);

/**
 * sme_get_oper_chan_freq - gets the operating channel freq
 * @vdev: vdev handle
 *
 * Return: operating channel frequency
 */
int16_t sme_get_oper_chan_freq(struct wlan_objmgr_vdev *vdev);

/**
 * sme_get_oper_ch_width - gets the operating channel width
 * @vdev: vdev handle
 *
 * Return: operating channel width
 */
enum phy_ch_width sme_get_oper_ch_width(struct wlan_objmgr_vdev *vdev);

/**
 * sme_get_oper_ch_width - gets the secondary channel frequency
 * @vdev: vdev handle
 * @sec20chan_freq: secondary channel frequency
 *
 * Return: secondary channel frequency
 */
int sme_get_sec20chan_freq_mhz(struct wlan_objmgr_vdev *vdev,
						uint16_t *sec20chan_freq);

/**
 * sme_enable_roaming_on_connected_sta() - Enable roaming on an connected sta
 * @mac_handle: handle returned by mac_open
 * @vdev_id: vdev id
 *
 * The function check if any connected STA is present on which roaming is not
 * enabled and if present enabled roaming on that STA.
 *
 * Return: none
 */
void sme_enable_roaming_on_connected_sta(mac_handle_t mac_handle,
					 uint8_t vdev_id);

/**
 * sme_send_mgmt_tx() - Sends mgmt frame from CSR to LIM
 * @mac_handle: The handle returned by mac_open
 * @session_id: session id
 * @buf: pointer to frame
 * @len: frame length
 *
 * Return: QDF_STATUS
 */
QDF_STATUS sme_send_mgmt_tx(mac_handle_t mac_handle, uint8_t session_id,
			    const uint8_t *buf, uint32_t len);

#ifdef WLAN_FEATURE_SAE
/**
 * sme_handle_sae_msg() - Sends SAE message received from supplicant
 * @mac_handle: The handle returned by mac_open
 * @session_id: session id
 * @sae_status: status of SAE authentication
 * @peer_mac_addr: mac address of the peer to be authenticated
 * @pmkid: PMKID derived at the end of SAE authentication
 *
 * Return: QDF_STATUS
 */
QDF_STATUS sme_handle_sae_msg(mac_handle_t mac_handle,
			      uint8_t session_id,
			      uint8_t sae_status,
			      struct qdf_mac_addr peer_mac_addr,
			      const uint8_t *pmkid);
#else
static inline
QDF_STATUS sme_handle_sae_msg(mac_handle_t mac_handle,
			      uint8_t session_id,
			      uint8_t sae_status,
			      struct qdf_mac_addr peer_mac_addr,
			      const uint8_t *pmkid)
{
	return QDF_STATUS_SUCCESS;
}
#endif

/**
 * sme_set_ba_buff_size() - sets BA buffer size
 * @mac_handle: Opaque handle to the global MAC context
 * @session_id: SME session id
 * @buff_size: BA buffer size
 *
 * Return: 0 on success else err code
 */
int sme_set_ba_buff_size(mac_handle_t mac_handle, uint8_t session_id,
			 uint16_t buff_size);

/**
 * sme_send_addba_req() - send ADDBA request with user config
 * @mac_handle: Opaque handle to the global MAC context
 * @session_id: SME session id
 * @tid: tid val for BA session
 * @buff_size: BA buffer size
 *
 * Return: 0 on success else err code
 */
int sme_send_addba_req(mac_handle_t mac_handle, uint8_t session_id, uint8_t tid,
		       uint16_t buff_size);

/**
 * sme_set_no_ack_policy() - Sets no ack policy for AC
 * @mac_handle: Opaque handle to the global MAC context
 * @session_id: SME session id
 * @val: no ack policy value
 * @ac: access category
 *
 * Return: 0 on success else err code
 */
int sme_set_no_ack_policy(mac_handle_t mac_handle, uint8_t session_id,
			  uint8_t val, uint8_t ac);

/**
 * sme_set_auto_rate_he_sgi() - Sets SGI for auto rate
 * @mac_handle: Opaque handle to the global MAC context
 * @session_id: SME session id
 * @cfg_val: SGI configuration value
 *
 * Return: 0 on success else err code
 */
int sme_set_auto_rate_he_sgi(mac_handle_t mac_handle, uint8_t session_id,
			     uint8_t cfg_val);

/**
 * sme_set_auto_rate_ldpc() - Sets LDPC for auto rate
 * @mac_handle: Opaque handle to the global MAC context
 * @session_id: SME session id
 * @ldpc_disable: LDPC configuration value
 *
 * Return: 0 on success else err code
 */
int sme_set_auto_rate_ldpc(mac_handle_t mac_handle, uint8_t session_id,
			   uint8_t ldpc_disable);

/**
 * sme_set_auto_rate_he_ltf() - Sets HE LTF for auto rate
 * @mac_handle: Opaque handle to the global MAC context
 * @session_id: SME session id
 * @cfg_val: LTF configuration value
 *
 * Return: 0 on success else err code
 */
int sme_set_auto_rate_he_ltf(mac_handle_t mac_handle, uint8_t session_id,
			     uint8_t cfg_val);

#ifdef WLAN_FEATURE_11AX
/**
 * sme_update_tgt_he_cap() - sets the HE caps to pmac
 * @mac_handle: Pointer to MAC handle
 * @cfg: Pointer to WMA target CFG
 * @he_cap_ini: Pointer to HE CAP configured by INI
 *
 * Return: None
 */
void sme_update_tgt_he_cap(mac_handle_t mac_handle,
			   struct wma_tgt_cfg *cfg,
			   tDot11fIEhe_cap *he_cap_ini);

/**
 * sme_update_he_cap_nss() - sets the nss based on user request
 * @mac_handle: Opaque handle to the global MAC context
 * @session_id: SME session id
 * @nss: no.of spatial streams value
 *
 * Return: None
 */
void sme_update_he_cap_nss(mac_handle_t mac_handle, uint8_t session_id,
			   uint8_t nss);

/**
 * sme_update_he_tx_bfee_supp() - sets the HE Tx Bfee support
 * @mac_handle: Opaque handle to the global MAC context
 * @session_id: SME session id
 * @cfg_val: Tx Bfee config value
 *
 * Return: 0 on success else err code
 */
int sme_update_he_tx_bfee_supp(mac_handle_t mac_handle, uint8_t session_id,
			       uint8_t cfg_val);

/**
 * sme_update_he_tx_bfee_nsts() - sets the HE Tx Bfee NSTS
 * @mac_handle: MAC handle
 * @session_id: SME session id
 * @cfg_val: Tx Bfee NSTS value
 *
 * Return: 0 on success else err code
 */
int sme_update_he_tx_bfee_nsts(mac_handle_t mac_handle, uint8_t session_id,
			       uint8_t cfg_val);

/**
 * sme_set_he_tx_bf_cbf_rates() - sets the HE Tx Bfee CBF frame rates to FW
 * @session_id: SME session id
 *
 * Return: None
 */
void sme_set_he_tx_bf_cbf_rates(uint8_t session_id);

/**
 * sme_config_su_ppdu_queue() - Configures SU PPDU queue enable/disable in FW
 * @session_id: SME session id
 * @enable: Enable/Disable config
 *
 * Return: None
 */
void sme_config_su_ppdu_queue(uint8_t session_id, bool enable);

/**
 * sme_update_he_mcs() - sets the HE MCS based on user request
 * @mac_handle: Opaque handle to the global MAC context
 * @session_id: SME session id
 * @he_mcs: HE MCS value
 *
 * Return: 0 on success else err code
 */
int sme_update_he_mcs(mac_handle_t mac_handle, uint8_t session_id,
		      uint16_t he_mcs);

/**
 * sme_update_he_trigger_frm_mac_pad() - sets the HE MAC padding capability
 * @mac_handle: Opaque handle to the global MAC context
 * @session_id: SME session id
 * @cfg_val: HE MAC padding duration value
 *
 * Return: 0 on success else err code
 */
int sme_update_he_trigger_frm_mac_pad(mac_handle_t mac_handle,
				      uint8_t session_id,
				      uint8_t cfg_val);

/**
 * sme_update_he_om_ctrl_supp() - sets the HE OM control capability
 * @mac_handle: Opaque handle to the global MAC context
 * @session_id: SME session id
 * @cfg_val: HE OM control config
 *
 * Return: 0 on success else err code
 */
int sme_update_he_om_ctrl_supp(mac_handle_t mac_handle, uint8_t session_id,
			       uint8_t cfg_val);

#define A_CTRL_ID_OMI 0x1
struct omi_ctrl_tx {
	uint32_t omi_in_vht:1;
	uint32_t omi_in_he:1;
	uint32_t a_ctrl_id:4;
	uint32_t rx_nss:3;
	uint32_t ch_bw:2;
	uint32_t ul_mu_dis:1;
	uint32_t tx_nsts:3;
	uint32_t er_su_dis:1;
	uint32_t dl_mu_mimo_resound:1;
	uint32_t ul_mu_data_dis:1;
	uint32_t reserved:14;
};

int sme_send_he_om_ctrl_bw_update(mac_handle_t mac_handle, uint8_t session_id,
				  uint8_t cfg_val);

int sme_send_he_om_ctrl_nss_update(mac_handle_t mac_handle, uint8_t session_id,
				   uint8_t cfg_val);

void sme_reset_he_om_ctrl(mac_handle_t mac_handle);

/**
 * sme_config_action_tx_in_tb_ppdu() - Sends action frame in TB PPDU cfg to FW
 * @mac_handle: Pointer to MAC handle
 * @session_id: SME session id
 * @cfg_val: configuration setting value
 *
 * Return: 0 on success else err code
 */
int sme_config_action_tx_in_tb_ppdu(mac_handle_t mac_handle, uint8_t session_id,
				    uint8_t cfg_val);

/**
 * sme_send_he_om_ctrl_update() - Send HE OM ctrl Tx cmd to FW
 * @mac_handle: Pointer to mac handle
 * @session_id: SME session id
 *
 * Return: 0 on success else err code
 */
int sme_send_he_om_ctrl_update(mac_handle_t mac_handle, uint8_t session_id);

/**
 * sme_set_he_om_ctrl_param() - Update HE OM control params for OMI Tx
 * @mac_handle: Pointer to mac handle
 * @session_id: SME session id
 * @param: HE om control parameter
 * @cfg_val: HE OM control parameter config value
 *
 * Return: 0 on success else err code
 */
int sme_set_he_om_ctrl_param(mac_handle_t mac_handle, uint8_t session_id,
			     enum qca_wlan_vendor_attr_he_omi_tx param,
			     uint8_t cfg_val);

/**
 * sme_set_usr_cfg_mu_edca() - sets the user cfg MU EDCA params flag
 * @mac_handle: Opaque handle to the global MAC context
 * @val: value to be set
 *
 * Return: none
 */
void sme_set_usr_cfg_mu_edca(mac_handle_t mac_handle, bool val);

/**
 * sme_set_he_mu_edca_def_cfg() - sets the default MU EDCA params values
 * @mac_handle: Opaque handle to the global MAC context
 *
 * Return: none
 */
void sme_set_he_mu_edca_def_cfg(mac_handle_t mac_handle);

/**
 * sme_update_he_htc_he_supp() - Update +HTC-HE support in HE capabilities
 * @mac_handle: Pointer to mac handle
 * @session_id: SME session id
 * @cfg_val: config setting
 *
 * Return: 0 on success else err code
 */
int sme_update_he_htc_he_supp(mac_handle_t mac_handle, uint8_t session_id,
			      bool cfg_val);

/**
 * sme_update_mu_edca_params() - updates MU EDCA params values
 * @mac_handle: Opaque handle to the global MAC context
 * @session_id: SME session id
 *
 * Return: 0 on success else err code
 */
int sme_update_mu_edca_params(mac_handle_t mac_handle, uint8_t session_id);

/**
 * sme_update_he_tx_stbc_cap() - Sets the HE Tx STBC capability
 * @mac_handle: Opaque handle to the global MAC context
 * @session_id: SME session id
 * @value: set value
 *
 * Return: 0 on success else err code
 */
int sme_update_he_tx_stbc_cap(mac_handle_t mac_handle, uint8_t session_id,
			      int value);

/**
 * sme_update_he_rx_stbc_cap() - Sets the HE Rx STBC capability
 * @mac_handle: Opaque handle to the global MAC context
 * @session_id: SME session id
 * @value: set value
 *
 * Return: 0 on success else err code
 */
int sme_update_he_rx_stbc_cap(mac_handle_t mac_handle, uint8_t session_id,
			      int value);

/**
 * sme_update_he_frag_supp() - sets the HE fragmentation support
 * @mac_handle: Opaque handle to the global MAC context
 * @session_id: SME session id
 * @he_frag: HE fragmention support value
 *
 * Return: 0 on success else err code
 */
int sme_update_he_frag_supp(mac_handle_t mac_handle, uint8_t session_id,
			    uint16_t he_frag);

/**
 * sme_update_he_ldpc_supp() - sets the HE LDPC support
 * @mac_handle: Opaque handle to the global MAC context
 * @session_id: SME session id
 * @he_ldpc: HE LDPC support value
 *
 * Return: 0 on success else err code
 */
int sme_update_he_ldpc_supp(mac_handle_t mac_handle, uint8_t session_id,
			    uint16_t he_ldpc);

/**
 * sme_update_he_twt_req_support() - Sets twt request capability
 * @mac_handle: Opaque handle to the global MAC context
 * @session_id: SME session id
 * @value: set value
 *
 * Return: 0 on success else err code
 */
int sme_update_he_twt_req_support(mac_handle_t mac_handle, uint8_t session_id,
				  uint8_t cfg_val);
#else
static inline void sme_update_tgt_he_cap(mac_handle_t mac_handle,
					 struct wma_tgt_cfg *cfg,
					 tDot11fIEhe_cap *he_cap_ini)
{}
static inline void sme_update_he_cap_nss(mac_handle_t mac_handle,
					 uint8_t session_id,
					 uint8_t nss)
{}
static inline int sme_update_he_mcs(mac_handle_t mac_handle, uint8_t session_id,
				    uint16_t he_mcs)
{
	return 0;
}

static inline void sme_set_he_mu_edca_def_cfg(mac_handle_t mac_handle)
{
}

static inline int sme_update_mu_edca_params(mac_handle_t mac_handle,
					    uint8_t session_id)
{
	return 0;
}

static inline int sme_update_he_trigger_frm_mac_pad(mac_handle_t mac_handle,
						    uint8_t session_id,
						    uint8_t cfg_val)
{
	return 0;
}

static inline int sme_update_he_om_ctrl_supp(mac_handle_t mac_handle,
					     uint8_t session_id,
					     uint8_t cfg_val)
{
	return 0;
}


static inline int
sme_set_he_om_ctrl_param(mac_handle_t mac_handle, uint8_t session_id,
			 enum qca_wlan_vendor_attr_he_omi_tx param,
			 uint8_t cfg_val)
{
	return 0;
}

static inline void sme_reset_he_om_ctrl(mac_handle_t mac_handle)
{
}

static inline int sme_config_action_tx_in_tb_ppdu(mac_handle_t mac_handle,
						  uint8_t session_id,
						  uint8_t cfg_val)
{
	return 0;
}

static inline int sme_update_he_htc_he_supp(mac_handle_t mac_handle,
					    uint8_t session_id,
					    bool cfg_val)
{
	return 0;
}

static inline int
sme_send_he_om_ctrl_update(mac_handle_t mac_handle, uint8_t session_id)
{
	return 0;
}
static inline void sme_set_usr_cfg_mu_edca(mac_handle_t mac_handle, bool val)
{
}

static inline int sme_update_he_tx_stbc_cap(mac_handle_t mac_handle,
					    uint8_t session_id,
					    int value)
{
	return 0;
}

static inline int sme_update_he_rx_stbc_cap(mac_handle_t mac_handle,
					    uint8_t session_id,
					    int value)
{
	return 0;
}

static inline int sme_update_he_frag_supp(mac_handle_t mac_handle,
					  uint8_t session_id,
					  uint16_t he_frag)
{
	return 0;
}

static inline int sme_update_he_ldpc_supp(mac_handle_t mac_handle,
					  uint8_t session_id,
					  uint16_t he_ldpc)
{
	return 0;
}

static inline int sme_update_he_tx_bfee_supp(mac_handle_t mac_handle,
					     uint8_t session_id,
					     uint8_t cfg_val)
{
	return 0;
}
static inline int sme_update_he_tx_bfee_nsts(mac_handle_t mac_handle,
					     uint8_t session_id,
					     uint8_t cfg_val)
{
	return 0;
}

static inline void sme_set_he_tx_bf_cbf_rates(uint8_t session_id)
{
}

static inline void sme_config_su_ppdu_queue(uint8_t session_id, bool enable)
{
}

static inline int sme_update_he_twt_req_support(mac_handle_t mac_handle,
						uint8_t session_id,
						uint8_t cfg_val)
{
	return 0;
}

#endif

/**
 * sme_is_sta_key_exchange_in_progress() - checks whether the STA/P2P client
 * session has key exchange in progress
 *
 * @mac_handle: Opaque handle to the global MAC context
 * @session_id: session id
 *
 * Return: true - if key exchange in progress
 *         false - if not in progress
 */
bool sme_is_sta_key_exchange_in_progress(mac_handle_t mac_handle,
					 uint8_t session_id);

/*
 * sme_validate_channel_list() - Validate the given channel list
 * @mac_handle: Opaque handle to the global MAC context
 * @chan_freq_list: Pointer to the channel list
 * @num_channels: number of channels present in the chan_list
 *
 * Validates the given channel list with base channels in mac context
 *
 * Return: True if all channels in the list are valid, false otherwise
 */
bool sme_validate_channel_list(mac_handle_t mac_handle,
			       uint32_t *chan_freq_list,
			       uint8_t num_channels);
/**
 * sme_set_amsdu() - set amsdu enable/disable based on user cfg
 * @mac_handle: Opaque handle to the global MAC context
 * @enable: enable or disable
 *
 * Return: None
 */
void sme_set_amsdu(mac_handle_t mac_handle, bool enable);

#ifdef WLAN_FEATURE_11AX
void sme_set_he_testbed_def(mac_handle_t mac_handle, uint8_t vdev_id);
void sme_reset_he_caps(mac_handle_t mac_handle, uint8_t vdev_id);
#else
static inline void sme_set_he_testbed_def(mac_handle_t mac_handle,
					  uint8_t vdev_id)
{
}
static inline void sme_reset_he_caps(mac_handle_t mac_handle, uint8_t vdev_id)
{
}
#endif

/**
 * sme_get_mcs_idx() - gets mcs index
 * @raw_rate: raw rate from fw
 * @rate_flags: rate flags
 * @nss: number of nss
 * @dcm: dcm will be calculated from rate
 * @guard_interval: guard interval info from rate
 * @mcs_rate_flags: mcs rate flag
 *
 * Return: return mcs index
 */
uint8_t sme_get_mcs_idx(uint16_t raw_rate, enum tx_rate_info rate_flags,
			uint8_t *nss, uint8_t *dcm,
			enum txrate_gi *guard_interval,
			enum tx_rate_info *mcs_rate_flags);

#ifdef WLAN_SUPPORT_TWT
/**
 * sme_register_twt_enable_complete_cb() - TWT enable registrar
 * @mac_handle: MAC handle
 * @twt_enable_cb: Function callback to handle enable event
 *
 * Return: QDF Status
 */
QDF_STATUS sme_register_twt_enable_complete_cb(mac_handle_t mac_handle,
					       twt_enable_cb twt_enable_cb);

/**
 * sme_register_twt_disable_complete_cb - TWT disable registrar
 * @mac_handle: MAC handle
 * @twt_disable_cb: Function callback to handle disable event
 *
 * Return: QDF Status
 */
QDF_STATUS sme_register_twt_disable_complete_cb(mac_handle_t mac_handle,
						twt_disable_cb twt_disable_cb);

/**
 * sme_deregister_twt_enable_complete_cb() - TWT enable deregistrar
 * @mac_handle: Opaque handle to the global MAC context
 *
 * Return: QDF Status
 */
QDF_STATUS sme_deregister_twt_enable_complete_cb(mac_handle_t mac_handle);

/**
 * sme_deregister_twt_disable_complete_cb - TWT disable deregistrar
 * @mac_handle: Opaque handle to the global MAC context
 *
 * Return: QDF Status
 */
QDF_STATUS sme_deregister_twt_disable_complete_cb(mac_handle_t mac_handle);

#else
static inline
QDF_STATUS sme_register_twt_enable_complete_cb(mac_handle_t mac_handle,
					       twt_enable_cb twt_enable_cb)
{
	return QDF_STATUS_SUCCESS;
}

static inline
QDF_STATUS sme_register_twt_disable_complete_cb(mac_handle_t mac_handle,
						twt_disable_cb twt_disable_cb)
{
	return QDF_STATUS_SUCCESS;
}

static inline
QDF_STATUS sme_deregister_twt_enable_complete_cb(mac_handle_t mac_handle)
{
	return QDF_STATUS_SUCCESS;
}

static inline
QDF_STATUS sme_deregister_twt_disable_complete_cb(mac_handle_t mac_handle)
{
	return QDF_STATUS_SUCCESS;
}
#endif
/**
 * sme_get_sta_cxn_info() - This function populates all the connection
 *			    information which is formed by DUT-STA to AP
 *			    by calling CSR helper API.
 * @mac_ctx: pointer to mac context
 * @session: pointer to sta session
 * @conn_profile: pointer to connected DUTSTA-REFAP profile
 * @buf: pointer to char buffer to write all the connection information.
 * @buf_size: maximum size of the provided buffer
 *
 * Returns: QDF_STATUS
 */
#ifdef FEATURE_WLAN_DIAG_SUPPORT_CSR
QDF_STATUS sme_get_sta_cxn_info(mac_handle_t mac_handle, uint32_t session_id,
				char *buf, uint32_t buf_sz);
#else
static inline QDF_STATUS
sme_get_sta_cxn_info(mac_handle_t mac_handle, uint32_t session_id,
		     char *buf, uint32_t buf_sz)
{
	qdf_scnprintf(buf, buf_sz,
		      "\nDiag macro disable, ask vendor to enable");
	return QDF_STATUS_SUCCESS;
}
#endif

#if defined(FEATURE_WLAN_ESE) && defined(WLAN_FEATURE_ROAM_OFFLOAD)
/**
 * sme_add_key_btk() - Add BTK key
 * @mac_handle: MAC handle
 * @session_id: SME session identifier
 * @key: key material
 * @key_len: length of the key
 *
 * Return: 0 on success and negative value for failure
 */
int sme_add_key_btk(mac_handle_t mac_handle, uint8_t session_id,
		    const uint8_t *key, const int key_len);

#else
static inline int sme_add_key_btk(mac_handle_t mac_handle, uint8_t session_id,
				  const uint8_t *key, const int key_len)
{
	return 0;
}
#endif

#ifdef FEATURE_WLAN_ESE
/**
 * sme_add_key_krk() - Add KRK key
 * @mac_handle: MAC handle
 * @session_id: SME session identifier
 * @key: key material
 * @key_len: length of the key
 *
 * Return: 0 on success and negative value for failure
 */
int sme_add_key_krk(mac_handle_t mac_handle, uint8_t session_id,
		    const uint8_t *key, const int key_len);

#else

static inline int sme_add_key_krk(mac_handle_t mac_handle, uint8_t session_id,
				  const uint8_t *key, const int key_len)
{
	return 0;
}
#endif

/**
 * sme_get_roam_scan_stats() - Send roam scan stats cmd to wma
 * @mac_handle: handle returned by mac_open
 * @cb: call-back invoked for roam scan stats response
 * @context: context of callback
 * @vdev_id: vdev id
 *
 * Return: QDF_STATUS
 */
QDF_STATUS
sme_get_roam_scan_stats(mac_handle_t mac_handle, roam_scan_stats_cb cb,
			void *context, uint32_t vdev_id);

/**
 * sme_update_score_config() - Update the Scoring Config from MLME
 * @mac_handle: Mac Handle
 * @score_config: Pointer to the scoring config structure to be populated
 *
 * Return: None
 */
void sme_update_score_config(mac_handle_t mac_handle,
			     struct scoring_config *score_config);

/**
 * sme_enable_fw_module_log_level() - enable fw module log level
 * @mac_handle: handle returned by mac_open
 * @vdev_id: vdev id
 *
 * Return: None
 */
void sme_enable_fw_module_log_level(mac_handle_t mac_handle, int vdev_id);

#ifdef WLAN_FEATURE_MOTION_DETECTION
/**
 * sme_motion_det_cfg - motion detection configuration
 * @vdev_id: vdev id
 * @time_t1: Time T1 for motion detection in msecs
 * @time_t2: Time T2 for motion detection in msecs
 * @n1: number of packets for coarse detection
 * @n2: number of packets for fine detection
 * @time_t1_gap: gap between packets in coarse detection in msecs
 * @time_t2_gap: gap between packets in fine detection in msecs
 * @coarse_k: number of times fine motion detection has to be performed for
 *	      coarse detection
 * @fine_k: number of times fine motion detection has to be performed for
 *	    fine detection
 * @coarse_q: number of times motion is expected to be detected for success
 *	      case in coarse detection
 * @fine_q: number of times motion is expected to be detected for success
 *	    case in fine detection
 * @md_coarse_thr_high: higher threshold value (in percent) from host to FW,
 *			which will be used in coarse detection phase of motion
 *			detection. This is the threshold for the correlation of
 *			the old RF local-scattering environment with current RF
 *			local-scattering environment. Value of 100(%) indicates
 *			that neither the transceiver nor any nearby objects
 *			have changed position
 * @md_fine_thr_high: higher threshold value (in percent) from host to FW, which
 *		      will be used in fine detection phase of motion detection.
 *		      This is the threshold for correlation between the old and
 *		      current RF environments, as explained above
 * @md_coarse_thr_low: lower threshold value (in percent) for immediate
 *		       detection of motion in coarse detection phase. This is
 *		       the threshold for correlation between the old and current
 *		       RF environments, as explained above
 * @md_fine_thr_low: lower threshold value (in percent) for immediate detection
 *		     of motion in fine detection phase. This is the threshold
 *		     for correlation between the old and current RF
 *		     environments, as explained above
 * @eSME_TDLS_PEER_REMOVE_MAC_ADDR: remove peer mac from connection table
 */

struct sme_motion_det_cfg {
	uint8_t vdev_id;
	uint32_t time_t1;
	uint32_t time_t2;
	uint32_t n1;
	uint32_t n2;
	uint32_t time_t1_gap;
	uint32_t time_t2_gap;
	uint32_t coarse_K;
	uint32_t fine_K;
	uint32_t coarse_Q;
	uint32_t fine_Q;
	uint8_t md_coarse_thr_high;
	uint8_t md_fine_thr_high;
	uint8_t md_coarse_thr_low;
	uint8_t md_fine_thr_low;
};

/**
 * sme_motion_det_base_line_cfg - motion detection base line configuration
 * @vdev_id : vdev id
 * @bl_time_t: time T for baseline (in ms), every bl_time_t, bl_n pkts are sent
 * @bl_packet_gap: gap between packets for baseline  in msecs
 * bl_n: number of packets to be sent during one baseline
 * bl_num_meas: number of times the baseline measurement to be done
 */
struct sme_motion_det_base_line_cfg {
	uint8_t vdev_id;
	uint32_t bl_time_t;
	uint32_t bl_packet_gap;
	uint32_t bl_n;
	uint32_t bl_num_meas;
};

/**
 * sme_motion_det_en - Start/Stop motion detection
 * @vdev_id: vdev_id
 * @enable: start = 1, stop =0
 */
struct sme_motion_det_en {
	uint8_t vdev_id;
	bool enable;
};

/**
 * sme_motion_det_base_line_en - Start/Stop motion detection base line
 * @vdev_id: vdev_id
 * @enable: start = 1, stop =0
 */
struct sme_motion_det_base_line_en {
	uint8_t vdev_id;
	bool enable;
};

/**
 * sme_motion_det_config - Post motion detection configuration msg to scheduler
 * @mac_handle: mac handle
 * @motion_det_cfg: motion detection configuration
 *
 * Return: QDF_STATUS_SUCCESS or non-zero on failure
 */
QDF_STATUS sme_motion_det_config(mac_handle_t mac_handle,
				 struct sme_motion_det_cfg *motion_det_cfg);

/**
 * sme_motion_det_enable - Post motion detection start/stop msg to scheduler
 * @mac_handle: mac handle
 * @motion_det_en: motion detection start/stop
 *
 * Return: QDF_STATUS_SUCCESS or non-zero on failure
 */
QDF_STATUS sme_motion_det_enable(mac_handle_t mac_handle,
				 struct sme_motion_det_en *motion_det_en);

/**
 * sme_motion_det_base_line_config - Post md baselining cfg msg to scheduler
 * @mac_handle: mac handle
 * @motion_det_base_line_cfg: motion detection baselining configuration
 *
 * Return: QDF_STATUS_SUCCESS or non-zero on failure
 */
QDF_STATUS sme_motion_det_base_line_config(
		mac_handle_t mac_handle,
		struct sme_motion_det_base_line_cfg *motion_det_base_line_cfg);

/**
 * sme_motion_det_base_line_enable - Post md baselining enable msg to scheduler
 * @mac_handle: mac handle
 * @motion_det_base_line_en: motion detection baselining start/stop
 *
 * Return: QDF_STATUS_SUCCESS or non-zero on failure
 */
QDF_STATUS sme_motion_det_base_line_enable(
		mac_handle_t mac_handle,
		struct sme_motion_det_base_line_en *motion_det_base_line_en);

/**
 * sme_set_md_host_evt_cb - Register/set motion detection callback
 * @mac_handle: mac handle
 * @callback_fn: motion detection callback function pointer
 * @hdd_ctx: hdd context
 *
 * Return: QDF_STATUS_SUCCESS or non-zero on failure
 */
QDF_STATUS sme_set_md_host_evt_cb
(
	mac_handle_t mac_handle,
	QDF_STATUS (*callback_fn)(void *ctx, struct sir_md_evt *event),
	void *hdd_ctx
);

/**
 * sme_set_md_bl_evt_cb - Register/set motion detection baseline callback
 * @mac_handle: mac handle
 * @callback_fn: callback function pointer
 * @hdd_ctx: hdd context
 *
 * Return: QDF_STATUS_SUCCESS or non-zero on failure
 */
QDF_STATUS sme_set_md_bl_evt_cb
(
	mac_handle_t mac_handle,
	QDF_STATUS (*callback_fn)(void *ctx, struct sir_md_bl_evt *event),
	void *hdd_ctx
);
#endif /* WLAN_FEATURE_MOTION_DETECTION */

#ifdef FW_THERMAL_THROTTLE_SUPPORT
/**
 * sme_set_thermal_throttle_cfg() - SME API to set the thermal throttle
 * configuration parameters
 * @mac_handle: Opaque handle to the global MAC context
 * @enable: Enable Throttle
 * @dc: duty cycle in msecs
 * @dc_off_percent: duty cycle off percentage
 * @prio: Disables the transmit queues in fw that have lower priority
 * than value defined by prio
 * @target_temp: Target temperature
 *
 * Return: QDF_STATUS
 */
QDF_STATUS sme_set_thermal_throttle_cfg(mac_handle_t mac_handle, bool enable,
					uint32_t dc, uint32_t dc_off_percent,
					uint32_t prio, uint32_t target_temp);

/**
 * sme_set_thermal_mgmt() - SME API to set the thermal management params
 * @mac_handle: Opaque handle to the global MAC context
 * @lower_thresh_deg: Lower threshold value of Temperature
 * @higher_thresh_deg: Higher threshold value of Temperature
 *
 * Return: QDF_STATUS
 */
QDF_STATUS sme_set_thermal_mgmt(mac_handle_t mac_handle,
				uint16_t lower_thresh_deg,
				uint16_t higher_thresh_deg);
#endif /* FW_THERMAL_THROTTLE_SUPPORT */

/**
 * sme_update_hidden_ssid_status_cb() - cb fun to update hidden ssid stats
 * @mac_handle: mac handler
 * @cb: cb of type hidden_ssid_cb
 */
QDF_STATUS sme_update_hidden_ssid_status_cb(mac_handle_t mac_handle,
					    hidden_ssid_cb cb);

/**
 * sme_update_owe_info() - Update OWE info
 * @mac: mac context
 * @assoc_ind: assoc ind
 *
 * Return: QDF_STATUS
 */
QDF_STATUS sme_update_owe_info(struct mac_context *mac,
			       struct assoc_ind *assoc_ind);

#ifdef WLAN_MWS_INFO_DEBUGFS
/**
 * sme_get_mws_coex_info() - SME API to get the coex information
 * @mac_handle: mac handler
 * @vdev_id: Vdev_id
 * @cmd_id: enum mws_coex_cmdid which information is needed.
 * @callback_fn: Callback function
 * @context: callback context
 *
 * Return: QDF_STATUS
 */
QDF_STATUS
sme_get_mws_coex_info(mac_handle_t mac_handle, uint32_t vdev_id,
		      uint32_t cmd_id, void (*callback_fn)(void *coex_info_data,
							   void *context,
							   wmi_mws_coex_cmd_id
							   cmd_id),
		      void *context);
#endif /* WLAN_MWS_INFO_DEBUGFS */

#ifdef WLAN_BCN_RECV_FEATURE
/**
 * sme_register_bcn_recv_pause_ind_cb() - Register pause ind cb
 * mac_handle: man handler
 * cb: callback function to HDD
 *
 * This function register HDD callback in order to indicate beacon
 * receive pause indication to userspace.
 *
 * return QDF_STATUS of cb registration
 */
QDF_STATUS sme_register_bcn_recv_pause_ind_cb(mac_handle_t mac_handle,
					      beacon_pause_cb cb);

#else
static inline
QDF_STATUS sme_register_bcn_recv_pause_ind_cb(mac_handle_t mac_handle,
					      beacon_pause_cb cb)
{
	return QDF_STATUS_SUCCESS;
}
#endif

/**
 * sme_set_disconnect_ies() - set disconnect IEs
 * @mac_handle: handle returned by mac_open
 * @vdev_id: vdev id
 * @ie_data: Disconnect IE data
 * @ie_len: Disconnect IE length
 *
 * Return: QDF_STATUS
 */
QDF_STATUS sme_set_disconnect_ies(mac_handle_t mac_handle, uint8_t vdev_id,
				  uint8_t *ie_data, uint16_t ie_len);

<<<<<<< HEAD
void sme_freq_to_chan_list(
			struct wlan_objmgr_pdev *pdev,
			uint8_t *chan_list,
			uint32_t *freq_list,
			uint32_t chan_list_len);

=======
>>>>>>> 5d8474a2
void sme_chan_to_freq_list(
			struct wlan_objmgr_pdev *pdev,
			uint32_t *freq_list,
			const uint8_t *chan_list,
			uint32_t chan_list_len);

/**
 * sme_set_roam_triggers() - Send roam trigger bitmap to WMA
 * @mac_handle: Opaque handle to the MAC context
 * @triggers: Carries pointer of the object containing vdev id and
 *	      roam_trigger_bitmap.
 *
 * Send the roam trigger bitmap received to WMA/WMI. WMI converts
 * the bitmap to firmware compatible bitmap as per reasons
 * defined @WMI_ROAM_TRIGGER_REASON_ID
 *
 * Return: QDF_STATUS
 */
QDF_STATUS sme_set_roam_triggers(mac_handle_t mac_handle,
				 struct roam_triggers *triggers);

/**
 * sme_set_roam_config_enable() - Cache roam config status in SME
 * @mac_handle: Opaque handle to the MAC context
 * @vdev_id: vdev id
 * @roam_control_enable: Carries a non-zero value if the current set request is
 *			 for enable, otherwise carries a 0.
 *
 * Cache control roam config enable/disable status in SME so that the
 * userspace can query for the status based on a vdev/session at any time.
 *
 * Return: QDF_STATUS
 */
QDF_STATUS sme_set_roam_config_enable(mac_handle_t mac_handle,
				      uint8_t vdev_id,
				      uint8_t roam_control_enable);

/**
 * sme_get_roam_config_status() - Get roam config status from SME
 * @mac_handle: Opaque handle to the MAC context
 * @vdev_id: vdev id
 * @config_status: Pointer of a buffer to fill the status
 *
 * Get the cached control roam config status in SME and copy to status.
 *
 * Return: QDF_STATUS
 */
QDF_STATUS sme_get_roam_config_status(mac_handle_t mac_handle, uint8_t vdev_id,
				      uint8_t *config_status);

/**
 * sme_get_full_roam_scan_period_global() - get global full scan refresh period
 * @mac_handle: The handle returned by mac_open
 *
 * Return: Full roam scan period configured through ini
 */
uint16_t sme_get_full_roam_scan_period_global(mac_handle_t mac_handle);

/**
 * sme_get_full_roam_scan_period() - Get full roam scan period
 * @mac_handle: Opaque handle to the MAC context
 * @vdev_id: vdev id
 * @full_roam_scan_period: Pointer of a buffer to fill the full roam scan period
 *
 * Get the full scan period cached in neighborRoamInfo and fill in the given
 * buffer full_roam_scan_period.
 *
 * Return: QDF_STATUS
 */
QDF_STATUS sme_get_full_roam_scan_period(mac_handle_t mac_handle,
					 uint8_t vdev_id,
					 uint32_t *full_roam_scan_period);

<<<<<<< HEAD
#ifdef FEATURE_OEM_DATA
/**
 * sme_set_oem_data_event_handler_cb() - Register oem data event handler
 * callback
 * @mac_handle: Opaque handle to the MAC context
 * @oem_data_event_handler_cb: callback to be registered
 *
 * Return: QDF_STATUS
 */
QDF_STATUS sme_set_oem_data_event_handler_cb(
			mac_handle_t mac_handle,
			void (*oem_data_event_handler_cb)
				(const struct oem_data *oem_event_data));

/**
 * sme_reset_oem_data_event_handler_cb() - De-register oem data event handler
 * @mac_handle: Handler return by mac_open
 *
 * This function De-registers the OEM data event handler callback to SME
 *
 * Return: None
 */
void sme_reset_oem_data_event_handler_cb(mac_handle_t  mac_handle);
#else
static inline QDF_STATUS sme_set_oem_data_event_handler_cb(
			mac_handle_t mac_handle,
			void (*oem_data_event_handler_cb)
				(void *oem_event_data))
{
	return QDF_STATUS_SUCCESS;
}

static inline void sme_reset_oem_data_event_handler_cb(mac_handle_t  mac_handle)
{
}
#endif
=======
/**
 * sme_check_for_duplicate_session() - check for duplicate session
 * @mac_handle: Opaque handle to the MAC context
 * @peer_addr: Peer device mac address
 *
 * Check for duplicate mac address is available on other vdev.
 *
 * Return: QDF_STATUS
 */
QDF_STATUS sme_check_for_duplicate_session(mac_handle_t mac_handle,
					   uint8_t *peer_addr);
#ifdef FEATURE_ANI_LEVEL_REQUEST
/*
 * sme_get_ani_level() -
 * A wrapper function that client calls to register a callback to get ani level
 *
 * @mac_handle - pointer to mac handle
 * @freqs - frequencies for which ANI level has to be fetched
 * @num_freqs - number of frequencies
 * @callback - SME sends back the ani level using the callback
 * @context - user context to be passed back along with the callback
 *
 * Return: QDF_STATUS
 */
QDF_STATUS sme_get_ani_level(mac_handle_t mac_handle, uint32_t *freqs,
			     uint8_t num_freqs, void (*callback)(
			     struct wmi_host_ani_level_event *ani, uint8_t num,
			     void *context), void *context);
#endif /* FEATURE_ANI_LEVEL_REQUEST */
>>>>>>> 5d8474a2

/**
 * sme_get_prev_connected_bss_ies() - Get the previous connected AP IEs
 * @mac_handle: The handle returned by mac_open.
 * @vdev_id: vdev id
 * @ies: IEs of the disconnected AP. Currently to carry beacon IEs.
 * @ie_len: Length of the @ies
 *
 * This API extracts the IEs from the previous connected AP info and update
 * them to the ies and ie_len.
 *
 * Return: QDF_STATUS
 */
QDF_STATUS sme_get_prev_connected_bss_ies(mac_handle_t mac_handle,
					  uint8_t vdev_id,
					  uint8_t **ies, uint32_t *ie_len);
<<<<<<< HEAD
=======

#ifdef FEATURE_MONITOR_MODE_SUPPORT
/**
 * sme_set_monitor_mode_cb() - Register monitor mode vdev up operation callback
 * @mac_handle: Opaque handle to the MAC context
 * @monitor_mode_cb: callback to be registered
 *
 * Return: QDF_STATUS
 */
QDF_STATUS sme_set_monitor_mode_cb(mac_handle_t mac_handle,
				   void (*monitor_mode_cb)(uint8_t vdev_id));

/*
 * sme_process_monitor_mode_vdev_up_evt() - Handle vdev up completion
 * @vdev_id: vdev id
 *
 * Return: QDF_STATUS.
 */
QDF_STATUS sme_process_monitor_mode_vdev_up_evt(uint8_t vdev_id);
#else
static inline
QDF_STATUS sme_set_monitor_mode_cb(mac_handle_t mac_handle,
				   void (*monitor_mode_cb)(uint8_t vdev_id))
{
	return QDF_STATUS_SUCCESS;
}

static inline QDF_STATUS
sme_process_monitor_mode_vdev_up_evt(uint8_t vdev_id)
{
	return QDF_STATUS_E_FAILURE;
}
#endif

>>>>>>> 5d8474a2
#endif /* #if !defined( __SME_API_H ) */<|MERGE_RESOLUTION|>--- conflicted
+++ resolved
@@ -103,31 +103,11 @@
 #define SME_CMD_TIMEOUT_VALUE (SME_ACTIVE_LIST_CMD_TIMEOUT_VALUE + 1000)
 
 /* Disconnect timeout = vdev stop + bss peer delete + 1 sec */
-<<<<<<< HEAD
-#define SME_CMD_VDEV_DISCONNECT_TIMEOUT (SIR_VDEV_STOP_REQUEST_TIMEOUT + \
-=======
 #define SME_CMD_VDEV_DISCONNECT_TIMEOUT (STOP_RESPONSE_TIMER + \
->>>>>>> 5d8474a2
 					 SIR_DELETE_STA_TIMEOUT + 1000)
 #define SME_DISCONNECT_TIMEOUT (SME_CMD_VDEV_DISCONNECT_TIMEOUT + 1000)
 
 /* AP start timeout = vdev start + 2 sec */
-<<<<<<< HEAD
-#define SME_CMD_VDEV_START_BSS_TIMEOUT (SIR_VDEV_START_REQUEST_TIMEOUT + 2000)
-#define SME_CMD_START_BSS_TIMEOUT (SME_CMD_VDEV_START_BSS_TIMEOUT + 1000)
-
-/* AP stop timeout = vdev stop + self peer delete + 1 sec */
-#define SME_CMD_STOP_BSS_CMD_TIMEOUT (SIR_VDEV_STOP_REQUEST_TIMEOUT + \
-				      SIR_DELETE_STA_TIMEOUT + 1000)
-#define SME_CMD_STOP_BSS_TIMEOUT (SME_CMD_STOP_BSS_CMD_TIMEOUT + 1000)
-
-/* Peer disconenct timeout = peer delete + 1 sec */
-#define SME_CMD_PEER_DISCONNECT_TIMEOUT (SIR_DELETE_STA_TIMEOUT + 1000)
-#define SME_PEER_DISCONNECT_TIMEOUT (SME_CMD_PEER_DISCONNECT_TIMEOUT + 1000)
-
-/* Roam cmds timeout = vdev start + peer assoc + 1 sec */
-#define SME_CMD_ROAM_CMD_TIMEOUT (SIR_VDEV_START_REQUEST_TIMEOUT + \
-=======
 #define SME_CMD_VDEV_START_BSS_TIMEOUT (START_RESPONSE_TIMER + 2000)
 #define SME_CMD_START_BSS_TIMEOUT (SME_CMD_VDEV_START_BSS_TIMEOUT + 1000)
 
@@ -144,7 +124,6 @@
 
 /* Roam cmds timeout = vdev start + peer assoc + 1 sec */
 #define SME_CMD_ROAM_CMD_TIMEOUT (START_RESPONSE_TIMER + \
->>>>>>> 5d8474a2
 				  SIR_PEER_ASSOC_TIMEOUT + 1000)
 #define SME_CMD_ADD_DEL_TS_TIMEOUT (4 * 1000)
 
@@ -156,11 +135,7 @@
 #define SME_CMD_POLICY_MGR_CMD_TIMEOUT (SIR_VDEV_PLCY_MGR_TIMEOUT + 1000)
 #define SME_POLICY_MGR_CMD_TIMEOUT (SME_CMD_POLICY_MGR_CMD_TIMEOUT + 1000)
 
-<<<<<<< HEAD
-#define SME_VDEV_DELETE_CMD_TIMEOUT (SIR_VDEV_DELETE_REQUEST_TIMEOUT + 2000)
-=======
 #define SME_VDEV_DELETE_CMD_TIMEOUT (DELETE_RESPONSE_TIMER + 2000)
->>>>>>> 5d8474a2
 #define SME_CMD_VDEV_CREATE_DELETE_TIMEOUT QDF_MAX(13000, \
 						SME_VDEV_DELETE_CMD_TIMEOUT + 1)
 
@@ -237,35 +212,10 @@
 
 /**
  * struct sme_session_params: Session creation params passed by HDD layer
-<<<<<<< HEAD
- * @session_open_cb: callback to be registered with SME for opening the session
- * @session_close_cb: callback to be registered with SME for closing the session
- * @callback: callback to be invoked for roaming events
- * @callback_ctx: user-supplied context to be passed back on roaming events
- * @self_mac_addr: Self mac address
- * @sme_session_id: SME session id
- * @type_of_persona: person type
- * @subtype_of_persona: sub type of persona
- * @session_mon_mode_cb: callback registered with SME for monitor mode vdev up
- */
-struct sme_session_params {
-	csr_session_open_cb  session_open_cb;
-	csr_session_close_cb session_close_cb;
-	csr_roam_complete_cb callback;
-	void *callback_ctx;
-	uint8_t *self_mac_addr;
-	uint8_t sme_session_id;
-	uint32_t type_of_persona;
-	uint32_t subtype_of_persona;
-#ifdef FEATURE_MONITOR_MODE_SUPPORT
-	csr_session_monitor_mode_cb session_monitor_mode_cb;
-#endif
-=======
  * @vdev: pointer to vdev object
  */
 struct sme_session_params {
 	struct wlan_objmgr_vdev *vdev;
->>>>>>> 5d8474a2
 };
 
 #define MAX_CANDIDATE_INFO 10
@@ -457,15 +407,6 @@
 void sme_cleanup_session(mac_handle_t mac_handle, uint8_t vdev_id);
 
 /**
- * sme_cleanup_session() -  clean up sme session info for vdev
- * @mac_handle: mac handle
- * @vdev_id: vdev id
- *
- * Return: none
- */
-void sme_cleanup_session(mac_handle_t mac_handle, uint8_t vdev_id);
-
-/**
  * sme_set_curr_device_mode() - Sets the current operating device mode.
  * @mac_handle: The handle returned by mac_open.
  * @curr_device_mode: Current operating device mode.
@@ -680,8 +621,6 @@
 {
 	return QDF_STATUS_E_FAILURE;
 }
-<<<<<<< HEAD
-=======
 
 static inline
 QDF_STATUS sme_roam_set_psk_pmk(mac_handle_t mac_handle, uint8_t sessionId,
@@ -690,7 +629,6 @@
 {
 	return QDF_STATUS_SUCCESS;
 }
->>>>>>> 5d8474a2
 #endif
 
 /**
@@ -821,26 +759,18 @@
 /**
  * sme_oem_data_cmd() - the wrapper to send oem data cmd to wma
  * @mac_handle: Opaque handle to the global MAC context.
-<<<<<<< HEAD
- * @oem_data: the pointer of oem data
-=======
  * @@oem_data_event_handler_cb: callback to be registered
  * @oem_data: the pointer of oem data
  * @vdev id: vdev id to fetch adapter
->>>>>>> 5d8474a2
  *
  * Return: QDF_STATUS
  */
 QDF_STATUS sme_oem_data_cmd(mac_handle_t mac_handle,
-<<<<<<< HEAD
-			    struct oem_data *oem_data);
-=======
 			    void (*oem_data_event_handler_cb)
 			    (const struct oem_data *oem_event_data,
 			     uint8_t vdev_id),
 			     struct oem_data *oem_data,
 			     uint8_t vdev_id);
->>>>>>> 5d8474a2
 #endif
 
 #ifdef FEATURE_OEM_DATA_SUPPORT
@@ -1235,26 +1165,15 @@
 					  uint8_t sessionId);
 
 /**
-<<<<<<< HEAD
- * sme_dump_chan_list() - Dump the channels from given chan info
- * @chan_info: Contains the channel list and number of frequencies
- *
- * Extract number of channels and channel list from chan_info and print
-=======
  * sme_dump_freq_list() - Dump the frequencies from given chan info
  * @chan_info: Contains the frequency list and number of frequencies
  *
  * Extract number of frequencies and frequency list from chan_info and print
->>>>>>> 5d8474a2
  * to the logs.
  *
  * Return: None
  */
-<<<<<<< HEAD
-void sme_dump_chan_list(tCsrChannelInfo *chan_info);
-=======
 void sme_dump_freq_list(tCsrChannelInfo *chan_info);
->>>>>>> 5d8474a2
 bool sme_get_is_ese_feature_enabled(mac_handle_t mac_handle);
 bool sme_get_wes_mode(mac_handle_t mac_handle);
 bool sme_get_roam_scan_control(mac_handle_t mac_handle);
@@ -1542,8 +1461,6 @@
 		uint8_t allowDFSChannelRoam);
 uint8_t sme_get_dfs_scan_mode(mac_handle_t mac_handle);
 
-<<<<<<< HEAD
-=======
 /**
  * sme_get_valid_channels_by_band() - to fetch valid channels filtered by band
  * @mac_handle: Opaque handle to the global MAC context
@@ -1555,7 +1472,6 @@
  *
  *  Return: QDF_STATUS
  */
->>>>>>> 5d8474a2
 QDF_STATUS sme_get_valid_channels_by_band(mac_handle_t mac_handle,
 					  uint8_t wifi_band,
 					  uint32_t *valid_chan_list,
@@ -1698,14 +1614,6 @@
 	return QDF_STATUS_SUCCESS;
 }
 #endif /* FEATURE_WLAN_EXTSCAN */
-
-/**
- * sme_get_vht_ch_width() - SME API to get the max supported FW chan width
- *
- * Return: Max channel width supported by FW (eg. 20, 40, 80, 160, 80+80)
- */
-uint32_t sme_get_vht_ch_width(void);
-
 QDF_STATUS sme_abort_roam_scan(mac_handle_t mac_handle, uint8_t sessionId);
 
 /**
@@ -2381,15 +2289,13 @@
  */
 QDF_STATUS sme_update_new_channel_event(mac_handle_t mac_handle,
 					uint8_t session_id);
-<<<<<<< HEAD
-=======
 #ifdef WLAN_POWER_DEBUG
->>>>>>> 5d8474a2
 QDF_STATUS sme_power_debug_stats_req(
 		mac_handle_t mac_handle,
 		void (*callback_fn)(struct power_stats_response *response,
 				    void *context),
 		void *power_stats_context);
+#endif
 
 #ifdef WLAN_FEATURE_BEACON_RECEPTION_STATS
 /**
@@ -4090,15 +3996,6 @@
 QDF_STATUS sme_set_disconnect_ies(mac_handle_t mac_handle, uint8_t vdev_id,
 				  uint8_t *ie_data, uint16_t ie_len);
 
-<<<<<<< HEAD
-void sme_freq_to_chan_list(
-			struct wlan_objmgr_pdev *pdev,
-			uint8_t *chan_list,
-			uint32_t *freq_list,
-			uint32_t chan_list_len);
-
-=======
->>>>>>> 5d8474a2
 void sme_chan_to_freq_list(
 			struct wlan_objmgr_pdev *pdev,
 			uint32_t *freq_list,
@@ -4172,44 +4069,6 @@
 					 uint8_t vdev_id,
 					 uint32_t *full_roam_scan_period);
 
-<<<<<<< HEAD
-#ifdef FEATURE_OEM_DATA
-/**
- * sme_set_oem_data_event_handler_cb() - Register oem data event handler
- * callback
- * @mac_handle: Opaque handle to the MAC context
- * @oem_data_event_handler_cb: callback to be registered
- *
- * Return: QDF_STATUS
- */
-QDF_STATUS sme_set_oem_data_event_handler_cb(
-			mac_handle_t mac_handle,
-			void (*oem_data_event_handler_cb)
-				(const struct oem_data *oem_event_data));
-
-/**
- * sme_reset_oem_data_event_handler_cb() - De-register oem data event handler
- * @mac_handle: Handler return by mac_open
- *
- * This function De-registers the OEM data event handler callback to SME
- *
- * Return: None
- */
-void sme_reset_oem_data_event_handler_cb(mac_handle_t  mac_handle);
-#else
-static inline QDF_STATUS sme_set_oem_data_event_handler_cb(
-			mac_handle_t mac_handle,
-			void (*oem_data_event_handler_cb)
-				(void *oem_event_data))
-{
-	return QDF_STATUS_SUCCESS;
-}
-
-static inline void sme_reset_oem_data_event_handler_cb(mac_handle_t  mac_handle)
-{
-}
-#endif
-=======
 /**
  * sme_check_for_duplicate_session() - check for duplicate session
  * @mac_handle: Opaque handle to the MAC context
@@ -4239,7 +4098,6 @@
 			     struct wmi_host_ani_level_event *ani, uint8_t num,
 			     void *context), void *context);
 #endif /* FEATURE_ANI_LEVEL_REQUEST */
->>>>>>> 5d8474a2
 
 /**
  * sme_get_prev_connected_bss_ies() - Get the previous connected AP IEs
@@ -4256,8 +4114,6 @@
 QDF_STATUS sme_get_prev_connected_bss_ies(mac_handle_t mac_handle,
 					  uint8_t vdev_id,
 					  uint8_t **ies, uint32_t *ie_len);
-<<<<<<< HEAD
-=======
 
 #ifdef FEATURE_MONITOR_MODE_SUPPORT
 /**
@@ -4292,5 +4148,4 @@
 }
 #endif
 
->>>>>>> 5d8474a2
 #endif /* #if !defined( __SME_API_H ) */