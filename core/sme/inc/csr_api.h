--- conflicted
+++ resolved
@@ -1424,10 +1424,6 @@
 }
 #endif
 
-#ifdef FEATURE_MONITOR_MODE_SUPPORT
-typedef void (*csr_session_monitor_mode_cb)(uint8_t vdev_id);
-#endif
-
 typedef void (*csr_readyToSuspendCallback)(void *pContext, bool suspended);
 #ifdef WLAN_FEATURE_EXTWOW_SUPPORT
 typedef void (*csr_readyToExtWoWCallback)(void *pContext, bool status);
@@ -1499,11 +1495,8 @@
 csr_send_roam_offload_init_msg(struct mac_context *mac, uint32_t vdev_id,
 			       bool enable);
 
-<<<<<<< HEAD
-=======
 typedef void (*csr_ani_callback)(int8_t *ani, void *context);
 
->>>>>>> 5d8474a2
 #ifdef WLAN_FEATURE_11W
 /**
  * csr_update_pmf_cap_from_connected_profile() - Update pmf cap from profile
@@ -1516,15 +1509,8 @@
 csr_update_pmf_cap_from_connected_profile(tCsrRoamConnectedProfile *profile,
 					  struct scan_filter *filter);
 #else
-<<<<<<< HEAD
-static inline void
-csr_update_pmf_cap_from_connected_profile(tCsrRoamConnectedProfile *profile,
-					  struct scan_filter *filter)
-{}
-=======
 void
 csr_update_pmf_cap_from_connected_profile(tCsrRoamConnectedProfile *profile,
 					  struct scan_filter *filter);
->>>>>>> 5d8474a2
 #endif
 #endif