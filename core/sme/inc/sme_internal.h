/*
 * Copyright (c) 2011-2020 The Linux Foundation. All rights reserved.
 *
 * Permission to use, copy, modify, and/or distribute this software for
 * any purpose with or without fee is hereby granted, provided that the
 * above copyright notice and this permission notice appear in all
 * copies.
 *
 * THE SOFTWARE IS PROVIDED "AS IS" AND THE AUTHOR DISCLAIMS ALL
 * WARRANTIES WITH REGARD TO THIS SOFTWARE INCLUDING ALL IMPLIED
 * WARRANTIES OF MERCHANTABILITY AND FITNESS. IN NO EVENT SHALL THE
 * AUTHOR BE LIABLE FOR ANY SPECIAL, DIRECT, INDIRECT, OR CONSEQUENTIAL
 * DAMAGES OR ANY DAMAGES WHATSOEVER RESULTING FROM LOSS OF USE, DATA OR
 * PROFITS, WHETHER IN AN ACTION OF CONTRACT, NEGLIGENCE OR OTHER
 * TORTIOUS ACTION, ARISING OUT OF OR IN CONNECTION WITH THE USE OR
 * PERFORMANCE OF THIS SOFTWARE.
 */

#if !defined(__SMEINTERNAL_H)
#define __SMEINTERNAL_H

/**
 * \file  sme_internal.h
 *
 * \brief prototype for SME internal structures and APIs used for SME and MAC
 */

/*--------------------------------------------------------------------------
  Include Files
  ------------------------------------------------------------------------*/
#include "qdf_status.h"
#include "qdf_lock.h"
#include "qdf_trace.h"
#include "qdf_mem.h"
#include "qdf_types.h"
#include "host_diag_core_event.h"
#include "csr_link_list.h"
#include "sme_power_save.h"
#include "wmi_unified.h"
#include "wmi_unified_param.h"

struct wmi_twt_enable_complete_event_param;
/*--------------------------------------------------------------------------
  Type declarations
  ------------------------------------------------------------------------*/

/* Mask can be only have one bit set */
typedef enum eSmeCommandType {
	eSmeNoCommand = 0,
	/* this is not a command, it is to identify this is a CSR command */
	eSmeCsrCommandMask = 0x10000,
	eSmeCommandRoam,
	eSmeCommandWmStatusChange,
	eSmeCommandGetdisconnectStats,
	/* QOS */
	eSmeQosCommandMask = 0x40000,   /* To identify Qos commands */
	eSmeCommandAddTs,
	eSmeCommandDelTs,
	e_sme_command_set_hw_mode,
	e_sme_command_nss_update,
	e_sme_command_set_dual_mac_config,
	e_sme_command_set_antenna_mode,
} eSmeCommandType;

typedef enum eSmeState {
	SME_STATE_STOP,
	SME_STATE_START,
	SME_STATE_READY,
} eSmeState;

#define SME_IS_START(mac)  (SME_STATE_STOP != (mac)->sme.state)
#define SME_IS_READY(mac)  (SME_STATE_READY == (mac)->sme.state)

/* HDD Callback function */
typedef void (*ibss_peer_info_cb)(void *cb_context,
				  tSirPeerInfoRspParams *infoParam);

/* Peer info */
struct ibss_peer_info_cb_info {
	void *peer_info_cb_context;
	ibss_peer_info_cb peer_info_cb;
};

/**
 * struct stats_ext_event - stats_ext_event payload
 * @vdev_id: ID of the vdev for the stats
 * @event_data_len: length of the @event_data
 * @event_data: actual ext stats
 */
struct stats_ext_event {
	uint32_t vdev_id;
	uint32_t event_data_len;
	uint8_t event_data[];
};

/**
 * typedef stats_ext_cb - stats ext callback
 * @hdd_handle: Opaque handle to the HDD context
 * @data: stats ext payload from firmware
 */
typedef void (*stats_ext_cb)(hdd_handle_t hdd_handle,
			     struct stats_ext_event *data);

/**
 * typedef stats_ext2_cb - stats ext2 callback
 * @hdd_handle: Opaque handle to the HDD context
 * @data: stats ext2 payload from firmware
 */
typedef void (*stats_ext2_cb)(hdd_handle_t hdd_handle,
			      struct sir_sme_rx_aggr_hole_ind *data);

#define MAX_ACTIVE_CMD_STATS    16

typedef struct sActiveCmdStats {
	eSmeCommandType command;
	uint32_t reason;
	uint32_t sessionId;
	uint64_t timestamp;
} tActiveCmdStats;

typedef struct sSelfRecoveryStats {
	tActiveCmdStats activeCmdStats[MAX_ACTIVE_CMD_STATS];
	uint8_t cmdStatsIndx;
} tSelfRecoveryStats;

typedef void (*link_layer_stats_cb)(hdd_handle_t hdd_handle,
				    int indication_type,
				    tSirLLStatsResults *results,
				    void *cookie);

typedef void (*ext_scan_ind_cb)(hdd_handle_t hdd_handle,
				const uint16_t, void *);

/**
 * typedef sme_link_speed_cb - sme_get_link_speed() callback function
 * @info: link speed information
 * @context: user context supplied to sme_get_link_speed()
 *
 * This is the signature of a callback function whose addresses is
 * passed as the asynchronous callback function to sme_get_link_speed().
 */

typedef void (*sme_link_speed_cb)(struct link_speed_info *info,
				  void *context);

typedef void (*ocb_callback)(void *context, void *response);
typedef void (*sme_set_thermal_level_callback)(hdd_handle_t hdd_handle,
					       u_int8_t level);
typedef void (*p2p_lo_callback)(void *context,
				struct sir_p2p_lo_event *event);
#ifdef FEATURE_OEM_DATA_SUPPORT
typedef void (*sme_send_oem_data_rsp_msg)(struct oem_data_rsp *);
#endif

typedef void (*twt_enable_cb)(hdd_handle_t hdd_handle,
			      struct wmi_twt_enable_complete_event_param *params);
typedef void (*twt_disable_cb)(hdd_handle_t hdd_handle);

#ifdef FEATURE_WLAN_APF
/**
 * typedef apf_get_offload_cb - APF offload callback signature
 * @context: Opaque context that the client can use to associate the
 *    callback with the request
 * @caps: APF offload capabilities as reported by firmware
 */
struct sir_apf_get_offload;
typedef void (*apf_get_offload_cb)(void *context,
				   struct sir_apf_get_offload *caps);

/**
 * typedef apf_read_mem_cb - APF read memory response callback
 * @context: Opaque context that the client can use to associate the
 *    callback with the request
 * @evt: APF read memory response event parameters
 */
typedef void (*apf_read_mem_cb)(void *context,
				struct wmi_apf_read_memory_resp_event_params
									  *evt);
#endif /* FEATURE_WLAN_APF */

/**
 * typedef rssi_threshold_breached_cb - RSSI threshold breach callback
 * @hdd_handle: Opaque handle to the HDD context
 * @event: The RSSI breach event
 */
typedef void (*rssi_threshold_breached_cb)(hdd_handle_t hdd_handle,
					   struct rssi_breach_event *event);

/**
 * typedef get_chain_rssi_callback - get chain rssi callback
 * @context: Opaque context that the client can use to associate the
 *    callback with the request
 * @data: chain rssi result reported by firmware
 */
struct chain_rssi_result;
typedef void (*get_chain_rssi_callback)(void *context,
					struct chain_rssi_result *data);

#ifdef FEATURE_FW_STATE
/**
 * typedef fw_state_callback - get firmware state callback
 * @context: Opaque context that the client can use to associate the
 *    callback with the request
 */
typedef void (*fw_state_callback)(void *context);
#endif /* FEATURE_FW_STATE */

typedef void (*tx_queue_cb)(hdd_handle_t hdd_handle, uint32_t vdev_id,
			    enum netif_action_type action,
			    enum netif_reason_type reason);

/**
 * typedef pwr_save_fail_cb - power save fail callback function
 * @hdd_handle: HDD handle registered with SME
 * @params: failure parameters
 */
struct chip_pwr_save_fail_detected_params;
typedef void (*pwr_save_fail_cb)(hdd_handle_t hdd_handle,
			struct chip_pwr_save_fail_detected_params *params);

/**
 * typedef bt_activity_info_cb - bluetooth activity callback function
 * @hdd_handle: HDD handle registered with SME
 * @bt_activity: bluetooth activity information
 */
typedef void (*bt_activity_info_cb)(hdd_handle_t hdd_handle,
				    uint32_t bt_activity);

/**
 * typedef rso_cmd_status_cb - RSO command status  callback function
 * @hdd_handle: HDD handle registered with SME
 * @rso_status: Status of the operation
 */
typedef void (*rso_cmd_status_cb)(hdd_handle_t hdd_handle,
				  struct rso_cmd_status *rso_status);

/**
 * typedef lost_link_info_cb - lost link indication callback function
 * @hdd_handle: HDD handle registered with SME
 * @lost_link_info: Information about the lost link
 */
typedef void (*lost_link_info_cb)(hdd_handle_t hdd_handle,
				  struct sir_lost_link_info *lost_link_info);
/**
 * typedef hidden_ssid_cb - hidden ssid rsp callback fun
 * @hdd_handle: HDD handle registered with SME
 * @vdev_id: Vdev Id
 */
typedef void (*hidden_ssid_cb)(hdd_handle_t hdd_handle,
				uint8_t vdev_id);

/**
 * typedef bcn_report_cb - recv bcn callback fun
 * @hdd_handle: HDD handle registered with SME
 * @beacon_report: Beacon report structure
 */
typedef QDF_STATUS (*beacon_report_cb)
	(hdd_handle_t hdd_handle, struct wlan_beacon_report *beacon_report);

/**
 * beacon_pause_cb : scan start callback fun
 * @hdd_handler: HDD handler
 * @vdev_id: vdev id
 * @type: scan event type
 * @is_disconnected: Driver is in dis connected state or not
 */
typedef void (*beacon_pause_cb)(hdd_handle_t hdd_handle,
				uint8_t vdev_id,
				enum scan_event_type type,
				bool is_disconnected);

/**
 * typedef sme_get_isolation_cb - get isolation callback fun
 * @param: isolation result reported by firmware
 * @pcontext: Opaque context that the client can use to associate the
 *    callback with the request
 */
typedef void (*sme_get_isolation_cb)(struct sir_isolation_resp *param,
				     void *pcontext);

#ifdef WLAN_FEATURE_MOTION_DETECTION
typedef QDF_STATUS (*md_host_evt_cb)(void *hdd_ctx, struct sir_md_evt *event);
typedef QDF_STATUS (*md_bl_evt_cb)(void *hdd_ctx, struct sir_md_bl_evt *event);
#endif /* WLAN_FEATURE_MOTION_DETECTION */

struct sme_context {
	eSmeState state;
	qdf_mutex_t sme_global_lock;
	uint32_t sme_cmd_count;
	/* following pointer contains array of pointers for tSmeCmd* */
	void **sme_cmd_buf_addr;
	tDblLinkList sme_cmd_freelist;    /* preallocated roam cmd list */
	enum QDF_OPMODE curr_device_mode;
	struct ibss_peer_info_cb_info peer_info_cb_info;
#ifdef FEATURE_WLAN_DIAG_SUPPORT_CSR
	host_event_wlan_status_payload_type eventPayload;
#endif
	void *ll_stats_context;
	link_layer_stats_cb link_layer_stats_cb;
	void (*link_layer_stats_ext_cb)(hdd_handle_t callback_ctx,
					tSirLLStatsResults *rsp);
<<<<<<< HEAD
=======
#ifdef WLAN_POWER_DEBUG
>>>>>>> 5d8474a2
	void *power_debug_stats_context;
	void (*power_stats_resp_callback)(struct power_stats_response *rsp,
						void *callback_context);
#ifdef WLAN_FEATURE_BEACON_RECEPTION_STATS
	void *beacon_stats_context;
	void (*beacon_stats_resp_callback)(struct bcn_reception_stats_rsp *rsp,
					   void *callback_context);
#endif
#ifdef FEATURE_WLAN_AUTO_SHUTDOWN
	void (*auto_shutdown_cb)(void);
#endif
	/* Maximum interfaces allowed by the host */
	uint8_t max_intf_count;
	stats_ext_cb stats_ext_cb;
	stats_ext2_cb stats_ext2_cb;
	/* linkspeed callback */
	sme_link_speed_cb link_speed_cb;
	void *link_speed_context;

	/* get extended peer info callback */
	void (*pget_peer_info_ext_ind_cb)(struct sir_peer_info_ext_resp *param,
		void *pcontext);
	void *pget_peer_info_ext_cb_context;
	sme_get_isolation_cb get_isolation_cb;
	void *get_isolation_cb_context;
#ifdef FEATURE_WLAN_EXTSCAN
	ext_scan_ind_cb ext_scan_ind_cb;
#endif /* FEATURE_WLAN_EXTSCAN */
	csr_link_status_callback link_status_callback;
	void *link_status_context;
	int (*get_tsf_cb)(void *pcb_cxt, struct stsf *ptsf);
	void *get_tsf_cxt;
	/* get temperature event context and callback */
	void *temperature_cb_context;
	void (*temperature_cb)(int temperature, void *context);
	uint8_t miracast_value;
	struct ps_global_info  ps_global_info;
	rssi_threshold_breached_cb rssi_threshold_breached_cb;
	sme_set_thermal_level_callback set_thermal_level_cb;
	void *apf_get_offload_context;
#ifdef FEATURE_P2P_LISTEN_OFFLOAD
	p2p_lo_callback p2p_lo_event_callback;
	void *p2p_lo_event_context;
#endif
#ifdef FEATURE_OEM_DATA_SUPPORT
	sme_send_oem_data_rsp_msg oem_data_rsp_callback;
#endif
	lost_link_info_cb lost_link_info_cb;

	bool (*set_connection_info_cb)(bool);
	bool (*get_connection_info_cb)(uint8_t *session_id,
			enum scan_reject_states *reason);
	rso_cmd_status_cb rso_cmd_status_cb;
	pwr_save_fail_cb chip_power_save_fail_cb;
	bt_activity_info_cb bt_activity_info_cb;
	void *get_arp_stats_context;
	void (*get_arp_stats_cb)(void *, struct rsp_stats *, void *);
	get_chain_rssi_callback get_chain_rssi_cb;
	void *get_chain_rssi_context;
#ifdef FEATURE_FW_STATE
	fw_state_callback fw_state_cb;
	void *fw_state_context;
#endif /* FEATURE_FW_STATE */
	tx_queue_cb tx_queue_cb;
	twt_enable_cb twt_enable_cb;
	twt_disable_cb twt_disable_cb;
#ifdef FEATURE_WLAN_APF
	apf_get_offload_cb apf_get_offload_cb;
	apf_read_mem_cb apf_read_mem_cb;
#endif
#ifdef WLAN_FEATURE_MOTION_DETECTION
	md_host_evt_cb md_host_evt_cb;
	md_bl_evt_cb md_bl_evt_cb;
	void *md_ctx;
#endif /* WLAN_FEATURE_MOTION_DETECTION */
	/* hidden ssid rsp callback */
	hidden_ssid_cb hidden_ssid_cb;
#ifdef WLAN_MWS_INFO_DEBUGFS
	void *mws_coex_info_ctx;
	void (*mws_coex_info_state_resp_callback)(void *coex_info_data,
						  void *context,
						  wmi_mws_coex_cmd_id cmd_id);
#endif /* WLAN_MWS_INFO_DEBUGFS */

#ifdef WLAN_BCN_RECV_FEATURE
	beacon_report_cb beacon_report_cb;
	beacon_pause_cb beacon_pause_cb;
#endif
#ifdef FEATURE_OEM_DATA
	void (*oem_data_event_handler_cb)
<<<<<<< HEAD
			(const struct oem_data *oem_event_data);
#endif
	sme_get_raom_scan_ch_callback roam_scan_ch_callback;
	void *roam_scan_ch_get_context;
=======
			(const struct oem_data *oem_event_data,
			 uint8_t vdev_id);
	uint8_t oem_data_vdev_id;
#endif
	sme_get_raom_scan_ch_callback roam_scan_ch_callback;
	void *roam_scan_ch_get_context;
#ifdef FEATURE_MONITOR_MODE_SUPPORT
	void (*monitor_mode_cb)(uint8_t vdev_id);
#endif
>>>>>>> 5d8474a2
};

#endif /* #if !defined( __SMEINTERNAL_H ) */<|MERGE_RESOLUTION|>--- conflicted
+++ resolved
@@ -299,13 +299,11 @@
 	link_layer_stats_cb link_layer_stats_cb;
 	void (*link_layer_stats_ext_cb)(hdd_handle_t callback_ctx,
 					tSirLLStatsResults *rsp);
-<<<<<<< HEAD
-=======
 #ifdef WLAN_POWER_DEBUG
->>>>>>> 5d8474a2
 	void *power_debug_stats_context;
 	void (*power_stats_resp_callback)(struct power_stats_response *rsp,
 						void *callback_context);
+#endif
 #ifdef WLAN_FEATURE_BEACON_RECEPTION_STATS
 	void *beacon_stats_context;
 	void (*beacon_stats_resp_callback)(struct bcn_reception_stats_rsp *rsp,
@@ -393,12 +391,6 @@
 #endif
 #ifdef FEATURE_OEM_DATA
 	void (*oem_data_event_handler_cb)
-<<<<<<< HEAD
-			(const struct oem_data *oem_event_data);
-#endif
-	sme_get_raom_scan_ch_callback roam_scan_ch_callback;
-	void *roam_scan_ch_get_context;
-=======
 			(const struct oem_data *oem_event_data,
 			 uint8_t vdev_id);
 	uint8_t oem_data_vdev_id;
@@ -408,7 +400,6 @@
 #ifdef FEATURE_MONITOR_MODE_SUPPORT
 	void (*monitor_mode_cb)(uint8_t vdev_id);
 #endif
->>>>>>> 5d8474a2
 };
 
 #endif /* #if !defined( __SMEINTERNAL_H ) */