/*
 * Copyright (c) 2012-2020 The Linux Foundation. All rights reserved.
 *
 * Permission to use, copy, modify, and/or distribute this software for
 * any purpose with or without fee is hereby granted, provided that the
 * above copyright notice and this permission notice appear in all
 * copies.
 *
 * THE SOFTWARE IS PROVIDED "AS IS" AND THE AUTHOR DISCLAIMS ALL
 * WARRANTIES WITH REGARD TO THIS SOFTWARE INCLUDING ALL IMPLIED
 * WARRANTIES OF MERCHANTABILITY AND FITNESS. IN NO EVENT SHALL THE
 * AUTHOR BE LIABLE FOR ANY SPECIAL, DIRECT, INDIRECT, OR CONSEQUENTIAL
 * DAMAGES OR ANY DAMAGES WHATSOEVER RESULTING FROM LOSS OF USE, DATA OR
 * PROFITS, WHETHER IN AN ACTION OF CONTRACT, NEGLIGENCE OR OTHER
 * TORTIOUS ACTION, ARISING OUT OF OR IN CONNECTION WITH THE USE OR
 * PERFORMANCE OF THIS SOFTWARE.
 */

/*===========================================================================

			s a p F s m . C

   OVERVIEW:

   This software unit holds the implementation of the WLAN SAP Finite
   State Machine modules

   DEPENDENCIES:

   Are listed for each API below.
   ===========================================================================*/

/*----------------------------------------------------------------------------
 * Include Files
 * -------------------------------------------------------------------------*/
#include "sap_internal.h"
#include <wlan_dfs_tgt_api.h>
#include <wlan_dfs_utils_api.h>
#include <wlan_dfs_public_struct.h>
#include <wlan_reg_services_api.h>
/* Pick up the SME API definitions */
#include "sme_api.h"
/* Pick up the PMC API definitions */
#include "cds_utils.h"
#include "cds_ieee80211_common_i.h"
#include "cds_reg_service.h"
#include "qdf_util.h"
#include "wlan_policy_mgr_api.h"
#include <wlan_objmgr_pdev_obj.h>
#include <wlan_objmgr_vdev_obj.h>
#include <wlan_utility.h>
#include <linux/netdevice.h>
#include <net/cfg80211.h>
#include <qca_vendor.h>
#include <wlan_scan_ucfg_api.h>
#include "wlan_reg_services_api.h"
#include "wlan_mlme_ucfg_api.h"
#include "wlan_policy_mgr_ucfg.h"
#include "cfg_ucfg_api.h"

/*----------------------------------------------------------------------------
 * Preprocessor Definitions and Constants
 * -------------------------------------------------------------------------*/

/*----------------------------------------------------------------------------
 * Type Declarations
 * -------------------------------------------------------------------------*/

/*----------------------------------------------------------------------------
 * Global Data Definitions
 * -------------------------------------------------------------------------*/

/*----------------------------------------------------------------------------
 *  External declarations for global context
 * -------------------------------------------------------------------------*/
/*----------------------------------------------------------------------------
 * Static Variable Definitions
 * -------------------------------------------------------------------------*/

/*----------------------------------------------------------------------------
 * Static Function Declarations and Definitions
 * -------------------------------------------------------------------------*/
#ifdef SOFTAP_CHANNEL_RANGE
static QDF_STATUS sap_get_freq_list(struct sap_context *sap_ctx,
				    uint32_t **freq_list,
				    uint8_t *num_ch);
#endif

/*==========================================================================
   FUNCTION    sapStopDfsCacTimer

   DESCRIPTION
    Function to sttop the DFS CAC timer when SAP is stopped
   DEPENDENCIES
    NA.

   PARAMETERS

    IN
    sap_ctx: SAP Context
   RETURN VALUE
    DFS Timer start status
   SIDE EFFECTS
   ============================================================================*/

static int sap_stop_dfs_cac_timer(struct sap_context *sap_ctx);

/*==========================================================================
   FUNCTION    sapStartDfsCacTimer

   DESCRIPTION
    Function to start the DFS CAC timer when SAP is started on DFS Channel
   DEPENDENCIES
    NA.

   PARAMETERS

    IN
    sap_ctx: SAP Context
   RETURN VALUE
    DFS Timer start status
   SIDE EFFECTS
   ============================================================================*/

static int sap_start_dfs_cac_timer(struct sap_context *sap_ctx);

/** sap_hdd_event_to_string() - convert hdd event to string
 * @event: eSapHddEvent event type
 *
 * This function converts eSapHddEvent into string
 *
 * Return: string for the @event.
 */
static uint8_t *sap_hdd_event_to_string(eSapHddEvent event)
{
	switch (event) {
	CASE_RETURN_STRING(eSAP_START_BSS_EVENT);
	CASE_RETURN_STRING(eSAP_STOP_BSS_EVENT);
	CASE_RETURN_STRING(eSAP_STA_ASSOC_IND);
	CASE_RETURN_STRING(eSAP_STA_ASSOC_EVENT);
	CASE_RETURN_STRING(eSAP_STA_REASSOC_EVENT);
	CASE_RETURN_STRING(eSAP_STA_DISASSOC_EVENT);
	CASE_RETURN_STRING(eSAP_STA_SET_KEY_EVENT);
	CASE_RETURN_STRING(eSAP_STA_MIC_FAILURE_EVENT);
	CASE_RETURN_STRING(eSAP_WPS_PBC_PROBE_REQ_EVENT);
	CASE_RETURN_STRING(eSAP_DISCONNECT_ALL_P2P_CLIENT);
	CASE_RETURN_STRING(eSAP_MAC_TRIG_STOP_BSS_EVENT);
	CASE_RETURN_STRING(eSAP_UNKNOWN_STA_JOIN);
	CASE_RETURN_STRING(eSAP_MAX_ASSOC_EXCEEDED);
	CASE_RETURN_STRING(eSAP_CHANNEL_CHANGE_EVENT);
	CASE_RETURN_STRING(eSAP_DFS_CAC_START);
	CASE_RETURN_STRING(eSAP_DFS_CAC_INTERRUPTED);
	CASE_RETURN_STRING(eSAP_DFS_CAC_END);
	CASE_RETURN_STRING(eSAP_DFS_PRE_CAC_END);
	CASE_RETURN_STRING(eSAP_DFS_RADAR_DETECT);
	CASE_RETURN_STRING(eSAP_DFS_RADAR_DETECT_DURING_PRE_CAC);
	CASE_RETURN_STRING(eSAP_DFS_NO_AVAILABLE_CHANNEL);
#ifdef FEATURE_WLAN_AP_AP_ACS_OPTIMIZE
	CASE_RETURN_STRING(eSAP_ACS_SCAN_SUCCESS_EVENT);
#endif
	CASE_RETURN_STRING(eSAP_ACS_CHANNEL_SELECTED);
	CASE_RETURN_STRING(eSAP_ECSA_CHANGE_CHAN_IND);
	default:
		return "eSAP_HDD_EVENT_UNKNOWN";
	}
}

/*----------------------------------------------------------------------------
 * Externalized Function Definitions
 * -------------------------------------------------------------------------*/

/*----------------------------------------------------------------------------
 * Function Declarations and Documentation
 * -------------------------------------------------------------------------*/

#ifdef DFS_COMPONENT_ENABLE
/**
 * sap_random_channel_sel() - This function randomly pick up an available
 * channel
 * @sap_ctx: sap context.
 *
 * This function first eliminates invalid channel, then selects random channel
 * using following algorithm:
 *
 * Return: channel number picked
 */
static uint8_t sap_random_channel_sel(struct sap_context *sap_ctx)
{
	uint8_t ch;
	uint8_t ch_wd;
	struct wlan_objmgr_pdev *pdev = NULL;
	struct ch_params *ch_params;
	uint32_t hw_mode, flag  = 0;
	struct mac_context *mac_ctx;
	struct dfs_acs_info acs_info = {0};

	mac_ctx = sap_get_mac_context();
	if (!mac_ctx) {
		QDF_TRACE_ERROR(QDF_MODULE_ID_SAP, "Invalid MAC context");
		return 0;
	}

	pdev = mac_ctx->pdev;
	if (!pdev) {
		QDF_TRACE(QDF_MODULE_ID_SAP, QDF_TRACE_LEVEL_ERROR,
			  FL("null pdev"));
		return 0;
	}

	ch_params = &mac_ctx->sap.SapDfsInfo.new_ch_params;
	if (mac_ctx->sap.SapDfsInfo.orig_chanWidth == 0) {
		ch_wd = sap_ctx->ch_width_orig;
		mac_ctx->sap.SapDfsInfo.orig_chanWidth = ch_wd;
	} else {
		ch_wd = mac_ctx->sap.SapDfsInfo.orig_chanWidth;
	}

	ch_params->ch_width = ch_wd;
	if (sap_ctx->acs_cfg) {
		acs_info.acs_mode = sap_ctx->acs_cfg->acs_mode;
<<<<<<< HEAD
		acs_info.channel_list = sap_ctx->acs_cfg->master_ch_list;
=======
		acs_info.chan_freq_list = sap_ctx->acs_cfg->master_freq_list;
>>>>>>> 5d8474a2
		acs_info.num_of_channel =
					sap_ctx->acs_cfg->master_ch_list_count;
	} else {
		acs_info.acs_mode = false;
	}

	if (mac_ctx->mlme_cfg->dfs_cfg.dfs_prefer_non_dfs)
		flag |= DFS_RANDOM_CH_FLAG_NO_DFS_CH;
	if (mac_ctx->mlme_cfg->dfs_cfg.dfs_disable_japan_w53)
		flag |= DFS_RANDOM_CH_FLAG_NO_JAPAN_W53_CH;
	if (mac_ctx->sap.SapDfsInfo.sap_operating_chan_preferred_location
	    == 1)
		flag |= DFS_RANDOM_CH_FLAG_NO_UPEER_5G_CH;
	else if (mac_ctx->sap.SapDfsInfo.
		 sap_operating_chan_preferred_location == 2)
		flag |= DFS_RANDOM_CH_FLAG_NO_LOWER_5G_CH;

<<<<<<< HEAD
	if (QDF_IS_STATUS_ERROR(utils_dfs_get_random_channel(
	    pdev, flag, ch_params, &hw_mode, &ch, &acs_info))) {
=======
	if (QDF_IS_STATUS_ERROR(utils_dfs_get_vdev_random_channel(
	    pdev, sap_ctx->vdev, flag, ch_params, &hw_mode, &ch, &acs_info))) {
>>>>>>> 5d8474a2
		/* No available channel found */
		QDF_TRACE(QDF_MODULE_ID_SAP, QDF_TRACE_LEVEL_ERROR,
			  FL("No available channel found!!!"));
		sap_signal_hdd_event(sap_ctx, NULL,
				eSAP_DFS_NO_AVAILABLE_CHANNEL,
				(void *)eSAP_STATUS_SUCCESS);
		return 0;
	}
	mac_ctx->sap.SapDfsInfo.new_chanWidth = ch_params->ch_width;
	sap_ctx->ch_params.ch_width = ch_params->ch_width;
	sap_ctx->ch_params.sec_ch_offset = ch_params->sec_ch_offset;
	sap_ctx->ch_params.center_freq_seg0 = ch_params->center_freq_seg0;
	sap_ctx->ch_params.center_freq_seg1 = ch_params->center_freq_seg1;
	return ch;
}
#else
static uint8_t sap_random_channel_sel(struct sap_context *sap_ctx)
{
	return 0;
}
#endif

/**
 * sap_is_channel_bonding_etsi_weather_channel() - check weather chan bonding.
 * @sap_ctx: sap context.
 *
 * Check if the current SAP operating channel is bonded to weather radar
 * channel in ETSI domain.
 *
 * Return: True if bonded to weather channel in ETSI
 */
static bool
sap_is_channel_bonding_etsi_weather_channel(struct sap_context *sap_ctx)
{
	if (IS_CH_BONDING_WITH_WEATHER_CH(wlan_freq_to_chan(
					  sap_ctx->chan_freq)) &&
	    (sap_ctx->ch_params.ch_width != CH_WIDTH_20MHZ))
		return true;

	return false;
}

/*
 * sap_get_bonding_channels() - get bonding channels from primary channel.
 * @sap_ctx: Handle to SAP context.
 * @channel: Channel to get bonded channels.
 * @channels: Bonded channel list
 * @size: Max bonded channels
 * @chanBondState: The channel bonding mode of the passed channel.
 *
 * Return: Number of sub channels
 */
static uint8_t sap_get_bonding_channels(struct sap_context *sap_ctx,
					uint8_t channel,
					uint8_t *channels, uint8_t size,
					ePhyChanBondState chanBondState)
{
	uint8_t numChannel;

	if (!channels)
		return 0;

	if (size < MAX_BONDED_CHANNELS)
		return 0;

	switch (chanBondState) {
	case PHY_SINGLE_CHANNEL_CENTERED:
		numChannel = 1;
		channels[0] = channel;
		break;
	case PHY_DOUBLE_CHANNEL_HIGH_PRIMARY:
		numChannel = 2;
		channels[0] = channel - 4;
		channels[1] = channel;
		break;
	case PHY_DOUBLE_CHANNEL_LOW_PRIMARY:
		numChannel = 2;
		channels[0] = channel;
		channels[1] = channel + 4;
		break;
	case PHY_QUADRUPLE_CHANNEL_20MHZ_LOW_40MHZ_LOW:
		numChannel = 4;
		channels[0] = channel;
		channels[1] = channel + 4;
		channels[2] = channel + 8;
		channels[3] = channel + 12;
		break;
	case PHY_QUADRUPLE_CHANNEL_20MHZ_HIGH_40MHZ_LOW:
		numChannel = 4;
		channels[0] = channel - 4;
		channels[1] = channel;
		channels[2] = channel + 4;
		channels[3] = channel + 8;
		break;
	case PHY_QUADRUPLE_CHANNEL_20MHZ_LOW_40MHZ_HIGH:
		numChannel = 4;
		channels[0] = channel - 8;
		channels[1] = channel - 4;
		channels[2] = channel;
		channels[3] = channel + 4;
		break;
	case PHY_QUADRUPLE_CHANNEL_20MHZ_HIGH_40MHZ_HIGH:
		numChannel = 4;
		channels[0] = channel - 12;
		channels[1] = channel - 8;
		channels[2] = channel - 4;
		channels[3] = channel;
		break;
	default:
		numChannel = 1;
		channels[0] = channel;
		break;
	}

	return numChannel;
}

/**
 * sap_ch_params_to_bonding_channels() - get bonding channels from channel param
 * @ch_params: channel params ( bw, pri and sec channel info)
 * @channels: bonded channel list
 *
 * Return: Number of sub channels
 */
static uint8_t sap_ch_params_to_bonding_channels(
		struct ch_params *ch_params,
		uint8_t *channels)
{
	uint8_t center_chan = ch_params->center_freq_seg0;
	uint8_t nchannels = 0;

	switch (ch_params->ch_width) {
	case CH_WIDTH_160MHZ:
		nchannels = 8;
		center_chan = ch_params->center_freq_seg1;
		channels[0] = center_chan - 14;
		channels[1] = center_chan - 10;
		channels[2] = center_chan - 6;
		channels[3] = center_chan - 2;
		channels[4] = center_chan + 2;
		channels[5] = center_chan + 6;
		channels[6] = center_chan + 10;
		channels[7] = center_chan + 14;
		break;
	case CH_WIDTH_80P80MHZ:
		nchannels = 8;
		channels[0] = center_chan - 6;
		channels[1] = center_chan - 2;
		channels[2] = center_chan + 2;
		channels[3] = center_chan + 6;

		center_chan = ch_params->center_freq_seg1;
		channels[4] = center_chan - 6;
		channels[5] = center_chan - 2;
		channels[6] = center_chan + 2;
		channels[7] = center_chan + 6;
		break;
	case CH_WIDTH_80MHZ:
		nchannels = 4;
		channels[0] = center_chan - 6;
		channels[1] = center_chan - 2;
		channels[2] = center_chan + 2;
		channels[3] = center_chan + 6;
		break;
	case CH_WIDTH_40MHZ:
		nchannels = 2;
		channels[0] = center_chan - 2;
		channels[1] = center_chan + 2;
		break;
	default:
		nchannels = 1;
		channels[0] = center_chan;
		break;
	}

	return nchannels;
}

void sap_get_cac_dur_dfs_region(struct sap_context *sap_ctx,
		uint32_t *cac_duration_ms,
		uint32_t *dfs_region)
{
	int i;
	uint8_t channels[MAX_BONDED_CHANNELS];
	uint8_t num_channels;
	struct ch_params *ch_params = &sap_ctx->ch_params;
	struct mac_context *mac;

	if (!sap_ctx) {
		QDF_TRACE(QDF_MODULE_ID_SAP, QDF_TRACE_LEVEL_ERROR,
			  "%s: null sap_ctx", __func__);
		return;
	}

	mac = sap_get_mac_context();
	if (!mac) {
		QDF_TRACE_ERROR(QDF_MODULE_ID_SAP, "Invalid MAC context");
		return;
	}

	wlan_reg_get_dfs_region(mac->pdev, dfs_region);
	if (mac->sap.SapDfsInfo.ignore_cac) {
		*cac_duration_ms = 0;
		QDF_TRACE(QDF_MODULE_ID_SAP, QDF_TRACE_LEVEL_DEBUG,
			  "%s: ignore_cac is set", __func__);
		return;
	}
	*cac_duration_ms = DEFAULT_CAC_TIMEOUT;

	if (*dfs_region != DFS_ETSI_REGION) {
		QDF_TRACE(QDF_MODULE_ID_SAP, QDF_TRACE_LEVEL_DEBUG,
<<<<<<< HEAD
			 FL("sapdfs: default cac duration"));
=======
			  FL("sapdfs: default cac duration"));
>>>>>>> 5d8474a2
		return;
	}

	if (sap_is_channel_bonding_etsi_weather_channel(sap_ctx)) {
		*cac_duration_ms = ETSI_WEATHER_CH_CAC_TIMEOUT;
		QDF_TRACE(QDF_MODULE_ID_SAP, QDF_TRACE_LEVEL_DEBUG,
			  FL("sapdfs: bonding_etsi_weather_channel"));
		return;
	}

	qdf_mem_zero(channels, sizeof(channels));
	num_channels = sap_ch_params_to_bonding_channels(ch_params, channels);
	for (i = 0; i < num_channels; i++) {
		if (IS_ETSI_WEATHER_CH(channels[i])) {
			*cac_duration_ms = ETSI_WEATHER_CH_CAC_TIMEOUT;
			QDF_TRACE(QDF_MODULE_ID_SAP, QDF_TRACE_LEVEL_DEBUG,
				  FL("sapdfs: ch=%d is etsi weather channel"),
				  channels[i]);
			return;
		}
	}

}

void sap_dfs_set_current_channel(void *ctx)
{
	struct sap_context *sap_ctx = ctx;
	uint8_t vht_seg0 = sap_ctx->csr_roamProfile.ch_params.center_freq_seg0;
	uint8_t vht_seg1 = sap_ctx->csr_roamProfile.ch_params.center_freq_seg1;
	struct wlan_objmgr_pdev *pdev;
	struct mac_context *mac_ctx;
	uint32_t use_nol = 0;
	int error;
	bool is_dfs;

	mac_ctx = sap_get_mac_context();
	if (!mac_ctx) {
		QDF_TRACE_ERROR(QDF_MODULE_ID_SAP, "Invalid MAC context");
		return;
	}

	pdev = mac_ctx->pdev;
	if (!pdev) {
		QDF_TRACE(QDF_MODULE_ID_SAP, QDF_TRACE_LEVEL_ERROR,
			FL("null pdev"));
		return;
	}

<<<<<<< HEAD
	switch (sap_ctx->csr_roamProfile.ch_params.ch_width) {
	case CH_WIDTH_20MHZ:
		ic_flags |= IEEE80211_CHAN_VHT20;
		break;
	case CH_WIDTH_40MHZ:
		ic_flags |= IEEE80211_CHAN_VHT40PLUS;
		break;
	case CH_WIDTH_80MHZ:
		ic_flags |= IEEE80211_CHAN_VHT80;
		break;
	case CH_WIDTH_80P80MHZ:
		ic_flags |= IEEE80211_CHAN_VHT80_80;
		break;
	case CH_WIDTH_160MHZ:
		ic_flags |= IEEE80211_CHAN_VHT160;
		break;
	default:
		QDF_TRACE(QDF_MODULE_ID_SAP, QDF_TRACE_LEVEL_ERROR,
			  FL("Invalid channel width=%d"),
			  sap_ctx->csr_roamProfile.ch_params.ch_width);
		return;
	}

	if (WLAN_REG_IS_24GHZ_CH(sap_ctx->channel))
		ic_flags |= IEEE80211_CHAN_2GHZ;
	else
		ic_flags |= IEEE80211_CHAN_5GHZ;

	if (wlan_reg_is_dfs_ch(pdev, sap_ctx->channel)) {
		ic_flagext |= IEEE80211_CHAN_DFS;
		tgt_dfs_set_current_channel(pdev, ic_freq, ic_flags, ic_flagext,
					    ic_ieee, vht_seg0, vht_seg1);
	}

	QDF_TRACE(QDF_MODULE_ID_SAP, QDF_TRACE_LEVEL_DEBUG,
		  FL("freq=%d, channel=%d, seg0=%d, seg1=%d, flags=0x%x, ext flags=0x%x"),
		  ic_freq, ic_ieee, vht_seg0, vht_seg1, ic_flags, ic_flagext);

	if (wlan_reg_is_dfs_ch(pdev, sap_ctx->channel)) {
=======
	is_dfs = wlan_reg_is_dfs_for_freq(pdev, sap_ctx->chan_freq);

	QDF_TRACE(QDF_MODULE_ID_SAP, QDF_TRACE_LEVEL_DEBUG,
		  FL("freq=%d, dfs %d seg0=%d, seg1=%d, bw %d"),
		  sap_ctx->chan_freq, is_dfs, vht_seg0, vht_seg1,
		  sap_ctx->csr_roamProfile.ch_params.ch_width);

	if (is_dfs) {
>>>>>>> 5d8474a2
		if (policy_mgr_concurrent_beaconing_sessions_running(
		    mac_ctx->psoc)) {
			uint16_t con_ch_freq;
			mac_handle_t handle = MAC_HANDLE(mac_ctx);

			con_ch_freq =
				sme_get_beaconing_concurrent_operation_channel(
					handle, sap_ctx->sessionId);
			if (!con_ch_freq ||
			    !wlan_reg_is_dfs_for_freq(pdev,
							con_ch_freq))
				tgt_dfs_get_radars(pdev);
		} else {
			tgt_dfs_get_radars(pdev);
		}
		tgt_dfs_set_phyerr_filter_offload(pdev);
		if (mac_ctx->mlme_cfg->dfs_cfg.dfs_disable_channel_switch)
			tgt_dfs_control(pdev, DFS_SET_USENOL, &use_nol,
					sizeof(uint32_t), NULL, NULL, &error);
	}
}

#ifdef FEATURE_AP_MCC_CH_AVOIDANCE
/**
 * sap_check_in_avoid_ch_list() - checks if given channel present is channel
 * avoidance list
 *
 * @sap_ctx:        sap context.
 * @channel:        channel to be checked in sap_ctx's avoid ch list
 *
 * sap_ctx contains sap_avoid_ch_info strcut containing the list of channels on
 * which MDM device's AP with MCC was detected. This function checks if given
 * channel is present in that list.
 *
 * Return: true, if channel was present, false othersie.
 */
bool sap_check_in_avoid_ch_list(struct sap_context *sap_ctx, uint8_t channel)
{
	uint8_t i = 0;
	struct sap_avoid_channels_info *ie_info =
		&sap_ctx->sap_detected_avoid_ch_ie;
	for (i = 0; i < sizeof(ie_info->channels); i++)
		if (ie_info->channels[i] == channel)
			return true;
	return false;
}
#endif /* FEATURE_AP_MCC_CH_AVOIDANCE */

/**
 * sap_dfs_is_channel_in_nol_list() - given bonded channel is available
 * @sap_context: Handle to SAP context.
 * @channel_number: Channel on which availability should be checked.
 * @chan_bondState: The channel bonding mode of the passed channel.
 *
 * This function Checks if a given bonded channel is available or
 * usable for DFS operation.
 *
 * Return: false if channel is available, true if channel is in NOL.
 */
bool
sap_dfs_is_channel_in_nol_list(struct sap_context *sap_context,
			       uint8_t channel_number,
			       ePhyChanBondState chan_bondState)
{
	int i;
	struct mac_context *mac_ctx;
	uint8_t channels[MAX_BONDED_CHANNELS];
	uint8_t num_channels;
	struct wlan_objmgr_pdev *pdev = NULL;
	enum channel_state ch_state;

	mac_ctx = sap_get_mac_context();
	if (!mac_ctx) {
		QDF_TRACE_ERROR(QDF_MODULE_ID_SAP, "Invalid MAC context");
		return false;
	}

	pdev = mac_ctx->pdev;
	if (!pdev) {
		QDF_TRACE(QDF_MODULE_ID_SAP, QDF_TRACE_LEVEL_ERROR,
			  FL("null pdev"));
		return false;
	}

	/* get the bonded channels */
	if ((channel_number == wlan_reg_freq_to_chan(pdev,
						     sap_context->chan_freq)) &&
	     chan_bondState >= PHY_CHANNEL_BONDING_STATE_MAX)
		num_channels = sap_ch_params_to_bonding_channels(
					&sap_context->ch_params, channels);
	else
		num_channels = sap_get_bonding_channels(sap_context,
					channel_number, channels,
					MAX_BONDED_CHANNELS, chan_bondState);

	/* check for NOL, first on will break the loop */
	for (i = 0; i < num_channels; i++) {
		ch_state = wlan_reg_get_channel_state(pdev, channels[i]);
		if (CHANNEL_STATE_ENABLE != ch_state &&
		    CHANNEL_STATE_DFS != ch_state) {
			QDF_TRACE(QDF_MODULE_ID_SAP, QDF_TRACE_LEVEL_ERROR,
				  FL("Invalid ch num=%d, ch state=%d"),
				  channels[i], ch_state);
			return true;
		}
	} /* loop for bonded channels */

	return false;
}

bool
sap_chan_bond_dfs_sub_chan(struct sap_context *sap_context,
			   uint8_t channel_number,
			   ePhyChanBondState bond_state)
{
	int i;
	struct mac_context *mac_ctx;
	uint8_t channels[MAX_BONDED_CHANNELS];
	uint8_t num_channels;
	struct wlan_objmgr_pdev *pdev;

	mac_ctx = sap_get_mac_context();
	if (!mac_ctx) {
		QDF_TRACE_ERROR(QDF_MODULE_ID_SAP, "Invalid MAC context");
		return false;
	}

	pdev = mac_ctx->pdev;
	if (!pdev) {
		QDF_TRACE(QDF_MODULE_ID_SAP, QDF_TRACE_LEVEL_ERROR,
			  FL("null pdev"));
		return false;
	}

	if (wlan_reg_chan_has_dfs_attribute(pdev, channel_number))
		return true;

	/* get the bonded channels */
	if ((channel_number == wlan_reg_freq_to_chan(pdev,
						     sap_context->chan_freq)) &&
	    bond_state >= PHY_CHANNEL_BONDING_STATE_MAX)
		num_channels = sap_ch_params_to_bonding_channels(
					&sap_context->ch_params, channels);
	else
		num_channels = sap_get_bonding_channels(
					sap_context, channel_number, channels,
					MAX_BONDED_CHANNELS, bond_state);

	for (i = 0; i < num_channels; i++) {
		if (wlan_reg_chan_has_dfs_attribute(pdev, channels[i])) {
			QDF_TRACE(QDF_MODULE_ID_SAP, QDF_TRACE_LEVEL_DEBUG,
				  FL("sub ch num=%d is dfs in %d"),
				  channels[i], channel_number);
			return true;
		}
	}

	return false;
}

<<<<<<< HEAD
uint8_t sap_select_default_oper_chan(struct mac_context *mac_ctx,
				     struct sap_acs_cfg *acs_cfg)
=======
uint32_t sap_select_default_oper_chan(struct mac_context *mac_ctx,
				      struct sap_acs_cfg *acs_cfg)
>>>>>>> 5d8474a2
{
	uint16_t i;

	if (!acs_cfg)
		return 0;

<<<<<<< HEAD
	if (!acs_cfg->ch_list_count || !acs_cfg->ch_list) {
		if (mac_ctx->mlme_cfg->acs.force_sap_start) {
			sap_debug("SAP forced, freq selected %d",
				  acs_cfg->master_ch_list[0]);
			return acs_cfg->master_ch_list[0];
=======
	if (!acs_cfg->ch_list_count || !acs_cfg->freq_list) {
		if (mac_ctx->mlme_cfg->acs.force_sap_start) {
			sap_debug("SAP forced, freq selected %d",
				  acs_cfg->master_freq_list[0]);
			return acs_cfg->master_freq_list[0];
>>>>>>> 5d8474a2
		} else {
			sap_debug("No channel left for operation");
			return 0;
		}
	}
	/*
	 * There could be both 2.4Ghz and 5ghz channels present in the list
	 * based upon the Hw mode received from hostapd, it is always better
	 * to chose a default 5ghz operating channel than 2.4ghz, as it can
	 * provide a better throughput, latency than 2.4ghz. Also 40 Mhz is
	 * rare in 2.4ghz band, so 5ghz should be preferred. If we get a 5Ghz
	 * chan in the acs cfg ch list , we should go for that first else the
	 * default channel can be 2.4ghz.
	 */

<<<<<<< HEAD
	/*
	 * There could be both 2.4Ghz and 5ghz channels present in the list
	 * based upon the Hw mode received from hostapd, it is always better
	 * to chose a default 5ghz operating channel than 2.4ghz, as it can
	 * provide a better throughput, latency than 2.4ghz. Also 40 Mhz is
	 * rare in 2.4ghz band, so 5ghz should be preferred. If we get a 5Ghz
	 * chan in the acs cfg ch list , we should go for that first else the
	 * default channel can be 2.4ghz.
	 */

	for (i = 0; i < acs_cfg->ch_list_count; i++) {
		if (WLAN_CHAN_IS_5GHZ(acs_cfg->ch_list[i])) {
			sap_debug("default channel chosen as %d",
				  acs_cfg->ch_list[i]);
			return acs_cfg->ch_list[i];
		}
	}

	sap_debug("default channel chosen as %d", acs_cfg->ch_list[0]);

	return acs_cfg->ch_list[0];
=======
	for (i = 0; i < acs_cfg->ch_list_count; i++) {
		if (WLAN_REG_IS_5GHZ_CH_FREQ(acs_cfg->freq_list[i])) {
			sap_debug("default freq chosen as %d",
				  acs_cfg->freq_list[i]);
			return acs_cfg->freq_list[i];
		}
	}

	sap_debug("default frequency chosen as %d", acs_cfg->freq_list[0]);

	return acs_cfg->freq_list[0];
>>>>>>> 5d8474a2
}

QDF_STATUS
sap_validate_chan(struct sap_context *sap_context,
		  bool pre_start_bss,
		  bool check_for_connection_update)
{
	QDF_STATUS qdf_status = QDF_STATUS_SUCCESS;
	struct mac_context *mac_ctx;
	mac_handle_t mac_handle;
	uint32_t con_ch_freq;
	bool sta_sap_scc_on_dfs_chan;
	uint32_t sta_go_bit_mask = QDF_STA_MASK | QDF_P2P_GO_MASK;
	uint32_t sta_sap_bit_mask = QDF_STA_MASK | QDF_SAP_MASK;
	uint32_t concurrent_state;
	bool go_force_scc;

	mac_handle = cds_get_context(QDF_MODULE_ID_SME);
	mac_ctx = MAC_CONTEXT(mac_handle);
	if (!mac_ctx) {
		/* we have a serious problem */
		QDF_TRACE(QDF_MODULE_ID_SAP, QDF_TRACE_LEVEL_FATAL,
			  FL("invalid MAC handle"));
		return QDF_STATUS_E_FAULT;
	}

	if (!sap_context->chan_freq) {
		QDF_TRACE(QDF_MODULE_ID_SAP, QDF_TRACE_LEVEL_ERROR,
			  FL("Invalid channel"));
		return QDF_STATUS_E_FAILURE;
	}
	go_force_scc = policy_mgr_go_scc_enforced(mac_ctx->psoc);
	if (sap_context->vdev && !go_force_scc &&
	    (wlan_vdev_mlme_get_opmode(sap_context->vdev) == QDF_P2P_GO_MODE))
		goto validation_done;

<<<<<<< HEAD
	go_force_scc = policy_mgr_go_scc_enforced(mac_ctx->psoc);
	if (sap_context->vdev && !go_force_scc &&
	    (wlan_vdev_mlme_get_opmode(sap_context->vdev) == QDF_P2P_GO_MODE))
		goto validation_done;

=======
>>>>>>> 5d8474a2
	concurrent_state = policy_mgr_get_concurrency_mode(mac_ctx->psoc);
	if (policy_mgr_concurrent_beaconing_sessions_running(mac_ctx->psoc) ||
	    ((concurrent_state & sta_sap_bit_mask) == sta_sap_bit_mask) ||
	    ((concurrent_state & sta_go_bit_mask) == sta_go_bit_mask)) {
<<<<<<< HEAD
		con_ch =
			sme_get_beaconing_concurrent_operation_channel(
				mac_handle, sap_context->sessionId);
#ifdef FEATURE_WLAN_STA_AP_MODE_DFS_DISABLE
		if (con_ch && sap_context->channel != con_ch &&
		    wlan_reg_is_dfs_ch(mac_ctx->pdev,
				       sap_context->channel)) {
			QDF_TRACE(QDF_MODULE_ID_SAP, QDF_TRACE_LEVEL_WARN,
				  FL("MCC DFS not supported in AP_AP Mode"));
			return QDF_STATUS_E_ABORTED;
		}
#endif
#ifdef FEATURE_WLAN_MCC_TO_SCC_SWITCH
		if (con_ch && (sap_context->cc_switch_mode !=
			       QDF_MCC_TO_SCC_SWITCH_DISABLE)) {
			/*
			 * For ACS request ,the sap_ctx->channel is 0,
			 * we skip below overlap checking. When the ACS
			 * finish and SAPBSS start, the sap_ctx->channel
			 * will not be 0. Then the overlap checking will be
			 * reactivated.If we use sap_ctx->channel = 0
			 * to perform the overlap checking, an invalid overlap
			 * channel con_ch could becreated. That may cause
			 * SAP start failed.
			 */
			con_ch = sme_check_concurrent_channel_overlap(
					mac_handle,
					sap_context->channel,
					sap_context->csr_roamProfile.phyMode,
					sap_context->cc_switch_mode);

			sta_sap_scc_on_dfs_chan =
				policy_mgr_is_sta_sap_scc_allowed_on_dfs_chan(
								mac_ctx->psoc);

			if (sap_context->cc_switch_mode ==
		QDF_MCC_TO_SCC_SWITCH_FORCE_PREFERRED_WITHOUT_DISCONNECTION)
				sta_sap_scc_on_dfs_chan = false;

			is_dfs = wlan_reg_is_dfs_ch(mac_ctx->pdev, con_ch);
			is_safe = policy_mgr_is_safe_channel(
							mac_ctx->psoc, con_ch);

			if (con_ch && is_safe &&
			    (!is_dfs || (is_dfs && sta_sap_scc_on_dfs_chan))) {
				QDF_TRACE(QDF_MODULE_ID_SAP,
					QDF_TRACE_LEVEL_ERROR,
					"%s: Override ch %d to %d due to CC Intf",
					__func__, sap_context->channel, con_ch);
				sap_context->channel = con_ch;
				if (WLAN_REG_IS_24GHZ_CH(con_ch))
					sap_context->ch_params.ch_width =
							CH_WIDTH_20MHZ;
				wlan_reg_set_channel_params(mac_ctx->pdev,
						sap_context->channel, 0,
						&sap_context->ch_params);
			}
		}
#endif
	}

	if ((policy_mgr_get_concurrency_mode(mac_ctx->psoc) ==
		(QDF_STA_MASK | QDF_SAP_MASK)) ||
		((sap_context->cc_switch_mode ==
		QDF_MCC_TO_SCC_SWITCH_FORCE_PREFERRED_WITHOUT_DISCONNECTION) &&
		(policy_mgr_get_concurrency_mode(mac_ctx->psoc) ==
		(QDF_STA_MASK | QDF_P2P_GO_MASK)))) {
#ifdef FEATURE_WLAN_STA_AP_MODE_DFS_DISABLE
		if (wlan_reg_is_dfs_ch(mac_ctx->pdev,
				       sap_context->channel)) {
=======
#ifdef FEATURE_WLAN_STA_AP_MODE_DFS_DISABLE
		if (wlan_reg_is_dfs_for_freq(mac_ctx->pdev,
					     sap_context->chan_freq)) {
>>>>>>> 5d8474a2
			QDF_TRACE(QDF_MODULE_ID_SAP, QDF_TRACE_LEVEL_WARN,
				  FL("DFS not supported in STA_AP Mode"));
			return QDF_STATUS_E_ABORTED;
		}
#endif
#ifdef FEATURE_WLAN_MCC_TO_SCC_SWITCH
		if (sap_context->cc_switch_mode !=
					QDF_MCC_TO_SCC_SWITCH_DISABLE) {
<<<<<<< HEAD
			con_ch = sme_check_concurrent_channel_overlap(
=======
			con_ch_freq = sme_check_concurrent_channel_overlap(
>>>>>>> 5d8474a2
					mac_handle,
					sap_context->chan_freq,
					sap_context->csr_roamProfile.phyMode,
					sap_context->cc_switch_mode);
			QDF_TRACE(QDF_MODULE_ID_SAP, QDF_TRACE_LEVEL_DEBUG,
				  FL("After check overlap: con_ch:%d"),
				  con_ch_freq);
			if (sap_context->cc_switch_mode !=
		QDF_MCC_TO_SCC_SWITCH_FORCE_PREFERRED_WITHOUT_DISCONNECTION) {
				if (QDF_IS_STATUS_ERROR(
					policy_mgr_valid_sap_conc_channel_check(
						mac_ctx->psoc, &con_ch_freq,
						sap_context->chan_freq,
						sap_context->sessionId))) {
					QDF_TRACE(QDF_MODULE_ID_SAP,
						QDF_TRACE_LEVEL_WARN,
						FL("SAP can't start (no MCC)"));
					return QDF_STATUS_E_ABORTED;
				}
			}
			QDF_TRACE(QDF_MODULE_ID_SAP, QDF_TRACE_LEVEL_DEBUG,
				  FL("After check concurrency: con_ch:%d"),
				  con_ch_freq);
			sta_sap_scc_on_dfs_chan =
				policy_mgr_is_sta_sap_scc_allowed_on_dfs_chan(
						mac_ctx->psoc);
			if (con_ch_freq &&
			    (policy_mgr_sta_sap_scc_on_lte_coex_chan(
						mac_ctx->psoc) ||
			     policy_mgr_is_safe_channel(
						mac_ctx->psoc, con_ch_freq)) &&
			    (!wlan_reg_is_dfs_for_freq(
					mac_ctx->pdev, con_ch_freq) ||
			    sta_sap_scc_on_dfs_chan)) {
				QDF_TRACE(QDF_MODULE_ID_SAP,
					QDF_TRACE_LEVEL_DEBUG,
<<<<<<< HEAD
					"%s: Override ch %d to %d due to CC Intf",
					__func__, sap_context->channel, con_ch);
				sap_context->channel = con_ch;
				if (WLAN_REG_IS_24GHZ_CH(con_ch))
					sap_context->ch_params.ch_width =
							CH_WIDTH_20MHZ;
				wlan_reg_set_channel_params(mac_ctx->pdev,
						sap_context->channel, 0,
						&sap_context->ch_params);
=======
					"%s: Override ch freq %d to %d due to CC Intf",
					__func__, sap_context->chan_freq,
					con_ch_freq);
				sap_context->chan_freq = con_ch_freq;
				if (WLAN_REG_IS_24GHZ_CH_FREQ(
				    sap_context->chan_freq))
					sap_context->ch_params.ch_width =
							CH_WIDTH_20MHZ;
				wlan_reg_set_channel_params_for_freq(
					mac_ctx->pdev,
					sap_context->chan_freq,
					0,
					&sap_context->ch_params);
>>>>>>> 5d8474a2
			}
		}
#endif
	}
<<<<<<< HEAD

=======
>>>>>>> 5d8474a2
validation_done:
	QDF_TRACE(QDF_MODULE_ID_SAP, QDF_TRACE_LEVEL_INFO_HIGH,
		  FL("for configured channel, Ch_freq = %d"),
		  sap_context->chan_freq);

	if (check_for_connection_update) {
		/* This wait happens in the hostapd context. The event
		 * is set in the MC thread context.
		 */
		qdf_status =
		policy_mgr_update_and_wait_for_connection_update(
			mac_ctx->psoc, sap_context->sessionId,
			sap_context->chan_freq,
			POLICY_MGR_UPDATE_REASON_START_AP);
		if (QDF_IS_STATUS_ERROR(qdf_status))
			return qdf_status;
	}

	if (pre_start_bss) {
		QDF_TRACE(QDF_MODULE_ID_SAP, QDF_TRACE_LEVEL_INFO,
			  FL("ACS end due to Ch override. Sel Ch freq = %d"),
			     sap_context->chan_freq);
		sap_context->acs_cfg->pri_ch_freq = sap_context->chan_freq;
		sap_context->acs_cfg->ch_width =
					 sap_context->ch_width_orig;
		sap_config_acs_result(mac_handle, sap_context, 0);
		return QDF_STATUS_E_CANCELED;
	}

	return QDF_STATUS_SUCCESS;
}

QDF_STATUS sap_channel_sel(struct sap_context *sap_context)
{
	QDF_STATUS qdf_ret_status;
	struct mac_context *mac_ctx;
	struct scan_start_request *req;
	struct wlan_objmgr_vdev *vdev = NULL;
	uint8_t i;
<<<<<<< HEAD
	uint8_t *channel_list = NULL;
=======
	uint32_t *freq_list = NULL;
>>>>>>> 5d8474a2
	uint8_t num_of_channels = 0;
	mac_handle_t mac_handle;
	uint32_t con_ch_freq;
	uint8_t vdev_id;
	uint32_t scan_id;

	mac_handle = cds_get_context(QDF_MODULE_ID_SME);
	if (!mac_handle) {
		/* we have a serious problem */
		QDF_TRACE(QDF_MODULE_ID_SAP, QDF_TRACE_LEVEL_FATAL,
			  FL("invalid mac_handle"));
		return QDF_STATUS_E_FAULT;
	}

	mac_ctx = MAC_CONTEXT(mac_handle);
	if (!mac_ctx) {
		QDF_TRACE(QDF_MODULE_ID_SAP, QDF_TRACE_LEVEL_ERROR,
			  FL("Invalid MAC context"));
		return QDF_STATUS_E_FAILURE;
	}
	if (sap_context->chan_freq)
		return sap_validate_chan(sap_context, true, false);

	if (policy_mgr_concurrent_beaconing_sessions_running(mac_ctx->psoc) ||
	    ((sap_context->cc_switch_mode ==
	      QDF_MCC_TO_SCC_SWITCH_FORCE_PREFERRED_WITHOUT_DISCONNECTION) &&
	     (policy_mgr_mode_specific_connection_count(mac_ctx->psoc,
							PM_SAP_MODE, NULL) ||
	     policy_mgr_mode_specific_connection_count(mac_ctx->psoc,
						       PM_P2P_GO_MODE,
						       NULL)))) {
		con_ch_freq = sme_get_beaconing_concurrent_operation_channel(
					mac_handle, sap_context->sessionId);
#ifdef FEATURE_WLAN_STA_AP_MODE_DFS_DISABLE
		if (con_ch_freq)
			sap_context->dfs_ch_disable = true;
#endif
	}

	if ((policy_mgr_get_concurrency_mode(mac_ctx->psoc) ==
		(QDF_STA_MASK | QDF_SAP_MASK)) ||
		((sap_context->cc_switch_mode ==
		QDF_MCC_TO_SCC_SWITCH_FORCE_PREFERRED_WITHOUT_DISCONNECTION) &&
		(policy_mgr_get_concurrency_mode(mac_ctx->psoc) ==
		(QDF_STA_MASK | QDF_P2P_GO_MASK)))) {
#ifdef FEATURE_WLAN_STA_AP_MODE_DFS_DISABLE
		sap_context->dfs_ch_disable = true;
#endif
	}
#ifdef FEATURE_WLAN_AP_AP_ACS_OPTIMIZE
	QDF_TRACE(QDF_MODULE_ID_SAP, QDF_TRACE_LEVEL_INFO_HIGH,
		  FL("%s skip_acs_status = %d "), __func__,
		  sap_context->acs_cfg->skip_scan_status);
	if (sap_context->acs_cfg->skip_scan_status !=
					eSAP_SKIP_ACS_SCAN) {
#endif
		if (sap_context->channelList) {
			qdf_mem_free(sap_context->channelList);
			sap_context->channelList = NULL;
			sap_context->num_of_channel = 0;
		}
		sap_get_channel_list(sap_context, &channel_list,
				     &num_of_channels);
		if (!num_of_channels) {
			sap_err("No channel sutiable for ACS, SAP failed");
			return QDF_STATUS_E_FAILURE;
		}

<<<<<<< HEAD
		req = qdf_mem_malloc(sizeof(*req));
		if (!req) {
			qdf_mem_free(channel_list);
			return QDF_STATUS_E_NOMEM;
		}

		vdev_id = sap_context->sessionId;
		vdev = wlan_objmgr_get_vdev_by_id_from_psoc(mac_ctx->psoc,
							    vdev_id,
							    WLAN_LEGACY_SME_ID);
		if (!vdev) {
			QDF_TRACE(QDF_MODULE_ID_SAP, QDF_TRACE_LEVEL_ERROR,
				  FL("Invalid vdev objmgr"));
			qdf_mem_free(channel_list);
			qdf_mem_free(req);
			return QDF_STATUS_E_INVAL;
		}

=======
		if (sap_context->freq_list) {
			qdf_mem_free(sap_context->freq_list);
			sap_context->freq_list = NULL;
			sap_context->num_of_channel = 0;
		}

		sap_get_freq_list(sap_context, &freq_list, &num_of_channels);
		if (!num_of_channels) {
			sap_err("No freq sutiable for SAP in current list, SAP failed");
			return QDF_STATUS_E_FAILURE;
		}

		req = qdf_mem_malloc(sizeof(*req));
		if (!req) {
			qdf_mem_free(freq_list);
			return QDF_STATUS_E_NOMEM;
		}

		vdev_id = sap_context->sessionId;
		vdev = wlan_objmgr_get_vdev_by_id_from_psoc(mac_ctx->psoc,
							    vdev_id,
							    WLAN_LEGACY_SME_ID);
		if (!vdev) {
			QDF_TRACE(QDF_MODULE_ID_SAP, QDF_TRACE_LEVEL_ERROR,
				  FL("Invalid vdev objmgr"));
			qdf_mem_free(freq_list);
			qdf_mem_free(req);
			return QDF_STATUS_E_INVAL;
		}

>>>>>>> 5d8474a2
		/* Initiate a SCAN request */
		ucfg_scan_init_default_params(vdev, req);
		scan_id = ucfg_scan_get_scan_id(mac_ctx->psoc);
		req->scan_req.scan_id = scan_id;
		req->scan_req.vdev_id = vdev_id;
		req->scan_req.scan_f_passive = false;
		req->scan_req.scan_req_id = sap_context->req_id;
		req->scan_req.scan_priority = SCAN_PRIORITY_HIGH;
		req->scan_req.scan_f_bcast_probe = true;

		req->scan_req.chan_list.num_chan = num_of_channels;
		for (i = 0; i < num_of_channels; i++)
<<<<<<< HEAD
			req->scan_req.chan_list.chan[i].freq =
				wlan_chan_to_freq(channel_list[i]);
		sap_context->channelList = channel_list;
=======
			req->scan_req.chan_list.chan[i].freq = freq_list[i];
		sap_context->freq_list = freq_list;
>>>>>>> 5d8474a2
		sap_context->num_of_channel = num_of_channels;
		/* Set requestType to Full scan */

		sap_context->acs_req_timestamp = qdf_get_time_of_the_day_ms();
		qdf_ret_status = ucfg_scan_start(req);
		if (qdf_ret_status != QDF_STATUS_SUCCESS) {
			QDF_TRACE(QDF_MODULE_ID_SAP, QDF_TRACE_LEVEL_ERROR,
				  FL("scan request  fail %d!!!"),
				  qdf_ret_status);
			QDF_TRACE(QDF_MODULE_ID_SAP, QDF_TRACE_LEVEL_INFO_HIGH,
<<<<<<< HEAD
				  FL("SAP Configuring default channel, Ch=%d"),
				  sap_context->channel);
			sap_context->channel = sap_select_default_oper_chan(
						mac_ctx, sap_context->acs_cfg);

			if (sap_context->channelList) {
				sap_context->channel =
					sap_context->channelList[0];
				qdf_mem_free(sap_context->
					channelList);
				sap_context->channelList = NULL;
=======
				  FL("SAP Configuring default ch, Ch_freq=%d"),
				  sap_context->chan_freq);
			sap_context->chan_freq = sap_select_default_oper_chan(
						 mac_ctx, sap_context->acs_cfg);

			if (sap_context->freq_list) {
				sap_context->chan_freq =
					sap_context->freq_list[0];
				qdf_mem_free(sap_context->freq_list);
				sap_context->freq_list = NULL;
>>>>>>> 5d8474a2
				sap_context->num_of_channel = 0;
			}
			/*
			* In case of ACS req before start Bss,
			* return failure so that the calling
			* function can use the default channel.
			*/
			qdf_ret_status = QDF_STATUS_E_FAILURE;
			goto release_vdev_ref;
		} else {
			host_log_acs_scan_start(scan_id, vdev_id);
		}
#ifdef FEATURE_WLAN_AP_AP_ACS_OPTIMIZE
	} else {
		sap_context->acs_cfg->skip_scan_status = eSAP_SKIP_ACS_SCAN;
	}

	if (sap_context->acs_cfg->skip_scan_status == eSAP_SKIP_ACS_SCAN) {
		QDF_TRACE(QDF_MODULE_ID_SAP, QDF_TRACE_LEVEL_ERROR,
			  FL("## %s SKIPPED ACS SCAN"), __func__);
			wlansap_pre_start_bss_acs_scan_callback(mac_handle,
				sap_context, sap_context->sessionId, 0,
				eCSR_SCAN_SUCCESS);
	}
#endif

	qdf_ret_status = QDF_STATUS_SUCCESS;

release_vdev_ref:
	if (vdev)
		wlan_objmgr_vdev_release_ref(vdev, WLAN_LEGACY_SME_ID);
	return qdf_ret_status;
}

/**
 * sap_find_valid_concurrent_session() - to find valid concurrent session
 * @mac_handle: Opaque handle to the global MAC context
 *
 * This API will check if any valid concurrent SAP session is present
 *
 * Return: pointer to sap context of valid concurrent session
 */
static struct sap_context *
sap_find_valid_concurrent_session(mac_handle_t mac_handle)
{
	struct mac_context *mac_ctx = MAC_CONTEXT(mac_handle);
	uint8_t intf = 0;
	struct sap_context *sap_ctx;

	for (intf = 0; intf < SAP_MAX_NUM_SESSION; intf++) {
		if (((QDF_SAP_MODE ==
				mac_ctx->sap.sapCtxList[intf].sapPersona) ||
		     (QDF_P2P_GO_MODE ==
				mac_ctx->sap.sapCtxList[intf].sapPersona)) &&
		    mac_ctx->sap.sapCtxList[intf].sap_context) {
			sap_ctx = mac_ctx->sap.sapCtxList[intf].sap_context;
			if (sap_ctx->fsm_state != SAP_INIT)
				return sap_ctx;
		}
	}

	return NULL;
}

static QDF_STATUS sap_clear_global_dfs_param(mac_handle_t mac_handle)
{
	struct mac_context *mac_ctx = MAC_CONTEXT(mac_handle);
	struct sap_context *sap_ctx;

	sap_ctx = sap_find_valid_concurrent_session(mac_handle);
	if (sap_ctx && WLAN_REG_IS_5GHZ_CH_FREQ(sap_ctx->chan_freq)) {
		QDF_TRACE(QDF_MODULE_ID_SAP, QDF_TRACE_LEVEL_DEBUG,
			  "conc session exists, no need to clear dfs struct");
		return QDF_STATUS_SUCCESS;
	}
	/*
	 * CAC timer will be initiated and started only when SAP starts
	 * on DFS channel and it will be stopped and destroyed
	 * immediately once the radar detected or timedout. So
	 * as per design CAC timer should be destroyed after stop
	 */
	if (mac_ctx->sap.SapDfsInfo.is_dfs_cac_timer_running) {
		qdf_mc_timer_stop(&mac_ctx->sap.SapDfsInfo.sap_dfs_cac_timer);
		mac_ctx->sap.SapDfsInfo.is_dfs_cac_timer_running = 0;
		qdf_mc_timer_destroy(
			&mac_ctx->sap.SapDfsInfo.sap_dfs_cac_timer);
	}
	mac_ctx->sap.SapDfsInfo.cac_state = eSAP_DFS_DO_NOT_SKIP_CAC;
	sap_cac_reset_notify(mac_handle);
	qdf_mem_zero(&mac_ctx->sap, sizeof(mac_ctx->sap));

	return QDF_STATUS_SUCCESS;
}

QDF_STATUS sap_acquire_vdev_ref(struct wlan_objmgr_psoc *psoc,
				struct sap_context *sap_ctx,
				uint8_t session_id)
{
	struct wlan_objmgr_vdev *vdev;

	if (sap_ctx->vdev) {
		QDF_TRACE(QDF_MODULE_ID_SAP, QDF_TRACE_LEVEL_ERROR,
			  FL("Invalid vdev obj in sap context"));
		return QDF_STATUS_E_FAULT;
	}

	vdev = wlan_objmgr_get_vdev_by_id_from_psoc(psoc, session_id,
						    WLAN_LEGACY_SAP_ID);
	if (!vdev) {
		QDF_TRACE(QDF_MODULE_ID_SAP, QDF_TRACE_LEVEL_INFO_HIGH,
			  FL("vdev is NULL for vdev_id: %u"), session_id);
		return QDF_STATUS_E_FAILURE;
	}

	sap_ctx->vdev = vdev;
	return QDF_STATUS_SUCCESS;
}

void sap_release_vdev_ref(struct sap_context *sap_ctx)
{
	struct wlan_objmgr_vdev *vdev;

	if (!sap_ctx) {
		sap_debug("Invalid SAP pointer");
		return;
	}

	vdev = sap_ctx->vdev;
	if (vdev) {
		sap_ctx->vdev = NULL;
		wlan_objmgr_vdev_release_ref(vdev, WLAN_LEGACY_SAP_ID);
	}
}

QDF_STATUS sap_set_session_param(mac_handle_t mac_handle,
				 struct sap_context *sapctx,
				 uint32_t session_id)
{
	struct mac_context *mac_ctx = MAC_CONTEXT(mac_handle);
	int i;

	sapctx->sessionId = session_id;
	sapctx->is_pre_cac_on = false;
	sapctx->pre_cac_complete = false;
	sapctx->chan_before_pre_cac = 0;

	/* When SSR, SAP will restart, clear the old context,sessionId */
	for (i = 0; i < SAP_MAX_NUM_SESSION; i++) {
		if (mac_ctx->sap.sapCtxList[i].sap_context == sapctx)
			mac_ctx->sap.sapCtxList[i].sap_context = NULL;
	}

	mac_ctx->sap.sapCtxList[sapctx->sessionId].sap_context = sapctx;
	mac_ctx->sap.sapCtxList[sapctx->sessionId].sapPersona =
				sapctx->csr_roamProfile.csrPersona;
	QDF_TRACE(QDF_MODULE_ID_SAP, QDF_TRACE_LEVEL_DEBUG,
		"%s: Initializing sap_ctx = %pK with session = %d", __func__,
		sapctx, session_id);

	return QDF_STATUS_SUCCESS;
}

QDF_STATUS sap_clear_session_param(mac_handle_t mac_handle,
				   struct sap_context *sapctx,
				   uint32_t session_id)
{
	struct mac_context *mac_ctx = MAC_CONTEXT(mac_handle);

	if (sapctx->sessionId >= SAP_MAX_NUM_SESSION)
		return QDF_STATUS_E_FAILURE;

	mac_ctx->sap.sapCtxList[sapctx->sessionId].sap_context = NULL;
	mac_ctx->sap.sapCtxList[sapctx->sessionId].sapPersona =
		QDF_MAX_NO_OF_MODE;
	sap_clear_global_dfs_param(mac_handle);
	sap_free_roam_profile(&sapctx->csr_roamProfile);
	qdf_mem_zero(sapctx, sizeof(*sapctx));
	sapctx->sessionId = WLAN_UMAC_VDEV_ID_MAX;
	QDF_TRACE(QDF_MODULE_ID_SAP, QDF_TRACE_LEVEL_DEBUG,
		"%s: Initializing State: %d, sap_ctx value = %pK", __func__,
		sapctx->fsm_state, sapctx);

	return QDF_STATUS_SUCCESS;
}

/**
 * sap_goto_stopping() - Processing of SAP FSM stopping state
 * @sap_ctx: pointer to sap Context
 *
 * Return: QDF_STATUS code associated with performing the operation
 */
static QDF_STATUS sap_goto_stopping(struct sap_context *sap_ctx)
{
	QDF_STATUS status;
	struct mac_context *mac_ctx;

	mac_ctx = sap_get_mac_context();
	if (!mac_ctx) {
		/* we have a serious problem */
		QDF_TRACE_ERROR(QDF_MODULE_ID_SAP, "Invalid MAC context");
		return QDF_STATUS_E_FAULT;
	}

	sap_free_roam_profile(&sap_ctx->csr_roamProfile);
	status = sme_roam_stop_bss(MAC_HANDLE(mac_ctx), sap_ctx->sessionId);
	if (status != QDF_STATUS_SUCCESS) {
		QDF_TRACE(QDF_MODULE_ID_SAP, QDF_TRACE_LEVEL_ERROR,
			  "Error: In %s calling sme_roam_stop_bss status = %d",
			  __func__, status);
		return QDF_STATUS_E_FAILURE;
	}

	return QDF_STATUS_SUCCESS;
}

/**
 * sap_goto_init() - Function for setting the SAP FSM to init state
 * @sap_ctx: pointer to sap context
 *
 * Return: QDF_STATUS code associated with performing the operation
 */
static QDF_STATUS sap_goto_init(struct sap_context *sap_ctx)
{
	QDF_STATUS qdf_status = QDF_STATUS_E_FAILURE;
	struct sap_sm_event sap_event;
	/* Processing has to be coded */

	/*
	 * Clean up stations from TL etc as AP BSS is shut down
	 * then set event
	 */

	/* hardcoded event */
	sap_event.event = eSAP_MAC_READY_FOR_CONNECTIONS;
	sap_event.params = 0;
	sap_event.u1 = 0;
	sap_event.u2 = 0;
	/* Handle event */
	qdf_status = sap_fsm(sap_ctx, &sap_event);

	return qdf_status;
}

#ifdef FEATURE_WLAN_AP_AP_ACS_OPTIMIZE
/**
 * sap_handle_acs_scan_event() - handle acs scan event for SAP
 * @sap_context: ptSapContext
 * @sap_event: struct sap_event
 * @status: status of acs scan
 *
 * The function is to handle the eSAP_ACS_SCAN_SUCCESS_EVENT event.
 *
 * Return: void
 */
static void sap_handle_acs_scan_event(struct sap_context *sap_context,
		struct sap_event *sap_event, eSapStatus status)
{
	sap_event->sapHddEventCode = eSAP_ACS_SCAN_SUCCESS_EVENT;
	sap_event->sapevt.sap_acs_scan_comp.status = status;
	sap_event->sapevt.sap_acs_scan_comp.num_of_channels =
			sap_context->num_of_channel;
	sap_event->sapevt.sap_acs_scan_comp.freq_list =
			sap_context->freq_list;
}
#else
static void sap_handle_acs_scan_event(struct sap_context *sap_context,
		struct sap_event *sap_event, eSapStatus status)
{
}
#endif

#define DH_OUI_TYPE      "\x20"
#define DH_OUI_TYPE_SIZE (1)
/**
 * sap_fill_owe_ie_in_assoc_ind() - Fill OWE IE in assoc indication
 * Function to fill OWE IE in assoc indication
 * @assoc_ind: SAP STA association indication
 * @sme_assoc_ind: SME association indication
 *
 * This function is to get OWE IEs (RSN IE, DH IE etc) from assoc request
 * and fill them in association indication.
 *
 * Return: true for success and false for failure
 */
static bool sap_fill_owe_ie_in_assoc_ind(tSap_StationAssocIndication *assoc_ind,
					 struct assoc_ind *sme_assoc_ind)
{
	uint32_t owe_ie_len, rsn_ie_len, dh_ie_len;
	const uint8_t *rsn_ie, *dh_ie;

	if (assoc_ind->assocReqLength < ASSOC_REQ_IE_OFFSET) {
		QDF_TRACE_ERROR(QDF_MODULE_ID_SAP, "Invalid assoc req");
		return false;
	}

	rsn_ie = wlan_get_ie_ptr_from_eid(DOT11F_EID_RSN,
			       assoc_ind->assocReqPtr + ASSOC_REQ_IE_OFFSET,
			       assoc_ind->assocReqLength - ASSOC_REQ_IE_OFFSET);
	if (!rsn_ie) {
		QDF_TRACE_ERROR(QDF_MODULE_ID_SAP, "RSN IE is not present");
		return false;
	}
	rsn_ie_len = rsn_ie[1] + 2;
	if (rsn_ie_len < DOT11F_IE_RSN_MIN_LEN ||
	    rsn_ie_len > DOT11F_IE_RSN_MAX_LEN) {
		QDF_TRACE_ERROR(QDF_MODULE_ID_SAP, "Invalid RSN IE len %d",
				rsn_ie_len);
		return false;
	}

	dh_ie = wlan_get_ext_ie_ptr_from_ext_id(DH_OUI_TYPE, DH_OUI_TYPE_SIZE,
		   assoc_ind->assocReqPtr + ASSOC_REQ_IE_OFFSET,
		   (uint16_t)(assoc_ind->assocReqLength - ASSOC_REQ_IE_OFFSET));
	if (!dh_ie) {
		QDF_TRACE_ERROR(QDF_MODULE_ID_SAP, "DH IE is not present");
		return false;
	}
	dh_ie_len = dh_ie[1] + 2;
	if (dh_ie_len < DOT11F_IE_DH_PARAMETER_ELEMENT_MIN_LEN ||
	    dh_ie_len > DOT11F_IE_DH_PARAMETER_ELEMENT_MAX_LEN) {
		QDF_TRACE_ERROR(QDF_MODULE_ID_SAP, "Invalid DH IE len %d",
				dh_ie_len);
		return false;
	}

	QDF_TRACE(QDF_MODULE_ID_SAP, QDF_TRACE_LEVEL_INFO,
		  FL("rsn_ie_len = %d, dh_ie_len = %d"), rsn_ie_len, dh_ie_len);

	owe_ie_len = rsn_ie_len + dh_ie_len;
	assoc_ind->owe_ie = qdf_mem_malloc(owe_ie_len);
	if (!assoc_ind->owe_ie)
		return false;

	qdf_mem_copy(assoc_ind->owe_ie, rsn_ie, rsn_ie_len);
	qdf_mem_copy(assoc_ind->owe_ie + rsn_ie_len, dh_ie, dh_ie_len);
	assoc_ind->owe_ie_len = owe_ie_len;

	return true;
}

/**
 * sap_save_owe_pending_assoc_ind() - Save pending assoc indication
 * Function to save pending assoc indication in SAP context
 * @sap_ctx: SAP context
 * @sme_assoc_ind: SME association indication
 *
 * This function is to save pending assoc indication in linked list
 * in SAP context.
 *
 * Return: true for success and false for failure
 */
static bool sap_save_owe_pending_assoc_ind(struct sap_context *sap_ctx,
				       struct assoc_ind *sme_assoc_ind)
{
	struct owe_assoc_ind *assoc_ind;
	QDF_STATUS status;

	assoc_ind = qdf_mem_malloc(sizeof(*assoc_ind));
	if (!assoc_ind)
		return false;
	assoc_ind->assoc_ind = sme_assoc_ind;
	status = qdf_list_insert_back(&sap_ctx->owe_pending_assoc_ind_list,
				      &assoc_ind->node);
	if (QDF_STATUS_SUCCESS != status) {
		qdf_mem_free(assoc_ind);
		return false;
	}

	return true;
}

/**
 * sap_signal_hdd_event() - send event notification
 * @sap_ctx: Sap Context
 * @csr_roaminfo: Pointer to CSR roam information
 * @sap_hddevent: SAP HDD event
 * @context: to pass the element for future support
 *
 * Function for HDD to send the event notification using callback
 *
 * Return: QDF_STATUS
 */
QDF_STATUS sap_signal_hdd_event(struct sap_context *sap_ctx,
		struct csr_roam_info *csr_roaminfo, eSapHddEvent sap_hddevent,
		void *context)
{
	QDF_STATUS qdf_status = QDF_STATUS_SUCCESS;
	struct sap_event sap_ap_event = {0};
	struct mac_context *mac_ctx;
	struct oem_channel_info *chaninfo;
	tSap_StationAssocIndication *assoc_ind;
	tSap_StartBssCompleteEvent *bss_complete;
	struct sap_ch_selected_s *acs_selected;
	tSap_StationAssocReassocCompleteEvent *reassoc_complete;
	tSap_StationDisassocCompleteEvent *disassoc_comp;
	tSap_StationSetKeyCompleteEvent *key_complete;
	tSap_StationMICFailureEvent *mic_failure;

	/* Format the Start BSS Complete event to return... */
	if (!sap_ctx->sap_event_cb)
		return QDF_STATUS_E_FAILURE;

	mac_ctx = sap_get_mac_context();
	if (!mac_ctx) {
		QDF_TRACE_ERROR(QDF_MODULE_ID_SAP, "Invalid MAC context");
		return QDF_STATUS_E_FAILURE;
	}

	QDF_TRACE(QDF_MODULE_ID_SAP, QDF_TRACE_LEVEL_INFO_HIGH,
		  FL("SAP event callback event = %s"),
		  sap_hdd_event_to_string(sap_hddevent));

	switch (sap_hddevent) {
	case eSAP_STA_ASSOC_IND:
		if (!csr_roaminfo) {
			QDF_TRACE(QDF_MODULE_ID_SAP, QDF_TRACE_LEVEL_DEBUG,
				  FL("Invalid CSR Roam Info"));
			return QDF_STATUS_E_INVAL;
		}
		/*  TODO - Indicate the assoc request indication to OS */
		sap_ap_event.sapHddEventCode = eSAP_STA_ASSOC_IND;
		assoc_ind = &sap_ap_event.sapevt.sapAssocIndication;

		qdf_copy_macaddr(&assoc_ind->staMac, &csr_roaminfo->peerMac);
		assoc_ind->staId = csr_roaminfo->staId;
		assoc_ind->status = 0;
		/* Required for indicating the frames to upper layer */
		assoc_ind->beaconLength = csr_roaminfo->beaconLength;
		assoc_ind->beaconPtr = csr_roaminfo->beaconPtr;
		assoc_ind->assocReqLength = csr_roaminfo->assocReqLength;
		assoc_ind->assocReqPtr = csr_roaminfo->assocReqPtr;
		assoc_ind->fWmmEnabled = csr_roaminfo->wmmEnabledSta;
		assoc_ind->ecsa_capable = csr_roaminfo->ecsa_capable;
		if (csr_roaminfo->u.pConnectedProfile) {
			assoc_ind->negotiatedAuthType =
				csr_roaminfo->u.pConnectedProfile->AuthType;
			assoc_ind->negotiatedUCEncryptionType =
			    csr_roaminfo->u.pConnectedProfile->EncryptionType;
			assoc_ind->negotiatedMCEncryptionType =
			    csr_roaminfo->u.pConnectedProfile->mcEncryptionType;
			assoc_ind->fAuthRequired = csr_roaminfo->fAuthRequired;
		}
		if (csr_roaminfo->owe_pending_assoc_ind) {
			if (!sap_fill_owe_ie_in_assoc_ind(assoc_ind,
					 csr_roaminfo->owe_pending_assoc_ind)) {
				QDF_TRACE(QDF_MODULE_ID_SAP,
					  QDF_TRACE_LEVEL_ERROR,
					  FL("Failed to fill OWE IE"));
				qdf_mem_free(csr_roaminfo->
					     owe_pending_assoc_ind);
				csr_roaminfo->owe_pending_assoc_ind = NULL;
				return QDF_STATUS_E_INVAL;
			}
			if (!sap_save_owe_pending_assoc_ind(sap_ctx,
					 csr_roaminfo->owe_pending_assoc_ind)) {
				QDF_TRACE(QDF_MODULE_ID_SAP,
					  QDF_TRACE_LEVEL_ERROR,
					  FL("Failed to save assoc ind"));
				qdf_mem_free(csr_roaminfo->
					     owe_pending_assoc_ind);
				csr_roaminfo->owe_pending_assoc_ind = NULL;
				return QDF_STATUS_E_INVAL;
			}
			csr_roaminfo->owe_pending_assoc_ind = NULL;
		}
		break;
	case eSAP_START_BSS_EVENT:
		sap_ap_event.sapHddEventCode = eSAP_START_BSS_EVENT;
		bss_complete = &sap_ap_event.sapevt.sapStartBssCompleteEvent;

		bss_complete->sessionId = sap_ctx->sessionId;
		if (bss_complete->sessionId == WLAN_UMAC_VDEV_ID_MAX) {
			QDF_TRACE(QDF_MODULE_ID_SAP, QDF_TRACE_LEVEL_ERROR,
				  FL("Invalid sessionId"));
			return QDF_STATUS_E_INVAL;
		}

		bss_complete->status = (eSapStatus) context;
		bss_complete->staId = sap_ctx->sap_sta_id;

		QDF_TRACE(QDF_MODULE_ID_SAP, QDF_TRACE_LEVEL_INFO_HIGH,
			  FL("(eSAP_START_BSS_EVENT): staId = %d"),
			  bss_complete->staId);

		bss_complete->operating_chan_freq = sap_ctx->chan_freq;
		bss_complete->ch_width = sap_ctx->ch_params.ch_width;
		break;
	case eSAP_DFS_CAC_START:
	case eSAP_DFS_CAC_INTERRUPTED:
	case eSAP_DFS_CAC_END:
	case eSAP_DFS_PRE_CAC_END:
	case eSAP_DFS_RADAR_DETECT:
	case eSAP_DFS_RADAR_DETECT_DURING_PRE_CAC:
	case eSAP_DFS_NO_AVAILABLE_CHANNEL:
		sap_ap_event.sapHddEventCode = sap_hddevent;
		sap_ap_event.sapevt.sapStopBssCompleteEvent.status =
			(eSapStatus) context;
		break;
	case eSAP_ACS_SCAN_SUCCESS_EVENT:
		sap_handle_acs_scan_event(sap_ctx, &sap_ap_event,
			(eSapStatus)context);
		break;
	case eSAP_ACS_CHANNEL_SELECTED:
		sap_ap_event.sapHddEventCode = sap_hddevent;
		acs_selected = &sap_ap_event.sapevt.sap_ch_selected;
		if (eSAP_STATUS_SUCCESS == (eSapStatus)context) {
			acs_selected->pri_ch_freq =
						sap_ctx->acs_cfg->pri_ch_freq;
			acs_selected->ht_sec_ch_freq =
					sap_ctx->acs_cfg->ht_sec_ch_freq;
			acs_selected->ch_width = sap_ctx->acs_cfg->ch_width;
			acs_selected->vht_seg0_center_ch_freq =
				sap_ctx->acs_cfg->vht_seg0_center_ch_freq;
			acs_selected->vht_seg1_center_ch_freq =
				sap_ctx->acs_cfg->vht_seg1_center_ch_freq;
		} else if (eSAP_STATUS_FAILURE == (eSapStatus)context) {
			acs_selected->pri_ch_freq = 0;
		}
		break;

	case eSAP_STOP_BSS_EVENT:
		sap_ap_event.sapHddEventCode = eSAP_STOP_BSS_EVENT;
		sap_ap_event.sapevt.sapStopBssCompleteEvent.status =
			(eSapStatus) context;
		break;

	case eSAP_STA_ASSOC_EVENT:
	case eSAP_STA_REASSOC_EVENT:

		if (!csr_roaminfo) {
			QDF_TRACE(QDF_MODULE_ID_SAP, QDF_TRACE_LEVEL_DEBUG,
				  FL("Invalid CSR Roam Info"));
			return QDF_STATUS_E_INVAL;
		}
		if (sap_ctx->fsm_state == SAP_STOPPING) {
			QDF_TRACE(QDF_MODULE_ID_SAP, QDF_TRACE_LEVEL_ERROR,
				  "SAP is stopping, not able to handle any incoming (re)assoc req");
			return QDF_STATUS_E_ABORTED;
		}

		reassoc_complete =
		    &sap_ap_event.sapevt.sapStationAssocReassocCompleteEvent;

		if (csr_roaminfo->fReassocReq)
			sap_ap_event.sapHddEventCode = eSAP_STA_REASSOC_EVENT;
		else
			sap_ap_event.sapHddEventCode = eSAP_STA_ASSOC_EVENT;

		qdf_copy_macaddr(&reassoc_complete->staMac,
				 &csr_roaminfo->peerMac);
		reassoc_complete->staId = csr_roaminfo->staId;
		reassoc_complete->status_code = csr_roaminfo->status_code;

		if (csr_roaminfo->assocReqLength < ASSOC_REQ_IE_OFFSET) {
			QDF_TRACE(QDF_MODULE_ID_SAP, QDF_TRACE_LEVEL_ERROR,
				  FL("Invalid assoc request length:%d"),
				  csr_roaminfo->assocReqLength);
			return QDF_STATUS_E_INVAL;
		}
		reassoc_complete->ies_len = (csr_roaminfo->assocReqLength -
					    ASSOC_REQ_IE_OFFSET);
		reassoc_complete->ies = (csr_roaminfo->assocReqPtr +
					 ASSOC_REQ_IE_OFFSET);

		/* skip current AP address in reassoc frame */
		if (csr_roaminfo->fReassocReq) {
			reassoc_complete->ies_len -= QDF_MAC_ADDR_SIZE;
			reassoc_complete->ies += QDF_MAC_ADDR_SIZE;
		}

		if (csr_roaminfo->addIELen) {
			if (wlan_get_vendor_ie_ptr_from_oui(
			    SIR_MAC_P2P_OUI, SIR_MAC_P2P_OUI_SIZE,
			    csr_roaminfo->paddIE, csr_roaminfo->addIELen)) {
				reassoc_complete->staType = eSTA_TYPE_P2P_CLI;
			} else {
				reassoc_complete->staType = eSTA_TYPE_INFRA;
			}
		}

		/* also fill up the channel info from the csr_roamInfo */
		chaninfo = &reassoc_complete->chan_info;

		chaninfo->mhz = csr_roaminfo->chan_info.mhz;
		chaninfo->info = csr_roaminfo->chan_info.info;
		chaninfo->band_center_freq1 =
			csr_roaminfo->chan_info.band_center_freq1;
		chaninfo->band_center_freq2 =
			csr_roaminfo->chan_info.band_center_freq2;
		chaninfo->reg_info_1 =
			csr_roaminfo->chan_info.reg_info_1;
		chaninfo->reg_info_2 =
			csr_roaminfo->chan_info.reg_info_2;
		chaninfo->nss = csr_roaminfo->chan_info.nss;
		chaninfo->rate_flags = csr_roaminfo->chan_info.rate_flags;

		reassoc_complete->wmmEnabled = csr_roaminfo->wmmEnabledSta;
		reassoc_complete->status = (eSapStatus) context;
		reassoc_complete->timingMeasCap = csr_roaminfo->timingMeasCap;
		reassoc_complete->ampdu = csr_roaminfo->ampdu;
		reassoc_complete->sgi_enable = csr_roaminfo->sgi_enable;
		reassoc_complete->tx_stbc = csr_roaminfo->tx_stbc;
		reassoc_complete->rx_stbc = csr_roaminfo->rx_stbc;
		reassoc_complete->ch_width = csr_roaminfo->ch_width;
		reassoc_complete->mode = csr_roaminfo->mode;
		reassoc_complete->max_supp_idx = csr_roaminfo->max_supp_idx;
		reassoc_complete->max_ext_idx = csr_roaminfo->max_ext_idx;
		reassoc_complete->max_mcs_idx = csr_roaminfo->max_mcs_idx;
		reassoc_complete->rx_mcs_map = csr_roaminfo->rx_mcs_map;
		reassoc_complete->tx_mcs_map = csr_roaminfo->tx_mcs_map;
		reassoc_complete->ecsa_capable = csr_roaminfo->ecsa_capable;
		if (csr_roaminfo->ht_caps.present)
			reassoc_complete->ht_caps = csr_roaminfo->ht_caps;
		if (csr_roaminfo->vht_caps.present)
			reassoc_complete->vht_caps = csr_roaminfo->vht_caps;
		reassoc_complete->he_caps_present =
						csr_roaminfo->he_caps_present;
		reassoc_complete->capability_info =
						csr_roaminfo->capability_info;

		break;

	case eSAP_STA_DISASSOC_EVENT:
		if (!csr_roaminfo) {
			QDF_TRACE(QDF_MODULE_ID_SAP, QDF_TRACE_LEVEL_DEBUG,
				  FL("Invalid CSR Roam Info"));
			return QDF_STATUS_E_INVAL;
		}
		sap_ap_event.sapHddEventCode = eSAP_STA_DISASSOC_EVENT;
		disassoc_comp =
			&sap_ap_event.sapevt.sapStationDisassocCompleteEvent;

		qdf_copy_macaddr(&disassoc_comp->staMac,
				 &csr_roaminfo->peerMac);
		disassoc_comp->staId = csr_roaminfo->staId;
		if (csr_roaminfo->reasonCode == eCSR_ROAM_RESULT_FORCED)
			disassoc_comp->reason = eSAP_USR_INITATED_DISASSOC;
		else
			disassoc_comp->reason = eSAP_MAC_INITATED_DISASSOC;

		disassoc_comp->status_code = csr_roaminfo->status_code;
		disassoc_comp->status = (eSapStatus) context;
		disassoc_comp->rssi = csr_roaminfo->rssi;
		disassoc_comp->rx_rate = csr_roaminfo->rx_rate;
		disassoc_comp->tx_rate = csr_roaminfo->tx_rate;
		disassoc_comp->rx_mc_bc_cnt = csr_roaminfo->rx_mc_bc_cnt;
		disassoc_comp->rx_retry_cnt = csr_roaminfo->rx_retry_cnt;
		disassoc_comp->reason_code = csr_roaminfo->disassoc_reason;
		break;

	case eSAP_STA_SET_KEY_EVENT:

		if (!csr_roaminfo) {
			QDF_TRACE(QDF_MODULE_ID_SAP, QDF_TRACE_LEVEL_DEBUG,
				  FL("Invalid CSR Roam Info"));
			return QDF_STATUS_E_INVAL;
		}
		sap_ap_event.sapHddEventCode = eSAP_STA_SET_KEY_EVENT;
		key_complete =
			&sap_ap_event.sapevt.sapStationSetKeyCompleteEvent;
		key_complete->status = (eSapStatus) context;
		qdf_copy_macaddr(&key_complete->peerMacAddr,
				 &csr_roaminfo->peerMac);
		break;

	case eSAP_STA_MIC_FAILURE_EVENT:

		if (!csr_roaminfo) {
			QDF_TRACE(QDF_MODULE_ID_SAP, QDF_TRACE_LEVEL_DEBUG,
				  FL("Invalid CSR Roam Info"));
			return QDF_STATUS_E_INVAL;
		}
		sap_ap_event.sapHddEventCode = eSAP_STA_MIC_FAILURE_EVENT;
		mic_failure = &sap_ap_event.sapevt.sapStationMICFailureEvent;

		qdf_mem_copy(&mic_failure->srcMacAddr,
			     csr_roaminfo->u.pMICFailureInfo->srcMacAddr,
			     sizeof(tSirMacAddr));
		qdf_mem_copy(&mic_failure->staMac.bytes,
			     csr_roaminfo->u.pMICFailureInfo->taMacAddr,
			     sizeof(tSirMacAddr));
		qdf_mem_copy(&mic_failure->dstMacAddr.bytes,
			     csr_roaminfo->u.pMICFailureInfo->dstMacAddr,
			     sizeof(tSirMacAddr));
		mic_failure->multicast =
			csr_roaminfo->u.pMICFailureInfo->multicast;
		mic_failure->IV1 = csr_roaminfo->u.pMICFailureInfo->IV1;
		mic_failure->keyId = csr_roaminfo->u.pMICFailureInfo->keyId;
		qdf_mem_copy(mic_failure->TSC,
			     csr_roaminfo->u.pMICFailureInfo->TSC,
			     SIR_CIPHER_SEQ_CTR_SIZE);
		break;

	case eSAP_WPS_PBC_PROBE_REQ_EVENT:

		if (!csr_roaminfo) {
			QDF_TRACE(QDF_MODULE_ID_SAP, QDF_TRACE_LEVEL_DEBUG,
				  FL("Invalid CSR Roam Info"));
			return QDF_STATUS_E_INVAL;
		}
		sap_ap_event.sapHddEventCode = eSAP_WPS_PBC_PROBE_REQ_EVENT;

		qdf_mem_copy(&sap_ap_event.sapevt.sapPBCProbeReqEvent.
			     WPSPBCProbeReq, csr_roaminfo->u.pWPSPBCProbeReq,
			     sizeof(tSirWPSPBCProbeReq));
		break;

	case eSAP_DISCONNECT_ALL_P2P_CLIENT:
		sap_ap_event.sapHddEventCode = eSAP_DISCONNECT_ALL_P2P_CLIENT;
		sap_ap_event.sapevt.sapActionCnf.actionSendSuccess =
			(eSapStatus) context;
		break;

	case eSAP_MAC_TRIG_STOP_BSS_EVENT:
		sap_ap_event.sapHddEventCode = eSAP_MAC_TRIG_STOP_BSS_EVENT;
		sap_ap_event.sapevt.sapActionCnf.actionSendSuccess =
			(eSapStatus) context;
		break;

	case eSAP_UNKNOWN_STA_JOIN:
		sap_ap_event.sapHddEventCode = eSAP_UNKNOWN_STA_JOIN;
		qdf_mem_copy((void *) sap_ap_event.sapevt.sapUnknownSTAJoin.
			     macaddr.bytes, (void *) context,
			     QDF_MAC_ADDR_SIZE);
		break;

	case eSAP_MAX_ASSOC_EXCEEDED:

		if (!csr_roaminfo) {
			QDF_TRACE(QDF_MODULE_ID_SAP, QDF_TRACE_LEVEL_DEBUG,
				  FL("Invalid CSR Roam Info"));
			return QDF_STATUS_E_INVAL;
		}
		sap_ap_event.sapHddEventCode = eSAP_MAX_ASSOC_EXCEEDED;
		qdf_copy_macaddr(&sap_ap_event.sapevt.
				 sapMaxAssocExceeded.macaddr,
				 &csr_roaminfo->peerMac);
		break;

	case eSAP_CHANNEL_CHANGE_EVENT:
		/*
		 * Reconfig ACS result info. For DFS AP-AP Mode Sec AP ACS
		 * follows pri AP
		 */
		sap_ctx->acs_cfg->pri_ch_freq = sap_ctx->chan_freq;
		sap_ctx->acs_cfg->ch_width =
				sap_ctx->csr_roamProfile.ch_params.ch_width;
		sap_config_acs_result(MAC_HANDLE(mac_ctx), sap_ctx,
				      sap_ctx->sec_ch_freq);

		sap_ap_event.sapHddEventCode = eSAP_CHANNEL_CHANGE_EVENT;

		acs_selected = &sap_ap_event.sapevt.sap_ch_selected;
		acs_selected->pri_ch_freq = sap_ctx->chan_freq;
		acs_selected->ht_sec_ch_freq = sap_ctx->sec_ch_freq;
		acs_selected->ch_width =
			sap_ctx->acs_cfg->ch_width;
		acs_selected->vht_seg0_center_ch_freq =
			sap_ctx->acs_cfg->vht_seg0_center_ch_freq;
		acs_selected->vht_seg1_center_ch_freq =
			sap_ctx->acs_cfg->vht_seg1_center_ch_freq;
		break;

	case eSAP_ECSA_CHANGE_CHAN_IND:

		if (!csr_roaminfo) {
			QDF_TRACE(QDF_MODULE_ID_SAP, QDF_TRACE_LEVEL_DEBUG,
				  FL("Invalid CSR Roam Info"));
			return QDF_STATUS_E_INVAL;
		}
		QDF_TRACE(QDF_MODULE_ID_SAP, QDF_TRACE_LEVEL_INFO_HIGH,
				"In %s, SAP event callback event = %s",
				__func__, "eSAP_ECSA_CHANGE_CHAN_IND");
		sap_ap_event.sapHddEventCode = eSAP_ECSA_CHANGE_CHAN_IND;
		sap_ap_event.sapevt.sap_chan_cng_ind.new_chan_freq =
					   csr_roaminfo->target_chan_freq;
		break;
	case eSAP_DFS_NEXT_CHANNEL_REQ:
		QDF_TRACE(QDF_MODULE_ID_SAP, QDF_TRACE_LEVEL_INFO_HIGH,
				"In %s, SAP event callback event = %s",
				__func__, "eSAP_DFS_NEXT_CHANNEL_REQ");
		sap_ap_event.sapHddEventCode = eSAP_DFS_NEXT_CHANNEL_REQ;
		break;
	case eSAP_STOP_BSS_DUE_TO_NO_CHNL:
		sap_ap_event.sapHddEventCode = eSAP_STOP_BSS_DUE_TO_NO_CHNL;
		QDF_TRACE(QDF_MODULE_ID_SAP, QDF_TRACE_LEVEL_DEBUG,
			  FL("stopping session_id:%d, bssid:%pM, chan_freq:%d"),
			     sap_ctx->sessionId, sap_ctx->self_mac_addr,
			     sap_ctx->chan_freq);
		break;

	case eSAP_CHANNEL_CHANGE_RESP:
		sap_ap_event.sapHddEventCode = eSAP_CHANNEL_CHANGE_RESP;
		acs_selected = &sap_ap_event.sapevt.sap_ch_selected;
		acs_selected->pri_ch_freq = sap_ctx->chan_freq;
		acs_selected->ht_sec_ch_freq = sap_ctx->sec_ch_freq;
		acs_selected->ch_width =
			sap_ctx->csr_roamProfile.ch_params.ch_width;
		acs_selected->vht_seg0_center_ch_freq =
			sap_ctx->csr_roamProfile.ch_params.mhz_freq_seg0;
		acs_selected->vht_seg1_center_ch_freq =
			sap_ctx->csr_roamProfile.ch_params.mhz_freq_seg1;
		QDF_TRACE(QDF_MODULE_ID_SAP, QDF_TRACE_LEVEL_INFO_HIGH,
			  "In %s, SAP event callback event = %s",
			 __func__, "eSAP_CHANNEL_CHANGE_RESP");
		break;

	default:
		QDF_TRACE(QDF_MODULE_ID_SAP, QDF_TRACE_LEVEL_ERROR,
			  FL("SAP Unknown callback event = %d"),
			  sap_hddevent);
		break;
	}
	qdf_status = (*sap_ctx->sap_event_cb)
			(&sap_ap_event, sap_ctx->user_context);

	return qdf_status;

}

bool sap_is_dfs_cac_wait_state(struct sap_context *sap_ctx)
{
	struct wlan_objmgr_vdev *vdev;
	QDF_STATUS status;
	struct mac_context *mac_ctx;
	mac_handle_t mac_handle;

	if (!sap_ctx) {
		sap_err("Invalid sap context");
		return false;
	}

	mac_handle = cds_get_context(QDF_MODULE_ID_SME);
	if (!mac_handle) {
		sap_err("invalid mac_handle");
		return false;
	}

	mac_ctx = MAC_CONTEXT(mac_handle);
	if (!mac_ctx) {
		sap_err("Invalid MAC context");
		return false;
	}

	vdev = wlan_objmgr_get_vdev_by_id_from_psoc(mac_ctx->psoc,
						    sap_ctx->sessionId,
						    WLAN_DFS_ID);
	if (!vdev) {
		sap_err("vdev is NULL for vdev_id: %u", sap_ctx->sessionId);
		return false;
	}

	status = wlan_vdev_is_dfs_cac_wait(vdev);
	wlan_objmgr_vdev_release_ref(vdev, WLAN_DFS_ID);

	return QDF_IS_STATUS_SUCCESS(status);
}

/**
 * sap_find_cac_wait_session() - Get context of a SAP session in CAC wait state
 * @handle: Global MAC handle
 *
 * Finds and gets the context of a SAP session in CAC wait state.
 *
 * Return: Valid SAP context on success, else NULL
 */
static struct sap_context *sap_find_cac_wait_session(mac_handle_t handle)
{
	struct mac_context *mac = MAC_CONTEXT(handle);
	uint8_t i = 0;
	struct sap_context *sap_ctx;

	QDF_TRACE(QDF_MODULE_ID_SAP, QDF_TRACE_LEVEL_INFO_MED,
			"%s", __func__);

	for (i = 0; i < SAP_MAX_NUM_SESSION; i++) {
		sap_ctx = mac->sap.sapCtxList[i].sap_context;
		if (((QDF_SAP_MODE == mac->sap.sapCtxList[i].sapPersona)
		    ||
		    (QDF_P2P_GO_MODE == mac->sap.sapCtxList[i].sapPersona)) &&
		    (sap_is_dfs_cac_wait_state(sap_ctx))) {
			QDF_TRACE(QDF_MODULE_ID_SAP, QDF_TRACE_LEVEL_INFO_MED,
				"%s: found SAP in cac wait state", __func__);
			return sap_ctx;
		}
		if (sap_ctx) {
			QDF_TRACE(QDF_MODULE_ID_SAP, QDF_TRACE_LEVEL_INFO_MED,
				  "sapdfs: mode:%d intf:%d state:%d",
				  mac->sap.sapCtxList[i].sapPersona, i,
				  sap_ctx->fsm_state);
		}
	}

	return NULL;
}

void sap_cac_reset_notify(mac_handle_t mac_handle)
{
	uint8_t intf = 0;
	struct mac_context *mac = MAC_CONTEXT(mac_handle);

	for (intf = 0; intf < SAP_MAX_NUM_SESSION; intf++) {
		struct sap_context *sap_context =
			mac->sap.sapCtxList[intf].sap_context;
		if (((QDF_SAP_MODE == mac->sap.sapCtxList[intf].sapPersona)
		    ||
		    (QDF_P2P_GO_MODE == mac->sap.sapCtxList[intf].sapPersona))
		    && mac->sap.sapCtxList[intf].sap_context) {
			sap_context->isCacStartNotified = false;
			sap_context->isCacEndNotified = false;
		}
	}
}

/**
 * sap_cac_start_notify() - Notify CAC start to HDD
 * @mac_handle: Opaque handle to the global MAC context
 *
 * Function will be called to notify eSAP_DFS_CAC_START event to HDD
 *
 * Return: QDF_STATUS_SUCCESS if the notification was sent, otherwise
 *         an appropriate QDF_STATUS error
 */
static QDF_STATUS sap_cac_start_notify(mac_handle_t mac_handle)
{
	uint8_t intf = 0;
	struct mac_context *mac = MAC_CONTEXT(mac_handle);
	QDF_STATUS qdf_status = QDF_STATUS_E_FAILURE;
	qdf_freq_t ch_freq;

	for (intf = 0; intf < SAP_MAX_NUM_SESSION; intf++) {
		struct sap_context *sap_context =
			mac->sap.sapCtxList[intf].sap_context;
		struct csr_roam_profile *profile;

		if (((QDF_SAP_MODE == mac->sap.sapCtxList[intf].sapPersona)
		    ||
		    (QDF_P2P_GO_MODE == mac->sap.sapCtxList[intf].sapPersona))
		    && mac->sap.sapCtxList[intf].sap_context &&
		    (false == sap_context->isCacStartNotified)) {
			/* Don't start CAC for non-dfs channel, its violation */
			profile = &sap_context->csr_roamProfile;
			ch_freq = profile->op_freq;
			if (!wlan_reg_is_dfs_for_freq(mac->pdev,
						      ch_freq))
				continue;
			QDF_TRACE(QDF_MODULE_ID_SAP, QDF_TRACE_LEVEL_INFO_MED,
				  "sapdfs: Signaling eSAP_DFS_CAC_START to HDD for sapctx[%pK]",
				  sap_context);

			qdf_status = sap_signal_hdd_event(sap_context, NULL,
							  eSAP_DFS_CAC_START,
							  (void *)
							  eSAP_STATUS_SUCCESS);
			if (QDF_STATUS_SUCCESS != qdf_status) {
				QDF_TRACE(QDF_MODULE_ID_SAP,
					  QDF_TRACE_LEVEL_ERROR,
					  "In %s, failed setting isCacStartNotified on interface[%d]",
					  __func__, intf);
				return qdf_status;
			}
			sap_context->isCacStartNotified = true;
		}
	}
	return qdf_status;
}

/**
 * wlansap_update_pre_cac_end() - Update pre cac end to upper layer
 * @sap_context: SAP context
 * @mac: Global MAC structure
 * @intf: Interface number
 *
 * Notifies pre cac end to upper layer
 *
 * Return: QDF_STATUS
 */
static QDF_STATUS wlansap_update_pre_cac_end(struct sap_context *sap_context,
		struct mac_context *mac, uint8_t intf)
{
	QDF_STATUS qdf_status;

	sap_context->isCacEndNotified = true;
	mac->sap.SapDfsInfo.sap_radar_found_status = false;
	sap_context->fsm_state = SAP_STARTED;

	QDF_TRACE(QDF_MODULE_ID_SAP, QDF_TRACE_LEVEL_ERROR,
		  "In %s, pre cac end notify on %d: move to state SAP_STARTED",
		  __func__, intf);
	qdf_status = sap_signal_hdd_event(sap_context,
			NULL, eSAP_DFS_PRE_CAC_END,
			(void *)eSAP_STATUS_SUCCESS);
	if (QDF_IS_STATUS_ERROR(qdf_status)) {
		QDF_TRACE(QDF_MODULE_ID_SAP,
				QDF_TRACE_LEVEL_ERROR,
				"In %s, pre cac notify failed on intf %d",
				__func__, intf);
		return qdf_status;
	}

	return QDF_STATUS_SUCCESS;
}

/**
 * sap_cac_end_notify() - Notify CAC end to HDD
 * @mac_handle: Opaque handle to the global MAC context
 *
 * Function will be called to notify eSAP_DFS_CAC_END event to HDD
 *
 * Return: QDF_STATUS_SUCCESS if the notification was sent, otherwise
 *         an appropriate QDF_STATUS error
 */
static QDF_STATUS sap_cac_end_notify(mac_handle_t mac_handle,
				     struct csr_roam_info *roamInfo)
{
	uint8_t intf;
	struct mac_context *mac = MAC_CONTEXT(mac_handle);
	QDF_STATUS qdf_status = QDF_STATUS_E_FAILURE;
<<<<<<< HEAD
	uint8_t chan;
=======
	uint32_t freq;
>>>>>>> 5d8474a2

	/*
	 * eSAP_DFS_CHANNEL_CAC_END:
	 * CAC Period elapsed and there was no radar
	 * found so, SAP can continue beaconing.
	 * sap_radar_found_status is set to 0
	 */
	for (intf = 0; intf < SAP_MAX_NUM_SESSION; intf++) {
		struct sap_context *sap_context =
			mac->sap.sapCtxList[intf].sap_context;
		struct csr_roam_profile *profile;

		if (((QDF_SAP_MODE == mac->sap.sapCtxList[intf].sapPersona)
		    ||
		    (QDF_P2P_GO_MODE == mac->sap.sapCtxList[intf].sapPersona))
		    && mac->sap.sapCtxList[intf].sap_context &&
		    (false == sap_context->isCacEndNotified) &&
		    sap_is_dfs_cac_wait_state(sap_context)) {
			sap_context = mac->sap.sapCtxList[intf].sap_context;
			/* Don't check CAC for non-dfs channel */
			profile = &sap_context->csr_roamProfile;
<<<<<<< HEAD
			chan = profile->operationChannel;
			if (!wlan_reg_chan_has_dfs_attribute(mac->pdev, chan))
=======
			freq = profile->op_freq;
			if (CHANNEL_STATE_DFS !=
			    wlan_reg_get_5g_bonded_channel_state_for_freq(mac->pdev,
									  freq,
									  profile->ch_params.ch_width))
>>>>>>> 5d8474a2
				continue;

			/* If this is an end notification of a pre cac, the
			 * SAP must not start beaconing and must delete the
			 * temporary interface created for pre cac and switch
			 * the original SAP to the pre CAC channel.
			 */
			if (sap_context->is_pre_cac_on) {
				qdf_status = wlansap_update_pre_cac_end(
						sap_context, mac, intf);
				if (QDF_IS_STATUS_ERROR(qdf_status))
					return qdf_status;
				/* pre CAC is not allowed with any concurrency.
				 * So, we can break from here.
				 */
				break;
			}

			qdf_status = sap_signal_hdd_event(sap_context, NULL,
							  eSAP_DFS_CAC_END,
							  (void *)
							  eSAP_STATUS_SUCCESS);
			if (QDF_STATUS_SUCCESS != qdf_status) {
				QDF_TRACE(QDF_MODULE_ID_SAP,
					  QDF_TRACE_LEVEL_ERROR,
					  "In %s, failed setting isCacEndNotified on interface[%d]",
					  __func__, intf);
				return qdf_status;
			}
			sap_context->isCacEndNotified = true;
			mac->sap.SapDfsInfo.sap_radar_found_status = false;
			QDF_TRACE(QDF_MODULE_ID_SAP, QDF_TRACE_LEVEL_INFO_MED,
				  "sapdfs: Start beacon request on sapctx[%pK]",
				  sap_context);

			/* Start beaconing on the new channel */
			wlansap_start_beacon_req(sap_context);

			/* Transition from SAP_STARTING to SAP_STARTED
			 * (both without substates)
			 */
			QDF_TRACE(QDF_MODULE_ID_SAP, QDF_TRACE_LEVEL_INFO_MED,
				  "sapdfs: chan_freq[%d] from state %s => %s",
				  sap_context->chan_freq, "SAP_STARTING",
				  "SAP_STARTED");

			sap_context->fsm_state = SAP_STARTED;

			/*Action code for transition */
			qdf_status = sap_signal_hdd_event(sap_context, roamInfo,
							  eSAP_START_BSS_EVENT,
							  (void *)
							  eSAP_STATUS_SUCCESS);
			if (QDF_STATUS_SUCCESS != qdf_status) {
				QDF_TRACE(QDF_MODULE_ID_SAP,
					  QDF_TRACE_LEVEL_ERROR,
					  "In %s, failed setting isCacEndNotified on interface[%d]",
					  __func__, intf);
				return qdf_status;
			}
		}
	}
	/*
	 * All APs are done with CAC timer, all APs should start beaconing.
	 * Lets assume AP1 and AP2 started beaconing on DFS channel, Now lets
	 * say AP1 goes down and comes back on same DFS channel. In this case
	 * AP1 shouldn't start CAC timer and start beacon immediately beacause
	 * AP2 is already beaconing on this channel. This case will be handled
	 * by checking against eSAP_DFS_SKIP_CAC while starting the timer.
	 */
	mac->sap.SapDfsInfo.cac_state = eSAP_DFS_SKIP_CAC;
	return qdf_status;
}

/**
 * sap_validate_dfs_nol() - Validate SAP channel with NOL list
 * @sap_ctx: SAP context
 * @sap_ctx: MAC context
 *
 * Function will be called to validate SAP channel and bonded sub channels
 * included in DFS NOL or not.
 *
 * Return: QDF_STATUS_SUCCESS for NOT in NOL
 */
static QDF_STATUS sap_validate_dfs_nol(struct sap_context *sap_ctx,
				       struct mac_context *mac_ctx)
{
	bool b_leak_chan = false;
	uint8_t temp_chan;
	uint8_t sap_chan;

	sap_chan = wlan_reg_freq_to_chan(mac_ctx->pdev, sap_ctx->chan_freq);
	temp_chan = sap_chan;
	utils_dfs_mark_leaking_ch(mac_ctx->pdev,
				  sap_ctx->ch_params.ch_width,
				  1, &temp_chan);

	/*
	 * if selelcted channel has leakage to channels
	 * in NOL, the temp_chan will be reset
	 */
	b_leak_chan = (temp_chan != sap_chan);
	/*
	 * check if channel is in DFS_NOL or if the channel
	 * has leakage to the channels in NOL
	 */
	if (sap_dfs_is_channel_in_nol_list(sap_ctx, sap_chan,
					   PHY_CHANNEL_BONDING_STATE_MAX) ||
	    b_leak_chan) {
		uint8_t ch;

		/* find a new available channel */
		ch = sap_random_channel_sel(sap_ctx);
		if (!ch) {
			/* No available channel found */
			QDF_TRACE(QDF_MODULE_ID_SAP,
				  QDF_TRACE_LEVEL_ERROR,
				  FL("No available channel found!!!"));
			sap_signal_hdd_event(sap_ctx, NULL,
					     eSAP_DFS_NO_AVAILABLE_CHANNEL,
					     (void *)eSAP_STATUS_SUCCESS);
			return QDF_STATUS_E_FAULT;
		}

		QDF_TRACE(QDF_MODULE_ID_SAP, QDF_TRACE_LEVEL_INFO_HIGH,
			  FL("ch_freq %d is in NOL, Start Bss on new chan %d"),
			  sap_ctx->chan_freq, ch);

		sap_ctx->chan_freq = wlan_reg_chan_to_freq(mac_ctx->pdev, ch);
		wlan_reg_set_channel_params_for_freq(mac_ctx->pdev,
						     sap_ctx->chan_freq,
						     sap_ctx->sec_ch_freq,
						     &sap_ctx->ch_params);
	}

	return QDF_STATUS_SUCCESS;
}

/**
 * sap_goto_starting() - Trigger softap start
 * @sap_ctx: SAP context
 * @sap_event: SAP event buffer
 * @mac_ctx: global MAC context
 * @mac_handle: Opaque handle to the global MAC context
 *
 * This function triggers start of softap. Before starting, it can select
 * new channel if given channel has leakage or if given channel in DFS_NOL.
 *
 * Return: QDF_STATUS
 */
static QDF_STATUS sap_goto_starting(struct sap_context *sap_ctx,
				    struct sap_sm_event *sap_event,
				    struct mac_context *mac_ctx,
				    mac_handle_t mac_handle)
{
	QDF_STATUS qdf_status = QDF_STATUS_E_FAILURE;

	/*
	 * check if channel is in DFS_NOL or if the channel
	 * has leakage to the channels in NOL.
	 */
	if (!WLAN_REG_IS_6GHZ_CHAN_FREQ(sap_ctx->chan_freq)) {
		qdf_status = sap_validate_dfs_nol(sap_ctx, mac_ctx);
		if (!QDF_IS_STATUS_SUCCESS(qdf_status))
			return qdf_status;
	}

	/*
	 * when AP2 is started while AP1 is performing ACS, we may not
	 * have the AP1 channel yet.So here after the completion of AP2
	 * ACS check if AP1 ACS resulting channel is DFS and if yes
	 * override AP2 ACS scan result with AP1 DFS channel
	 */
	if (policy_mgr_concurrent_beaconing_sessions_running(mac_ctx->psoc)) {
		uint32_t con_ch_freq;
		uint16_t con_ch;

		con_ch_freq = sme_get_beaconing_concurrent_operation_channel(
				mac_handle, sap_ctx->sessionId);
		con_ch = wlan_reg_freq_to_chan(mac_ctx->pdev, con_ch_freq);
		/* Overwrite second AP's channel with first only when:
		 * 1. If operating mode is single mac
		 * 2. or if 2nd AP is coming up on 5G band channel
		 */
		if ((!policy_mgr_is_hw_dbs_capable(mac_ctx->psoc) ||
		     WLAN_REG_IS_5GHZ_CH_FREQ(sap_ctx->chan_freq)) &&
		     con_ch &&
		     wlan_reg_is_dfs_for_freq(mac_ctx->pdev,
					      con_ch_freq)) {
			sap_ctx->chan_freq = con_ch_freq;
			wlan_reg_set_channel_params_for_freq(
						    mac_ctx->pdev,
						    con_ch_freq, 0,
						    &sap_ctx->ch_params);
		}
	}
	if (WLAN_REG_IS_5GHZ_CH_FREQ(sap_ctx->chan_freq) &&
	    (sap_ctx->csr_roamProfile.phyMode == eCSR_DOT11_MODE_11g ||
	     sap_ctx->csr_roamProfile.phyMode ==
					eCSR_DOT11_MODE_11g_ONLY))
		sap_ctx->csr_roamProfile.phyMode = eCSR_DOT11_MODE_11a;

	/*
	 * Transition from SAP_INIT to SAP_STARTING
	 * (both without substates)
	 */
	QDF_TRACE(QDF_MODULE_ID_SAP, QDF_TRACE_LEVEL_INFO_HIGH,
		  FL("from state %s => %s"),
		  "SAP_INIT", "SAP_STARTING");
	/* Channel selected. Now can sap_goto_starting */
	sap_ctx->fsm_state = SAP_STARTING;
	/* Specify the channel */
	sap_ctx->csr_roamProfile.ChannelInfo.numOfChannels =
					1;
	sap_ctx->csr_roamProfile.ChannelInfo.freq_list =
		&sap_ctx->csr_roamProfile.op_freq;
	sap_ctx->csr_roamProfile.op_freq = sap_ctx->chan_freq;

	sap_ctx->csr_roamProfile.ch_params = sap_ctx->ch_params;
	sap_get_cac_dur_dfs_region(sap_ctx,
				   &sap_ctx->csr_roamProfile.cac_duration_ms,
				   &sap_ctx->csr_roamProfile.dfs_regdomain);
	sap_ctx->csr_roamProfile.beacon_tx_rate =
			sap_ctx->beacon_tx_rate;
	QDF_TRACE(QDF_MODULE_ID_SAP, QDF_TRACE_LEVEL_INFO_HIGH,
		  FL("notify hostapd about chan freq selection: %d"),
		  sap_ctx->chan_freq);
	sap_signal_hdd_event(sap_ctx, NULL,
			     eSAP_CHANNEL_CHANGE_EVENT,
			     (void *)eSAP_STATUS_SUCCESS);
	sap_dfs_set_current_channel(sap_ctx);

	QDF_TRACE(QDF_MODULE_ID_SAP, QDF_TRACE_LEVEL_DEBUG, "%s: session: %d",
		  __func__, sap_ctx->sessionId);

	qdf_status = sme_roam_connect(mac_handle, sap_ctx->sessionId,
				      &sap_ctx->csr_roamProfile,
				      &sap_ctx->csr_roamId);
	if (!QDF_IS_STATUS_SUCCESS(qdf_status))
		QDF_TRACE(QDF_MODULE_ID_SAP, QDF_TRACE_LEVEL_ERROR,
			  "%s: Failed to issue sme_roam_connect", __func__);

	return qdf_status;
}

/**
 * sap_fsm_cac_start() - start cac wait timer
 * @sap_ctx: SAP context
 * @mac_ctx: global MAC context
 * @mac_handle: Opaque handle to the global MAC context
 *
 * Return: QDF_STATUS
 */
static QDF_STATUS sap_fsm_cac_start(struct sap_context *sap_ctx,
				    struct mac_context *mac_ctx,
				    mac_handle_t mac_handle)
{
	sap_ctx->fsm_state = SAP_STARTING;

	QDF_TRACE(QDF_MODULE_ID_SAP, QDF_TRACE_LEVEL_INFO_MED,
		  FL("Move sap state to SAP_STARTING"));
	if (!mac_ctx->sap.SapDfsInfo.is_dfs_cac_timer_running) {
		QDF_TRACE(QDF_MODULE_ID_SAP, QDF_TRACE_LEVEL_INFO_MED,
			  FL("sapdfs: starting dfs cac timer on sapctx[%pK]"),
			  sap_ctx);
		sap_start_dfs_cac_timer(sap_ctx);
	}

	return sap_cac_start_notify(mac_handle);
}

/**
 * sap_fsm_state_init() - utility function called from sap fsm
 * @sap_ctx: SAP context
 * @sap_event: SAP event buffer
 * @mac_ctx: global MAC context
 * @mac_handle: Opaque handle to the global MAC context
 *
 * This function is called for state transition from "SAP_INIT"
 *
 * Return: QDF_STATUS
 */
static QDF_STATUS sap_fsm_state_init(struct sap_context *sap_ctx,
				     struct sap_sm_event *sap_event,
				     struct mac_context *mac_ctx,
				     mac_handle_t mac_handle)
{
	uint32_t msg = sap_event->event;
	QDF_STATUS qdf_status = QDF_STATUS_E_FAILURE;

	if (msg == eSAP_HDD_START_INFRA_BSS) {
		/* init dfs channel nol */
		sap_init_dfs_channel_nol_list(sap_ctx);

		/*
		 * Perform sme_ScanRequest. This scan request is post start bss
		 * request so, set the third to false.
		 */
		qdf_status = sap_validate_chan(sap_ctx, false, true);
		if (!QDF_IS_STATUS_SUCCESS(qdf_status)) {
			QDF_TRACE(QDF_MODULE_ID_SAP,
				  QDF_TRACE_LEVEL_ERROR,
				  FL("channel is not valid!"));
			goto exit;
		}

		qdf_status = sap_goto_starting(sap_ctx, sap_event,
					       mac_ctx, mac_handle);
		if (!QDF_IS_STATUS_ERROR(qdf_status))
			sap_err("sap_goto_starting failed");
	} else if (msg == eSAP_DFS_CHANNEL_CAC_START) {
		qdf_status = sap_fsm_cac_start(sap_ctx, mac_ctx, mac_handle);
	} else {
		sap_err("in state %s, event msg %d", "SAP_INIT", msg);
	}

exit:
	return qdf_status;
}

/**
 * sap_fsm_handle_radar_during_cac() - uhandle radar event during cac
 * @sap_ctx: SAP context
 * @mac_ctx: global MAC context
 *
 * Return: QDF_STATUS
 */
static QDF_STATUS sap_fsm_handle_radar_during_cac(struct sap_context *sap_ctx,
						  struct mac_context *mac_ctx)
{
	uint8_t intf;

	if (mac_ctx->sap.SapDfsInfo.target_chan_freq) {
		wlan_reg_set_channel_params_for_freq(mac_ctx->pdev,
				    mac_ctx->sap.SapDfsInfo.target_chan_freq, 0,
				    &sap_ctx->ch_params);
	} else {
		QDF_TRACE(QDF_MODULE_ID_SAP, QDF_TRACE_LEVEL_ERROR,
			  FL("Invalid target channel freq %d"),
			  mac_ctx->sap.SapDfsInfo.target_chan_freq);
		return QDF_STATUS_E_FAILURE;
	}

	for (intf = 0; intf < SAP_MAX_NUM_SESSION; intf++) {
		struct sap_context *t_sap_ctx;
		struct csr_roam_profile *profile;

		t_sap_ctx = mac_ctx->sap.sapCtxList[intf].sap_context;
		if (((QDF_SAP_MODE ==
		      mac_ctx->sap.sapCtxList[intf].sapPersona) ||
		     (QDF_P2P_GO_MODE ==
		      mac_ctx->sap.sapCtxList[intf].sapPersona)) &&
		    t_sap_ctx && t_sap_ctx->fsm_state != SAP_INIT) {
			profile = &t_sap_ctx->csr_roamProfile;
			if (!wlan_reg_is_passive_or_disable_ch(
				mac_ctx->pdev,
				wlan_reg_freq_to_chan(mac_ctx->pdev,
						      profile->op_freq)))
			continue;
			t_sap_ctx->is_chan_change_inprogress = true;
			/*
			 * eSAP_DFS_CHANNEL_CAC_RADAR_FOUND:
			 * A Radar is found on current DFS Channel
			 * while in CAC WAIT period So, do a channel
			 * switch to randomly selected	target channel.
			 * Send the Channel change message to SME/PE.
			 * sap_radar_found_status is set to 1
			 */
			wlansap_channel_change_request(t_sap_ctx,
				mac_ctx->sap.SapDfsInfo.target_chan_freq);
		}
	}

	return QDF_STATUS_SUCCESS;
}

/**
 * sap_fsm_handle_start_failure() - handle start failure or stop during cac wait
 * @sap_ctx: SAP context
 * @msg: event msg
 * @mac_handle: Opaque handle to the global MAC context
 *
 * Return: QDF_STATUS
 */
static QDF_STATUS sap_fsm_handle_start_failure(struct sap_context *sap_ctx,
					       uint32_t msg,
					       mac_handle_t mac_handle)
{
	QDF_STATUS qdf_status = QDF_STATUS_E_FAILURE;

	if (msg == eSAP_HDD_STOP_INFRA_BSS &&
	    (QDF_IS_STATUS_SUCCESS(wlan_vdev_is_dfs_cac_wait(sap_ctx->vdev)) ||
	     QDF_IS_STATUS_SUCCESS(
	     wlan_vdev_is_restart_progress(sap_ctx->vdev)))) {
		/* Transition from SAP_STARTING to SAP_STOPPING */
		QDF_TRACE(QDF_MODULE_ID_SAP, QDF_TRACE_LEVEL_INFO_HIGH,
			  FL("In cac wait state from state %s => %s"),
			  "SAP_STARTING", "SAP_STOPPING");
		/*
		 * Stop the CAC timer only in following conditions
		 * single AP: if there is a single AP then stop timer
		 * mulitple APs: incase of multiple APs, make sure that
		 * all APs are down.
		 */
		if (!sap_find_valid_concurrent_session(mac_handle)) {
			QDF_TRACE(QDF_MODULE_ID_SAP,
				  QDF_TRACE_LEVEL_INFO_MED,
				  FL("sapdfs: no sessions are valid, stopping timer"));
			sap_stop_dfs_cac_timer(sap_ctx);
		}

		sap_ctx->fsm_state = SAP_STOPPING;
		qdf_status = sap_goto_stopping(sap_ctx);
	} else {
		/*
		 * Transition from SAP_STARTING to SAP_INIT
		 * (both without substates)
		 */
		QDF_TRACE(QDF_MODULE_ID_SAP, QDF_TRACE_LEVEL_INFO_HIGH,
			  FL("from state %s => %s"),
			  "SAP_STARTING", "SAP_INIT");

		/* Advance outer statevar */
		sap_ctx->fsm_state = SAP_INIT;
		qdf_status = sap_signal_hdd_event(sap_ctx, NULL,
						  eSAP_START_BSS_EVENT,
						  (void *)
						  eSAP_STATUS_FAILURE);
		qdf_status = sap_goto_init(sap_ctx);
	}

	return qdf_status;
}

/**
 * sap_fsm_state_starting() - utility function called from sap fsm
 * @sap_ctx: SAP context
 * @sap_event: SAP event buffer
 * @mac_ctx: global MAC context
 * @mac_handle: Opaque handle to the global MAC context
 *
 * This function is called for state transition from "SAP_STARTING"
 *
 * Return: QDF_STATUS
 */
static QDF_STATUS sap_fsm_state_starting(struct sap_context *sap_ctx,
					 struct sap_sm_event *sap_event,
					 struct mac_context *mac_ctx,
					 mac_handle_t mac_handle)
{
	uint32_t msg = sap_event->event;
	struct csr_roam_info *roam_info =
		(struct csr_roam_info *) (sap_event->params);
	tSapDfsInfo *sap_dfs_info;
	QDF_STATUS qdf_status = QDF_STATUS_E_FAILURE;
	uint8_t is_dfs = false;
	uint32_t sap_chan_freq;
	uint32_t ch_cfreq1 = 0;
	enum reg_wifi_band band;

	if (msg == eSAP_MAC_START_BSS_SUCCESS) {
		/*
		 * Transition from SAP_STARTING to SAP_STARTED
		 * (both without substates)
		 */
		sap_debug("Chan %d %s => %s ch_width %d",
<<<<<<< HEAD
			  sap_ctx->channel, "SAP_STARTING", "SAP_STARTED",
			  sap_ctx->ch_params.ch_width);
		sap_ctx->fsm_state = SAP_STARTED;

		/* Action code for transition */
		qdf_status = sap_signal_hdd_event(sap_ctx, roam_info,
				eSAP_START_BSS_EVENT,
				(void *) eSAP_STATUS_SUCCESS);
=======
			  sap_ctx->chan_freq, "SAP_STARTING", "SAP_STARTED",
			  sap_ctx->ch_params.ch_width);
		sap_ctx->fsm_state = SAP_STARTED;

		if (sap_ctx->is_chan_change_inprogress) {
			/* SAP channel change request processing is completed */
			sap_ctx->is_chan_change_inprogress = false;
			qdf_status = sap_signal_hdd_event(sap_ctx, roam_info,
						eSAP_CHANNEL_CHANGE_EVENT,
						(void *)eSAP_STATUS_SUCCESS);
		} else {
			/* Action code for transition */
			qdf_status = sap_signal_hdd_event(sap_ctx, roam_info,
					eSAP_START_BSS_EVENT,
					(void *) eSAP_STATUS_SUCCESS);
		}
		sap_chan_freq = sap_ctx->chan_freq;
		band = wlan_reg_freq_to_band(sap_ctx->chan_freq);
		if (sap_ctx->ch_params.center_freq_seg1)
			ch_cfreq1 = wlan_reg_chan_band_to_freq(
					mac_ctx->pdev,
					sap_ctx->ch_params.center_freq_seg1,
					BIT(band));

>>>>>>> 5d8474a2
		/*
		 * The upper layers have been informed that AP is up and
		 * running, however, the AP is still not beaconing, until
		 * CAC is done if the operating channel is DFS
		 */
		if (sap_ctx->ch_params.ch_width == CH_WIDTH_160MHZ) {
			is_dfs = wlan_reg_get_5g_bonded_channel_state_for_freq(
					mac_ctx->pdev, sap_chan_freq,
					CH_WIDTH_160MHZ) == CHANNEL_STATE_DFS;
		} else if (sap_ctx->ch_params.ch_width == CH_WIDTH_80P80MHZ) {
			if (wlan_reg_get_channel_state_for_freq(
							mac_ctx->pdev,
							sap_chan_freq) ==
			    CHANNEL_STATE_DFS ||
			    wlan_reg_get_channel_state_for_freq(
							mac_ctx->pdev,
							ch_cfreq1) ==
					CHANNEL_STATE_DFS)
				is_dfs = true;
		} else {
			if (wlan_reg_get_channel_state_for_freq(
							mac_ctx->pdev,
							sap_chan_freq) ==
			    CHANNEL_STATE_DFS)
				is_dfs = true;
		}
		if (WLAN_REG_IS_6GHZ_CHAN_FREQ(sap_ctx->chan_freq))
			is_dfs = false;

		QDF_TRACE(QDF_MODULE_ID_SAP, QDF_TRACE_LEVEL_INFO_HIGH,
			  FL("is_dfs %d"), is_dfs);
		if (is_dfs) {
			sap_dfs_info = &mac_ctx->sap.SapDfsInfo;
			if ((false == sap_dfs_info->ignore_cac) &&
			    (eSAP_DFS_DO_NOT_SKIP_CAC ==
			    sap_dfs_info->cac_state) &&
			    !sap_ctx->pre_cac_complete &&
			    policy_mgr_get_dfs_master_dynamic_enabled(
					mac_ctx->psoc,
					sap_ctx->sessionId)) {
				QDF_TRACE(QDF_MODULE_ID_SAP,
					  QDF_TRACE_LEVEL_INFO_HIGH,
					  FL("start cac timer"));
				qdf_status = sap_fsm_cac_start(sap_ctx, mac_ctx,
							       mac_handle);
			} else {
				QDF_TRACE(QDF_MODULE_ID_SAP,
					  QDF_TRACE_LEVEL_INFO_HIGH,
					FL("skip cac timer"));
				wlansap_start_beacon_req(sap_ctx);
			}
		}
	} else if (msg == eSAP_MAC_START_FAILS ||
		 msg == eSAP_HDD_STOP_INFRA_BSS) {
			qdf_status = sap_fsm_handle_start_failure(sap_ctx, msg,
								  mac_handle);
	} else if (msg == eSAP_OPERATING_CHANNEL_CHANGED) {
		/* The operating channel has changed, update hostapd */
		sap_ctx->chan_freq = mac_ctx->sap.SapDfsInfo.target_chan_freq;

		sap_ctx->fsm_state = SAP_STARTED;

		QDF_TRACE(QDF_MODULE_ID_SAP, QDF_TRACE_LEVEL_INFO_HIGH,
			  FL("from state %s => %s"),
			  "SAP_STARTING", "SAP_STARTED");

		/* Indicate change in the state to upper layers */
		qdf_status = sap_signal_hdd_event(sap_ctx, roam_info,
				  eSAP_START_BSS_EVENT,
				  (void *)eSAP_STATUS_SUCCESS);
	} else if (msg == eSAP_DFS_CHANNEL_CAC_RADAR_FOUND) {
		qdf_status = sap_fsm_handle_radar_during_cac(sap_ctx, mac_ctx);
	} else if (msg == eSAP_DFS_CHANNEL_CAC_END) {
		qdf_status = sap_cac_end_notify(mac_handle, roam_info);
	} else {
		QDF_TRACE(QDF_MODULE_ID_SAP, QDF_TRACE_LEVEL_ERROR,
			  FL("in state %s, invalid event msg %d"),
			  "SAP_STARTING", msg);
	}

	return qdf_status;
}

/**
 * sap_fsm_send_csa_restart_req() - send csa start event
 * @mac_ctx: mac ctx
 * @sap_ctx: SAP context
 *
 * Return: QDF_STATUS
 */
static inline QDF_STATUS
sap_fsm_send_csa_restart_req(struct mac_context *mac_ctx,
			     struct sap_context *sap_ctx)
{
	return sme_csa_restart(mac_ctx, sap_ctx->sessionId);
}

/**
 * sap_fsm_state_started() - utility function called from sap fsm
 * @sap_ctx: SAP context
 * @sap_event: SAP event buffer
 * @mac_ctx: global MAC context
 *
 * This function is called for state transition from "SAP_STARTED"
 *
 * Return: QDF_STATUS
 */
static QDF_STATUS sap_fsm_state_started(struct sap_context *sap_ctx,
					struct sap_sm_event *sap_event,
					struct mac_context *mac_ctx)
{
	uint32_t msg = sap_event->event;
	QDF_STATUS qdf_status = QDF_STATUS_E_FAILURE;

	if (msg == eSAP_HDD_STOP_INFRA_BSS) {
		/*
		 * Transition from SAP_STARTED to SAP_STOPPING
		 * (both without substates)
		 */
		QDF_TRACE(QDF_MODULE_ID_SAP, QDF_TRACE_LEVEL_INFO_HIGH,
			  FL("from state %s => %s"),
			  "SAP_STARTED", "SAP_STOPPING");
		sap_ctx->fsm_state = SAP_STOPPING;
		qdf_status = sap_goto_stopping(sap_ctx);
	} else if (eSAP_DFS_CHNL_SWITCH_ANNOUNCEMENT_START == msg) {
		uint8_t intf;
		if (!mac_ctx->sap.SapDfsInfo.target_chan_freq) {
			QDF_TRACE(QDF_MODULE_ID_SAP, QDF_TRACE_LEVEL_ERROR,
				FL("Invalid target channel freq %d"),
				mac_ctx->sap.SapDfsInfo.target_chan_freq);
			return qdf_status;
		}

		/*
		 * Radar is seen on the current operating channel
		 * send CSA IE for all associated stations
		 * Request for CSA IE transmission
		 */
		for (intf = 0; intf < SAP_MAX_NUM_SESSION; intf++) {
			struct sap_context *temp_sap_ctx;
			struct csr_roam_profile *profile;

			if (((QDF_SAP_MODE ==
				mac_ctx->sap.sapCtxList[intf].sapPersona) ||
			    (QDF_P2P_GO_MODE ==
				mac_ctx->sap.sapCtxList[intf].sapPersona)) &&
			    mac_ctx->sap.sapCtxList[intf].sap_context) {
				temp_sap_ctx =
				    mac_ctx->sap.sapCtxList[intf].sap_context;
				/*
				 * Radar won't come on non-dfs channel, so
				 * no need to move them
				 */
				profile = &temp_sap_ctx->csr_roamProfile;
				if (!wlan_reg_is_passive_or_disable_ch(
						mac_ctx->pdev,
						wlan_reg_freq_to_chan(
							mac_ctx->pdev,
							profile->op_freq)))
					continue;
				QDF_TRACE(QDF_MODULE_ID_SAP,
					  QDF_TRACE_LEVEL_INFO_MED,
					  FL("sapdfs: Sending CSAIE for sapctx[%pK]"),
					  temp_sap_ctx);
				qdf_status =
				   sap_fsm_send_csa_restart_req(mac_ctx,
								temp_sap_ctx);
			}
		}
	} else {
		QDF_TRACE(QDF_MODULE_ID_SAP, QDF_TRACE_LEVEL_ERROR,
			  FL("in state %s, invalid event msg %d"),
			  "SAP_STARTED", msg);
	}

	return qdf_status;
}

/**
 * sap_fsm_state_stopping() - utility function called from sap fsm
 * @sap_ctx: SAP context
 * @sap_event: SAP event buffer
 * @mac_ctx: global MAC context
 *
 * This function is called for state transition from "SAP_STOPPING"
 *
 * Return: QDF_STATUS
 */
static QDF_STATUS
sap_fsm_state_stopping(struct sap_context *sap_ctx,
		       struct sap_sm_event *sap_event,
		       struct mac_context *mac_ctx,
		       mac_handle_t mac_handle)
{
	uint32_t msg = sap_event->event;
	QDF_STATUS qdf_status = QDF_STATUS_E_FAILURE;

	if (msg == eSAP_MAC_READY_FOR_CONNECTIONS) {
		/*
		 * Transition from SAP_STOPPING to SAP_INIT
		 * (both without substates)
		 */
		QDF_TRACE(QDF_MODULE_ID_SAP, QDF_TRACE_LEVEL_INFO_HIGH,
			  FL("from state %s => %s"),
			  "SAP_STOPPING", "SAP_INIT");
		sap_ctx->fsm_state = SAP_INIT;

		/* Close the SME session */
		qdf_status = sap_signal_hdd_event(sap_ctx, NULL,
					eSAP_STOP_BSS_EVENT,
					(void *)eSAP_STATUS_SUCCESS);
	} else if (msg == eSAP_HDD_STOP_INFRA_BSS) {
		/*
		 * In case the SAP is already in stopping case and
		 * we get a STOP request, return success.
		 */
		sap_debug("SAP already in Stopping state");
		qdf_status = QDF_STATUS_SUCCESS;
	} else {
		QDF_TRACE(QDF_MODULE_ID_SAP, QDF_TRACE_LEVEL_ERROR,
			  FL("in state %s, invalid event msg %d"),
			  "SAP_STOPPING", msg);
	}

	return qdf_status;
}

/**
 * sap_fsm() - SAP statem machine entry function
 * @sap_ctx: SAP context
 * @sap_event: SAP event
 *
 * SAP state machine entry function
 *
 * Return: QDF_STATUS
 */
QDF_STATUS sap_fsm(struct sap_context *sap_ctx, struct sap_sm_event *sap_event)
{
	/*
	 * Retrieve the phy link state machine structure
	 * from the sap_ctx value
	 * state var that keeps track of state machine
	 */
	enum sap_fsm_state state_var = sap_ctx->fsm_state;
	uint32_t msg = sap_event->event; /* State machine input event message */
	QDF_STATUS qdf_status = QDF_STATUS_E_FAILURE;
	struct mac_context *mac_ctx;
	mac_handle_t mac_handle;

	mac_ctx = sap_get_mac_context();
	if (!mac_ctx) {
		QDF_TRACE_ERROR(QDF_MODULE_ID_SAP, "Invalid MAC context");
		return QDF_STATUS_E_FAILURE;
	}
	mac_handle = MAC_HANDLE(mac_ctx);

	sap_debug("state=%d handle event=%d", state_var, msg);

	switch (state_var) {
	case SAP_INIT:
		qdf_status = sap_fsm_state_init(sap_ctx, sap_event,
						mac_ctx, mac_handle);
		break;

	case SAP_STARTING:
		qdf_status = sap_fsm_state_starting(sap_ctx, sap_event,
						    mac_ctx, mac_handle);
		break;

	case SAP_STARTED:
		qdf_status = sap_fsm_state_started(sap_ctx, sap_event,
						   mac_ctx);
		break;

	case SAP_STOPPING:
		qdf_status = sap_fsm_state_stopping(sap_ctx, sap_event,
						    mac_ctx, mac_handle);
		break;
	}
	return qdf_status;
}

eSapStatus
sapconvert_to_csr_profile(struct sap_config *config, eCsrRoamBssType bssType,
			  struct csr_roam_profile *profile)
{
	int qdf_status = QDF_STATUS_SUCCESS;
	bool sap_uapsd = true, chan_switch_hostapd_rate_enabled = true;
	bool ap_obss_prot = false;
	uint16_t ap_prot = cfg_default(CFG_AP_PROTECTION_MODE);
	struct mac_context *mac_ctx;
	uint8_t mcc_to_scc_switch = 0;

	mac_ctx = sap_get_mac_context();
	if (!mac_ctx) {
		sap_err("Invalid MAC context");
		return eSAP_STATUS_FAILURE;
	}

	/* Create Roam profile for SoftAP to connect */
	profile->BSSType = eCSR_BSS_TYPE_INFRA_AP;
	profile->SSIDs.numOfSSIDs = 1;
	profile->csrPersona = config->persona;

	qdf_mem_zero(profile->SSIDs.SSIDList[0].SSID.ssId,
		     sizeof(profile->SSIDs.SSIDList[0].SSID.ssId));

	/* Flag to not broadcast the SSID information */
	profile->SSIDs.SSIDList[0].ssidHidden =
		config->SSIDinfo.ssidHidden;

	profile->SSIDs.SSIDList[0].SSID.length =
		config->SSIDinfo.ssid.length;
	qdf_mem_copy(&profile->SSIDs.SSIDList[0].SSID.ssId,
		     config->SSIDinfo.ssid.ssId,
		     sizeof(config->SSIDinfo.ssid.ssId));

	profile->negotiatedAuthType = eCSR_AUTH_TYPE_OPEN_SYSTEM;

	if (config->authType == eSAP_OPEN_SYSTEM) {
		profile->negotiatedAuthType = eCSR_AUTH_TYPE_OPEN_SYSTEM;
	} else if (config->authType == eSAP_SHARED_KEY) {
		profile->negotiatedAuthType = eCSR_AUTH_TYPE_SHARED_KEY;
	} else {
		profile->negotiatedAuthType = eCSR_AUTH_TYPE_AUTOSWITCH;
	}

	profile->AuthType.numEntries = 1;
	profile->AuthType.authType[0] = eCSR_AUTH_TYPE_OPEN_SYSTEM;

	profile->akm_list = config->akm_list;

	/* Always set the Encryption Type */
	profile->EncryptionType.numEntries = 1;
	profile->EncryptionType.encryptionType[0] =
		config->RSNEncryptType;

	profile->mcEncryptionType.numEntries = 1;
	profile->mcEncryptionType.encryptionType[0] =
		config->mcRSNEncryptType;

	if (config->privacy & eSAP_SHARED_KEY) {
		profile->AuthType.authType[0] = eCSR_AUTH_TYPE_SHARED_KEY;
	}

	profile->privacy = config->privacy;
	profile->fwdWPSPBCProbeReq = config->fwdWPSPBCProbeReq;

	if (config->authType == eSAP_SHARED_KEY) {
		profile->csr80211AuthType = eSIR_SHARED_KEY;
	} else if (config->authType == eSAP_OPEN_SYSTEM) {
		profile->csr80211AuthType = eSIR_OPEN_SYSTEM;
	} else {
		profile->csr80211AuthType = eSIR_AUTO_SWITCH;
	}

	/* Initialize we are not going to use it */
	profile->pWPAReqIE = NULL;
	profile->nWPAReqIELength = 0;

	if (profile->pRSNReqIE) {
		sap_debug("pRSNReqIE already allocated.");
		qdf_mem_free(profile->pRSNReqIE);
		profile->pRSNReqIE = NULL;
	}

	/* set the RSN/WPA IE */
	profile->nRSNReqIELength = config->RSNWPAReqIELength;
	if (config->RSNWPAReqIELength) {
		profile->pRSNReqIE =
			qdf_mem_malloc(config->RSNWPAReqIELength);
		if (!profile->pRSNReqIE)
			return eSAP_STATUS_FAILURE;

		qdf_mem_copy(profile->pRSNReqIE, config->RSNWPAReqIE,
			     config->RSNWPAReqIELength);
		profile->nRSNReqIELength = config->RSNWPAReqIELength;
	}

	/* set the phyMode to accept anything */
	/* Best means everything because it covers all the things we support */
	/* eCSR_DOT11_MODE_BEST */
	profile->phyMode = config->SapHw_mode;

	/* Configure beaconInterval */
	profile->beaconInterval = (uint16_t) config->beacon_int;

	/* set DTIM period */
	profile->dtimPeriod = config->dtim_period;

	/* set Uapsd enable bit */
	qdf_status = ucfg_mlme_is_sap_uapsd_enabled(mac_ctx->psoc, &sap_uapsd);
	if (QDF_IS_STATUS_ERROR(qdf_status))
		sap_err("Get ap UAPSD enabled/disabled failed");

	profile->ApUapsdEnable = sap_uapsd;
	/* Enable protection parameters */
	profile->protEnabled = ucfg_mlme_is_ap_prot_enabled(mac_ctx->psoc);

	/* Enable OBSS protection */
	qdf_status = ucfg_mlme_is_ap_obss_prot_enabled(mac_ctx->psoc,
						       &ap_obss_prot);
	if (QDF_IS_STATUS_ERROR(qdf_status))
		sap_err("Get ap obss protection failed");
	profile->obssProtEnabled = ap_obss_prot;

	qdf_status = ucfg_mlme_get_ap_protection_mode(mac_ctx->psoc, &ap_prot);
	if (QDF_IS_STATUS_ERROR(qdf_status))
		sap_err("Get ap protection mode failed using default value");
	profile->cfg_protection = ap_prot;

	/* country code */
	if (config->countryCode[0])
		qdf_mem_copy(profile->countryCode, config->countryCode,
			     CFG_COUNTRY_CODE_LEN);
	profile->ieee80211d = config->ieee80211d;
	/* wps config info */
	profile->wps_state = config->wps_state;

#ifdef WLAN_FEATURE_11W
	/* MFP capable/required */
	profile->MFPCapable = config->mfpCapable ? 1 : 0;
	profile->MFPRequired = config->mfpRequired ? 1 : 0;
#endif

	if (config->probeRespIEsBufferLen > 0 &&
	    config->pProbeRespIEsBuffer) {
		profile->add_ie_params.probeRespDataLen =
			config->probeRespIEsBufferLen;
		profile->add_ie_params.probeRespData_buff =
			config->pProbeRespIEsBuffer;
	} else {
		profile->add_ie_params.probeRespDataLen = 0;
		profile->add_ie_params.probeRespData_buff = NULL;
	}
	/*assoc resp IE */
	if (config->assocRespIEsLen > 0 &&
	    config->pAssocRespIEsBuffer) {
		profile->add_ie_params.assocRespDataLen =
			config->assocRespIEsLen;
		profile->add_ie_params.assocRespData_buff =
			config->pAssocRespIEsBuffer;
	} else {
		profile->add_ie_params.assocRespDataLen = 0;
		profile->add_ie_params.assocRespData_buff = NULL;
	}

	if (config->probeRespBcnIEsLen > 0 &&
	    config->pProbeRespBcnIEsBuffer) {
		profile->add_ie_params.probeRespBCNDataLen =
			config->probeRespBcnIEsLen;
		profile->add_ie_params.probeRespBCNData_buff =
			config->pProbeRespBcnIEsBuffer;
	} else {
		profile->add_ie_params.probeRespBCNDataLen = 0;
		profile->add_ie_params.probeRespBCNData_buff = NULL;
	}

	if (config->supported_rates.numRates) {
		qdf_mem_copy(profile->supported_rates.rate,
				config->supported_rates.rate,
				config->supported_rates.numRates);
		profile->supported_rates.numRates =
			config->supported_rates.numRates;
	}

	if (config->extended_rates.numRates) {
		qdf_mem_copy(profile->extended_rates.rate,
				config->extended_rates.rate,
				config->extended_rates.numRates);
		profile->extended_rates.numRates =
			config->extended_rates.numRates;
	}

	qdf_status = ucfg_mlme_get_sap_chan_switch_rate_enabled(
					mac_ctx->psoc,
					&chan_switch_hostapd_rate_enabled);
	if (!QDF_IS_STATUS_SUCCESS(qdf_status))
		sap_err("ucfg_mlme_get_sap_chan_switch_rate_enabled, set def");

	profile->chan_switch_hostapd_rate_enabled =
					chan_switch_hostapd_rate_enabled;
	if (QDF_STATUS_SUCCESS ==
		ucfg_policy_mgr_get_mcc_scc_switch(mac_ctx->psoc,
						   &mcc_to_scc_switch)) {
		if (mcc_to_scc_switch != QDF_MCC_TO_SCC_SWITCH_DISABLE)
			profile->chan_switch_hostapd_rate_enabled = false;
	}

	return eSAP_STATUS_SUCCESS;
}

void sap_free_roam_profile(struct csr_roam_profile *profile)
{
	if (profile->pRSNReqIE) {
		qdf_mem_free(profile->pRSNReqIE);
		profile->pRSNReqIE = NULL;
	}
}

void sap_sort_mac_list(struct qdf_mac_addr *macList, uint8_t size)
{
	uint8_t outer, inner;
	struct qdf_mac_addr temp;
	int32_t nRes = -1;

	if ((!macList) || (size > MAX_ACL_MAC_ADDRESS)) {
		QDF_TRACE(QDF_MODULE_ID_SAP, QDF_TRACE_LEVEL_INFO_HIGH,
			FL("either buffer is NULL or size = %d is more"), size);
		return;
	}

	for (outer = 0; outer < size; outer++) {
		for (inner = 0; inner < size - 1; inner++) {
			nRes =
				qdf_mem_cmp((macList + inner)->bytes,
						 (macList + inner + 1)->bytes,
						 QDF_MAC_ADDR_SIZE);
			if (nRes > 0) {
				qdf_mem_copy(temp.bytes,
					     (macList + inner + 1)->bytes,
					     QDF_MAC_ADDR_SIZE);
				qdf_mem_copy((macList + inner + 1)->bytes,
					     (macList + inner)->bytes,
					     QDF_MAC_ADDR_SIZE);
				qdf_mem_copy((macList + inner)->bytes,
					     temp.bytes, QDF_MAC_ADDR_SIZE);
			}
		}
	}
}

bool
sap_search_mac_list(struct qdf_mac_addr *macList,
		    uint8_t num_mac, uint8_t *peerMac,
		    uint8_t *index)
{
	int32_t nRes = -1;
	int8_t nStart = 0, nEnd, nMiddle;

	nEnd = num_mac - 1;

	if ((!macList) || (num_mac > MAX_ACL_MAC_ADDRESS)) {
		QDF_TRACE(QDF_MODULE_ID_SAP, QDF_TRACE_LEVEL_INFO_HIGH,
		    FL("either buffer is NULL or size = %d is more."), num_mac);
		return false;
	}

	while (nStart <= nEnd) {
		nMiddle = (nStart + nEnd) / 2;
		nRes =
			qdf_mem_cmp(&macList[nMiddle], peerMac,
					 QDF_MAC_ADDR_SIZE);

		if (0 == nRes) {
			QDF_TRACE(QDF_MODULE_ID_SAP, QDF_TRACE_LEVEL_INFO_HIGH,
				  "search SUCC");
			/* "index equals NULL" means the caller does not need the */
			/* index value of the peerMac being searched */
			if (index) {
				*index = (uint8_t) nMiddle;
				QDF_TRACE(QDF_MODULE_ID_SAP,
					  QDF_TRACE_LEVEL_INFO_HIGH, "index %d",
					  *index);
			}
			return true;
		}
		if (nRes < 0)
			nStart = nMiddle + 1;
		else
			nEnd = nMiddle - 1;
	}

	QDF_TRACE(QDF_MODULE_ID_SAP, QDF_TRACE_LEVEL_INFO_HIGH,
		  "search not succ");
	return false;
}

void sap_add_mac_to_acl(struct qdf_mac_addr *macList,
			uint8_t *size, uint8_t *peerMac)
{
	int32_t nRes = -1;
	int i;

	QDF_TRACE(QDF_MODULE_ID_SAP, QDF_TRACE_LEVEL_INFO_HIGH,
		  "add acl entered");

	if (!macList || *size > MAX_ACL_MAC_ADDRESS) {
		QDF_TRACE(QDF_MODULE_ID_SAP, QDF_TRACE_LEVEL_INFO_HIGH,
			FL("either buffer is NULL or size = %d is incorrect."),
			*size);
		return;
	}

	for (i = ((*size) - 1); i >= 0; i--) {
		nRes =
			qdf_mem_cmp(&macList[i], peerMac, QDF_MAC_ADDR_SIZE);
		if (nRes > 0) {
			/* Move alphabetically greater mac addresses one index down to allow for insertion
			   of new mac in sorted order */
			qdf_mem_copy((macList + i + 1)->bytes,
				     (macList + i)->bytes, QDF_MAC_ADDR_SIZE);
		} else {
			break;
		}
	}
	/* This should also take care of if the element is the first to be added in the list */
	qdf_mem_copy((macList + i + 1)->bytes, peerMac, QDF_MAC_ADDR_SIZE);
	/* increment the list size */
	(*size)++;
}

void sap_remove_mac_from_acl(struct qdf_mac_addr *macList,
			     uint8_t *size, uint8_t index)
{
	int i;

	QDF_TRACE(QDF_MODULE_ID_SAP, QDF_TRACE_LEVEL_INFO_HIGH,
		  "remove acl entered");
	/*
	 * Return if the list passed is empty. Ideally this should never happen
	 * since this funcn is always called after sap_search_mac_list to get
	 * the index of the mac addr to be removed and this will only get
	 * called if the search is successful. Still no harm in having the check
	 */
	if ((!macList) || (*size == 0) ||
					(*size > MAX_ACL_MAC_ADDRESS)) {
		QDF_TRACE(QDF_MODULE_ID_SAP, QDF_TRACE_LEVEL_INFO_HIGH,
			FL("either buffer is NULL or size %d is incorrect."),
			*size);
		return;
	}
	for (i = index; i < ((*size) - 1); i++) {
		/* Move mac addresses starting from "index" passed one index up to delete the void
		   created by deletion of a mac address in ACL */
		qdf_mem_copy((macList + i)->bytes, (macList + i + 1)->bytes,
			     QDF_MAC_ADDR_SIZE);
	}
	/* The last space should be made empty since all mac addesses moved one step up */
	qdf_mem_zero((macList + (*size) - 1)->bytes, QDF_MAC_ADDR_SIZE);
	/* reduce the list size by 1 */
	(*size)--;
}

void sap_print_acl(struct qdf_mac_addr *macList, uint8_t size)
{
	int i;
	uint8_t *macArray;

	QDF_TRACE(QDF_MODULE_ID_SAP, QDF_TRACE_LEVEL_INFO_HIGH,
		  "print acl entered");

	if ((!macList) || (size == 0) || (size >= MAX_ACL_MAC_ADDRESS)) {
		QDF_TRACE(QDF_MODULE_ID_SAP, QDF_TRACE_LEVEL_INFO_HIGH,
			  "In %s, either buffer is NULL or size %d is incorrect.",
			  __func__, size);
		return;
	}

	for (i = 0; i < size; i++) {
		macArray = (macList + i)->bytes;
		QDF_TRACE(QDF_MODULE_ID_SAP, QDF_TRACE_LEVEL_INFO_HIGH,
			  "** ACL entry %i - " QDF_MAC_ADDR_STR, i,
			  QDF_MAC_ADDR_ARRAY(macArray));
	}
	return;
}

QDF_STATUS sap_is_peer_mac_allowed(struct sap_context *sap_ctx,
				   uint8_t *peerMac)
{
	if (eSAP_ALLOW_ALL == sap_ctx->eSapMacAddrAclMode)
		return QDF_STATUS_SUCCESS;

	if (sap_search_mac_list
		    (sap_ctx->acceptMacList, sap_ctx->nAcceptMac, peerMac, NULL))
		return QDF_STATUS_SUCCESS;

	if (sap_search_mac_list
		    (sap_ctx->denyMacList, sap_ctx->nDenyMac, peerMac, NULL)) {
		QDF_TRACE(QDF_MODULE_ID_SAP, QDF_TRACE_LEVEL_INFO_HIGH,
			  "In %s, Peer " QDF_MAC_ADDR_STR " in deny list",
			  __func__, QDF_MAC_ADDR_ARRAY(peerMac));
		return QDF_STATUS_E_FAILURE;
	}
	/* A new station CAN associate, unless in deny list. Less stringent mode */
	if (eSAP_ACCEPT_UNLESS_DENIED == sap_ctx->eSapMacAddrAclMode)
		return QDF_STATUS_SUCCESS;

	/* A new station CANNOT associate, unless in accept list. More stringent mode */
	if (eSAP_DENY_UNLESS_ACCEPTED == sap_ctx->eSapMacAddrAclMode) {
		QDF_TRACE(QDF_MODULE_ID_SAP, QDF_TRACE_LEVEL_INFO_HIGH,
			  "In %s, Peer " QDF_MAC_ADDR_STR
			  " denied, Mac filter mode is eSAP_DENY_UNLESS_ACCEPTED",
			  __func__, QDF_MAC_ADDR_ARRAY(peerMac));
		return QDF_STATUS_E_FAILURE;
	}

	/* The new STA is neither in accept list nor in deny list. In this case, deny the association
	 * but send a wifi event notification indicating the mac address being denied
	 */
	if (eSAP_SUPPORT_ACCEPT_AND_DENY == sap_ctx->eSapMacAddrAclMode) {
		sap_signal_hdd_event(sap_ctx, NULL, eSAP_UNKNOWN_STA_JOIN,
				     (void *) peerMac);
		QDF_TRACE(QDF_MODULE_ID_SAP, QDF_TRACE_LEVEL_INFO_HIGH,
			  "In %s, Peer " QDF_MAC_ADDR_STR
			  " denied, Mac filter mode is eSAP_SUPPORT_ACCEPT_AND_DENY",
			  __func__, QDF_MAC_ADDR_ARRAY(peerMac));
		return QDF_STATUS_E_FAILURE;
	}
	return QDF_STATUS_SUCCESS;
}

void sap_dump_acs_channel(struct sap_acs_cfg *acs_cfg)
{
	uint32_t buf_len = 0, len = 0, i;
	uint8_t *chan_buff = NULL;

	/*
	 * Buffer of (num channl * 5) + 1  to consider the 4 char freq
	 * and 1 space after it for each channel and 1 to end the string
	 * with NULL.
	 */
	buf_len = (acs_cfg->ch_list_count * 5) + 1;
	chan_buff = qdf_mem_malloc(buf_len);
	if (!chan_buff)
		return;

	for (i = 0; i < acs_cfg->ch_list_count; i++)
		len += qdf_scnprintf(chan_buff + len, buf_len - len,
<<<<<<< HEAD
				     " %d", acs_cfg->ch_list[i]);
=======
				     " %d", acs_cfg->freq_list[i]);
>>>>>>> 5d8474a2

	sap_nofl_debug("ACS freq list[%d]:%s",
		       acs_cfg->ch_list_count, chan_buff);
	qdf_mem_free(chan_buff);
}

#ifdef SOFTAP_CHANNEL_RANGE
/**
 * sap_get_freq_list() - get the list of channel frequency
 * @sap_ctx: sap context
 * @freq_list: pointer to channel list array
 * @num_ch: pointer to number of channels.
 *
 * This function populates the list of channel frequency for scanning.
 *
 * Return: QDF_STATUS
 */
static QDF_STATUS sap_get_freq_list(struct sap_context *sap_ctx,
				    uint32_t **freq_list,
				    uint8_t *num_ch)
{
	uint8_t loop_count;
	uint32_t *list;
	uint8_t ch_count;
	uint8_t dfs_master_enable;
	uint32_t start_ch_freq, band_start_ch;
	uint32_t end_ch_freq, band_end_ch;
	uint32_t en_lte_coex;
	struct mac_context *mac_ctx;
	uint16_t ch_width;
	uint8_t normalize_factor = 100;
	uint32_t chan_freq;
	struct acs_weight *weight_list;
	struct acs_weight_range *range_list;
	bool freq_present_in_list = false;
	uint8_t i;

	mac_ctx = sap_get_mac_context();
	if (!mac_ctx) {
		QDF_TRACE_ERROR(QDF_MODULE_ID_SAP, "Invalid MAC context");
		*num_ch = 0;
		*freq_list = NULL;
		return QDF_STATUS_E_FAULT;
	}

	weight_list = mac_ctx->mlme_cfg->acs.normalize_weight_chan;
	range_list = mac_ctx->mlme_cfg->acs.normalize_weight_range;

	dfs_master_enable = mac_ctx->mlme_cfg->dfs_cfg.dfs_master_capable;
	if (sap_ctx->dfs_mode == ACS_DFS_MODE_DISABLE)
		dfs_master_enable = false;

<<<<<<< HEAD
	start_ch_num = sap_ctx->acs_cfg->start_ch;
	end_ch_num = sap_ctx->acs_cfg->end_ch;
	ch_width = sap_ctx->acs_cfg->ch_width;
	sap_debug("startChannel %d, EndChannel %d, ch_width %d, HW:%d",
		  start_ch_num, end_ch_num, ch_width,
=======
	start_ch_freq = sap_ctx->acs_cfg->start_ch_freq;
	end_ch_freq = sap_ctx->acs_cfg->end_ch_freq;
	ch_width = sap_ctx->acs_cfg->ch_width;

	sap_debug("startChannel %d, EndChannel %d, ch_width %d, HW:%d",
		  start_ch_freq, end_ch_freq, ch_width,
>>>>>>> 5d8474a2
		  sap_ctx->acs_cfg->hw_mode);

	wlansap_extend_to_acs_range(MAC_HANDLE(mac_ctx),
				    &start_ch_freq, &end_ch_freq,
				    &band_start_ch, &band_end_ch);

	sap_debug("expanded startChannel %d,EndChannel %d band_start_ch %d, band_end_ch %d",
<<<<<<< HEAD
		  start_ch_num, end_ch_num, band_start_ch, band_end_ch);
=======
		  start_ch_freq, end_ch_freq, band_start_ch, band_end_ch);
>>>>>>> 5d8474a2

	en_lte_coex = mac_ctx->mlme_cfg->sap_cfg.enable_lte_coex;

	/* Check if LTE coex is enabled and 2.4GHz is selected */
	if (en_lte_coex && (band_start_ch == CHAN_ENUM_2412) &&
	    (band_end_ch == CHAN_ENUM_2484)) {
		/* Set 2.4GHz upper limit to channel 9 for LTE COEX */
		band_end_ch = CHAN_ENUM_2452;
	}

	/* Allocate the max number of channel supported */
	list = qdf_mem_malloc((NUM_CHANNELS) * sizeof(uint32_t));
	if (!list) {
		*num_ch = 0;
		*freq_list = NULL;
		return QDF_STATUS_E_NOMEM;
	}

	/* Search for the Active channels in the given range */
	ch_count = 0;
	for (loop_count = band_start_ch; loop_count <= band_end_ch;
	     loop_count++) {
		chan_freq = WLAN_REG_CH_TO_FREQ(loop_count);

		/* go to next channel if rf_channel is out of range */
		if (start_ch_freq > WLAN_REG_CH_TO_FREQ(loop_count) ||
		    end_ch_freq < WLAN_REG_CH_TO_FREQ(loop_count))
			continue;
		/*
		 * go to next channel if none of these condition pass
		 * - DFS scan enabled and chan not in CHANNEL_STATE_DISABLE
		 * - DFS scan disable but chan in CHANNEL_STATE_ENABLE
		 */
		if (!(((true == mac_ctx->scan.fEnableDFSChnlScan) &&
		      wlan_reg_get_channel_state_for_freq(
			mac_ctx->pdev, WLAN_REG_CH_TO_FREQ(loop_count)))
		      ||
		    ((false == mac_ctx->scan.fEnableDFSChnlScan) &&
		     (CHANNEL_STATE_ENABLE ==
		      wlan_reg_get_channel_state_for_freq(
			mac_ctx->pdev, WLAN_REG_CH_TO_FREQ(loop_count)))
		     )))
			continue;

		/* check if the channel is in NOL blacklist */
<<<<<<< HEAD
		if (sap_dfs_is_channel_in_nol_list(sap_ctx,
		    WLAN_REG_CH_NUM(loop_count),
		    PHY_SINGLE_CHANNEL_CENTERED)) {
			sap_debug("Ch %d in NOL list",
				  WLAN_REG_CH_NUM(loop_count));
			continue;
		}

		/* Skip DSRC channels */
		if (wlan_reg_is_dsrc_chan(mac_ctx->pdev,
					  WLAN_REG_CH_NUM(loop_count)))
=======
		if (!WLAN_REG_IS_6GHZ_CHAN_FREQ(WLAN_REG_CH_TO_FREQ(
					loop_count))) {
			if (sap_dfs_is_channel_in_nol_list(
					sap_ctx,
					WLAN_REG_CH_NUM(loop_count),
					PHY_SINGLE_CHANNEL_CENTERED)) {
				sap_debug("Ch %d in NOL list",
					  WLAN_REG_CH_NUM(loop_count));
				continue;
			}
		}
		/* Skip DSRC channels */
		if (wlan_reg_is_dsrc_freq(WLAN_REG_CH_TO_FREQ(loop_count)))
>>>>>>> 5d8474a2
			continue;

		/*
		 * Skip the channels which are not in ACS config from user
		 * space
		 */
		if (!wlansap_is_channel_present_in_acs_list(
					chan_freq,
					sap_ctx->acs_cfg->freq_list,
					sap_ctx->acs_cfg->ch_list_count))
			continue;
		/* Dont scan DFS channels in case of MCC disallowed
		 * As it can result in SAP starting on DFS channel
		 * resulting  MCC on DFS channel
		 */

		if (wlan_reg_is_dfs_for_freq(
					mac_ctx->pdev,
					WLAN_REG_CH_TO_FREQ(loop_count))) {
			if (!dfs_master_enable)
				continue;
			else if (policy_mgr_disallow_mcc(
					mac_ctx->psoc,
					WLAN_REG_CH_TO_FREQ(loop_count)))
				continue;
			normalize_factor =
				MLME_GET_DFS_CHAN_WEIGHT(
				mac_ctx->mlme_cfg->acs.np_chan_weightage);
			freq_present_in_list = true;
		}
		/* Dont scan ETSI13 SRD channels if the ETSI13 SRD channels
		 * are not enabled in master mode
		 */
		if (!wlan_reg_is_etsi13_srd_chan_allowed_master_mode(mac_ctx->
								     pdev) &&
		    wlan_reg_is_etsi13_srd_chan_for_freq(
					mac_ctx->pdev,
					WLAN_REG_CH_TO_FREQ(loop_count)))
			continue;
<<<<<<< HEAD

#ifdef FEATURE_WLAN_AP_AP_ACS_OPTIMIZE
		uint8_t ch;
=======

		/* Check if the freq is present in range list */
		for (i = 0; i < mac_ctx->mlme_cfg->acs.num_weight_range; i++) {
			if (chan_freq >= range_list[i].start_freq &&
			    chan_freq <= range_list[i].end_freq) {
				normalize_factor =
					range_list[i].normalize_weight;
				sap_debug("Range list, freq %d normalize weight factor %d",
					  chan_freq, normalize_factor);
				freq_present_in_list = true;
			}
		}

		for (i = 0;
		     i < mac_ctx->mlme_cfg->acs.normalize_weight_num_chan;
		     i++) {
			if (chan_freq == weight_list[i].chan_freq) {
				normalize_factor =
					weight_list[i].normalize_weight;
				sap_debug("freq %d normalize weight factor %d",
					  chan_freq, normalize_factor);
				freq_present_in_list = true;
			}
		}
>>>>>>> 5d8474a2

		/* This would mean that the user does not want this freq */
		if (freq_present_in_list && !normalize_factor) {
			sap_debug("chan_freq %d ecluded normalize weight 0",
				  chan_freq);
			freq_present_in_list = false;
			continue;
		}
#ifdef FEATURE_WLAN_AP_AP_ACS_OPTIMIZE
		if ((sap_ctx->acs_cfg->skip_scan_status ==
			eSAP_DO_PAR_ACS_SCAN)) {
<<<<<<< HEAD
		    if ((ch >= sap_ctx->acs_cfg->skip_scan_range1_stch &&
			 ch <= sap_ctx->acs_cfg->skip_scan_range1_endch) ||
			(ch >= sap_ctx->acs_cfg->skip_scan_range2_stch &&
			 ch <= sap_ctx->acs_cfg->skip_scan_range2_endch)) {
			list[ch_count] =
				WLAN_REG_CH_NUM(loop_count);
			ch_count++;
			sap_debug("%d %d added to ACS ch range", ch_count, ch);
		    } else {
			sap_debug("%d %d skipped from ACS ch range",
				  ch_count, ch);
		    }
=======
			uint32_t ch_freq;

			ch_freq = WLAN_REG_CH_TO_FREQ(loop_count);
			if ((ch_freq >=
				sap_ctx->acs_cfg->skip_scan_range1_stch &&
			      ch_freq <=
				sap_ctx->acs_cfg->skip_scan_range1_endch) ||
			     (ch_freq >=
				sap_ctx->acs_cfg->skip_scan_range2_stch &&
			      ch_freq <=
				sap_ctx->acs_cfg->skip_scan_range2_endch)) {
				list[ch_count] =
					WLAN_REG_CH_TO_FREQ(loop_count);
				ch_count++;
				sap_debug("%d %d added to ACS ch range",
					  ch_count, ch_freq);
			} else {
				sap_debug("%d %d skipped from ACS ch range",
					  ch_count, ch_freq);
			}
>>>>>>> 5d8474a2
		} else {
			list[ch_count] = WLAN_REG_CH_TO_FREQ(loop_count);
			ch_count++;
<<<<<<< HEAD
			sap_debug("%d %d added to ACS ch range", ch_count, ch);
=======
			sap_debug("%d added to ACS ch range", ch_count);
>>>>>>> 5d8474a2
		}
#else
		list[ch_count] = WLAN_REG_CH_TO_FREQ(loop_count);
		ch_count++;
#endif
	}
<<<<<<< HEAD
	if (0 == ch_count) {
=======
	if (!ch_count) {
>>>>>>> 5d8474a2
		sap_info("No active channels present for the current region");
		/*
		 * LTE COEX: channel range outside the restricted 2.4GHz
		 * band limits
		 */
<<<<<<< HEAD
		if (en_lte_coex && (start_ch_num > band_end_ch))
=======
		if (en_lte_coex &&
		    start_ch_freq > WLAN_REG_CH_TO_FREQ(band_end_ch))
>>>>>>> 5d8474a2
			sap_info("SAP can't be started as due to LTE COEX");
	}

	/* return the channel list and number of channels to scan */
	*num_ch = ch_count;
	if (ch_count != 0) {
		*freq_list = list;
	} else {
		*freq_list = NULL;
		qdf_mem_free(list);
		return QDF_STATUS_SUCCESS;
	}

	for (loop_count = 0; loop_count < ch_count; loop_count++) {
<<<<<<< HEAD
		sap_ctx->acs_cfg->ch_list[loop_count] = list[loop_count];
=======
		sap_ctx->acs_cfg->freq_list[loop_count] = list[loop_count];
>>>>>>> 5d8474a2
	}
	sap_ctx->acs_cfg->ch_list_count = ch_count;
	sap_dump_acs_channel(sap_ctx->acs_cfg);

	return QDF_STATUS_SUCCESS;
}
#endif

#ifdef DFS_COMPONENT_ENABLE
uint8_t sap_indicate_radar(struct sap_context *sap_ctx)
{
	uint8_t target_channel = 0;
	struct mac_context *mac;

	if (!sap_ctx) {
		QDF_TRACE(QDF_MODULE_ID_SAP, QDF_TRACE_LEVEL_ERROR,
			FL("null sap_ctx"));
		return 0;
	}

	mac = sap_get_mac_context();
	if (!mac) {
		QDF_TRACE_ERROR(QDF_MODULE_ID_SAP, "Invalid MAC context");
		return 0;
	}

	/*
	 * SAP needs to generate Channel Switch IE
	 * if the radar is found in the STARTED state
	 */
	if (sap_ctx->fsm_state == SAP_STARTED)
		mac->sap.SapDfsInfo.csaIERequired = true;

	if (mac->mlme_cfg->dfs_cfg.dfs_disable_channel_switch)
		return wlan_reg_freq_to_chan(mac->pdev, sap_ctx->chan_freq);

	/* set the Radar Found flag in SapDfsInfo */
	mac->sap.SapDfsInfo.sap_radar_found_status = true;

	if (sap_ctx->chan_before_pre_cac) {
		QDF_TRACE(QDF_MODULE_ID_SAP, QDF_TRACE_LEVEL_INFO,
			FL("sapdfs: set chan before pre cac %d as target chan"),
			sap_ctx->chan_before_pre_cac);
		return sap_ctx->chan_before_pre_cac;
	}

	if (sap_ctx->vendor_acs_dfs_lte_enabled && (QDF_STATUS_SUCCESS ==
	    sap_signal_hdd_event(sap_ctx, NULL, eSAP_DFS_NEXT_CHANNEL_REQ,
	    (void *) eSAP_STATUS_SUCCESS)))
		return 0;

	target_channel = sap_random_channel_sel(sap_ctx);
	if (!target_channel)
		sap_signal_hdd_event(sap_ctx, NULL,
		eSAP_DFS_NO_AVAILABLE_CHANNEL, (void *) eSAP_STATUS_SUCCESS);

	QDF_TRACE(QDF_MODULE_ID_SAP, QDF_TRACE_LEVEL_WARN,
		  FL("sapdfs: New selected target channel is [%d]"),
		  target_channel);

	return target_channel;
}
#endif

/*
 * CAC timer callback function.
 * Post eSAP_DFS_CHANNEL_CAC_END event to sap_fsm().
 */
void sap_dfs_cac_timer_callback(void *data)
{
	struct sap_context *sap_ctx;
	struct sap_sm_event sap_event;
	mac_handle_t mac_handle = data;
	struct mac_context *mac;

	if (!mac_handle) {
		QDF_TRACE(QDF_MODULE_ID_SAP, QDF_TRACE_LEVEL_ERROR,
			  "In %s invalid mac_handle", __func__);
		return;
	}
	mac = MAC_CONTEXT(mac_handle);
	sap_ctx = sap_find_cac_wait_session(mac_handle);
	if (!sap_ctx) {
		QDF_TRACE(QDF_MODULE_ID_SAP, QDF_TRACE_LEVEL_ERROR,
			"%s: no SAP contexts in wait state", __func__);
		return;
	}

	/*
	 * SAP may not be in CAC wait state, when the timer runs out.
	 * if following flag is set, then timer is in initialized state,
	 * destroy timer here.
	 */
	if (mac->sap.SapDfsInfo.is_dfs_cac_timer_running == true) {
		if (!sap_ctx->dfs_cac_offload)
			qdf_mc_timer_destroy(
				&mac->sap.SapDfsInfo.sap_dfs_cac_timer);
		mac->sap.SapDfsInfo.is_dfs_cac_timer_running = false;
	}

	/*
	 * CAC Complete, post eSAP_DFS_CHANNEL_CAC_END to sap_fsm
	 */
	QDF_TRACE(QDF_MODULE_ID_SAP, QDF_TRACE_LEVEL_INFO_MED,
			"sapdfs: Sending eSAP_DFS_CHANNEL_CAC_END for target_chan_freq = %d on sapctx[%pK]",
			sap_ctx->chan_freq, sap_ctx);

	sap_event.event = eSAP_DFS_CHANNEL_CAC_END;
	sap_event.params = 0;
	sap_event.u1 = 0;
	sap_event.u2 = 0;

	sap_fsm(sap_ctx, &sap_event);
}

/*
 * Function to stop the DFS CAC Timer
 */
static int sap_stop_dfs_cac_timer(struct sap_context *sap_ctx)
{
	struct mac_context *mac;

	if (!sap_ctx)
		return 0;

	mac = sap_get_mac_context();
	if (!mac) {
		QDF_TRACE_ERROR(QDF_MODULE_ID_SAP, "Invalid MAC context");
		return 0;
	}

	if (sap_ctx->dfs_cac_offload) {
		mac->sap.SapDfsInfo.is_dfs_cac_timer_running = 0;
		return 0;
	}

	if (QDF_TIMER_STATE_RUNNING !=
	    qdf_mc_timer_get_current_state(&mac->sap.SapDfsInfo.
					   sap_dfs_cac_timer)) {
		return 0;
	}

	qdf_mc_timer_stop(&mac->sap.SapDfsInfo.sap_dfs_cac_timer);
	mac->sap.SapDfsInfo.is_dfs_cac_timer_running = 0;
	qdf_mc_timer_destroy(&mac->sap.SapDfsInfo.sap_dfs_cac_timer);

	return 0;
}

/*
 * Function to start the DFS CAC Timer
 * when SAP is started on a DFS channel
 */
static int sap_start_dfs_cac_timer(struct sap_context *sap_ctx)
{
	QDF_STATUS status;
	uint32_t cac_dur;
	struct mac_context *mac;
	enum dfs_reg dfs_region;

	if (!sap_ctx) {
		QDF_TRACE(QDF_MODULE_ID_SAP, QDF_TRACE_LEVEL_ERROR,
			  "%s: null sap_ctx", __func__);
		return 0;
	}

	mac = sap_get_mac_context();
	if (!mac) {
		QDF_TRACE_ERROR(QDF_MODULE_ID_SAP, "Invalid MAC context");
		return 0;
	}

	if (sap_ctx->dfs_cac_offload) {
		QDF_TRACE(QDF_MODULE_ID_SAP, QDF_TRACE_LEVEL_DEBUG,
			  "%s: cac timer offloaded to firmware", __func__);
		mac->sap.SapDfsInfo.is_dfs_cac_timer_running = true;
		return 1;
	}

	sap_get_cac_dur_dfs_region(sap_ctx, &cac_dur, &dfs_region);
	if (0 == cac_dur)
		return 0;

#ifdef QCA_WIFI_NAPIER_EMULATION
	cac_dur = cac_dur / 100;
#endif
	QDF_TRACE(QDF_MODULE_ID_SAP, QDF_TRACE_LEVEL_INFO_MED,
		  "sapdfs: SAP_DFS_CHANNEL_CAC_START on CH freq %d, CAC_DUR-%d sec",
		  sap_ctx->chan_freq, cac_dur / 1000);

	qdf_mc_timer_init(&mac->sap.SapDfsInfo.sap_dfs_cac_timer,
			  QDF_TIMER_TYPE_SW,
			  sap_dfs_cac_timer_callback, MAC_HANDLE(mac));

	/* Start the CAC timer */
	status = qdf_mc_timer_start(&mac->sap.SapDfsInfo.sap_dfs_cac_timer,
			cac_dur);
	if (QDF_IS_STATUS_ERROR(status)) {
		QDF_TRACE(QDF_MODULE_ID_SAP, QDF_TRACE_LEVEL_ERROR,
			  "%s: failed to start cac timer", __func__);
		goto destroy_timer;
	}

	mac->sap.SapDfsInfo.is_dfs_cac_timer_running = true;

	return 0;

destroy_timer:
	mac->sap.SapDfsInfo.is_dfs_cac_timer_running = false;
	qdf_mc_timer_destroy(&mac->sap.SapDfsInfo.sap_dfs_cac_timer);

	return 1;
}

/*
 * This function initializes the NOL list
 * parameters required to track the radar
 * found DFS channels in the current Reg. Domain .
 */
QDF_STATUS sap_init_dfs_channel_nol_list(struct sap_context *sap_ctx)
{
	struct mac_context *mac;

	if (!sap_ctx) {
		QDF_TRACE_ERROR(QDF_MODULE_ID_SAP, "Invalid SAP context");
		return QDF_STATUS_E_FAULT;
	}

	mac = sap_get_mac_context();
	if (!mac) {
		QDF_TRACE_ERROR(QDF_MODULE_ID_SAP, "Invalid MAC context");
		return QDF_STATUS_E_FAULT;
	}

	utils_dfs_init_nol(mac->pdev);

	return QDF_STATUS_SUCCESS;
}

/*
 * This function will calculate how many interfaces
 * have sap persona and returns total number of sap persona.
 */
uint8_t sap_get_total_number_sap_intf(mac_handle_t mac_handle)
{
	struct mac_context *mac = MAC_CONTEXT(mac_handle);
	uint8_t intf = 0;
	uint8_t intf_count = 0;

	for (intf = 0; intf < SAP_MAX_NUM_SESSION; intf++) {
		if (((QDF_SAP_MODE == mac->sap.sapCtxList[intf].sapPersona)
		    ||
		    (QDF_P2P_GO_MODE == mac->sap.sapCtxList[intf].sapPersona))
		    && mac->sap.sapCtxList[intf].sap_context) {
			intf_count++;
		}
	}
	return intf_count;
}

/**
 * is_concurrent_sap_ready_for_channel_change() - to check all saps are ready
 *						  for channel change
 * @mac_handle: Opaque handle to the global MAC context
 * @sap_ctx: sap context for which this function has been called
 *
 * This function will find the concurrent sap context apart from
 * passed sap context and return its channel change ready status
 *
 *
 * Return: true if other SAP personas are ready to channel switch else false
 */
bool is_concurrent_sap_ready_for_channel_change(mac_handle_t mac_handle,
						struct sap_context *sap_ctx)
{
	struct mac_context *mac = MAC_CONTEXT(mac_handle);
	struct sap_context *sap_context;
	uint8_t intf = 0;

	for (intf = 0; intf < SAP_MAX_NUM_SESSION; intf++) {
		if (((QDF_SAP_MODE == mac->sap.sapCtxList[intf].sapPersona)
		    ||
		    (QDF_P2P_GO_MODE == mac->sap.sapCtxList[intf].sapPersona))
		    && mac->sap.sapCtxList[intf].sap_context) {
			sap_context =
				mac->sap.sapCtxList[intf].sap_context;
			if (sap_context == sap_ctx) {
				QDF_TRACE(QDF_MODULE_ID_SAP,
					  QDF_TRACE_LEVEL_ERROR,
					  FL("sapCtx matched [%pK]"),
					  sap_ctx);
				continue;
			} else {
				QDF_TRACE(QDF_MODULE_ID_SAP,
					  QDF_TRACE_LEVEL_ERROR,
					  FL
						  ("concurrent sapCtx[%pK] didn't matche with [%pK]"),
					  sap_context, sap_ctx);
				return sap_context->is_sap_ready_for_chnl_chng;
			}
		}
	}
	return false;
}

/**
 * sap_is_conc_sap_doing_scc_dfs() - check if conc SAPs are doing SCC DFS
 * @mac_handle: Opaque handle to the global MAC context
 * @sap_context: current SAP persona's channel
 *
 * If provided SAP's channel is DFS then Loop through each SAP or GO persona and
 * check if other beaconing entity's channel is same DFS channel. If they are
 * same then concurrent sap is doing SCC DFS.
 *
 * Return: true if two or more beaconing entitity doing SCC DFS else false
 */
bool sap_is_conc_sap_doing_scc_dfs(mac_handle_t mac_handle,
				   struct sap_context *given_sapctx)
{
	struct mac_context *mac = MAC_CONTEXT(mac_handle);
	struct sap_context *sap_ctx;
	uint8_t intf = 0, scc_dfs_counter = 0;
	qdf_freq_t ch_freq;

	ch_freq = wlan_reg_legacy_chan_to_freq(mac->pdev,
				given_sapctx->csr_roamProfile.op_freq);
	/*
	 * current SAP persona's channel itself is not DFS, so no need to check
	 * what other persona's channel is
	 */
	if (!wlan_reg_is_dfs_for_freq(mac->pdev,
				      ch_freq)) {
		QDF_TRACE(QDF_MODULE_ID_SAP, QDF_TRACE_LEVEL_DEBUG,
			  FL("skip this loop as provided channel is non-dfs"));
		return false;
	}

	for (intf = 0; intf < SAP_MAX_NUM_SESSION; intf++) {
		if ((QDF_SAP_MODE != mac->sap.sapCtxList[intf].sapPersona) &&
		    (QDF_P2P_GO_MODE != mac->sap.sapCtxList[intf].sapPersona))
			continue;
		if (!mac->sap.sapCtxList[intf].sap_context)
			continue;
		sap_ctx = mac->sap.sapCtxList[intf].sap_context;
		/* if same SAP contexts then skip to next context */
		if (sap_ctx == given_sapctx)
			continue;
		if (given_sapctx->csr_roamProfile.op_freq ==
					sap_ctx->csr_roamProfile.op_freq)
			scc_dfs_counter++;
	}

	/* Found atleast two of the beaconing entities doing SCC DFS */
	if (scc_dfs_counter)
		return true;

	return false;
}<|MERGE_RESOLUTION|>--- conflicted
+++ resolved
@@ -218,11 +218,7 @@
 	ch_params->ch_width = ch_wd;
 	if (sap_ctx->acs_cfg) {
 		acs_info.acs_mode = sap_ctx->acs_cfg->acs_mode;
-<<<<<<< HEAD
-		acs_info.channel_list = sap_ctx->acs_cfg->master_ch_list;
-=======
 		acs_info.chan_freq_list = sap_ctx->acs_cfg->master_freq_list;
->>>>>>> 5d8474a2
 		acs_info.num_of_channel =
 					sap_ctx->acs_cfg->master_ch_list_count;
 	} else {
@@ -240,13 +236,8 @@
 		 sap_operating_chan_preferred_location == 2)
 		flag |= DFS_RANDOM_CH_FLAG_NO_LOWER_5G_CH;
 
-<<<<<<< HEAD
-	if (QDF_IS_STATUS_ERROR(utils_dfs_get_random_channel(
-	    pdev, flag, ch_params, &hw_mode, &ch, &acs_info))) {
-=======
 	if (QDF_IS_STATUS_ERROR(utils_dfs_get_vdev_random_channel(
 	    pdev, sap_ctx->vdev, flag, ch_params, &hw_mode, &ch, &acs_info))) {
->>>>>>> 5d8474a2
 		/* No available channel found */
 		QDF_TRACE(QDF_MODULE_ID_SAP, QDF_TRACE_LEVEL_ERROR,
 			  FL("No available channel found!!!"));
@@ -458,11 +449,7 @@
 
 	if (*dfs_region != DFS_ETSI_REGION) {
 		QDF_TRACE(QDF_MODULE_ID_SAP, QDF_TRACE_LEVEL_DEBUG,
-<<<<<<< HEAD
-			 FL("sapdfs: default cac duration"));
-=======
 			  FL("sapdfs: default cac duration"));
->>>>>>> 5d8474a2
 		return;
 	}
 
@@ -511,47 +498,6 @@
 		return;
 	}
 
-<<<<<<< HEAD
-	switch (sap_ctx->csr_roamProfile.ch_params.ch_width) {
-	case CH_WIDTH_20MHZ:
-		ic_flags |= IEEE80211_CHAN_VHT20;
-		break;
-	case CH_WIDTH_40MHZ:
-		ic_flags |= IEEE80211_CHAN_VHT40PLUS;
-		break;
-	case CH_WIDTH_80MHZ:
-		ic_flags |= IEEE80211_CHAN_VHT80;
-		break;
-	case CH_WIDTH_80P80MHZ:
-		ic_flags |= IEEE80211_CHAN_VHT80_80;
-		break;
-	case CH_WIDTH_160MHZ:
-		ic_flags |= IEEE80211_CHAN_VHT160;
-		break;
-	default:
-		QDF_TRACE(QDF_MODULE_ID_SAP, QDF_TRACE_LEVEL_ERROR,
-			  FL("Invalid channel width=%d"),
-			  sap_ctx->csr_roamProfile.ch_params.ch_width);
-		return;
-	}
-
-	if (WLAN_REG_IS_24GHZ_CH(sap_ctx->channel))
-		ic_flags |= IEEE80211_CHAN_2GHZ;
-	else
-		ic_flags |= IEEE80211_CHAN_5GHZ;
-
-	if (wlan_reg_is_dfs_ch(pdev, sap_ctx->channel)) {
-		ic_flagext |= IEEE80211_CHAN_DFS;
-		tgt_dfs_set_current_channel(pdev, ic_freq, ic_flags, ic_flagext,
-					    ic_ieee, vht_seg0, vht_seg1);
-	}
-
-	QDF_TRACE(QDF_MODULE_ID_SAP, QDF_TRACE_LEVEL_DEBUG,
-		  FL("freq=%d, channel=%d, seg0=%d, seg1=%d, flags=0x%x, ext flags=0x%x"),
-		  ic_freq, ic_ieee, vht_seg0, vht_seg1, ic_flags, ic_flagext);
-
-	if (wlan_reg_is_dfs_ch(pdev, sap_ctx->channel)) {
-=======
 	is_dfs = wlan_reg_is_dfs_for_freq(pdev, sap_ctx->chan_freq);
 
 	QDF_TRACE(QDF_MODULE_ID_SAP, QDF_TRACE_LEVEL_DEBUG,
@@ -560,7 +506,6 @@
 		  sap_ctx->csr_roamProfile.ch_params.ch_width);
 
 	if (is_dfs) {
->>>>>>> 5d8474a2
 		if (policy_mgr_concurrent_beaconing_sessions_running(
 		    mac_ctx->psoc)) {
 			uint16_t con_ch_freq;
@@ -721,32 +666,19 @@
 	return false;
 }
 
-<<<<<<< HEAD
-uint8_t sap_select_default_oper_chan(struct mac_context *mac_ctx,
-				     struct sap_acs_cfg *acs_cfg)
-=======
 uint32_t sap_select_default_oper_chan(struct mac_context *mac_ctx,
 				      struct sap_acs_cfg *acs_cfg)
->>>>>>> 5d8474a2
 {
 	uint16_t i;
 
 	if (!acs_cfg)
 		return 0;
 
-<<<<<<< HEAD
-	if (!acs_cfg->ch_list_count || !acs_cfg->ch_list) {
-		if (mac_ctx->mlme_cfg->acs.force_sap_start) {
-			sap_debug("SAP forced, freq selected %d",
-				  acs_cfg->master_ch_list[0]);
-			return acs_cfg->master_ch_list[0];
-=======
 	if (!acs_cfg->ch_list_count || !acs_cfg->freq_list) {
 		if (mac_ctx->mlme_cfg->acs.force_sap_start) {
 			sap_debug("SAP forced, freq selected %d",
 				  acs_cfg->master_freq_list[0]);
 			return acs_cfg->master_freq_list[0];
->>>>>>> 5d8474a2
 		} else {
 			sap_debug("No channel left for operation");
 			return 0;
@@ -762,29 +694,6 @@
 	 * default channel can be 2.4ghz.
 	 */
 
-<<<<<<< HEAD
-	/*
-	 * There could be both 2.4Ghz and 5ghz channels present in the list
-	 * based upon the Hw mode received from hostapd, it is always better
-	 * to chose a default 5ghz operating channel than 2.4ghz, as it can
-	 * provide a better throughput, latency than 2.4ghz. Also 40 Mhz is
-	 * rare in 2.4ghz band, so 5ghz should be preferred. If we get a 5Ghz
-	 * chan in the acs cfg ch list , we should go for that first else the
-	 * default channel can be 2.4ghz.
-	 */
-
-	for (i = 0; i < acs_cfg->ch_list_count; i++) {
-		if (WLAN_CHAN_IS_5GHZ(acs_cfg->ch_list[i])) {
-			sap_debug("default channel chosen as %d",
-				  acs_cfg->ch_list[i]);
-			return acs_cfg->ch_list[i];
-		}
-	}
-
-	sap_debug("default channel chosen as %d", acs_cfg->ch_list[0]);
-
-	return acs_cfg->ch_list[0];
-=======
 	for (i = 0; i < acs_cfg->ch_list_count; i++) {
 		if (WLAN_REG_IS_5GHZ_CH_FREQ(acs_cfg->freq_list[i])) {
 			sap_debug("default freq chosen as %d",
@@ -796,7 +705,6 @@
 	sap_debug("default frequency chosen as %d", acs_cfg->freq_list[0]);
 
 	return acs_cfg->freq_list[0];
->>>>>>> 5d8474a2
 }
 
 QDF_STATUS
@@ -833,94 +741,13 @@
 	    (wlan_vdev_mlme_get_opmode(sap_context->vdev) == QDF_P2P_GO_MODE))
 		goto validation_done;
 
-<<<<<<< HEAD
-	go_force_scc = policy_mgr_go_scc_enforced(mac_ctx->psoc);
-	if (sap_context->vdev && !go_force_scc &&
-	    (wlan_vdev_mlme_get_opmode(sap_context->vdev) == QDF_P2P_GO_MODE))
-		goto validation_done;
-
-=======
->>>>>>> 5d8474a2
 	concurrent_state = policy_mgr_get_concurrency_mode(mac_ctx->psoc);
 	if (policy_mgr_concurrent_beaconing_sessions_running(mac_ctx->psoc) ||
 	    ((concurrent_state & sta_sap_bit_mask) == sta_sap_bit_mask) ||
 	    ((concurrent_state & sta_go_bit_mask) == sta_go_bit_mask)) {
-<<<<<<< HEAD
-		con_ch =
-			sme_get_beaconing_concurrent_operation_channel(
-				mac_handle, sap_context->sessionId);
-#ifdef FEATURE_WLAN_STA_AP_MODE_DFS_DISABLE
-		if (con_ch && sap_context->channel != con_ch &&
-		    wlan_reg_is_dfs_ch(mac_ctx->pdev,
-				       sap_context->channel)) {
-			QDF_TRACE(QDF_MODULE_ID_SAP, QDF_TRACE_LEVEL_WARN,
-				  FL("MCC DFS not supported in AP_AP Mode"));
-			return QDF_STATUS_E_ABORTED;
-		}
-#endif
-#ifdef FEATURE_WLAN_MCC_TO_SCC_SWITCH
-		if (con_ch && (sap_context->cc_switch_mode !=
-			       QDF_MCC_TO_SCC_SWITCH_DISABLE)) {
-			/*
-			 * For ACS request ,the sap_ctx->channel is 0,
-			 * we skip below overlap checking. When the ACS
-			 * finish and SAPBSS start, the sap_ctx->channel
-			 * will not be 0. Then the overlap checking will be
-			 * reactivated.If we use sap_ctx->channel = 0
-			 * to perform the overlap checking, an invalid overlap
-			 * channel con_ch could becreated. That may cause
-			 * SAP start failed.
-			 */
-			con_ch = sme_check_concurrent_channel_overlap(
-					mac_handle,
-					sap_context->channel,
-					sap_context->csr_roamProfile.phyMode,
-					sap_context->cc_switch_mode);
-
-			sta_sap_scc_on_dfs_chan =
-				policy_mgr_is_sta_sap_scc_allowed_on_dfs_chan(
-								mac_ctx->psoc);
-
-			if (sap_context->cc_switch_mode ==
-		QDF_MCC_TO_SCC_SWITCH_FORCE_PREFERRED_WITHOUT_DISCONNECTION)
-				sta_sap_scc_on_dfs_chan = false;
-
-			is_dfs = wlan_reg_is_dfs_ch(mac_ctx->pdev, con_ch);
-			is_safe = policy_mgr_is_safe_channel(
-							mac_ctx->psoc, con_ch);
-
-			if (con_ch && is_safe &&
-			    (!is_dfs || (is_dfs && sta_sap_scc_on_dfs_chan))) {
-				QDF_TRACE(QDF_MODULE_ID_SAP,
-					QDF_TRACE_LEVEL_ERROR,
-					"%s: Override ch %d to %d due to CC Intf",
-					__func__, sap_context->channel, con_ch);
-				sap_context->channel = con_ch;
-				if (WLAN_REG_IS_24GHZ_CH(con_ch))
-					sap_context->ch_params.ch_width =
-							CH_WIDTH_20MHZ;
-				wlan_reg_set_channel_params(mac_ctx->pdev,
-						sap_context->channel, 0,
-						&sap_context->ch_params);
-			}
-		}
-#endif
-	}
-
-	if ((policy_mgr_get_concurrency_mode(mac_ctx->psoc) ==
-		(QDF_STA_MASK | QDF_SAP_MASK)) ||
-		((sap_context->cc_switch_mode ==
-		QDF_MCC_TO_SCC_SWITCH_FORCE_PREFERRED_WITHOUT_DISCONNECTION) &&
-		(policy_mgr_get_concurrency_mode(mac_ctx->psoc) ==
-		(QDF_STA_MASK | QDF_P2P_GO_MASK)))) {
-#ifdef FEATURE_WLAN_STA_AP_MODE_DFS_DISABLE
-		if (wlan_reg_is_dfs_ch(mac_ctx->pdev,
-				       sap_context->channel)) {
-=======
 #ifdef FEATURE_WLAN_STA_AP_MODE_DFS_DISABLE
 		if (wlan_reg_is_dfs_for_freq(mac_ctx->pdev,
 					     sap_context->chan_freq)) {
->>>>>>> 5d8474a2
 			QDF_TRACE(QDF_MODULE_ID_SAP, QDF_TRACE_LEVEL_WARN,
 				  FL("DFS not supported in STA_AP Mode"));
 			return QDF_STATUS_E_ABORTED;
@@ -929,11 +756,7 @@
 #ifdef FEATURE_WLAN_MCC_TO_SCC_SWITCH
 		if (sap_context->cc_switch_mode !=
 					QDF_MCC_TO_SCC_SWITCH_DISABLE) {
-<<<<<<< HEAD
-			con_ch = sme_check_concurrent_channel_overlap(
-=======
 			con_ch_freq = sme_check_concurrent_channel_overlap(
->>>>>>> 5d8474a2
 					mac_handle,
 					sap_context->chan_freq,
 					sap_context->csr_roamProfile.phyMode,
@@ -970,17 +793,6 @@
 			    sta_sap_scc_on_dfs_chan)) {
 				QDF_TRACE(QDF_MODULE_ID_SAP,
 					QDF_TRACE_LEVEL_DEBUG,
-<<<<<<< HEAD
-					"%s: Override ch %d to %d due to CC Intf",
-					__func__, sap_context->channel, con_ch);
-				sap_context->channel = con_ch;
-				if (WLAN_REG_IS_24GHZ_CH(con_ch))
-					sap_context->ch_params.ch_width =
-							CH_WIDTH_20MHZ;
-				wlan_reg_set_channel_params(mac_ctx->pdev,
-						sap_context->channel, 0,
-						&sap_context->ch_params);
-=======
 					"%s: Override ch freq %d to %d due to CC Intf",
 					__func__, sap_context->chan_freq,
 					con_ch_freq);
@@ -994,15 +806,10 @@
 					sap_context->chan_freq,
 					0,
 					&sap_context->ch_params);
->>>>>>> 5d8474a2
 			}
 		}
 #endif
 	}
-<<<<<<< HEAD
-
-=======
->>>>>>> 5d8474a2
 validation_done:
 	QDF_TRACE(QDF_MODULE_ID_SAP, QDF_TRACE_LEVEL_INFO_HIGH,
 		  FL("for configured channel, Ch_freq = %d"),
@@ -1042,11 +849,7 @@
 	struct scan_start_request *req;
 	struct wlan_objmgr_vdev *vdev = NULL;
 	uint8_t i;
-<<<<<<< HEAD
-	uint8_t *channel_list = NULL;
-=======
 	uint32_t *freq_list = NULL;
->>>>>>> 5d8474a2
 	uint8_t num_of_channels = 0;
 	mac_handle_t mac_handle;
 	uint32_t con_ch_freq;
@@ -1103,38 +906,7 @@
 	if (sap_context->acs_cfg->skip_scan_status !=
 					eSAP_SKIP_ACS_SCAN) {
 #endif
-		if (sap_context->channelList) {
-			qdf_mem_free(sap_context->channelList);
-			sap_context->channelList = NULL;
-			sap_context->num_of_channel = 0;
-		}
-		sap_get_channel_list(sap_context, &channel_list,
-				     &num_of_channels);
-		if (!num_of_channels) {
-			sap_err("No channel sutiable for ACS, SAP failed");
-			return QDF_STATUS_E_FAILURE;
-		}
-
-<<<<<<< HEAD
-		req = qdf_mem_malloc(sizeof(*req));
-		if (!req) {
-			qdf_mem_free(channel_list);
-			return QDF_STATUS_E_NOMEM;
-		}
-
-		vdev_id = sap_context->sessionId;
-		vdev = wlan_objmgr_get_vdev_by_id_from_psoc(mac_ctx->psoc,
-							    vdev_id,
-							    WLAN_LEGACY_SME_ID);
-		if (!vdev) {
-			QDF_TRACE(QDF_MODULE_ID_SAP, QDF_TRACE_LEVEL_ERROR,
-				  FL("Invalid vdev objmgr"));
-			qdf_mem_free(channel_list);
-			qdf_mem_free(req);
-			return QDF_STATUS_E_INVAL;
-		}
-
-=======
+
 		if (sap_context->freq_list) {
 			qdf_mem_free(sap_context->freq_list);
 			sap_context->freq_list = NULL;
@@ -1165,7 +937,6 @@
 			return QDF_STATUS_E_INVAL;
 		}
 
->>>>>>> 5d8474a2
 		/* Initiate a SCAN request */
 		ucfg_scan_init_default_params(vdev, req);
 		scan_id = ucfg_scan_get_scan_id(mac_ctx->psoc);
@@ -1178,14 +949,8 @@
 
 		req->scan_req.chan_list.num_chan = num_of_channels;
 		for (i = 0; i < num_of_channels; i++)
-<<<<<<< HEAD
-			req->scan_req.chan_list.chan[i].freq =
-				wlan_chan_to_freq(channel_list[i]);
-		sap_context->channelList = channel_list;
-=======
 			req->scan_req.chan_list.chan[i].freq = freq_list[i];
 		sap_context->freq_list = freq_list;
->>>>>>> 5d8474a2
 		sap_context->num_of_channel = num_of_channels;
 		/* Set requestType to Full scan */
 
@@ -1196,19 +961,6 @@
 				  FL("scan request  fail %d!!!"),
 				  qdf_ret_status);
 			QDF_TRACE(QDF_MODULE_ID_SAP, QDF_TRACE_LEVEL_INFO_HIGH,
-<<<<<<< HEAD
-				  FL("SAP Configuring default channel, Ch=%d"),
-				  sap_context->channel);
-			sap_context->channel = sap_select_default_oper_chan(
-						mac_ctx, sap_context->acs_cfg);
-
-			if (sap_context->channelList) {
-				sap_context->channel =
-					sap_context->channelList[0];
-				qdf_mem_free(sap_context->
-					channelList);
-				sap_context->channelList = NULL;
-=======
 				  FL("SAP Configuring default ch, Ch_freq=%d"),
 				  sap_context->chan_freq);
 			sap_context->chan_freq = sap_select_default_oper_chan(
@@ -1219,7 +971,6 @@
 					sap_context->freq_list[0];
 				qdf_mem_free(sap_context->freq_list);
 				sap_context->freq_list = NULL;
->>>>>>> 5d8474a2
 				sap_context->num_of_channel = 0;
 			}
 			/*
@@ -2238,11 +1989,7 @@
 	uint8_t intf;
 	struct mac_context *mac = MAC_CONTEXT(mac_handle);
 	QDF_STATUS qdf_status = QDF_STATUS_E_FAILURE;
-<<<<<<< HEAD
-	uint8_t chan;
-=======
 	uint32_t freq;
->>>>>>> 5d8474a2
 
 	/*
 	 * eSAP_DFS_CHANNEL_CAC_END:
@@ -2264,16 +2011,11 @@
 			sap_context = mac->sap.sapCtxList[intf].sap_context;
 			/* Don't check CAC for non-dfs channel */
 			profile = &sap_context->csr_roamProfile;
-<<<<<<< HEAD
-			chan = profile->operationChannel;
-			if (!wlan_reg_chan_has_dfs_attribute(mac->pdev, chan))
-=======
 			freq = profile->op_freq;
 			if (CHANNEL_STATE_DFS !=
 			    wlan_reg_get_5g_bonded_channel_state_for_freq(mac->pdev,
 									  freq,
 									  profile->ch_params.ch_width))
->>>>>>> 5d8474a2
 				continue;
 
 			/* If this is an end notification of a pre cac, the
@@ -2740,16 +2482,6 @@
 		 * (both without substates)
 		 */
 		sap_debug("Chan %d %s => %s ch_width %d",
-<<<<<<< HEAD
-			  sap_ctx->channel, "SAP_STARTING", "SAP_STARTED",
-			  sap_ctx->ch_params.ch_width);
-		sap_ctx->fsm_state = SAP_STARTED;
-
-		/* Action code for transition */
-		qdf_status = sap_signal_hdd_event(sap_ctx, roam_info,
-				eSAP_START_BSS_EVENT,
-				(void *) eSAP_STATUS_SUCCESS);
-=======
 			  sap_ctx->chan_freq, "SAP_STARTING", "SAP_STARTED",
 			  sap_ctx->ch_params.ch_width);
 		sap_ctx->fsm_state = SAP_STARTED;
@@ -2774,7 +2506,6 @@
 					sap_ctx->ch_params.center_freq_seg1,
 					BIT(band));
 
->>>>>>> 5d8474a2
 		/*
 		 * The upper layers have been informed that AP is up and
 		 * running, however, the AP is still not beaconing, until
@@ -3505,11 +3236,7 @@
 
 	for (i = 0; i < acs_cfg->ch_list_count; i++)
 		len += qdf_scnprintf(chan_buff + len, buf_len - len,
-<<<<<<< HEAD
-				     " %d", acs_cfg->ch_list[i]);
-=======
 				     " %d", acs_cfg->freq_list[i]);
->>>>>>> 5d8474a2
 
 	sap_nofl_debug("ACS freq list[%d]:%s",
 		       acs_cfg->ch_list_count, chan_buff);
@@ -3562,20 +3289,12 @@
 	if (sap_ctx->dfs_mode == ACS_DFS_MODE_DISABLE)
 		dfs_master_enable = false;
 
-<<<<<<< HEAD
-	start_ch_num = sap_ctx->acs_cfg->start_ch;
-	end_ch_num = sap_ctx->acs_cfg->end_ch;
-	ch_width = sap_ctx->acs_cfg->ch_width;
-	sap_debug("startChannel %d, EndChannel %d, ch_width %d, HW:%d",
-		  start_ch_num, end_ch_num, ch_width,
-=======
 	start_ch_freq = sap_ctx->acs_cfg->start_ch_freq;
 	end_ch_freq = sap_ctx->acs_cfg->end_ch_freq;
 	ch_width = sap_ctx->acs_cfg->ch_width;
 
 	sap_debug("startChannel %d, EndChannel %d, ch_width %d, HW:%d",
 		  start_ch_freq, end_ch_freq, ch_width,
->>>>>>> 5d8474a2
 		  sap_ctx->acs_cfg->hw_mode);
 
 	wlansap_extend_to_acs_range(MAC_HANDLE(mac_ctx),
@@ -3583,11 +3302,7 @@
 				    &band_start_ch, &band_end_ch);
 
 	sap_debug("expanded startChannel %d,EndChannel %d band_start_ch %d, band_end_ch %d",
-<<<<<<< HEAD
-		  start_ch_num, end_ch_num, band_start_ch, band_end_ch);
-=======
 		  start_ch_freq, end_ch_freq, band_start_ch, band_end_ch);
->>>>>>> 5d8474a2
 
 	en_lte_coex = mac_ctx->mlme_cfg->sap_cfg.enable_lte_coex;
 
@@ -3633,19 +3348,6 @@
 			continue;
 
 		/* check if the channel is in NOL blacklist */
-<<<<<<< HEAD
-		if (sap_dfs_is_channel_in_nol_list(sap_ctx,
-		    WLAN_REG_CH_NUM(loop_count),
-		    PHY_SINGLE_CHANNEL_CENTERED)) {
-			sap_debug("Ch %d in NOL list",
-				  WLAN_REG_CH_NUM(loop_count));
-			continue;
-		}
-
-		/* Skip DSRC channels */
-		if (wlan_reg_is_dsrc_chan(mac_ctx->pdev,
-					  WLAN_REG_CH_NUM(loop_count)))
-=======
 		if (!WLAN_REG_IS_6GHZ_CHAN_FREQ(WLAN_REG_CH_TO_FREQ(
 					loop_count))) {
 			if (sap_dfs_is_channel_in_nol_list(
@@ -3659,7 +3361,6 @@
 		}
 		/* Skip DSRC channels */
 		if (wlan_reg_is_dsrc_freq(WLAN_REG_CH_TO_FREQ(loop_count)))
->>>>>>> 5d8474a2
 			continue;
 
 		/*
@@ -3699,11 +3400,6 @@
 					mac_ctx->pdev,
 					WLAN_REG_CH_TO_FREQ(loop_count)))
 			continue;
-<<<<<<< HEAD
-
-#ifdef FEATURE_WLAN_AP_AP_ACS_OPTIMIZE
-		uint8_t ch;
-=======
 
 		/* Check if the freq is present in range list */
 		for (i = 0; i < mac_ctx->mlme_cfg->acs.num_weight_range; i++) {
@@ -3728,7 +3424,6 @@
 				freq_present_in_list = true;
 			}
 		}
->>>>>>> 5d8474a2
 
 		/* This would mean that the user does not want this freq */
 		if (freq_present_in_list && !normalize_factor) {
@@ -3740,20 +3435,6 @@
 #ifdef FEATURE_WLAN_AP_AP_ACS_OPTIMIZE
 		if ((sap_ctx->acs_cfg->skip_scan_status ==
 			eSAP_DO_PAR_ACS_SCAN)) {
-<<<<<<< HEAD
-		    if ((ch >= sap_ctx->acs_cfg->skip_scan_range1_stch &&
-			 ch <= sap_ctx->acs_cfg->skip_scan_range1_endch) ||
-			(ch >= sap_ctx->acs_cfg->skip_scan_range2_stch &&
-			 ch <= sap_ctx->acs_cfg->skip_scan_range2_endch)) {
-			list[ch_count] =
-				WLAN_REG_CH_NUM(loop_count);
-			ch_count++;
-			sap_debug("%d %d added to ACS ch range", ch_count, ch);
-		    } else {
-			sap_debug("%d %d skipped from ACS ch range",
-				  ch_count, ch);
-		    }
-=======
 			uint32_t ch_freq;
 
 			ch_freq = WLAN_REG_CH_TO_FREQ(loop_count);
@@ -3774,37 +3455,24 @@
 				sap_debug("%d %d skipped from ACS ch range",
 					  ch_count, ch_freq);
 			}
->>>>>>> 5d8474a2
 		} else {
 			list[ch_count] = WLAN_REG_CH_TO_FREQ(loop_count);
 			ch_count++;
-<<<<<<< HEAD
-			sap_debug("%d %d added to ACS ch range", ch_count, ch);
-=======
 			sap_debug("%d added to ACS ch range", ch_count);
->>>>>>> 5d8474a2
 		}
 #else
 		list[ch_count] = WLAN_REG_CH_TO_FREQ(loop_count);
 		ch_count++;
 #endif
 	}
-<<<<<<< HEAD
-	if (0 == ch_count) {
-=======
 	if (!ch_count) {
->>>>>>> 5d8474a2
 		sap_info("No active channels present for the current region");
 		/*
 		 * LTE COEX: channel range outside the restricted 2.4GHz
 		 * band limits
 		 */
-<<<<<<< HEAD
-		if (en_lte_coex && (start_ch_num > band_end_ch))
-=======
 		if (en_lte_coex &&
 		    start_ch_freq > WLAN_REG_CH_TO_FREQ(band_end_ch))
->>>>>>> 5d8474a2
 			sap_info("SAP can't be started as due to LTE COEX");
 	}
 
@@ -3819,11 +3487,7 @@
 	}
 
 	for (loop_count = 0; loop_count < ch_count; loop_count++) {
-<<<<<<< HEAD
-		sap_ctx->acs_cfg->ch_list[loop_count] = list[loop_count];
-=======
 		sap_ctx->acs_cfg->freq_list[loop_count] = list[loop_count];
->>>>>>> 5d8474a2
 	}
 	sap_ctx->acs_cfg->ch_list_count = ch_count;
 	sap_dump_acs_channel(sap_ctx->acs_cfg);
