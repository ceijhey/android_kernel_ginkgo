--- conflicted
+++ resolved
@@ -171,11 +171,7 @@
 	uint8_t num_of_channel;
 	uint16_t ch_width_orig;
 	struct ch_params ch_params;
-<<<<<<< HEAD
-	uint32_t chan_id_before_switch_band;
-=======
 	uint32_t chan_freq_before_switch_band;
->>>>>>> 5d8474a2
 	enum phy_ch_width chan_width_before_switch_band;
 	uint32_t auto_channel_select_weight;
 	bool enableOverLapCh;
@@ -461,13 +457,8 @@
  *
  * Return: Selected operating channel frequency
  */
-<<<<<<< HEAD
-uint8_t sap_select_default_oper_chan(struct mac_context *mac_ctx,
-				     struct sap_acs_cfg *acs_cfg);
-=======
 uint32_t sap_select_default_oper_chan(struct mac_context *mac_ctx,
 				      struct sap_acs_cfg *acs_cfg);
->>>>>>> 5d8474a2
 
 /*
  * sap_is_dfs_cac_wait_state() - check if sap is in cac wait state
