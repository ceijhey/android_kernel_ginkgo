--- conflicted
+++ resolved
@@ -79,16 +79,12 @@
 #include <wlan_mlme_main.h>
 #include <wlan_crypto_global_api.h>
 #include <cdp_txrx_mon.h>
-<<<<<<< HEAD
-#include "wlan_blm_api.h"
-=======
 #include <cdp_txrx_ctrl.h>
 #include "wlan_blm_api.h"
 
 #ifdef FEATURE_WLAN_DIAG_SUPPORT    /* FEATURE_WLAN_DIAG_SUPPORT */
 #include "host_diag_core_log.h"
 #endif /* FEATURE_WLAN_DIAG_SUPPORT */
->>>>>>> 5d8474a2
 
 #ifdef FEATURE_WLAN_EXTSCAN
 #define WMA_EXTSCAN_CYCLE_WAKE_LOCK_DURATION WAKELOCK_DURATION_RECOMMENDED
@@ -164,13 +160,8 @@
 		chan_p->mhz = chan_list->chanParam[i].freq;
 		chan_p->cfreq1 = chan_p->mhz;
 		chan_p->cfreq2 = 0;
-<<<<<<< HEAD
-		wma_handle->saved_chan.channel_list[i] =
-				chan_list->chanParam[i].chanId;
-=======
 		wma_handle->saved_chan.ch_freq_list[i] =
 					chan_list->chanParam[i].freq;
->>>>>>> 5d8474a2
 
 		if (chan_list->chanParam[i].dfsSet) {
 			chan_p->is_chan_passive = 1;
@@ -210,22 +201,12 @@
 		chan_p->maxregpower = chan_list->chanParam[i].pwr;
 
 		ch_params.ch_width = CH_WIDTH_160MHZ;
-<<<<<<< HEAD
-		wlan_reg_set_channel_params(wma_handle->pdev,
-					    chan_list->chanParam[i].chanId, 0,
-					    &ch_params);
-		chan_p->max_bw_supported =
-			wma_map_phy_ch_bw_to_wmi_channel_width(
-							ch_params.ch_width);
-
-=======
 		wlan_reg_set_channel_params_for_freq(wma_handle->pdev,
 						     chan_p->mhz, 0,
 						     &ch_params);
 
 		chan_p->max_bw_supported =
 		     wma_map_phy_ch_bw_to_wmi_channel_width(ch_params.ch_width);
->>>>>>> 5d8474a2
 		chan_p++;
 	}
 
@@ -386,22 +367,14 @@
 	params->rct_validity_timer = roam_req->rct_validity_timer;
 	params->is_adaptive_11r = roam_req->is_adaptive_11r_connection;
 	params->is_sae_same_pmk = roam_req->is_sae_single_pmk;
-<<<<<<< HEAD
-	wma_debug("qos_caps %d, qos_enabled %d, ho_delay_for_rx %d, roam_scan_mode %d roam_preauth: retrycount %d, no_ack_timeout %d SAE Single PMK:%d",
-		 params->roam_offload_params.qos_caps,
-		 params->roam_offload_params.qos_enabled,
-		 params->roam_offload_params.ho_delay_for_rx, params->mode,
-=======
 	params->enable_ft_im_roaming = roam_req->enable_ft_im_roaming;
 	wma_debug("qos_caps %d, qos_enabled %d, ho_delay_for_rx %d, roam_scan_mode %d SAE single pmk %d roam_preauth: retrycount %d, no_ack_timeout %d",
 		 params->roam_offload_params.qos_caps,
 		 params->roam_offload_params.qos_enabled,
 		 params->roam_offload_params.ho_delay_for_rx, params->mode,
 		 params->is_sae_same_pmk,
->>>>>>> 5d8474a2
 		 params->roam_offload_params.roam_preauth_retry_count,
-		 params->roam_offload_params.roam_preauth_no_ack_timeout,
-		 params->is_sae_same_pmk);
+		 params->roam_offload_params.roam_preauth_no_ack_timeout);
 }
 #else
 static void wma_roam_scan_offload_set_params(
@@ -767,11 +740,7 @@
 
 	for (i = 0; ((i < chan_count) &&
 		     (i < SIR_ROAM_MAX_CHANNELS)); i++) {
-<<<<<<< HEAD
-		chan_list_mhz[i] = cds_chan_to_freq(chan_list[i]);
-=======
 		chan_list_mhz[i] = chan_freq_list[i];
->>>>>>> 5d8474a2
 		if (chan_buff)
 			len += qdf_scnprintf(chan_buff + len, buf_len - len,
 					     " %d", chan_list_mhz[i]);
@@ -1904,13 +1873,10 @@
 		if (qdf_status != QDF_STATUS_SUCCESS)
 			break;
 
-<<<<<<< HEAD
-=======
 		wlan_mlme_get_roam_reason_vsie_status(wma_handle->psoc,
 						      &enable_roam_reason_vsie);
 		wma_set_vdev_roam_reason_vsie(wma_handle, roam_req->sessionId,
 					      enable_roam_reason_vsie);
->>>>>>> 5d8474a2
 		wma_set_roam_triggers(wma_handle, &roam_req->roam_triggers);
 
 		/* Opportunistic scan runs on a timer, value set by
@@ -2746,63 +2712,6 @@
 		*cipher_cap = cap;
 }
 
-<<<<<<< HEAD
-#else
-
-static void wma_update_roamed_peer_unicast_cipher(tp_wma_handle wma,
-						  uint32_t uc_cipher,
-						  uint32_t cipher_cap,
-						  uint8_t *peer_mac)
-{
-	struct wlan_objmgr_peer *peer;
-
-	if (!peer_mac) {
-		WMA_LOGE("peer_mac is NULL");
-		return;
-	}
-
-	peer = wlan_objmgr_get_peer(wma->psoc,
-				    wlan_objmgr_pdev_get_pdev_id(wma->pdev),
-				    peer_mac, WLAN_LEGACY_WMA_ID);
-	if (!peer) {
-		WMA_LOGE("Peer of peer_mac %pM not found", peer_mac);
-		return;
-	}
-
-	wlan_peer_set_unicast_cipher(peer, uc_cipher);
-	wlan_objmgr_peer_release_ref(peer, WLAN_LEGACY_WMA_ID);
-
-	wma_debug("Set unicast cipher %d for %pM", uc_cipher, peer_mac);
-}
-
-static void wma_get_peer_uc_cipher(tp_wma_handle wma, uint8_t *peer_mac,
-				   uint32_t *uc_cipher, uint32_t *cipher_cap)
-{
-	uint32_t cipher;
-	struct wlan_objmgr_peer *peer;
-
-	if (!peer_mac) {
-		WMA_LOGE("peer_mac is NULL");
-		return;
-	}
-	peer = wlan_objmgr_get_peer(wma->psoc,
-				    wlan_objmgr_pdev_get_pdev_id(wma->pdev),
-				    peer_mac, WLAN_LEGACY_WMA_ID);
-	if (!peer) {
-		WMA_LOGE("Peer of peer_mac %pM not found", peer_mac);
-		return;
-	}
-
-	cipher = wlan_peer_get_unicast_cipher(peer);
-	wlan_objmgr_peer_release_ref(peer, WLAN_LEGACY_WMA_ID);
-
-	if (uc_cipher)
-		*uc_cipher = cipher;
-}
-#endif
-
-=======
->>>>>>> 5d8474a2
 /**
  * wma_roam_update_vdev() - Update the STA and BSS
  * @wma: Global WMA Handle
@@ -2825,29 +2734,6 @@
 
 	vdev_id = roam_synch_ind_ptr->roamed_vdev_id;
 	wma->interfaces[vdev_id].nss = roam_synch_ind_ptr->nss;
-<<<<<<< HEAD
-	del_bss_params = qdf_mem_malloc(sizeof(*del_bss_params));
-	if (!del_bss_params)
-		return;
-
-	del_sta_params = qdf_mem_malloc(sizeof(*del_sta_params));
-	if (!del_sta_params) {
-		qdf_mem_free(del_bss_params);
-		return;
-	}
-
-	set_link_params = qdf_mem_malloc(sizeof(*set_link_params));
-	if (!set_link_params) {
-		qdf_mem_free(del_bss_params);
-		qdf_mem_free(del_sta_params);
-		return;
-	}
-	add_sta_params = qdf_mem_malloc(sizeof(*add_sta_params));
-	if (!add_sta_params) {
-		qdf_mem_free(del_bss_params);
-		qdf_mem_free(del_sta_params);
-		qdf_mem_free(set_link_params);
-=======
 
 	del_sta_params = qdf_mem_malloc(sizeof(*del_sta_params));
 	if (!del_sta_params) {
@@ -2857,7 +2743,6 @@
 	add_sta_params = qdf_mem_malloc(sizeof(*add_sta_params));
 	if (!add_sta_params) {
 		qdf_mem_free(del_sta_params);
->>>>>>> 5d8474a2
 		return;
 	}
 
@@ -2865,16 +2750,6 @@
 	qdf_mem_zero(add_sta_params, sizeof(*add_sta_params));
 
 	del_sta_params->smesessionId = vdev_id;
-<<<<<<< HEAD
-	qdf_mem_copy(del_bss_params->bssid, wma->interfaces[vdev_id].bssid,
-			QDF_MAC_ADDR_SIZE);
-	set_link_params->state = eSIR_LINK_PREASSOC_STATE;
-	qdf_mem_copy(set_link_params->self_mac_addr,
-		     roam_synch_ind_ptr->self_mac.bytes, QDF_MAC_ADDR_SIZE);
-	qdf_mem_copy(set_link_params->bssid, roam_synch_ind_ptr->bssid.bytes,
-			QDF_MAC_ADDR_SIZE);
-=======
->>>>>>> 5d8474a2
 	add_sta_params->staType = STA_ENTRY_SELF;
 	add_sta_params->smesessionId = vdev_id;
 	qdf_mem_copy(&add_sta_params->bssId, &roam_synch_ind_ptr->bssid.bytes,
@@ -2909,8 +2784,6 @@
 	qdf_mem_free(add_sta_params);
 }
 
-<<<<<<< HEAD
-=======
 static void wma_update_phymode_on_roam(tp_wma_handle wma, uint8_t *bssid,
 				       wmi_channel *chan,
 				       struct wma_txrx_node *iface)
@@ -2942,7 +2815,6 @@
 	WMA_LOGD("LFR3: new phymode %d", bss_phymode);
 }
 
->>>>>>> 5d8474a2
 /**
  * wma_post_roam_sync_failure: Send roam sync failure ind to fw
  * @wma: wma handle
@@ -3166,23 +3038,9 @@
 	 * processing beacon. Any mismatch of this value with firmware phymode
 	 * results in firmware assert.
 	 */
-<<<<<<< HEAD
-	channel = wlan_freq_to_chan(wma->interfaces[synch_event->vdev_id].mhz);
-	if (param_buf->chan) {
-		wma->interfaces[synch_event->vdev_id].chanmode =
-			WMI_GET_CHANNEL_MODE(param_buf->chan);
-	} else {
-		wma_get_phy_mode_cb(channel,
-				    wma->interfaces[synch_event->vdev_id].
-				    chan_width,
-				    &wma->interfaces[synch_event->vdev_id].
-				    chanmode);
-	}
-=======
 	wma_update_phymode_on_roam(wma, roam_synch_ind_ptr->bssid.bytes,
 				   param_buf->chan,
 				   &wma->interfaces[synch_event->vdev_id]);
->>>>>>> 5d8474a2
 
 	wma->csr_roam_synch_cb(wma->mac_context, roam_synch_ind_ptr,
 			       bss_desc_ptr, SIR_ROAM_SYNCH_COMPLETE);
@@ -3418,7 +3276,6 @@
 
 int wma_roam_auth_offload_event_handler(WMA_HANDLE handle, uint8_t *event,
 					uint32_t len)
-<<<<<<< HEAD
 {
 	QDF_STATUS status;
 	tp_wma_handle wma = (tp_wma_handle) handle;
@@ -3745,646 +3602,6 @@
 		return;
 	}
 
-	if (WMI_ROAM_TRIGGER_REASON_LOW_RSSI == trigger) {
-		qdf_snprint(buf1, ROAM_FAILURE_BUF_SIZE,
-			    "next_rssi_threshold: %d dBm",
-			    scan->next_rssi_threshold);
-	}
-
-	mlme_get_converted_timestamp(timestamp, time);
-	WMA_LOGI("%s [ROAM_SCAN]: VDEV[%d] Scan_type: %s %s %s",
-		 time, vdev_id, (scan->type ? "FULL" : "PARTIAL"),
-		 buf1, buf);
-	wma_log_roam_scan_candidates(scan->ap, scan->num_ap);
-
-	qdf_mem_free(buf);
-	qdf_mem_free(buf1);
-}
-
-/**
- * wma_rso_print_roam_result()  - Print roam result related info
- * @res:     Roam result strucure pointer
- * @vdev_id: Vdev id
- *
- * Print roam result and failure reason if roaming failed.
- *
- * Return: None
- */
-static void
-wma_rso_print_roam_result(struct wmi_roam_result *res,
-			  uint8_t vdev_id)
-{
-	char *buf;
-	char time[TIME_STRING_LEN];
-
-	buf = qdf_mem_malloc(ROAM_FAILURE_BUF_SIZE);
-	if (!buf)
-		return;
-
-	if (!res->status)
-		qdf_snprint(buf, ROAM_FAILURE_BUF_SIZE, "Reason: %s",
-			    mlme_get_roam_fail_reason_str(res->fail_reason));
-
-	mlme_get_converted_timestamp(res->timestamp, time);
-	WMA_LOGI("%s [ROAM_RESULT]: VDEV[%d] %s %s",
-		 time, vdev_id, (res->status) ? "SUCCESS" : "FAILED", buf);
-
-	qdf_mem_free(buf);
-}
-
-/**
- * wma_rso_print_11kv_info  - Print neighbor report/BTM related data
- * @neigh_rpt: Pointer to the extracted TLV structure
- * @vdev_id:   Vdev ID
- *
- * Print BTM/neighbor report info that is sent by firmware after
- * connection/roaming to an AP.
- *
- * Return: none
- */
-static void
-wma_rso_print_11kv_info(struct wmi_neighbor_report_data *neigh_rpt,
-			uint8_t vdev_id)
-{
-	char time[TIME_STRING_LEN], time1[TIME_STRING_LEN];
-	char *buf, *tmp;
-	uint8_t type = neigh_rpt->req_type, i;
-	uint16_t buf_left = ROAM_CHANNEL_BUF_SIZE, buf_cons;
-	uint8_t num_ch = neigh_rpt->num_freq;
-
-	if (!type)
-		return;
-
-	buf = qdf_mem_malloc(ROAM_CHANNEL_BUF_SIZE);
-	if (!buf)
-		return;
-
-	tmp = buf;
-	if (num_ch) {
-		buf_cons = qdf_snprint(tmp, buf_left, "{ ");
-		buf_left -= buf_cons;
-		tmp += buf_cons;
-
-		for (i = 0; i < num_ch; i++) {
-			buf_cons = qdf_snprint(tmp, buf_left, "%d ",
-					       neigh_rpt->freq[i]);
-			buf_left -= buf_cons;
-			tmp += buf_cons;
-		}
-
-		buf_cons = qdf_snprint(tmp, buf_left, "}");
-		buf_left -= buf_cons;
-		tmp += buf_cons;
-	}
-
-	mlme_get_converted_timestamp(neigh_rpt->req_time, time);
-	WMA_LOGI("%s [%s] VDEV[%d]", time,
-		 (type == 1) ? "BTM_QUERY" : "NEIGH_RPT_REQ", vdev_id);
-
-	if (neigh_rpt->resp_time) {
-		mlme_get_converted_timestamp(neigh_rpt->resp_time, time1);
-		WMA_LOGI("%s [%s] VDEV[%d] %s", time1,
-			 (type == 1) ? "BTM_REQ" : "NEIGH_RPT_RSP", vdev_id,
-			 (num_ch > 0) ? buf : "NO Ch update");
-	} else {
-		WMA_LOGI("%s No response received from AP",
-			 (type == 1) ? "BTM" : "NEIGH_RPT");
-	}
-	qdf_mem_free(buf);
-}
-
-int wma_roam_stats_event_handler(WMA_HANDLE handle, uint8_t *event,
-				 uint32_t len)
-{
-	tp_wma_handle wma = (tp_wma_handle) handle;
-	WMI_ROAM_STATS_EVENTID_param_tlvs *param_buf;
-	wmi_roam_stats_event_fixed_param *fixed_param;
-	struct mlme_roam_debug_info *roam_info = NULL;
-	uint8_t vdev_id, i;
-	uint8_t num_tlv = 0, num_chan = 0, num_ap = 0, num_rpt = 0;
-	uint32_t rem_len;
-	QDF_STATUS status;
-
-	param_buf = (WMI_ROAM_STATS_EVENTID_param_tlvs *)event;
-	if (!param_buf) {
-		wma_err_rl("NULL event received from target");
-		goto err;
-	}
-
-	fixed_param = param_buf->fixed_param;
-	if (!fixed_param) {
-		wma_err_rl(" NULL fixed param");
-		goto err;
-	}
-
-	vdev_id = fixed_param->vdev_id;
-	if (vdev_id >= wma->max_bssid) {
-		wma_err_rl("Invalid vdev_id %d", vdev_id);
-		goto err;
-	}
-
-	num_tlv = fixed_param->roam_scan_trigger_count;
-	if (num_tlv > MAX_ROAM_SCAN_STATS_TLV) {
-		wma_err_rl("Limiting roam triggers to 5");
-		num_tlv = MAX_ROAM_SCAN_STATS_TLV;
-	}
-
-	rem_len = WMI_SVC_MSG_MAX_SIZE - sizeof(*fixed_param);
-	if (rem_len < num_tlv * sizeof(wmi_roam_trigger_reason)) {
-		wma_err_rl("Invalid roam trigger data");
-		goto err;
-	}
-
-	rem_len -= num_tlv * sizeof(wmi_roam_trigger_reason);
-	if (rem_len < num_tlv * sizeof(wmi_roam_scan_info)) {
-		wma_err_rl("Invalid roam scan data");
-		goto err;
-	}
-
-	rem_len -= num_tlv * sizeof(wmi_roam_scan_info);
-	if (rem_len < num_tlv * sizeof(wmi_roam_result)) {
-		wma_err_rl("Invalid roam result data");
-		goto err;
-	}
-
-	rem_len -= num_tlv * sizeof(wmi_roam_result);
-	if (rem_len < (num_tlv * sizeof(wmi_roam_neighbor_report_info))) {
-		wma_err_rl("Invalid roam neighbor report data");
-		goto err;
-	}
-
-	rem_len -= num_tlv * sizeof(wmi_roam_neighbor_report_info);
-	if (rem_len < (param_buf->num_roam_scan_chan_info *
-		       sizeof(wmi_roam_scan_channel_info))) {
-		wma_err_rl("Invalid roam chan data num_tlv:%d",
-			   param_buf->num_roam_scan_chan_info);
-		goto err;
-	}
-
-	rem_len -= param_buf->num_roam_scan_chan_info *
-		   sizeof(wmi_roam_scan_channel_info);
-
-	if (rem_len < (param_buf->num_roam_ap_info *
-		       sizeof(wmi_roam_ap_info))) {
-		wma_err_rl("Invalid roam ap data num_tlv:%d",
-			   param_buf->num_roam_ap_info);
-		goto err;
-	}
-
-	rem_len -= param_buf->num_roam_ap_info * sizeof(wmi_roam_ap_info);
-	if (rem_len < (param_buf->num_roam_neighbor_report_chan_info *
-		       sizeof(wmi_roam_neighbor_report_channel_info))) {
-		wma_err_rl("Invalid roam neigb rpt chan data num_tlv:%d",
-			   param_buf->num_roam_neighbor_report_chan_info);
-		goto err;
-	}
-
-	if (!num_tlv) {
-		roam_info = qdf_mem_malloc(sizeof(*roam_info));
-		if (!roam_info)
-			return -ENOMEM;
-
-		status = wmi_unified_extract_roam_11kv_stats(
-					wma->wmi_handle, event,
-					&roam_info->data_11kv, 0, 0);
-		if (QDF_IS_STATUS_ERROR(status)) {
-			WMA_LOGE("%s: Roam 11kv stats extract failed vdev %d",
-				 __func__, vdev_id);
-			qdf_mem_free(roam_info);
-			goto err;
-		}
-
-		if (roam_info->data_11kv.present)
-			wma_rso_print_11kv_info(&roam_info->data_11kv, vdev_id);
-
-		qdf_mem_free(roam_info);
-		return 0;
-	}
-
-	for (i = 0; i < num_tlv; i++) {
-		roam_info = qdf_mem_malloc(sizeof(*roam_info));
-		if (!roam_info)
-			return -ENOMEM;
-
-		/*
-		 * Roam Trigger id and that specific roam trigger related
-		 * details.
-		 */
-		status = wmi_unified_extract_roam_trigger_stats(
-				wma->wmi_handle, event,
-				&roam_info->trigger, i);
-		if (QDF_IS_STATUS_ERROR(status)) {
-			WMA_LOGE("%s: Extract roam trigger stats failed vdev%d",
-				 __func__, vdev_id);
-			qdf_mem_free(roam_info);
-			return -EINVAL;
-		}
-
-		/* Roam scan related details - Scan channel, scan type .. */
-		status = wmi_unified_extract_roam_scan_stats(
-				wma->wmi_handle, event, &roam_info->scan, i,
-				num_chan, num_ap);
-		if (QDF_IS_STATUS_ERROR(status)) {
-			WMA_LOGE("%s: Roam scan stats extract failed vdev %d",
-				 __func__, vdev_id);
-			qdf_mem_free(roam_info);
-			return -EINVAL;
-		}
-		num_chan += roam_info->scan.num_chan;
-		num_ap += roam_info->scan.num_ap;
-
-		/* Roam result - Success/Failure status, failure reason */
-		status = wmi_unified_extract_roam_result_stats(
-						wma->wmi_handle, event,
-						&roam_info->result, i);
-		if (QDF_IS_STATUS_ERROR(status)) {
-			WMA_LOGE("%s: Roam result stats extract failed vdev %d",
-				 __func__, vdev_id);
-			qdf_mem_free(roam_info);
-			return -EINVAL;
-		}
-
-		/* BTM req/resp or Neighbor report/response info */
-		status = wmi_unified_extract_roam_11kv_stats(
-				wma->wmi_handle, event,
-				&roam_info->data_11kv, i, num_rpt);
-		if (QDF_IS_STATUS_ERROR(status)) {
-			WMA_LOGE("%s: Roam 11kv stats extract failed vdev %d",
-				 __func__, vdev_id);
-			qdf_mem_free(roam_info);
-			return -EINVAL;
-		}
-		num_rpt += roam_info->data_11kv.num_freq;
-
-		/* Driver debug logs */
-		if (roam_info->trigger.present)
-			wma_rso_print_trigger_info(&roam_info->trigger,
-						   vdev_id);
-
-		if (roam_info->scan.present && roam_info->trigger.present)
-			wma_rso_print_scan_info(&roam_info->scan, vdev_id,
-					roam_info->trigger.trigger_reason,
-					roam_info->trigger.timestamp);
-
-		if (roam_info->result.present)
-			wma_rso_print_roam_result(&roam_info->result, vdev_id);
-
-		if (roam_info->data_11kv.present)
-			wma_rso_print_11kv_info(&roam_info->data_11kv, vdev_id);
-
-		qdf_mem_free(roam_info);
-	}
-
-	return 0;
-
-err:
-	return -EINVAL;
-}
-#endif
-
-#define RSN_CAPS_SHIFT               16
-/**
- * wma_roam_scan_fill_self_caps() - fill capabilities
- * @wma_handle: wma handle
- * @roam_offload_params: offload parameters
- * @roam_req: roam request
- *
- * This function fills roam self capablities.
- *
- * Return: QDF status
- */
-QDF_STATUS wma_roam_scan_fill_self_caps(tp_wma_handle wma_handle,
-					roam_offload_param *
-					roam_offload_params,
-					struct roam_offload_scan_req *roam_req)
-=======
->>>>>>> 5d8474a2
-{
-	QDF_STATUS status;
-	tp_wma_handle wma = (tp_wma_handle) handle;
-	struct mac_context *mac_ctx;
-	wmi_roam_preauth_start_event_fixed_param *rso_auth_start_ev;
-	WMI_ROAM_PREAUTH_START_EVENTID_param_tlvs *param_buf;
-	struct qdf_mac_addr ap_bssid;
-	uint8_t vdev_id;
-
-	if (!event) {
-		wma_err_rl("received null event from target");
-		return -EINVAL;
-	}
-
-	param_buf = (WMI_ROAM_PREAUTH_START_EVENTID_param_tlvs *) event;
-	if (!param_buf) {
-		wma_err_rl("received null buf from target");
-		return -EINVAL;
-	}
-
-	rso_auth_start_ev = param_buf->fixed_param;
-	if (!rso_auth_start_ev) {
-		wma_err_rl("received null event data from target");
-		return -EINVAL;
-	}
-
-	if (rso_auth_start_ev->vdev_id > wma->max_bssid) {
-		wma_err_rl("received invalid vdev_id %d",
-			   rso_auth_start_ev->vdev_id);
-		return -EINVAL;
-	}
-
-	mac_ctx = cds_get_context(QDF_MODULE_ID_PE);
-	if (!mac_ctx) {
-		wma_err("NULL mac ptr");
-		QDF_ASSERT(0);
-		return -EINVAL;
-	}
-
-	cds_host_diag_log_work(&wma->roam_preauth_wl,
-			       WMA_ROAM_PREAUTH_WAKE_LOCK_DURATION,
-			       WIFI_POWER_EVENT_WAKELOCK_WOW);
-	qdf_wake_lock_timeout_acquire(&wma->roam_ho_wl,
-				      WMA_ROAM_HO_WAKE_LOCK_DURATION);
-
-	WMI_MAC_ADDR_TO_CHAR_ARRAY(&rso_auth_start_ev->candidate_ap_bssid,
-				   ap_bssid.bytes);
-	if (qdf_is_macaddr_zero(&ap_bssid) ||
-	    qdf_is_macaddr_broadcast(&ap_bssid) ||
-	    qdf_is_macaddr_group(&ap_bssid)) {
-		wma_err_rl("Invalid bssid");
-		return -EINVAL;
-	}
-
-	vdev_id = rso_auth_start_ev->vdev_id;
-	wma_debug("Received Roam auth offload event for bss:%pM vdev_id:%d",
-		  ap_bssid.bytes, vdev_id);
-
-	status = wma->csr_roam_auth_event_handle_cb(mac_ctx, vdev_id, ap_bssid);
-	if (QDF_IS_STATUS_ERROR(status)) {
-		wma_err_rl("Trigger pre-auth failed");
-		return -EINVAL;
-	}
-
-	return 0;
-}
-
-int wma_roam_scan_chan_list_event_handler(WMA_HANDLE handle,
-					  uint8_t *event,
-					  uint32_t len)
-{
-	tp_wma_handle wma = (tp_wma_handle)handle;
-	WMI_ROAM_SCAN_CHANNEL_LIST_EVENTID_param_tlvs *param_buf;
-	wmi_roam_scan_channel_list_event_fixed_param *fixed_param;
-	uint8_t vdev_id, i = 0, num_ch = 0;
-	struct roam_scan_ch_resp *resp;
-	struct scheduler_msg sme_msg = {0};
-
-	param_buf = (WMI_ROAM_SCAN_CHANNEL_LIST_EVENTID_param_tlvs *)event;
-	if (!param_buf) {
-		wma_err_rl("NULL event received from target");
-		return -EINVAL;
-	}
-
-	fixed_param = param_buf->fixed_param;
-	if (!fixed_param) {
-		wma_err_rl(" NULL fixed param");
-		return -EINVAL;
-	}
-
-	vdev_id = fixed_param->vdev_id;
-	if (vdev_id >= wma->max_bssid) {
-		wma_err_rl("Invalid vdev_id %d", vdev_id);
-		return -EINVAL;
-	}
-
-	num_ch = (param_buf->num_channel_list <
-		WNI_CFG_VALID_CHANNEL_LIST_LEN) ?
-		param_buf->num_channel_list :
-		WNI_CFG_VALID_CHANNEL_LIST_LEN;
-
-	resp = qdf_mem_malloc(sizeof(struct roam_scan_ch_resp) +
-		num_ch * sizeof(param_buf->channel_list[0]));
-	if (!resp) {
-		wma_err_rl("Failed to alloc resp message");
-		return -EINVAL;
-	}
-
-	resp->chan_list = (uint32_t *)(resp + 1);
-	resp->vdev_id = vdev_id;
-	resp->command_resp = fixed_param->command_response;
-	resp->num_channels = param_buf->num_channel_list;
-
-	for (i = 0; i < num_ch; i++)
-		resp->chan_list[i] = param_buf->channel_list[i];
-
-	sme_msg.type = eWNI_SME_GET_ROAM_SCAN_CH_LIST_EVENT;
-	sme_msg.bodyptr = resp;
-
-	if (scheduler_post_message(QDF_MODULE_ID_WMA,
-				   QDF_MODULE_ID_SME,
-				   QDF_MODULE_ID_SME, &sme_msg)) {
-		WMA_LOGE(FL("Failed to post msg to SME"));
-		qdf_mem_free(sme_msg.bodyptr);
-		return -EINVAL;
-	}
-
-	return 0;
-}
-
-#ifdef WLAN_FEATURE_ROAM_OFFLOAD
-/**
- * wma_get_trigger_detail_str  - Return roam trigger string from the
- * enum WMI_ROAM_TRIGGER_REASON
- * @roam_info: Pointer to the roam trigger info
- * @buf:       Destination buffer to write the reason string
- *
- * Return: None
- */
-static void
-wma_get_trigger_detail_str(struct wmi_roam_trigger_info *roam_info, char *buf)
-{
-	uint16_t buf_cons, buf_left = MAX_ROAM_DEBUG_BUF_SIZE;
-	char *temp = buf;
-
-	buf_cons = qdf_snprint(temp, buf_left, "Reason: \"%s\" ",
-			mlme_get_roam_trigger_str(roam_info->trigger_reason));
-	temp += buf_cons;
-	buf_left -= buf_cons;
-
-	if (roam_info->trigger_sub_reason) {
-		buf_cons = qdf_snprint(
-			    temp, buf_left, "Sub-Reason: %s",
-			    mlme_get_sub_reason_str(roam_info->trigger_sub_reason));
-		temp += buf_cons;
-		buf_left -= buf_cons;
-	}
-
-	switch (roam_info->trigger_reason) {
-	case WMI_ROAM_TRIGGER_REASON_PER:
-	case WMI_ROAM_TRIGGER_REASON_BMISS:
-	case WMI_ROAM_TRIGGER_REASON_HIGH_RSSI:
-	case WMI_ROAM_TRIGGER_REASON_PERIODIC:
-	case WMI_ROAM_TRIGGER_REASON_MAWC:
-	case WMI_ROAM_TRIGGER_REASON_DENSE:
-	case WMI_ROAM_TRIGGER_REASON_BACKGROUND:
-	case WMI_ROAM_TRIGGER_REASON_IDLE:
-	case WMI_ROAM_TRIGGER_REASON_FORCED:
-	case WMI_ROAM_TRIGGER_REASON_UNIT_TEST:
-		return;
-	case WMI_ROAM_TRIGGER_REASON_BTM:
-		buf_cons = qdf_snprint(temp, buf_left,
-				       "Req_mode: %d Disassoc_timer: %d",
-				       roam_info->btm_trig_data.btm_request_mode,
-				       roam_info->btm_trig_data.disassoc_timer);
-		temp += buf_cons;
-		buf_left -= buf_cons;
-
-		buf_cons = qdf_snprint(temp, buf_left,
-			    "validity_interval: %d candidate_list_cnt: %d resp_status: %d",
-			    roam_info->btm_trig_data.validity_interval,
-			    roam_info->btm_trig_data.candidate_list_count,
-			    roam_info->btm_trig_data.btm_resp_status);
-		buf_left -= buf_cons;
-		temp += buf_cons;
-		return;
-	case WMI_ROAM_TRIGGER_REASON_BSS_LOAD:
-		buf_cons = qdf_snprint(temp, buf_left, "CU: %d %% ",
-				       roam_info->cu_trig_data.cu_load);
-		temp += buf_cons;
-		buf_left -= buf_cons;
-		return;
-	case WMI_ROAM_TRIGGER_REASON_DEAUTH:
-		buf_cons = qdf_snprint(temp, buf_left, "Type: %d Reason: %d ",
-				       roam_info->deauth_trig_data.type,
-				       roam_info->deauth_trig_data.reason);
-		temp += buf_cons;
-		buf_left -= buf_cons;
-		return;
-	case WMI_ROAM_TRIGGER_REASON_LOW_RSSI:
-		buf_cons = qdf_snprint(temp, buf_left, "Low_rssi_threshold: %d",
-				       roam_info->rssi_trig_data.threshold);
-		temp += buf_cons;
-		buf_left -= buf_cons;
-		return;
-	default:
-		return;
-	}
-}
-
-/**
- * wma_rso_print_trigger_info  - Roam trigger related details
- * @data:    Pointer to the roam trigger data
- * @vdev_id: Vdev ID
- *
- * Prints the vdev, roam trigger reason, time of the day at which roaming
- * was triggered.
- *
- * Return: None
- */
-static void
-wma_rso_print_trigger_info(struct wmi_roam_trigger_info *data, uint8_t vdev_id)
-{
-	char *buf;
-	char time[TIME_STRING_LEN];
-
-	buf = qdf_mem_malloc(MAX_ROAM_DEBUG_BUF_SIZE);
-	if (!buf)
-		return;
-
-	wma_get_trigger_detail_str(data, buf);
-	mlme_get_converted_timestamp(data->timestamp, time);
-	WMA_LOGI("%s [ROAM_TRIGGER]: VDEV[%d] %s", time, vdev_id, buf);
-
-	qdf_mem_free(buf);
-}
-
-/**
- * wma_log_roam_scan_candidates  - Print roam scan candidate AP info
- * @ap:           Pointer to the candidate AP list
- * @num_entries:  Number of candidate APs
- *
- * Print the RSSI, CU load, Cu score, RSSI score, total score, BSSID
- * and time stamp at which the candidate was found details.
- *
- * Return: None
- */
-static void
-wma_log_roam_scan_candidates(struct wmi_roam_candidate_info *ap,
-			     uint8_t num_entries)
-{
-	uint16_t i;
-	char time[TIME_STRING_LEN];
-
-	WMA_LOGD("%40s%40s", LINE_STR, LINE_STR);
-	WMA_LOGI("%13s %16s %8s %4s %4s %5s/%3s %3s/%3s %7s",
-		 "AP BSSID", "TSTAMP", "CH", "TY", "ETP", "RSSI",
-		 "SCR", "CU%", "SCR", "TOT_SCR");
-	WMA_LOGD("%40s%40s", LINE_STR, LINE_STR);
-
-	if (num_entries > MAX_ROAM_CANDIDATE_AP)
-		num_entries = MAX_ROAM_CANDIDATE_AP;
-
-	for (i = 0; i < num_entries; i++) {
-		mlme_get_converted_timestamp(ap->timestamp, time);
-		WMA_LOGI(QDF_MAC_ADDR_STR " %17s %4d %-4s %4d %3d/%-4d %2d/%-4d %5d",
-			 QDF_MAC_ADDR_ARRAY(ap->bssid.bytes), time, ap->freq,
-			 ((ap->type == 0) ? "C_AP" :
-			  ((ap->type == 2) ? "R_AP" : "P_AP")),
-			 ap->etp, ap->rssi, ap->rssi_score, ap->cu_load,
-			 ap->cu_score, ap->total_score);
-		ap++;
-	}
-}
-
-/**
- * wma_rso_print_scan_info  - Print the roam scan details and candidate AP
- * details
- * @scan:      Pointer to the received tlv after sanitization
- * @vdev_id:   Vdev ID
- * @trigger:   Roam scan trigger reason
- * @timestamp: Host timestamp in millisecs
- *
- * Prinst the roam scan details with time of the day when the scan was
- * triggered and roam candidate AP with score details
- *
- * Return: None
- */
-static void
-wma_rso_print_scan_info(struct wmi_roam_scan_data *scan, uint8_t vdev_id,
-			uint32_t trigger, uint32_t timestamp)
-{
-	uint16_t num_ch = scan->num_chan;
-	uint16_t buf_cons = 0, buf_left = ROAM_CHANNEL_BUF_SIZE;
-	uint8_t i;
-	char *buf, *buf1, *tmp;
-	char time[TIME_STRING_LEN];
-
-	buf = qdf_mem_malloc(ROAM_CHANNEL_BUF_SIZE);
-	if (!buf)
-		return;
-
-	tmp = buf;
-	/* For partial scans, print the channel info */
-	if (!scan->type) {
-		buf_cons = qdf_snprint(tmp, buf_left, "{");
-		buf_left -= buf_cons;
-		tmp += buf_cons;
-
-		for (i = 0; i < num_ch; i++) {
-			buf_cons = qdf_snprint(tmp, buf_left, "%d ",
-					       scan->chan_freq[i]);
-			buf_left -= buf_cons;
-			tmp += buf_cons;
-		}
-		buf_cons = qdf_snprint(tmp, buf_left, "}");
-		buf_left -= buf_cons;
-		tmp += buf_cons;
-	}
-
-	buf1 = qdf_mem_malloc(ROAM_FAILURE_BUF_SIZE);
-	if (!buf1) {
-		qdf_mem_free(buf);
-		return;
-	}
-
 	if (WMI_ROAM_TRIGGER_REASON_LOW_RSSI == trigger)
 		qdf_snprint(buf1, ROAM_FAILURE_BUF_SIZE,
 			    "next_rssi_threshold: %d dBm",
@@ -4979,57 +4196,6 @@
 	tp_wma_handle wma = cds_get_context(QDF_MODULE_ID_WMA);
 	struct wma_txrx_node *intr = &wma->interfaces[vdev_id];
 	uint16_t beacon_interval_ori;
-<<<<<<< HEAD
-	enum wlan_vdev_sm_evt  event;
-
-	WMA_LOGD("%s: Enter", __func__);
-	if (!wma_find_vdev_by_addr(wma, params->selfStaMacAddr, &vdev_id)) {
-		WMA_LOGP("%s: Failed to find vdev id for %pM",
-			 __func__, params->selfStaMacAddr);
-		status = QDF_STATUS_E_FAILURE;
-		goto send_resp;
-	}
-	pdev = cds_get_context(QDF_MODULE_ID_TXRX);
-	if (!pdev) {
-		WMA_LOGE("%s: Failed to get pdev", __func__);
-		status = QDF_STATUS_E_FAILURE;
-		goto send_resp;
-	}
-
-	peer = cdp_peer_find_by_addr(soc,
-			pdev,
-			intr[vdev_id].bssid, &peer_id);
-
-	qdf_mem_zero(&req, sizeof(req));
-	req.vdev_id = vdev_id;
-	req.chan = params->channelNumber;
-	req.chan_width = params->ch_width;
-
-	if (params->ch_width == CH_WIDTH_10MHZ)
-		req.is_half_rate = 1;
-	else if (params->ch_width == CH_WIDTH_5MHZ)
-		req.is_quarter_rate = 1;
-
-	req.vht_capable = params->vhtCapable;
-	req.ch_center_freq_seg0 = params->ch_center_freq_seg0;
-	req.ch_center_freq_seg1 = params->ch_center_freq_seg1;
-	req.dot11_mode = params->dot11_mode;
-	wma_update_vdev_he_capable(&req, params);
-
-	WMA_LOGI(FL("vht_capable: %d, dot11_mode: %d"),
-		 req.vht_capable, req.dot11_mode);
-
-	status = policy_mgr_get_current_hw_mode(wma->psoc, &hw_mode);
-	if (!QDF_IS_STATUS_SUCCESS(status))
-		WMA_LOGE("policy_mgr_get_current_hw_mode failed");
-
-	if (params->nss == 2) {
-		req.preferred_rx_streams = 2;
-		req.preferred_tx_streams = 2;
-	} else {
-		req.preferred_rx_streams = 1;
-		req.preferred_tx_streams = 1;
-=======
 	bool restart;
 	uint16_t reduced_beacon_interval;
 	struct vdev_mlme_obj *mlme_obj;
@@ -5039,7 +4205,6 @@
 	if (!mlme_obj) {
 		pe_err("vdev component object is NULL");
 		return QDF_STATUS_E_FAILURE;
->>>>>>> 5d8474a2
 	}
 
 	restart =
@@ -5078,27 +4243,6 @@
 		}
 	}
 
-<<<<<<< HEAD
-	msg = wma_fill_vdev_req(wma, req.vdev_id, WMA_CHNL_SWITCH_REQ,
-			WMA_TARGET_REQ_TYPE_VDEV_START, params,
-			WMA_VDEV_START_REQUEST_TIMEOUT);
-	if (!msg) {
-		WMA_LOGP("%s: Failed to fill channel switch request for vdev %d",
-			__func__, req.vdev_id);
-		status = QDF_STATUS_E_NOMEM;
-		goto send_resp;
-	}
-
-	status = wma_vdev_start(wma, &req, wma_get_channel_switch_in_progress(
-						&wma->interfaces[req.vdev_id]));
-	if (status != QDF_STATUS_SUCCESS) {
-		wma_remove_vdev_req(wma, req.vdev_id,
-				    WMA_TARGET_REQ_TYPE_VDEV_START);
-		WMA_LOGP("%s: vdev start failed status = %d", __func__,
-			status);
-		goto send_resp;
-	}
-=======
 	status = wma_vdev_pre_start(vdev_id, restart);
 
 	return status;
@@ -5111,42 +4255,11 @@
 	void *soc = cds_get_context(QDF_MODULE_ID_SOC);
 	struct wlan_channel *des_chan;
 	cdp_config_param_type val;
->>>>>>> 5d8474a2
 
 	/*
 	 * Record monitor mode channel here in case HW
 	 * indicate RX PPDU TLV with invalid channel number.
 	 */
-<<<<<<< HEAD
-	if (intr[vdev_id].type == WMI_VDEV_TYPE_MONITOR)
-		cdp_record_monitor_chan_num(soc, pdev, req.chan);
-
-	return;
-send_resp:
-	WMA_LOGD("%s: channel %d ch_width %d txpower %d status %d", __func__,
-		 params->channelNumber, params->ch_width,
-		 params->maxTxPower,
-		 status);
-	params->status = status;
-
-	/* For non-STA START failure send channel switch resp */
-	if (intr[vdev_id].type == WMI_VDEV_TYPE_MONITOR ||
-	     wma_is_vdev_in_ap_mode(wma, vdev_id) ||
-	     mlme_is_chan_switch_in_progress(intr[vdev_id].vdev)) {
-		mlme_set_chan_switch_in_progress(intr[vdev_id].vdev, false);
-		wma_send_msg_high_priority(wma, WMA_SWITCH_CHANNEL_RSP,
-					   (void *)params, 0);
-		return;
-	}
-
-	/*
-	 * For STA START failure send WLAN_VDEV_SM_EV_START_RESP to move SM to
-	 * proper state
-	 */
-	event = WLAN_VDEV_SM_EV_START_RESP;
-	wlan_vdev_mlme_sm_deliver_evt(intr[vdev_id].vdev, event,
-				      sizeof(*params), params);
-=======
 	if (intr->type == WMI_VDEV_TYPE_MONITOR) {
 		des_chan = intr->vdev->vdev_mlme.des_chan;
 		val.cdp_pdev_param_monitor_chan = des_chan->ch_ieee;
@@ -5159,7 +4272,6 @@
 					CDP_MONITOR_FREQUENCY, val);
 	}
 	return QDF_STATUS_SUCCESS;
->>>>>>> 5d8474a2
 }
 
 #ifdef FEATURE_WLAN_ESE
@@ -7244,11 +6356,7 @@
 void wma_register_pmkid_req_event_handler(tp_wma_handle wma_handle)
 {
 	if (!wma_handle) {
-<<<<<<< HEAD
-		WMA_LOGE("%s: pmkid req wma_handle is NULL", __func__);
-=======
 		wma_err("%s: pmkid req wma_handle is NULL", __func__);
->>>>>>> 5d8474a2
 		return;
 	}
 
@@ -7271,51 +6379,31 @@
 	QDF_STATUS status;
 
 	if (!event) {
-<<<<<<< HEAD
-		WMA_LOGE("%s: received null event from target", __func__);
-=======
 		wma_err("%s: received null event from target", __func__);
->>>>>>> 5d8474a2
 		return -EINVAL;
 	}
 
 	param_buf = (WMI_ROAM_PMKID_REQUEST_EVENTID_param_tlvs *)event;
 	if (!param_buf) {
-<<<<<<< HEAD
-		WMA_LOGE("%s: received null buf from target", __func__);
-=======
 		wma_err("%s: received null buf from target", __func__);
->>>>>>> 5d8474a2
 		return -EINVAL;
 	}
 
 	roam_pmkid_req_ev = param_buf->fixed_param;
 	if (!roam_pmkid_req_ev) {
-<<<<<<< HEAD
-		WMA_LOGE("%s: received null event data from target", __func__);
-=======
 		wma_err("%s: received null event data from target", __func__);
->>>>>>> 5d8474a2
 		return -EINVAL;
 	}
 
 	if (roam_pmkid_req_ev->vdev_id >= wma->max_bssid) {
-<<<<<<< HEAD
-		WMA_LOGE("%s: received invalid vdev_id %d",
-=======
 		wma_err("%s: received invalid vdev_id %d",
->>>>>>> 5d8474a2
 			 __func__, roam_pmkid_req_ev->vdev_id);
 		return -EINVAL;
 	}
 
 	num_entries = param_buf->num_pmkid_request;
 	if (num_entries > MAX_RSSI_AVOID_BSSID_LIST) {
-<<<<<<< HEAD
-		WMA_LOGE("%s: num bssid entries:%d exceeds maximum value",
-=======
 		wma_err("%s: num bssid entries:%d exceeds maximum value",
->>>>>>> 5d8474a2
 			 __func__, num_entries);
 		return -EINVAL;
 	}
@@ -7323,11 +6411,7 @@
 	src_list = param_buf->pmkid_request;
 	if (len < (sizeof(*roam_pmkid_req_ev) +
 		(num_entries * sizeof(*src_list)))) {
-<<<<<<< HEAD
-		WMA_LOGE("%s: Invalid length:%d", __func__, len);
-=======
 		wma_err("%s: Invalid length:%d", __func__, len);
->>>>>>> 5d8474a2
 		return -EINVAL;
 	}
 
@@ -7343,11 +6427,7 @@
 		if (qdf_is_macaddr_zero(roam_bsslist) ||
 		    qdf_is_macaddr_broadcast(roam_bsslist) ||
 		    qdf_is_macaddr_group(roam_bsslist)) {
-<<<<<<< HEAD
-			WMA_LOGE("%s: Invalid bssid", __func__);
-=======
 			wma_err("%s: Invalid bssid", __func__);
->>>>>>> 5d8474a2
 			qdf_mem_free(dst_list);
 			return -EINVAL;
 		}
@@ -7361,11 +6441,7 @@
 	status = wma->csr_roam_pmkid_req_cb(roam_pmkid_req_ev->vdev_id,
 					    dst_list);
 	if (QDF_IS_STATUS_ERROR(status)) {
-<<<<<<< HEAD
-		WMA_LOGE("%s: Pmkid request failed", __func__);
-=======
 		wma_err("%s: Pmkid request failed", __func__);
->>>>>>> 5d8474a2
 		qdf_mem_free(dst_list);
 		return -EINVAL;
 	}
