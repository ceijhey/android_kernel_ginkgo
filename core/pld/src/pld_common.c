/*
 * Copyright (c) 2016-2020 The Linux Foundation. All rights reserved.
 *
 * Permission to use, copy, modify, and/or distribute this software for
 * any purpose with or without fee is hereby granted, provided that the
 * above copyright notice and this permission notice appear in all
 * copies.
 *
 * THE SOFTWARE IS PROVIDED "AS IS" AND THE AUTHOR DISCLAIMS ALL
 * WARRANTIES WITH REGARD TO THIS SOFTWARE INCLUDING ALL IMPLIED
 * WARRANTIES OF MERCHANTABILITY AND FITNESS. IN NO EVENT SHALL THE
 * AUTHOR BE LIABLE FOR ANY SPECIAL, DIRECT, INDIRECT, OR CONSEQUENTIAL
 * DAMAGES OR ANY DAMAGES WHATSOEVER RESULTING FROM LOSS OF USE, DATA OR
 * PROFITS, WHETHER IN AN ACTION OF CONTRACT, NEGLIGENCE OR OTHER
 * TORTIOUS ACTION, ARISING OUT OF OR IN CONNECTION WITH THE USE OR
 * PERFORMANCE OF THIS SOFTWARE.
 */

#define pr_fmt(fmt) "wlan_pld:%s:%d:: " fmt, __func__, __LINE__

#include <linux/printk.h>
#include <linux/err.h>
#include <linux/string.h>
#include <linux/list.h>
#include <linux/slab.h>
#include <linux/pm.h>

#ifdef CONFIG_PLD_SDIO_CNSS
#include <net/cnss.h>
#endif
#ifdef CONFIG_PLD_PCIE_CNSS
#include <net/cnss2.h>
#endif
#ifdef CONFIG_PLD_SNOC_ICNSS
#include <soc/qcom/icnss.h>
#endif
#ifdef CONFIG_PLD_IPCI_ICNSS
#include <soc/qcom/icnss2.h>
#endif

#include "pld_pcie.h"
<<<<<<< HEAD
=======
#include "pld_ipci.h"
>>>>>>> 5d8474a2
#include "pld_pcie_fw_sim.h"
#include "pld_snoc_fw_sim.h"
#include "pld_snoc.h"
#include "pld_sdio.h"
#include "pld_usb.h"
#include "qwlan_version.h"

#define PLD_PCIE_REGISTERED BIT(0)
#define PLD_SNOC_REGISTERED BIT(1)
#define PLD_SDIO_REGISTERED BIT(2)
#define PLD_USB_REGISTERED BIT(3)
#define PLD_SNOC_FW_SIM_REGISTERED BIT(4)
#define PLD_PCIE_FW_SIM_REGISTERED BIT(5)
<<<<<<< HEAD
=======
#define PLD_IPCI_REGISTERED BIT(6)

>>>>>>> 5d8474a2
#define PLD_BUS_MASK 0xf

static struct pld_context *pld_ctx;

/**
 * pld_init() - Initialize PLD module
 *
 * Return: 0 for success
 *         Non zero failure code for errors
 */
int pld_init(void)
{
	struct pld_context *pld_context;

	pld_context = kzalloc(sizeof(*pld_context), GFP_KERNEL);
	if (!pld_context)
		return -ENOMEM;

	spin_lock_init(&pld_context->pld_lock);

	INIT_LIST_HEAD(&pld_context->dev_list);

	pld_ctx = pld_context;

	return 0;
}

/**
 * pld_deinit() - Uninitialize PLD module
 *
 * Return: void
 */
void pld_deinit(void)
{
	struct dev_node *dev_node;
	struct pld_context *pld_context;
	unsigned long flags;

	pld_context = pld_ctx;
	if (!pld_context) {
		pld_ctx = NULL;
		return;
	}

	spin_lock_irqsave(&pld_context->pld_lock, flags);
	while (!list_empty(&pld_context->dev_list)) {
		dev_node = list_first_entry(&pld_context->dev_list,
					    struct dev_node, list);
		list_del(&dev_node->list);
		kfree(dev_node);
	}
	spin_unlock_irqrestore(&pld_context->pld_lock, flags);

	kfree(pld_context);

	pld_ctx = NULL;
}

/**
 * pld_get_global_context() - Get global context of PLD
 *
 * Return: PLD global context
 */
struct pld_context *pld_get_global_context(void)
{
	return pld_ctx;
}

/**
 * pld_add_dev() - Add dev node to global context
 * @pld_context: PLD global context
 * @dev: device
 * @ifdev: interface device
 * @type: Bus type
 *
 * Return: 0 for success
 *         Non zero failure code for errors
 */
int pld_add_dev(struct pld_context *pld_context,
		struct device *dev, struct device *ifdev,
		enum pld_bus_type type)
{
	unsigned long flags;
	struct dev_node *dev_node;

	dev_node = kzalloc(sizeof(*dev_node), GFP_KERNEL);
	if (!dev_node)
		return -ENOMEM;

	dev_node->dev = dev;
	dev_node->ifdev = ifdev;
	dev_node->bus_type = type;

	spin_lock_irqsave(&pld_context->pld_lock, flags);
	list_add_tail(&dev_node->list, &pld_context->dev_list);
	spin_unlock_irqrestore(&pld_context->pld_lock, flags);

	return 0;
}

/**
 * pld_del_dev() - Delete dev node from global context
 * @pld_context: PLD global context
 * @dev: device
 *
 * Return: void
 */
void pld_del_dev(struct pld_context *pld_context,
		 struct device *dev)
{
	unsigned long flags;
	struct dev_node *dev_node, *tmp;

	spin_lock_irqsave(&pld_context->pld_lock, flags);
	list_for_each_entry_safe(dev_node, tmp, &pld_context->dev_list, list) {
		if (dev_node->dev == dev) {
			list_del(&dev_node->list);
			kfree(dev_node);
		}
	}
	spin_unlock_irqrestore(&pld_context->pld_lock, flags);
}

static struct dev_node *pld_get_dev_node(struct device *dev)
{
	struct pld_context *pld_context;
	struct dev_node *dev_node;
	unsigned long flags;

	pld_context = pld_get_global_context();

	if (!dev || !pld_context) {
		pr_err("Invalid info: dev %pK, context %pK\n",
		       dev, pld_context);
		return NULL;
	}

	spin_lock_irqsave(&pld_context->pld_lock, flags);
	list_for_each_entry(dev_node, &pld_context->dev_list, list) {
		if (dev_node->dev == dev) {
			spin_unlock_irqrestore(&pld_context->pld_lock, flags);
			return dev_node;
		}
	}
	spin_unlock_irqrestore(&pld_context->pld_lock, flags);

	return NULL;
}

/**
 * pld_get_bus_type() - Bus type of the device
 * @dev: device
 *
 * Return: PLD bus type
 */
enum pld_bus_type pld_get_bus_type(struct device *dev)
{
	struct dev_node *dev_node = pld_get_dev_node(dev);

	if (dev_node)
		return dev_node->bus_type;
	else
		return PLD_BUS_TYPE_NONE;
}

/**
 * pld_get_if_dev() - Bus interface/pipe dev of the device
 * @dev: device
 *
 * Return: Bus sub-interface or pipe dev.
 */
static struct device *pld_get_if_dev(struct device *dev)
{
	struct dev_node *dev_node = pld_get_dev_node(dev);

	if (dev_node)
		return dev_node->ifdev;
	else
		return NULL;
}

/**
 * pld_register_driver() - Register driver to kernel
 * @ops: Callback functions that will be registered to kernel
 *
 * This function should be called when other modules want to
 * register platform driver callback functions to kernel. The
 * probe() is expected to be called after registration if the
 * device is online.
 *
 * Return: 0 for success
 *         Non zero failure code for errors
 */
int pld_register_driver(struct pld_driver_ops *ops)
{
	int ret = 0;
	struct pld_context *pld_context;

	pld_context = pld_get_global_context();

	if (!pld_context) {
		pr_err("global context is NULL\n");
		ret = -ENODEV;
		goto out;
	}

	if (pld_context->ops) {
		pr_err("driver already registered\n");
		ret = -EEXIST;
		goto out;
	}

	if (!ops || !ops->probe || !ops->remove ||
	    !ops->suspend || !ops->resume) {
		pr_err("Required callback functions are missing\n");
		ret = -EINVAL;
		goto out;
	}

	pld_context->ops = ops;
	pld_context->pld_driver_state = 0;

	ret = pld_pcie_register_driver();
	if (ret) {
		pr_err("Fail to register pcie driver\n");
		goto fail_pcie;
	}
	pld_context->pld_driver_state |= PLD_PCIE_REGISTERED;

	ret = pld_snoc_register_driver();
	if (ret) {
		pr_err("Fail to register snoc driver\n");
		goto fail_snoc;
	}
	pld_context->pld_driver_state |= PLD_SNOC_REGISTERED;

	ret = pld_sdio_register_driver();
	if (ret) {
		pr_err("Fail to register sdio driver\n");
		goto fail_sdio;
	}
	pld_context->pld_driver_state |= PLD_SDIO_REGISTERED;

	ret = pld_snoc_fw_sim_register_driver();
	if (ret) {
		pr_err("Fail to register snoc fw sim driver\n");
		goto fail_snoc_fw_sim;
	}
	pld_context->pld_driver_state |= PLD_SNOC_FW_SIM_REGISTERED;

	ret = pld_pcie_fw_sim_register_driver();
	if (ret) {
		pr_err("Fail to register pcie fw sim driver\n");
		goto fail_pcie_fw_sim;
	}
	pld_context->pld_driver_state |= PLD_PCIE_FW_SIM_REGISTERED;

	ret = pld_usb_register_driver();
	if (ret) {
		pr_err("Fail to register usb driver\n");
		goto fail_usb;
	}
	pld_context->pld_driver_state |= PLD_USB_REGISTERED;

	ret = pld_ipci_register_driver();
	if (ret) {
		pr_err("Fail to register ipci driver\n");
		goto fail_ipci;
	}
	pld_context->pld_driver_state |= PLD_IPCI_REGISTERED;

	return ret;

fail_ipci:
	pld_usb_unregister_driver();
fail_usb:
	pld_pcie_fw_sim_unregister_driver();
fail_pcie_fw_sim:
	pld_snoc_fw_sim_unregister_driver();
fail_snoc_fw_sim:
	pld_sdio_unregister_driver();
fail_sdio:
	pld_snoc_unregister_driver();
fail_snoc:
	pld_pcie_unregister_driver();
fail_pcie:
	pld_context->pld_driver_state = 0;
	pld_context->ops = NULL;
out:
	return ret;
}

/**
 * pld_unregister_driver() - Unregister driver to kernel
 *
 * This function should be called when other modules want to
 * unregister callback functions from kernel. The remove() is
 * expected to be called after registration.
 *
 * Return: void
 */
void pld_unregister_driver(void)
{
	struct pld_context *pld_context;

	pld_context = pld_get_global_context();

	if (!pld_context) {
		pr_err("global context is NULL\n");
		return;
	}

	if (!pld_context->ops) {
		pr_err("driver not registered\n");
		return;
	}

	pld_pcie_unregister_driver();
	pld_snoc_fw_sim_unregister_driver();
	pld_pcie_fw_sim_unregister_driver();
	pld_snoc_unregister_driver();
	pld_sdio_unregister_driver();
	pld_usb_unregister_driver();
	pld_ipci_unregister_driver();

	pld_context->pld_driver_state = 0;

	pld_context->ops = NULL;
}

/**
 * pld_wlan_enable() - Enable WLAN
 * @dev: device
 * @config: WLAN configuration data
 * @mode: WLAN mode
 *
 * This function enables WLAN FW. It passed WLAN configuration data,
 * WLAN mode and host software version to FW.
 *
 * Return: 0 for success
 *         Non zero failure code for errors
 */
int pld_wlan_enable(struct device *dev, struct pld_wlan_enable_cfg *config,
		    enum pld_driver_mode mode)
{
	int ret = 0;
	struct device *ifdev;

	switch (pld_get_bus_type(dev)) {
	case PLD_BUS_TYPE_PCIE:
		ret = pld_pcie_wlan_enable(dev, config, mode, QWLAN_VERSIONSTR);
		break;
	case PLD_BUS_TYPE_SNOC:
		ret = pld_snoc_wlan_enable(dev, config, mode, QWLAN_VERSIONSTR);
		break;
	case PLD_BUS_TYPE_SNOC_FW_SIM:
		ret = pld_snoc_fw_sim_wlan_enable(dev, config, mode,
						  QWLAN_VERSIONSTR);
		break;
	case PLD_BUS_TYPE_PCIE_FW_SIM:
		ret = pld_pcie_fw_sim_wlan_enable(dev, config, mode,
						  QWLAN_VERSIONSTR);
		break;
	case PLD_BUS_TYPE_SNOC_FW_SIM:
		ret = pld_snoc_fw_sim_wlan_enable(dev, config, mode,
						  host_version);
		break;
	case PLD_BUS_TYPE_PCIE_FW_SIM:
		ret = pld_pcie_fw_sim_wlan_enable(dev, config, mode,
						  host_version);
		break;
	case PLD_BUS_TYPE_SDIO:
		ret = pld_sdio_wlan_enable(dev, config, mode, QWLAN_VERSIONSTR);
		break;
	case PLD_BUS_TYPE_USB:
		ifdev = pld_get_if_dev(dev);
		ret = pld_usb_wlan_enable(ifdev, config, mode,
					  QWLAN_VERSIONSTR);
		break;
	case PLD_BUS_TYPE_IPCI:
		ret = pld_ipci_wlan_enable(dev, config, mode, QWLAN_VERSIONSTR);
		break;
	default:
		ret = -EINVAL;
		break;
	}

	return ret;
}

/**
 * pld_wlan_disable() - Disable WLAN
 * @dev: device
 * @mode: WLAN mode
 *
 * This function disables WLAN FW. It passes WLAN mode to FW.
 *
 * Return: 0 for success
 *         Non zero failure code for errors
 */
int pld_wlan_disable(struct device *dev, enum pld_driver_mode mode)
{
	int ret = 0;

	switch (pld_get_bus_type(dev)) {
	case PLD_BUS_TYPE_PCIE:
		ret = pld_pcie_wlan_disable(dev, mode);
		break;
	case PLD_BUS_TYPE_SNOC:
		ret = pld_snoc_wlan_disable(dev, mode);
		break;
	case PLD_BUS_TYPE_SNOC_FW_SIM:
		ret = pld_snoc_fw_sim_wlan_disable(dev, mode);
		break;
	case PLD_BUS_TYPE_PCIE_FW_SIM:
		ret = pld_pcie_fw_sim_wlan_disable(dev, mode);
		break;
	case PLD_BUS_TYPE_SDIO:
		break;
	case PLD_BUS_TYPE_IPCI:
		ret = pld_ipci_wlan_disable(dev, mode);
		break;
	default:
		ret = -EINVAL;
		break;
	}

	return ret;
}

/**
 * pld_set_fw_log_mode() - Set FW debug log mode
 * @dev: device
 * @fw_log_mode: 0 for No log, 1 for WMI, 2 for DIAG
 *
 * Switch Fw debug log mode between DIAG logging and WMI logging.
 *
 * Return: 0 for success
 *         Non zero failure code for errors
 */
int pld_set_fw_log_mode(struct device *dev, u8 fw_log_mode)
{
	int ret = 0;

	switch (pld_get_bus_type(dev)) {
	case PLD_BUS_TYPE_PCIE:
		ret = pld_pcie_set_fw_log_mode(dev, fw_log_mode);
		break;
	case PLD_BUS_TYPE_SNOC:
		ret = pld_snoc_set_fw_log_mode(dev, fw_log_mode);
		break;
	case PLD_BUS_TYPE_PCIE_FW_SIM:
	case PLD_BUS_TYPE_SNOC_FW_SIM:
	case PLD_BUS_TYPE_SDIO:
		break;
	case PLD_BUS_TYPE_IPCI:
		ret = pld_ipci_set_fw_log_mode(dev, fw_log_mode);
		break;
	default:
		ret = -EINVAL;
		break;
	}

	return ret;
}

/**
 * pld_get_default_fw_files() - Get default FW file names
 * @pfw_files: buffer for FW file names
 *
 * Return default FW file names to the buffer.
 *
 * Return: void
 */
void pld_get_default_fw_files(struct pld_fw_files *pfw_files)
{
	memset(pfw_files, 0, sizeof(*pfw_files));

	strlcpy(pfw_files->image_file, PREFIX PLD_IMAGE_FILE,
		PLD_MAX_FILE_NAME);
	strlcpy(pfw_files->board_data, PREFIX PLD_BOARD_DATA_FILE,
		PLD_MAX_FILE_NAME);
	strlcpy(pfw_files->otp_data, PREFIX PLD_OTP_FILE,
		PLD_MAX_FILE_NAME);
	strlcpy(pfw_files->utf_file, PREFIX PLD_UTF_FIRMWARE_FILE,
		PLD_MAX_FILE_NAME);
	strlcpy(pfw_files->utf_board_data, PREFIX PLD_BOARD_DATA_FILE,
		PLD_MAX_FILE_NAME);
	strlcpy(pfw_files->epping_file, PREFIX PLD_EPPING_FILE,
		PLD_MAX_FILE_NAME);
	strlcpy(pfw_files->setup_file, PREFIX PLD_SETUP_FILE,
		PLD_MAX_FILE_NAME);
}

/**
 * pld_get_fw_files_for_target() - Get FW file names
 * @dev: device
 * @pfw_files: buffer for FW file names
 * @target_type: target type
 * @target_version: target version
 *
 * Return target specific FW file names to the buffer.
 *
 * Return: 0 for success
 *         Non zero failure code for errors
 */
int pld_get_fw_files_for_target(struct device *dev,
				struct pld_fw_files *pfw_files,
				u32 target_type, u32 target_version)
{
	int ret = 0;

	switch (pld_get_bus_type(dev)) {
	case PLD_BUS_TYPE_PCIE:
		ret = pld_pcie_get_fw_files_for_target(dev, pfw_files,
						       target_type,
						       target_version);
		break;
	case PLD_BUS_TYPE_PCIE_FW_SIM:
	case PLD_BUS_TYPE_SNOC_FW_SIM:
	case PLD_BUS_TYPE_SNOC:
	case PLD_BUS_TYPE_IPCI:
		break;
	case PLD_BUS_TYPE_SDIO:
		ret = pld_sdio_get_fw_files_for_target(pfw_files,
						       target_type,
						       target_version);
		break;
	case PLD_BUS_TYPE_USB:
	ret = pld_usb_get_fw_files_for_target(pfw_files,
					      target_type,
					      target_version);
	break;
	default:
		ret = -EINVAL;
		break;
	}

	return ret;
}

/**
 * pld_prevent_l1() - Prevent PCIe enter L1 state
 * @dev: device
 *
 * Prevent PCIe enter L1 and L1ss states
 *
 * Return: 0 for success
 *         Non zero failure code for errors
 */
int pld_prevent_l1(struct device *dev)
{
	int ret = 0;

	switch (pld_get_bus_type(dev)) {
	case PLD_BUS_TYPE_PCIE:
		ret = pld_pcie_prevent_l1(dev);
		break;
	default:
		ret = -EINVAL;
		pr_err("Invalid device type\n");
		break;
	}

	return ret;
}

/**
 * pld_allow_l1() - Allow PCIe enter L1 state
 * @dev: device
 *
 * Allow PCIe enter L1 and L1ss states
 *
 * Return: void
 */
void pld_allow_l1(struct device *dev)
{
	switch (pld_get_bus_type(dev)) {
	case PLD_BUS_TYPE_PCIE:
		pld_pcie_allow_l1(dev);
		break;
	default:
		pr_err("Invalid device type\n");
		break;
	}
}

/**
 * pld_is_pci_link_down() - Notification for pci link down event
 * @dev: device
 *
 * Notify platform that pci link is down.
 *
 * Return: void
 */
void pld_is_pci_link_down(struct device *dev)
{
	switch (pld_get_bus_type(dev)) {
	case PLD_BUS_TYPE_PCIE_FW_SIM:
		break;
	case PLD_BUS_TYPE_PCIE:
		pld_pcie_link_down(dev);
		break;
	case PLD_BUS_TYPE_SNOC_FW_SIM:
	case PLD_BUS_TYPE_SNOC:
	case PLD_BUS_TYPE_IPCI:
		break;
	default:
		pr_err("Invalid device type\n");
		break;
	}
}

/**
 * pld_schedule_recovery_work() - Schedule recovery work
 * @dev: device
 * @reason: recovery reason
 *
 * Schedule a system self recovery work.
 *
 * Return: void
 */
void pld_schedule_recovery_work(struct device *dev,
				enum pld_recovery_reason reason)
{
	switch (pld_get_bus_type(dev)) {
	case PLD_BUS_TYPE_PCIE:
		pld_pcie_schedule_recovery_work(dev, reason);
		break;
	case PLD_BUS_TYPE_PCIE_FW_SIM:
	case PLD_BUS_TYPE_SNOC_FW_SIM:
	case PLD_BUS_TYPE_SNOC:
	case PLD_BUS_TYPE_IPCI:
		break;
	default:
		pr_err("Invalid device type\n");
		break;
	}
}

/**
 * pld_wlan_pm_control() - WLAN PM control on PCIE
 * @dev: device
 * @vote: 0 for enable PCIE PC, 1 for disable PCIE PC
 *
 * This is for PCIE power collaps control during suspend/resume.
 * When PCIE power collaps is disabled, WLAN FW can access memory
 * through PCIE when system is suspended.
 *
 * Return: 0 for success
 *         Non zero failure code for errors
 */
int pld_wlan_pm_control(struct device *dev, bool vote)
{
	int ret = 0;

	switch (pld_get_bus_type(dev)) {
	case PLD_BUS_TYPE_PCIE:
		ret = pld_pcie_wlan_pm_control(dev, vote);
		break;
	case PLD_BUS_TYPE_PCIE_FW_SIM:
	case PLD_BUS_TYPE_SNOC_FW_SIM:
	case PLD_BUS_TYPE_SNOC:
		break;
	case PLD_BUS_TYPE_SDIO:
		break;
	case PLD_BUS_TYPE_IPCI:
		break;
	default:
		ret = -EINVAL;
		break;
	}

	return ret;
}

/**
 * pld_get_virt_ramdump_mem() - Get virtual ramdump memory
 * @dev: device
 * @size: buffer to virtual memory size
 *
 * Return: virtual ramdump memory address
 */
void *pld_get_virt_ramdump_mem(struct device *dev, unsigned long *size)
{
	void *mem = NULL;

	switch (pld_get_bus_type(dev)) {
	case PLD_BUS_TYPE_PCIE:
		mem = pld_pcie_get_virt_ramdump_mem(dev, size);
		break;
	case PLD_BUS_TYPE_PCIE_FW_SIM:
	case PLD_BUS_TYPE_SNOC_FW_SIM:
	case PLD_BUS_TYPE_SNOC:
	case PLD_BUS_TYPE_IPCI:
		break;
	case PLD_BUS_TYPE_SDIO:
		mem = pld_sdio_get_virt_ramdump_mem(dev, size);
		break;
	default:
		pr_err("Invalid device type\n");
		break;
	}

	return mem;
}

void pld_release_virt_ramdump_mem(struct device *dev, void *address)
{
	switch (pld_get_bus_type(dev)) {
	case PLD_BUS_TYPE_PCIE:
		pld_pcie_release_virt_ramdump_mem(address);
		break;
	case PLD_BUS_TYPE_PCIE_FW_SIM:
	case PLD_BUS_TYPE_SNOC_FW_SIM:
	case PLD_BUS_TYPE_SNOC:
	case PLD_BUS_TYPE_IPCI:
		break;
	case PLD_BUS_TYPE_SDIO:
		pld_sdio_release_virt_ramdump_mem(address);
		break;
	default:
		pr_err("Invalid device type\n");
		break;
	}
}

/**
 * pld_device_crashed() - Notification for device crash event
 * @dev: device
 *
 * Notify subsystem a device crashed event. A subsystem restart
 * is expected to happen after calling this function.
 *
 * Return: void
 */
void pld_device_crashed(struct device *dev)
{
	switch (pld_get_bus_type(dev)) {
	case PLD_BUS_TYPE_PCIE:
		pld_pcie_device_crashed(dev);
		break;
	case PLD_BUS_TYPE_PCIE_FW_SIM:
	case PLD_BUS_TYPE_SNOC_FW_SIM:
	case PLD_BUS_TYPE_SNOC:
		break;
	case PLD_BUS_TYPE_IPCI:
		break;
	case PLD_BUS_TYPE_SDIO:
		pld_sdio_device_crashed(dev);
		break;
	default:
		pr_err("Invalid device type\n");
		break;
	}
}

/**
 * pld_device_self_recovery() - Device self recovery
 * @dev: device
 * @reason: recovery reason
 *
 * Return: void
 */
void pld_device_self_recovery(struct device *dev,
			      enum pld_recovery_reason reason)
{
	switch (pld_get_bus_type(dev)) {
	case PLD_BUS_TYPE_PCIE:
		pld_pcie_device_self_recovery(dev, reason);
		break;
	case PLD_BUS_TYPE_PCIE_FW_SIM:
	case PLD_BUS_TYPE_SNOC_FW_SIM:
	case PLD_BUS_TYPE_SNOC:
		break;
	case PLD_BUS_TYPE_IPCI:
		break;
	case PLD_BUS_TYPE_SDIO:
		pld_sdio_device_self_recovery(dev);
		break;
	default:
		pr_err("Invalid device type\n");
		break;
	}
}

/**
 * pld_intr_notify_q6() - Notify Q6 FW interrupts
 * @dev: device
 *
 * Notify Q6 that a FW interrupt is triggered.
 *
 * Return: void
 */
void pld_intr_notify_q6(struct device *dev)
{
	switch (pld_get_bus_type(dev)) {
	case PLD_BUS_TYPE_PCIE:
		pld_pcie_intr_notify_q6(dev);
		break;
	case PLD_BUS_TYPE_PCIE_FW_SIM:
	case PLD_BUS_TYPE_SNOC_FW_SIM:
	case PLD_BUS_TYPE_SNOC:
	case PLD_BUS_TYPE_IPCI:
		break;
	default:
		pr_err("Invalid device type\n");
		break;
	}
}

/**
 * pld_request_pm_qos() - Request system PM
 * @dev: device
 * @qos_val: request value
 *
 * It votes for the value of aggregate QoS expectations.
 *
 * Return: void
 */
void pld_request_pm_qos(struct device *dev, u32 qos_val)
{
	switch (pld_get_bus_type(dev)) {
	case PLD_BUS_TYPE_PCIE:
		pld_pcie_request_pm_qos(dev, qos_val);
		break;
	case PLD_BUS_TYPE_PCIE_FW_SIM:
	case PLD_BUS_TYPE_SNOC_FW_SIM:
	case PLD_BUS_TYPE_SNOC:
		break;
	case PLD_BUS_TYPE_IPCI:
		break;
	case PLD_BUS_TYPE_SDIO:
		/* To do Add call cns API */
		break;
	case PLD_BUS_TYPE_USB:
		break;
	default:
		pr_err("Invalid device type\n");
		break;
	}
}

/**
 * pld_remove_pm_qos() - Remove system PM
 * @dev: device
 *
 * Remove the vote request for Qos expectations.
 *
 * Return: void
 */
void pld_remove_pm_qos(struct device *dev)
{
	switch (pld_get_bus_type(dev)) {
	case PLD_BUS_TYPE_PCIE:
		pld_pcie_remove_pm_qos(dev);
		break;
	case PLD_BUS_TYPE_PCIE_FW_SIM:
	case PLD_BUS_TYPE_SNOC_FW_SIM:
	case PLD_BUS_TYPE_SNOC:
		break;
	case PLD_BUS_TYPE_IPCI:
		break;
	case PLD_BUS_TYPE_SDIO:
		/* To do Add call cns API */
		break;
	default:
		pr_err("Invalid device type\n");
		break;
	}
}

/**
 * pld_request_bus_bandwidth() - Request bus bandwidth
 * @dev: device
 * @bandwidth: bus bandwidth
 *
 * Votes for HIGH/MEDIUM/LOW bus bandwidth.
 *
 * Return: 0 for success
 *         Non zero failure code for errors
 */
int pld_request_bus_bandwidth(struct device *dev, int bandwidth)
{
	int ret = 0;

	switch (pld_get_bus_type(dev)) {
	case PLD_BUS_TYPE_PCIE:
		ret = pld_pcie_request_bus_bandwidth(dev, bandwidth);
		break;
	case PLD_BUS_TYPE_PCIE_FW_SIM:
	case PLD_BUS_TYPE_SNOC_FW_SIM:
	case PLD_BUS_TYPE_SNOC:
		break;
	case PLD_BUS_TYPE_IPCI:
		break;
	case PLD_BUS_TYPE_SDIO:
		/* To do Add call cns API */
		break;
	default:
		ret = -EINVAL;
		break;
	}

	return ret;
}

/**
 * pld_get_platform_cap() - Get platform capabilities
 * @dev: device
 * @cap: buffer to the capabilities
 *
 * Return capabilities to the buffer.
 *
 * Return: 0 for success
 *         Non zero failure code for errors
 */
int pld_get_platform_cap(struct device *dev, struct pld_platform_cap *cap)
{
	int ret = 0;

	switch (pld_get_bus_type(dev)) {
	case PLD_BUS_TYPE_PCIE:
		ret = pld_pcie_get_platform_cap(dev, cap);
		break;
	case PLD_BUS_TYPE_PCIE_FW_SIM:
		ret = pld_pcie_fw_sim_get_platform_cap(dev, cap);
		break;
	case PLD_BUS_TYPE_SNOC_FW_SIM:
	case PLD_BUS_TYPE_SNOC:
		break;
	case PLD_BUS_TYPE_IPCI:
		break;
	case PLD_BUS_TYPE_SDIO:
		break;
	default:
		ret = -EINVAL;
		break;
	}

	return ret;
}

/**
 * pld_get_sha_hash() - Get sha hash number
 * @dev: device
 * @data: input data
 * @data_len: data length
 * @hash_idx: hash index
 * @out:  output buffer
 *
 * Return computed hash to the out buffer.
 *
 * Return: 0 for success
 *         Non zero failure code for errors
 */
int pld_get_sha_hash(struct device *dev, const u8 *data,
		     u32 data_len, u8 *hash_idx, u8 *out)
{
	int ret = 0;

	switch (pld_get_bus_type(dev)) {
	case PLD_BUS_TYPE_PCIE:
		ret = pld_pcie_get_sha_hash(dev, data, data_len,
					    hash_idx, out);
		break;
	case PLD_BUS_TYPE_PCIE_FW_SIM:
	case PLD_BUS_TYPE_SNOC_FW_SIM:
	case PLD_BUS_TYPE_SNOC:
		break;
	case PLD_BUS_TYPE_IPCI:
		break;
	case PLD_BUS_TYPE_SDIO:
		break;
	default:
		ret = -EINVAL;
		break;
	}

	return ret;
}

/**
 * pld_get_fw_ptr() - Get secure FW memory address
 * @dev: device
 *
 * Return: secure memory address
 */
void *pld_get_fw_ptr(struct device *dev)
{
	void *ptr = NULL;

	switch (pld_get_bus_type(dev)) {
	case PLD_BUS_TYPE_PCIE:
		ptr = pld_pcie_get_fw_ptr(dev);
		break;
	case PLD_BUS_TYPE_PCIE_FW_SIM:
	case PLD_BUS_TYPE_SNOC_FW_SIM:
	case PLD_BUS_TYPE_SNOC:
	case PLD_BUS_TYPE_IPCI:
		break;
	case PLD_BUS_TYPE_SDIO:
		break;
	default:
		pr_err("Invalid device type\n");
		break;
	}

	return ptr;
}

/**
 * pld_auto_suspend() - Auto suspend
 * @dev: device
 *
 * Return: 0 for success
 *         Non zero failure code for errors
 */
int pld_auto_suspend(struct device *dev)
{
	int ret = 0;

	switch (pld_get_bus_type(dev)) {
	case PLD_BUS_TYPE_PCIE:
		ret = pld_pcie_auto_suspend(dev);
		break;
	case PLD_BUS_TYPE_PCIE_FW_SIM:
	case PLD_BUS_TYPE_SNOC_FW_SIM:
	case PLD_BUS_TYPE_SNOC:
		break;
	case PLD_BUS_TYPE_IPCI:
		break;
	case PLD_BUS_TYPE_SDIO:
		break;
	default:
		ret = -EINVAL;
		break;
	}

	return ret;
}

/**
 * pld_auto_resume() - Auto resume
 * @dev: device
 *
 * Return: 0 for success
 *         Non zero failure code for errors
 */
int pld_auto_resume(struct device *dev)
{
	int ret = 0;

	switch (pld_get_bus_type(dev)) {
	case PLD_BUS_TYPE_PCIE:
		ret = pld_pcie_auto_resume(dev);
		break;
	case PLD_BUS_TYPE_PCIE_FW_SIM:
	case PLD_BUS_TYPE_SNOC_FW_SIM:
	case PLD_BUS_TYPE_SNOC:
		break;
	case PLD_BUS_TYPE_IPCI:
		break;
	case PLD_BUS_TYPE_SDIO:
		break;
	default:
		ret = -EINVAL;
		break;
	}

	return ret;
}

/**
 * pld_force_wake_request() - Request vote to assert WAKE register
 * @dev: device
 *
 * Return: 0 for success
 *         Non zero failure code for errors
 */
int pld_force_wake_request(struct device *dev)
{
	int ret = 0;
	enum pld_bus_type type = pld_get_bus_type(dev);

	switch (type) {
	case PLD_BUS_TYPE_PCIE:
		ret = pld_pcie_force_wake_request(dev);
		break;
	case PLD_BUS_TYPE_PCIE_FW_SIM:
	case PLD_BUS_TYPE_SNOC_FW_SIM:
	case PLD_BUS_TYPE_SNOC:
	case PLD_BUS_TYPE_SDIO:
	case PLD_BUS_TYPE_USB:
	case PLD_BUS_TYPE_IPCI:
		break;
	default:
		pr_err("Invalid device type %d\n", type);
		ret = -EINVAL;
		break;
	}

	return ret;
}

/**
 * pld_is_device_awake() - Check if it's ready to access MMIO registers
 * @dev: device
 *
 * Return: True for device awake
 *         False for device not awake
 *         Negative failure code for errors
 */
int pld_is_device_awake(struct device *dev)
{
	int ret = true;
	enum pld_bus_type type = pld_get_bus_type(dev);

	switch (type) {
	case PLD_BUS_TYPE_PCIE:
		ret = pld_pcie_is_device_awake(dev);
		break;
	case PLD_BUS_TYPE_PCIE_FW_SIM:
	case PLD_BUS_TYPE_SNOC_FW_SIM:
	case PLD_BUS_TYPE_SNOC:
	case PLD_BUS_TYPE_SDIO:
	case PLD_BUS_TYPE_USB:
	case PLD_BUS_TYPE_IPCI:
		break;
	default:
		pr_err("Invalid device type %d\n", type);
		ret = -EINVAL;
		break;
	}

	return ret;
}

/**
 * pld_force_wake_release() - Release vote to assert WAKE register
 * @dev: device
 *
 * Return: 0 for success
 *         Non zero failure code for errors
 */
int pld_force_wake_release(struct device *dev)
{
	int ret = 0;
	enum pld_bus_type type = pld_get_bus_type(dev);

	switch (type) {
	case PLD_BUS_TYPE_PCIE:
		ret = pld_pcie_force_wake_release(dev);
		break;
	case PLD_BUS_TYPE_PCIE_FW_SIM:
	case PLD_BUS_TYPE_SNOC_FW_SIM:
	case PLD_BUS_TYPE_SNOC:
	case PLD_BUS_TYPE_SDIO:
	case PLD_BUS_TYPE_USB:
	case PLD_BUS_TYPE_IPCI:
		break;
	default:
		pr_err("Invalid device type %d\n", type);
		ret = -EINVAL;
		break;
	}

	return ret;
}

/**
 * pld_ce_request_irq() - Register IRQ for CE
 * @dev: device
 * @ce_id: CE number
 * @handler: IRQ callback function
 * @flags: IRQ flags
 * @name: IRQ name
 * @ctx: IRQ context
 *
 * Return: 0 for success
 *         Non zero failure code for errors
 */
int pld_ce_request_irq(struct device *dev, unsigned int ce_id,
		       irqreturn_t (*handler)(int, void *),
		       unsigned long flags, const char *name, void *ctx)
{
	int ret = 0;

	switch (pld_get_bus_type(dev)) {
	case PLD_BUS_TYPE_SNOC:
		ret = pld_snoc_ce_request_irq(dev, ce_id,
					      handler, flags, name, ctx);
		break;
	case PLD_BUS_TYPE_SNOC_FW_SIM:
		ret = pld_snoc_fw_sim_ce_request_irq(dev, ce_id,
						     handler, flags, name, ctx);
		break;
	case PLD_BUS_TYPE_PCIE_FW_SIM:
	case PLD_BUS_TYPE_PCIE:
		break;
	case PLD_BUS_TYPE_IPCI:
		break;
	default:
		ret = -EINVAL;
		break;
	}

	return ret;
}

/**
 * pld_ce_free_irq() - Free IRQ for CE
 * @dev: device
 * @ce_id: CE number
 * @ctx: IRQ context
 *
 * Return: 0 for success
 *         Non zero failure code for errors
 */
int pld_ce_free_irq(struct device *dev, unsigned int ce_id, void *ctx)
{
	int ret = 0;

	switch (pld_get_bus_type(dev)) {
	case PLD_BUS_TYPE_SNOC:
		ret = pld_snoc_ce_free_irq(dev, ce_id, ctx);
		break;
	case PLD_BUS_TYPE_SNOC_FW_SIM:
		ret = pld_snoc_fw_sim_ce_free_irq(dev, ce_id, ctx);
		break;
	case PLD_BUS_TYPE_PCIE_FW_SIM:
	case PLD_BUS_TYPE_PCIE:
		break;
	case PLD_BUS_TYPE_IPCI:
		break;
	default:
		ret = -EINVAL;
		break;
	}

	return ret;
}

/**
 * pld_enable_irq() - Enable IRQ for CE
 * @dev: device
 * @ce_id: CE number
 *
 * Return: void
 */
void pld_enable_irq(struct device *dev, unsigned int ce_id)
{
	switch (pld_get_bus_type(dev)) {
	case PLD_BUS_TYPE_SNOC:
		pld_snoc_enable_irq(dev, ce_id);
		break;
	case PLD_BUS_TYPE_SNOC_FW_SIM:
		pld_snoc_fw_sim_enable_irq(dev, ce_id);
		break;
	case PLD_BUS_TYPE_PCIE_FW_SIM:
	case PLD_BUS_TYPE_PCIE:
	case PLD_BUS_TYPE_IPCI:
		break;
	case PLD_BUS_TYPE_SDIO:
		break;
	default:
		pr_err("Invalid device type\n");
		break;
	}
}

/**
 * pld_disable_irq() - Disable IRQ for CE
 * @dev: device
 * @ce_id: CE number
 *
 * Return: void
 */
void pld_disable_irq(struct device *dev, unsigned int ce_id)
{
	switch (pld_get_bus_type(dev)) {
	case PLD_BUS_TYPE_SNOC:
		pld_snoc_disable_irq(dev, ce_id);
		break;
	case PLD_BUS_TYPE_SNOC_FW_SIM:
		pld_snoc_fw_sim_disable_irq(dev, ce_id);
		break;
	case PLD_BUS_TYPE_PCIE_FW_SIM:
	case PLD_BUS_TYPE_PCIE:
	case PLD_BUS_TYPE_IPCI:
		break;
	case PLD_BUS_TYPE_SDIO:
		break;
	default:
		pr_err("Invalid device type\n");
		break;
	}
}

/**
 * pld_get_soc_info() - Get SOC information
 * @dev: device
 * @info: buffer to SOC information
 *
 * Return SOC info to the buffer.
 *
 * Return: 0 for success
 *         Non zero failure code for errors
 */
int pld_get_soc_info(struct device *dev, struct pld_soc_info *info)
{
	int ret = 0;

	switch (pld_get_bus_type(dev)) {
	case PLD_BUS_TYPE_SNOC:
		ret = pld_snoc_get_soc_info(dev, info);
		break;
	case PLD_BUS_TYPE_SNOC_FW_SIM:
		ret = pld_snoc_fw_sim_get_soc_info(dev, info);
		break;
	case PLD_BUS_TYPE_PCIE_FW_SIM:
		ret = pld_pcie_fw_sim_get_soc_info(dev, info);
		break;
	case PLD_BUS_TYPE_PCIE:
		ret = pld_pcie_get_soc_info(dev, info);
		break;
	case PLD_BUS_TYPE_SDIO:
		break;
	case PLD_BUS_TYPE_IPCI:
		ret = pld_ipci_get_soc_info(dev, info);
		break;
	default:
		ret = -EINVAL;
		break;
	}

	return ret;
}

/**
 * pld_get_ce_id() - Get CE number for the provided IRQ
 * @dev: device
 * @irq: IRQ number
 *
 * Return: CE number
 */
int pld_get_ce_id(struct device *dev, int irq)
{
	int ret = 0;

	switch (pld_get_bus_type(dev)) {
	case PLD_BUS_TYPE_SNOC:
		ret = pld_snoc_get_ce_id(dev, irq);
		break;
	case PLD_BUS_TYPE_SNOC_FW_SIM:
		ret = pld_snoc_fw_sim_get_ce_id(dev, irq);
		break;
	case PLD_BUS_TYPE_PCIE:
		ret = pld_pcie_get_ce_id(dev, irq);
		break;
	case PLD_BUS_TYPE_PCIE_FW_SIM:
		break;
<<<<<<< HEAD
=======
	case PLD_BUS_TYPE_IPCI:
		break;
>>>>>>> 5d8474a2
	default:
		ret = -EINVAL;
		break;
	}

	return ret;
}

/**
 * pld_get_irq() - Get IRQ number for given CE ID
 * @dev: device
 * @ce_id: CE ID
 *
 * Return: IRQ number
 */
int pld_get_irq(struct device *dev, int ce_id)
{
	int ret = 0;

	switch (pld_get_bus_type(dev)) {
	case PLD_BUS_TYPE_SNOC:
		ret = pld_snoc_get_irq(dev, ce_id);
		break;
	case PLD_BUS_TYPE_SNOC_FW_SIM:
		ret = pld_snoc_fw_sim_get_irq(dev, ce_id);
		break;
<<<<<<< HEAD
=======
	case PLD_BUS_TYPE_IPCI:
		break;
>>>>>>> 5d8474a2
	case PLD_BUS_TYPE_PCIE_FW_SIM:
	case PLD_BUS_TYPE_PCIE:
	default:
		ret = -EINVAL;
		break;
	}

	return ret;
}

/**
 * pld_lock_pm_sem() - Lock PM semaphore
 * @dev: device
 *
 * Return: void
 */
void pld_lock_pm_sem(struct device *dev)
{
	switch (pld_get_bus_type(dev)) {
	case PLD_BUS_TYPE_PCIE:
		pld_pcie_lock_pm_sem(dev);
		break;
	case PLD_BUS_TYPE_PCIE_FW_SIM:
	case PLD_BUS_TYPE_SNOC_FW_SIM:
	case PLD_BUS_TYPE_SNOC:
	case PLD_BUS_TYPE_IPCI:
		break;
	case PLD_BUS_TYPE_SDIO:
		break;
	case PLD_BUS_TYPE_USB:
		break;
	default:
		pr_err("Invalid device type\n");
		break;
	}
}

/**
 * pld_release_pm_sem() - Release PM semaphore
 * @dev: device
 *
 * Return: void
 */
void pld_release_pm_sem(struct device *dev)
{
	switch (pld_get_bus_type(dev)) {
	case PLD_BUS_TYPE_PCIE:
		pld_pcie_release_pm_sem(dev);
		break;
	case PLD_BUS_TYPE_PCIE_FW_SIM:
	case PLD_BUS_TYPE_SNOC_FW_SIM:
	case PLD_BUS_TYPE_SNOC:
<<<<<<< HEAD
=======
	case PLD_BUS_TYPE_IPCI:
>>>>>>> 5d8474a2
		break;
	case PLD_BUS_TYPE_SDIO:
		break;
	case PLD_BUS_TYPE_USB:
		break;
	default:
		pr_err("Invalid device type\n");
		break;
	}
}

/**
 * pld_lock_reg_window() - Lock register window spinlock
 * @dev: device pointer
 * @flags: variable pointer to save CPU states
 *
 * It uses spinlock_bh so avoid calling in top half context.
 *
 * Return: void
 */
void pld_lock_reg_window(struct device *dev, unsigned long *flags)
{
	switch (pld_get_bus_type(dev)) {
	case PLD_BUS_TYPE_PCIE:
		pld_pcie_lock_reg_window(dev, flags);
		break;
	case PLD_BUS_TYPE_PCIE_FW_SIM:
	case PLD_BUS_TYPE_SNOC_FW_SIM:
	case PLD_BUS_TYPE_SNOC:
<<<<<<< HEAD
=======
	case PLD_BUS_TYPE_IPCI:
>>>>>>> 5d8474a2
		break;
	case PLD_BUS_TYPE_SDIO:
		break;
	case PLD_BUS_TYPE_USB:
		break;
	default:
		pr_err("Invalid device type\n");
		break;
	}
}

/**
 * pld_unlock_reg_window() - Unlock register window spinlock
 * @dev: device pointer
 * @flags: variable pointer to save CPU states
 *
 * It uses spinlock_bh so avoid calling in top half context.
 *
 * Return: void
 */
void pld_unlock_reg_window(struct device *dev, unsigned long *flags)
{
	switch (pld_get_bus_type(dev)) {
	case PLD_BUS_TYPE_PCIE:
		pld_pcie_unlock_reg_window(dev, flags);
		break;
	case PLD_BUS_TYPE_PCIE_FW_SIM:
	case PLD_BUS_TYPE_SNOC_FW_SIM:
	case PLD_BUS_TYPE_SNOC:
	case PLD_BUS_TYPE_IPCI:
		break;
	case PLD_BUS_TYPE_SDIO:
		break;
	case PLD_BUS_TYPE_USB:
		break;
	default:
		pr_err("Invalid device type\n");
		break;
	}
}

/**
 * pld_power_on() - Power on WLAN hardware
 * @dev: device
 *
 * Return: 0 for success
 *         Non zero failure code for errors
 */
int pld_power_on(struct device *dev)
{
	int ret = 0;

	switch (pld_get_bus_type(dev)) {
	case PLD_BUS_TYPE_PCIE:
		/* cnss platform driver handles PCIe SoC
		 * power on/off seqeunce so let CNSS driver
		 * handle the power on sequence for PCIe SoC
		 */
		break;
	case PLD_BUS_TYPE_PCIE_FW_SIM:
	case PLD_BUS_TYPE_SNOC_FW_SIM:
		break;
	case PLD_BUS_TYPE_SNOC:
		ret = pld_snoc_power_on(dev);
		break;
	case PLD_BUS_TYPE_IPCI:
		ret = pld_ipci_power_on(dev);
		break;
	default:
		pr_err("Invalid device type\n");
		break;
	}

	return ret;
}

/**
 * pld_power_off() - Power off WLAN hardware
 * @dev: device
 *
 * Return: 0 for success
 *         Non zero failure code for errors
 */
int pld_power_off(struct device *dev)
{
	int ret = 0;

	switch (pld_get_bus_type(dev)) {
	case PLD_BUS_TYPE_PCIE:
		/* cnss platform driver handles PCIe SoC
		 * power on/off seqeunce so let CNSS driver
		 * handle the power off sequence for PCIe SoC
		 */
		break;
	case PLD_BUS_TYPE_PCIE_FW_SIM:
	case PLD_BUS_TYPE_SNOC_FW_SIM:
		break;
	case PLD_BUS_TYPE_SNOC:
		ret = pld_snoc_power_off(dev);
		break;
	case PLD_BUS_TYPE_IPCI:
		ret = pld_ipci_power_off(dev);
		break;
	default:
		pr_err("Invalid device type\n");
		break;
	}

	return ret;
}

/**
 * pld_athdiag_read() - Read data from WLAN FW
 * @dev: device
 * @offset: address offset
 * @memtype: memory type
 * @datalen: data length
 * @output: output buffer
 *
 * Return: 0 for success
 *         Non zero failure code for errors
 */
int pld_athdiag_read(struct device *dev, uint32_t offset,
		     uint32_t memtype, uint32_t datalen,
		     uint8_t *output)
{
	int ret = 0;

	switch (pld_get_bus_type(dev)) {
	case PLD_BUS_TYPE_SNOC:
		ret = pld_snoc_athdiag_read(dev, offset, memtype,
					    datalen, output);
		break;
	case PLD_BUS_TYPE_PCIE:
		ret = pld_pcie_athdiag_read(dev, offset, memtype,
					    datalen, output);
		break;
	case PLD_BUS_TYPE_SDIO:
	case PLD_BUS_TYPE_USB:
	case PLD_BUS_TYPE_PCIE_FW_SIM:
	case PLD_BUS_TYPE_SNOC_FW_SIM:
<<<<<<< HEAD
=======
	case PLD_BUS_TYPE_IPCI:
>>>>>>> 5d8474a2
		break;
	default:
		ret = -EINVAL;
		break;
	}

	return ret;
}

/**
 * pld_athdiag_write() - Write data to WLAN FW
 * @dev: device
 * @offset: address offset
 * @memtype: memory type
 * @datalen: data length
 * @input: input buffer
 *
 * Return: 0 for success
 *         Non zero failure code for errors
 */
int pld_athdiag_write(struct device *dev, uint32_t offset,
		      uint32_t memtype, uint32_t datalen,
		      uint8_t *input)
{
	int ret = 0;

	switch (pld_get_bus_type(dev)) {
	case PLD_BUS_TYPE_SNOC:
		ret = pld_snoc_athdiag_write(dev, offset, memtype,
					     datalen, input);
		break;
	case PLD_BUS_TYPE_PCIE:
		ret = pld_pcie_athdiag_write(dev, offset, memtype,
					     datalen, input);
		break;
	case PLD_BUS_TYPE_SDIO:
	case PLD_BUS_TYPE_USB:
	case PLD_BUS_TYPE_PCIE_FW_SIM:
	case PLD_BUS_TYPE_SNOC_FW_SIM:
<<<<<<< HEAD
=======
	case PLD_BUS_TYPE_IPCI:
>>>>>>> 5d8474a2
		break;
	default:
		ret = -EINVAL;
		break;
	}

	return ret;
}

/**
 * pld_smmu_get_domain() - Get SMMU domain
 * @dev: device
 *
 * Return: Pointer to the domain
 */
#if (LINUX_VERSION_CODE >= KERNEL_VERSION(4, 19, 0))
void *pld_smmu_get_domain(struct device *dev)
{
	void *ptr = NULL;
	enum pld_bus_type type = pld_get_bus_type(dev);

	switch (type) {
	case PLD_BUS_TYPE_SNOC:
		ptr = pld_snoc_smmu_get_domain(dev);
		break;
	case PLD_BUS_TYPE_PCIE:
		ptr = pld_pcie_smmu_get_domain(dev);
		break;
	case PLD_BUS_TYPE_PCIE_FW_SIM:
	case PLD_BUS_TYPE_SNOC_FW_SIM:
		break;
<<<<<<< HEAD
=======
	case PLD_BUS_TYPE_IPCI:
		break;
>>>>>>> 5d8474a2
	case PLD_BUS_TYPE_SDIO:
	case PLD_BUS_TYPE_USB:
		pr_err("Not supported on type %d\n", type);
		break;
	default:
		pr_err("Invalid device type %d\n", type);
		break;
	}

	return ptr;
}
#else
/**
 * pld_smmu_get_mapping() - Get SMMU mapping context
 * @dev: device
 *
 * Return: Pointer to the mapping context
 */
void *pld_smmu_get_mapping(struct device *dev)
{
	void *ptr = NULL;
	enum pld_bus_type type = pld_get_bus_type(dev);

	switch (type) {
	case PLD_BUS_TYPE_SNOC:
		ptr = pld_snoc_smmu_get_mapping(dev);
		break;
	case PLD_BUS_TYPE_PCIE_FW_SIM:
	case PLD_BUS_TYPE_SNOC_FW_SIM:
		break;
<<<<<<< HEAD
=======
	case PLD_BUS_TYPE_IPCI:
		break;
>>>>>>> 5d8474a2
	case PLD_BUS_TYPE_PCIE:
		ptr = pld_pcie_smmu_get_mapping(dev);
		break;
	default:
		pr_err("Invalid device type %d\n", type);
		break;
	}

	return ptr;
}
#endif

/**
 * pld_smmu_map() - Map SMMU
 * @dev: device
 * @paddr: physical address that needs to map to
 * @iova_addr: IOVA address
 * @size: size to be mapped
 *
 * Return: 0 for success
 *         Non zero failure code for errors
 */
int pld_smmu_map(struct device *dev, phys_addr_t paddr,
		 uint32_t *iova_addr, size_t size)
{
	int ret = 0;
	enum pld_bus_type type = pld_get_bus_type(dev);

	switch (type) {
	case PLD_BUS_TYPE_SNOC:
		ret = pld_snoc_smmu_map(dev, paddr, iova_addr, size);
		break;
	case PLD_BUS_TYPE_PCIE_FW_SIM:
	case PLD_BUS_TYPE_SNOC_FW_SIM:
		break;
<<<<<<< HEAD
=======
	case PLD_BUS_TYPE_IPCI:
		break;
>>>>>>> 5d8474a2
	case PLD_BUS_TYPE_PCIE:
		ret = pld_pcie_smmu_map(dev, paddr, iova_addr, size);
		break;
	default:
		pr_err("Invalid device type %d\n", type);
		ret = -EINVAL;
		break;
	}

	return ret;
}

#ifdef CONFIG_SMMU_S1_UNMAP
/**
 * pld_smmu_unmap() - Unmap SMMU
 * @dev: device
 * @iova_addr: IOVA address to be unmapped
 * @size: size to be unmapped
 *
 * Return: 0 for success
 *         Non zero failure code for errors
 */
int pld_smmu_unmap(struct device *dev,
		   uint32_t iova_addr, size_t size)
{
	int ret = 0;
	enum pld_bus_type type = pld_get_bus_type(dev);

	switch (type) {
	case PLD_BUS_TYPE_SNOC:
		ret = pld_snoc_smmu_unmap(dev, iova_addr, size);
		break;
	case PLD_BUS_TYPE_PCIE_FW_SIM:
	case PLD_BUS_TYPE_SNOC_FW_SIM:
<<<<<<< HEAD
	case PLD_BUS_TYPE_PCIE:
		pr_err("Not supported on type %d\n", type);
		ret = -ENODEV;
=======
	case PLD_BUS_TYPE_IPCI:
	case PLD_BUS_TYPE_PCIE:
		pr_err("Not supported on type %d\n", type);
>>>>>>> 5d8474a2
		break;
	default:
		pr_err("Invalid device type %d\n", type);
		ret = -EINVAL;
		break;
	}

	return ret;
}
#endif

/**
 * pld_get_user_msi_assignment() - Get MSI assignment information
 * @dev: device structure
 * @user_name: name of the user who requests the MSI assignment
 * @num_vectors: number of the MSI vectors assigned for the user
 * @user_base_data: MSI base data assigned for the user, this equals to
 *                  endpoint base data from config space plus base vector
 * @base_vector: base MSI vector (offset) number assigned for the user
 *
 * Return: 0 for success
 *         Negative failure code for errors
 */
int pld_get_user_msi_assignment(struct device *dev, char *user_name,
				int *num_vectors, uint32_t *user_base_data,
				uint32_t *base_vector)
{
	int ret = 0;
	enum pld_bus_type type = pld_get_bus_type(dev);

	switch (type) {
	case PLD_BUS_TYPE_PCIE:
		ret = pld_pcie_get_user_msi_assignment(dev, user_name,
						       num_vectors,
						       user_base_data,
						       base_vector);
		break;
	case PLD_BUS_TYPE_PCIE_FW_SIM:
		ret = pld_pcie_fw_sim_get_user_msi_assignment(dev, user_name,
							      num_vectors,
							      user_base_data,
							      base_vector);
		break;
<<<<<<< HEAD
	case PLD_BUS_TYPE_SNOC:
	case PLD_BUS_TYPE_SDIO:
	case PLD_BUS_TYPE_USB:
	case PLD_BUS_TYPE_SNOC_FW_SIM:
		pr_err("Not supported on type %d\n", type);
		ret = -ENODEV;
		break;
	default:
		pr_err("Invalid device type %d\n", type);
		ret = -EINVAL;
		break;
	}

	return ret;
}

/**
 * pld_srng_request_irq() - Register IRQ for SRNG
 * @dev: device
 * @irq: IRQ number
 * @handler: IRQ callback function
 * @flags: IRQ flags
 * @name: IRQ name
 * @ctx: IRQ context
 *
 * Return: 0 for success
 *         Non zero failure code for errors
 */
int pld_srng_request_irq(struct device *dev, int irq, irq_handler_t handler,
			 unsigned long irqflags,
			 const char *devname,
			 void *dev_data)
{
	int ret = 0;
	enum pld_bus_type type = pld_get_bus_type(dev);

	switch (type) {
	case PLD_BUS_TYPE_PCIE:
		ret = request_irq(irq, handler, irqflags, devname, dev_data);
		break;
	case PLD_BUS_TYPE_PCIE_FW_SIM:
		ret = pld_pcie_fw_sim_request_irq(dev, irq, handler,
						  irqflags, devname,
						  dev_data);
		break;
=======
>>>>>>> 5d8474a2
	case PLD_BUS_TYPE_SNOC:
	case PLD_BUS_TYPE_SDIO:
	case PLD_BUS_TYPE_USB:
	case PLD_BUS_TYPE_SNOC_FW_SIM:
		pr_err("Not supported on type %d\n", type);
		ret = -ENODEV;
		break;
	case PLD_BUS_TYPE_IPCI:
		ret = pld_ipci_get_user_msi_assignment(dev, user_name,
						       num_vectors,
						       user_base_data,
						       base_vector);
		break;
	default:
		pr_err("Invalid device type %d\n", type);
		ret = -EINVAL;
		break;
	}

	return ret;
}

/**
<<<<<<< HEAD
 * pld_srng_free_irq() - Free IRQ for SRNG
=======
 * pld_srng_request_irq() - Register IRQ for SRNG
>>>>>>> 5d8474a2
 * @dev: device
 * @irq: IRQ number
 * @handler: IRQ callback function
 * @flags: IRQ flags
 * @name: IRQ name
 * @ctx: IRQ context
<<<<<<< HEAD
 *
 * Return: 0 for success
 *         Non zero failure code for errors
 */
int pld_srng_free_irq(struct device *dev, int irq, void *dev_data)
{
	int ret = 0;
	enum pld_bus_type type = pld_get_bus_type(dev);

	switch (type) {
	case PLD_BUS_TYPE_PCIE:
		free_irq(irq, dev_data);
		break;
	case PLD_BUS_TYPE_PCIE_FW_SIM:
		ret = pld_pcie_fw_sim_free_irq(dev, irq, dev_data);
		break;
	case PLD_BUS_TYPE_SNOC:
	case PLD_BUS_TYPE_SDIO:
	case PLD_BUS_TYPE_USB:
	case PLD_BUS_TYPE_SNOC_FW_SIM:
		pr_err("Not supported on type %d\n", type);
		ret = -ENODEV;
		break;
	default:
		pr_err("Invalid device type %d\n", type);
		ret = -EINVAL;
		break;
	}

	return ret;
}

/**
 * pld_srng_enable_irq() - Enable IRQ for SRNG
 * @dev: device
 * @irq: IRQ number
 *
 * Return: void
 */
void pld_srng_enable_irq(struct device *dev, int irq)
{
	switch (pld_get_bus_type(dev)) {
	case PLD_BUS_TYPE_SNOC:
	case PLD_BUS_TYPE_SNOC_FW_SIM:
		break;
	case PLD_BUS_TYPE_PCIE_FW_SIM:
		pld_pcie_fw_sim_enable_irq(dev, irq);
		break;
	case PLD_BUS_TYPE_PCIE:
		enable_irq(irq);
		break;
	case PLD_BUS_TYPE_SDIO:
		break;
	default:
		pr_err("Invalid device type\n");
		break;
	}
}

/**
 * pld_disable_irq() - Disable IRQ for SRNG
 * @dev: device
 * @irq: IRQ number
 *
 * Return: void
 */
void pld_srng_disable_irq(struct device *dev, int irq)
{
	switch (pld_get_bus_type(dev)) {
	case PLD_BUS_TYPE_SNOC:
	case PLD_BUS_TYPE_SNOC_FW_SIM:
		break;
	case PLD_BUS_TYPE_PCIE_FW_SIM:
		pld_pcie_fw_sim_disable_irq(dev, irq);
		break;
	case PLD_BUS_TYPE_PCIE:
		disable_irq_nosync(irq);
		break;
	case PLD_BUS_TYPE_SDIO:
		break;
	default:
		pr_err("Invalid device type\n");
		break;
	}
}

/**
 * pld_pci_read_config_word() - Read PCI config
 * @pdev: pci device
 * @offset: Config space offset
 * @val : Value
 *
 * Return: 0 for success
 *         Non zero failure code for errors
 */
int pld_pci_read_config_word(struct pci_dev *pdev, int offset, uint16_t *val)
{
	int ret = 0;

	switch (pld_get_bus_type(&pdev->dev)) {
	case PLD_BUS_TYPE_SNOC:
	case PLD_BUS_TYPE_SNOC_FW_SIM:
		break;
	case PLD_BUS_TYPE_PCIE_FW_SIM:
		break;
	case PLD_BUS_TYPE_PCIE:
		ret = pci_read_config_word(pdev, offset, val);
		break;
	case PLD_BUS_TYPE_SDIO:
		break;
	default:
		pr_err("Invalid device type\n");
		break;
	}

	return ret;
}

/**
 * pld_pci_write_config_word() - Write PCI config
 * @pdev: pci device
 * @offset: Config space offset
 * @val : Value
 *
 * Return: 0 for success
 *         Non zero failure code for errors
 */
int pld_pci_write_config_word(struct pci_dev *pdev, int offset, uint16_t val)
{
	int ret = 0;

	switch (pld_get_bus_type(&pdev->dev)) {
	case PLD_BUS_TYPE_SNOC:
	case PLD_BUS_TYPE_SNOC_FW_SIM:
		break;
	case PLD_BUS_TYPE_PCIE_FW_SIM:
		break;
	case PLD_BUS_TYPE_PCIE:
		ret = pci_write_config_word(pdev, offset, val);
		break;
	case PLD_BUS_TYPE_SDIO:
		break;
	default:
		pr_err("Invalid device type\n");
		break;
	}

	return ret;
}

/**
 * pld_pci_read_config_dword() - Read PCI config
 * @pdev: pci device
 * @offset: Config space offset
 * @val : Value
 *
 * Return: 0 for success
 *         Non zero failure code for errors
 */
int pld_pci_read_config_dword(struct pci_dev *pdev, int offset, uint32_t *val)
{
	int ret = 0;

	switch (pld_get_bus_type(&pdev->dev)) {
	case PLD_BUS_TYPE_SNOC:
	case PLD_BUS_TYPE_SNOC_FW_SIM:
		break;
	case PLD_BUS_TYPE_PCIE_FW_SIM:
		break;
	case PLD_BUS_TYPE_PCIE:
		ret = pci_read_config_dword(pdev, offset, val);
		break;
	case PLD_BUS_TYPE_SDIO:
		break;
	default:
		pr_err("Invalid device type\n");
		break;
	}

	return ret;
}

/**
 * pld_pci_write_config_dword() - Write PCI config
 * @pdev: pci device
 * @offset: Config space offset
 * @val : Value
 *
 * Return: 0 for success
 *         Non zero failure code for errors
 */
int pld_pci_write_config_dword(struct pci_dev *pdev, int offset, uint32_t val)
{
	int ret = 0;

	switch (pld_get_bus_type(&pdev->dev)) {
	case PLD_BUS_TYPE_SNOC:
	case PLD_BUS_TYPE_SNOC_FW_SIM:
		break;
	case PLD_BUS_TYPE_PCIE_FW_SIM:
		break;
	case PLD_BUS_TYPE_PCIE:
		ret = pci_write_config_dword(pdev, offset, val);
		break;
	case PLD_BUS_TYPE_SDIO:
		break;
	default:
		pr_err("Invalid device type\n");
		break;
	}

	return ret;
}

/**
 * pld_get_msi_irq() - Get MSI IRQ number used for request_irq()
 * @dev: device structure
 * @vector: MSI vector (offset) number
=======
>>>>>>> 5d8474a2
 *
 * Return: 0 for success
 *         Non zero failure code for errors
 */
int pld_srng_request_irq(struct device *dev, int irq, irq_handler_t handler,
			 unsigned long irqflags,
			 const char *devname,
			 void *dev_data)
{
	int ret = 0;
	enum pld_bus_type type = pld_get_bus_type(dev);

	switch (type) {
	case PLD_BUS_TYPE_PCIE:
		ret = request_irq(irq, handler, irqflags, devname, dev_data);
		break;
	case PLD_BUS_TYPE_PCIE_FW_SIM:
		ret = pld_pcie_fw_sim_request_irq(dev, irq, handler,
						  irqflags, devname,
						  dev_data);
		break;
	case PLD_BUS_TYPE_PCIE_FW_SIM:
		ret = pld_pcie_fw_sim_get_msi_irq(dev, vector);
		break;
	case PLD_BUS_TYPE_SNOC:
	case PLD_BUS_TYPE_SDIO:
	case PLD_BUS_TYPE_USB:
	case PLD_BUS_TYPE_SNOC_FW_SIM:
		pr_err("Not supported on type %d\n", type);
		ret = -ENODEV;
		break;
	case PLD_BUS_TYPE_IPCI:
		break;
	default:
		pr_err("Invalid device type %d\n", type);
		ret = -EINVAL;
		break;
	}

	return ret;
}

/**
 * pld_srng_free_irq() - Free IRQ for SRNG
 * @dev: device
 * @irq: IRQ number
 * @handler: IRQ callback function
 * @flags: IRQ flags
 * @name: IRQ name
 * @ctx: IRQ context
 *
 * Return: 0 for success
 *         Non zero failure code for errors
 */
int pld_srng_free_irq(struct device *dev, int irq, void *dev_data)
{
	int ret = 0;
	enum pld_bus_type type = pld_get_bus_type(dev);

	switch (type) {
	case PLD_BUS_TYPE_PCIE:
		free_irq(irq, dev_data);
		break;
	case PLD_BUS_TYPE_PCIE_FW_SIM:
		ret = pld_pcie_fw_sim_free_irq(dev, irq, dev_data);
		break;
	case PLD_BUS_TYPE_PCIE_FW_SIM:
		pld_pcie_fw_sim_get_msi_address(dev, msi_addr_low,
						msi_addr_high);
		break;
	case PLD_BUS_TYPE_SNOC:
	case PLD_BUS_TYPE_SDIO:
	case PLD_BUS_TYPE_USB:
	case PLD_BUS_TYPE_SNOC_FW_SIM:
		pr_err("Not supported on type %d\n", type);
		ret = -ENODEV;
		break;
	case PLD_BUS_TYPE_IPCI:
		break;
	default:
		pr_err("Invalid device type %d\n", type);
		ret = -EINVAL;
		break;
	}

	return ret;
}

/**
 * pld_srng_enable_irq() - Enable IRQ for SRNG
 * @dev: device
 * @irq: IRQ number
 *
 * Return: void
 */
void pld_srng_enable_irq(struct device *dev, int irq)
{
	switch (pld_get_bus_type(dev)) {
	case PLD_BUS_TYPE_SNOC:
	case PLD_BUS_TYPE_SNOC_FW_SIM:
		break;
	case PLD_BUS_TYPE_PCIE_FW_SIM:
		pld_pcie_fw_sim_enable_irq(dev, irq);
		break;
	case PLD_BUS_TYPE_PCIE:
		enable_irq(irq);
		break;
<<<<<<< HEAD
	case PLD_BUS_TYPE_PCIE_FW_SIM:
	case PLD_BUS_TYPE_SNOC_FW_SIM:
	case PLD_BUS_TYPE_SNOC:
=======
>>>>>>> 5d8474a2
	case PLD_BUS_TYPE_SDIO:
		break;
	case PLD_BUS_TYPE_IPCI:
		break;
	default:
		pr_err("Invalid device type\n");
		break;
	}
}

/**
 * pld_disable_irq() - Disable IRQ for SRNG
 * @dev: device
 * @irq: IRQ number
 *
 * Return: void
 */
void pld_srng_disable_irq(struct device *dev, int irq)
{
	switch (pld_get_bus_type(dev)) {
	case PLD_BUS_TYPE_SNOC:
	case PLD_BUS_TYPE_SNOC_FW_SIM:
		break;
	case PLD_BUS_TYPE_PCIE_FW_SIM:
		pld_pcie_fw_sim_disable_irq(dev, irq);
		break;
	case PLD_BUS_TYPE_PCIE:
		disable_irq_nosync(irq);
		break;
	case PLD_BUS_TYPE_SDIO:
		break;
	case PLD_BUS_TYPE_IPCI:
		break;
	default:
		pr_err("Invalid device type\n");
		break;
	}
}

/**
 * pld_pci_read_config_word() - Read PCI config
 * @pdev: pci device
 * @offset: Config space offset
 * @val : Value
 *
 * Return: 0 for success
 *         Non zero failure code for errors
 */
int pld_pci_read_config_word(struct pci_dev *pdev, int offset, uint16_t *val)
{
	int ret = 0;

	switch (pld_get_bus_type(&pdev->dev)) {
	case PLD_BUS_TYPE_SNOC:
	case PLD_BUS_TYPE_SNOC_FW_SIM:
		break;
	case PLD_BUS_TYPE_PCIE_FW_SIM:
		break;
	case PLD_BUS_TYPE_IPCI:
		break;
	case PLD_BUS_TYPE_PCIE:
		ret = pci_read_config_word(pdev, offset, val);
		break;
	case PLD_BUS_TYPE_SDIO:
		break;
	default:
		pr_err("Invalid device type\n");
		break;
	}

	return ret;
}

/**
 * pld_pci_write_config_word() - Write PCI config
 * @pdev: pci device
 * @offset: Config space offset
 * @val : Value
 *
 * Return: 0 for success
 *         Non zero failure code for errors
 */
int pld_pci_write_config_word(struct pci_dev *pdev, int offset, uint16_t val)
{
	int ret = 0;

	switch (pld_get_bus_type(&pdev->dev)) {
	case PLD_BUS_TYPE_SNOC:
	case PLD_BUS_TYPE_SNOC_FW_SIM:
		break;
	case PLD_BUS_TYPE_PCIE_FW_SIM:
		break;
	case PLD_BUS_TYPE_PCIE:
		ret = pci_write_config_word(pdev, offset, val);
		break;
	case PLD_BUS_TYPE_SDIO:
		break;
	case PLD_BUS_TYPE_IPCI:
		break;
	default:
		pr_err("Invalid device type\n");
		break;
	}

	return ret;
}

/**
 * pld_pci_read_config_dword() - Read PCI config
 * @pdev: pci device
 * @offset: Config space offset
 * @val : Value
 *
 * Return: 0 for success
 *         Non zero failure code for errors
 */
int pld_pci_read_config_dword(struct pci_dev *pdev, int offset, uint32_t *val)
{
	int ret = 0;

	switch (pld_get_bus_type(&pdev->dev)) {
	case PLD_BUS_TYPE_SNOC:
	case PLD_BUS_TYPE_SNOC_FW_SIM:
		break;
	case PLD_BUS_TYPE_PCIE_FW_SIM:
		break;
	case PLD_BUS_TYPE_PCIE:
		ret = pci_read_config_dword(pdev, offset, val);
		break;
	case PLD_BUS_TYPE_SDIO:
		break;
	case PLD_BUS_TYPE_IPCI:
		break;
	default:
		pr_err("Invalid device type\n");
		break;
	}

	return ret;
}

/**
 * pld_pci_write_config_dword() - Write PCI config
 * @pdev: pci device
 * @offset: Config space offset
 * @val : Value
 *
 * Return: 0 for success
 *         Non zero failure code for errors
 */
int pld_pci_write_config_dword(struct pci_dev *pdev, int offset, uint32_t val)
{
	int ret = 0;

	switch (pld_get_bus_type(&pdev->dev)) {
	case PLD_BUS_TYPE_SNOC:
	case PLD_BUS_TYPE_SNOC_FW_SIM:
		break;
	case PLD_BUS_TYPE_PCIE_FW_SIM:
		break;
	case PLD_BUS_TYPE_PCIE:
		ret = pci_write_config_dword(pdev, offset, val);
		break;
	case PLD_BUS_TYPE_SDIO:
		break;
	case PLD_BUS_TYPE_IPCI:
		break;
	default:
		pr_err("Invalid device type\n");
		break;
	}

	return ret;
}

/**
 * pld_get_msi_irq() - Get MSI IRQ number used for request_irq()
 * @dev: device structure
 * @vector: MSI vector (offset) number
 *
 * Return: Positive IRQ number for success
 *         Negative failure code for errors
 */
int pld_get_msi_irq(struct device *dev, unsigned int vector)
{
	int ret = 0;
	enum pld_bus_type type = pld_get_bus_type(dev);

	switch (type) {
	case PLD_BUS_TYPE_PCIE:
		ret = pld_pcie_get_msi_irq(dev, vector);
		break;
	case PLD_BUS_TYPE_PCIE_FW_SIM:
		ret = pld_pcie_fw_sim_get_msi_irq(dev, vector);
		break;
	case PLD_BUS_TYPE_SNOC:
	case PLD_BUS_TYPE_SDIO:
	case PLD_BUS_TYPE_USB:
	case PLD_BUS_TYPE_SNOC_FW_SIM:
		pr_err("Not supported on type %d\n", type);
		ret = -ENODEV;
		break;
	case PLD_BUS_TYPE_IPCI:
		ret = pld_ipci_get_msi_irq(dev, vector);
		break;
	default:
		pr_err("Invalid device type %d\n", type);
		ret = -EINVAL;
		break;
	}

	return ret;
}

/**
 * pld_get_msi_address() - Get the MSI address
 * @dev: device structure
 * @msi_addr_low: lower 32-bit of the address
 * @msi_addr_high: higher 32-bit of the address
 *
 * Return: Void
 */
void pld_get_msi_address(struct device *dev, uint32_t *msi_addr_low,
			 uint32_t *msi_addr_high)
{
	enum pld_bus_type type = pld_get_bus_type(dev);

	switch (type) {
	case PLD_BUS_TYPE_PCIE:
		pld_pcie_get_msi_address(dev, msi_addr_low, msi_addr_high);
		break;
	case PLD_BUS_TYPE_PCIE_FW_SIM:
		pld_pcie_fw_sim_get_msi_address(dev, msi_addr_low,
						msi_addr_high);
		break;
	case PLD_BUS_TYPE_SNOC:
	case PLD_BUS_TYPE_SDIO:
	case PLD_BUS_TYPE_USB:
	case PLD_BUS_TYPE_SNOC_FW_SIM:
		pr_err("Not supported on type %d\n", type);
		break;
	case PLD_BUS_TYPE_IPCI:
		pld_ipci_get_msi_address(dev, msi_addr_low, msi_addr_high);
		break;
	default:
		pr_err("Invalid device type %d\n", type);
		break;
	}
}

/**
 * pld_is_drv_connected() - Check if DRV subsystem is connected
 * @dev: device structure
 *
 *  Return: 1 DRV is connected
 *          0 DRV is not connected
 *          Non zero failure code for errors
 */
int pld_is_drv_connected(struct device *dev)
{
	enum pld_bus_type type = pld_get_bus_type(dev);
	int ret = 0;

	switch (type) {
	case PLD_BUS_TYPE_PCIE:
		ret = pld_pcie_is_drv_connected(dev);
		break;
	case PLD_BUS_TYPE_PCIE_FW_SIM:
	case PLD_BUS_TYPE_SNOC_FW_SIM:
	case PLD_BUS_TYPE_SNOC:
	case PLD_BUS_TYPE_SDIO:
	case PLD_BUS_TYPE_USB:
	case PLD_BUS_TYPE_IPCI:
		break;
	default:
		pr_err("Invalid device type %d\n", type);
		ret = -EINVAL;
		break;
	}

	return ret;
}

/**
 * pld_socinfo_get_serial_number() - Get SOC serial number
 * @dev: device
 *
 * Return: SOC serial number
 */
unsigned int pld_socinfo_get_serial_number(struct device *dev)
{
	unsigned int ret = 0;
	enum pld_bus_type type = pld_get_bus_type(dev);

	switch (type) {
	case PLD_BUS_TYPE_SNOC:
		ret = pld_snoc_socinfo_get_serial_number(dev);
		break;
	case PLD_BUS_TYPE_PCIE_FW_SIM:
	case PLD_BUS_TYPE_PCIE:
		pr_err("Not supported on type %d\n", type);
		break;
	case PLD_BUS_TYPE_SNOC_FW_SIM:
		break;
<<<<<<< HEAD
=======
	case PLD_BUS_TYPE_IPCI:
		break;
>>>>>>> 5d8474a2
	default:
		pr_err("Invalid device type %d\n", type);
		break;
	}

	return ret;
}

/**
 * pld_is_qmi_disable() - Check QMI support is present or not
 * @dev: device
 *
 *  Return: 1 QMI is not supported
 *          0 QMI is supported
 *          Non zero failure code for errors
 */
int pld_is_qmi_disable(struct device *dev)
{
	int ret = 0;
	enum pld_bus_type type = pld_get_bus_type(dev);

	switch (type) {
	case PLD_BUS_TYPE_SNOC:
		ret = pld_snoc_is_qmi_disable(dev);
		break;
	case PLD_BUS_TYPE_SNOC_FW_SIM:
		break;
<<<<<<< HEAD
=======
	case PLD_BUS_TYPE_IPCI:
		break;
>>>>>>> 5d8474a2
	case PLD_BUS_TYPE_PCIE_FW_SIM:
	case PLD_BUS_TYPE_PCIE:
	case PLD_BUS_TYPE_SDIO:
		pr_err("Not supported on type %d\n", type);
		ret = -EINVAL;
		break;
	default:
		pr_err("Invalid device type %d\n", type);
		ret = -EINVAL;
		break;
	}

	return ret;
}

/**
 * pld_is_fw_down() - Check WLAN fw is down or not
 *
 * @dev: device
 *
 * This API will be called to check if WLAN FW is down or not.
 *
 *  Return: 0 FW is not down
 *          Otherwise FW is down
 *          Always return 0 for unsupported bus type
 */
int pld_is_fw_down(struct device *dev)
{
	int ret = 0;
	enum pld_bus_type type = pld_get_bus_type(dev);
	struct device *ifdev;

	switch (type) {
	case PLD_BUS_TYPE_SNOC:
		ret = pld_snoc_is_fw_down(dev);
		break;
	case PLD_BUS_TYPE_SNOC_FW_SIM:
		ret = pld_snoc_fw_sim_is_fw_down(dev);
		break;
	case PLD_BUS_TYPE_PCIE_FW_SIM:
		break;
	case PLD_BUS_TYPE_PCIE:
		ret = pld_pcie_is_fw_down(dev);
		break;
	case PLD_BUS_TYPE_SDIO:
		break;
	case PLD_BUS_TYPE_USB:
		ifdev = pld_get_if_dev(dev);
		ret = pld_usb_is_fw_down(ifdev);
		break;
	case PLD_BUS_TYPE_IPCI:
		ret = pld_ipci_is_fw_down(dev);
		break;
	default:
		pr_err("Invalid device type %d\n", type);
		ret = -EINVAL;
		break;
	}

	return ret;
}

/**
 * pld_force_assert_target() - Send a force assert to FW.
 * This can use various sideband requests available at platform to
 * initiate a FW assert.
 * @dev: device
 *
 *  Return: 0 if force assert of target was triggered successfully
 *          Non zero failure code for errors
 */
int pld_force_assert_target(struct device *dev)
{
	enum pld_bus_type type = pld_get_bus_type(dev);

	switch (type) {
	case PLD_BUS_TYPE_SNOC:
		return pld_snoc_force_assert_target(dev);
	case PLD_BUS_TYPE_PCIE:
		return pld_pcie_force_assert_target(dev);
	case PLD_BUS_TYPE_PCIE_FW_SIM:
		return -EOPNOTSUPP;
	case PLD_BUS_TYPE_SNOC_FW_SIM:
	case PLD_BUS_TYPE_SDIO:
		return -EINVAL;
	case PLD_BUS_TYPE_IPCI:
		return pld_ipci_force_assert_target(dev);
	default:
		pr_err("Invalid device type %d\n", type);
		return -EINVAL;
	}
}

/**
 * pld_collect_rddm() - Collect ramdump before FW assert.
 * This can used to collect ramdump before FW assert.
 * @dev: device
 *
 *  Return: 0 if ramdump is collected successfully
 *          Non zero failure code for errors
 */
int pld_collect_rddm(struct device *dev)
{
	enum pld_bus_type type = pld_get_bus_type(dev);

	switch (type) {
	case PLD_BUS_TYPE_PCIE:
		return pld_pcie_collect_rddm(dev);
	case PLD_BUS_TYPE_PCIE_FW_SIM:
	case PLD_BUS_TYPE_SNOC_FW_SIM:
	case PLD_BUS_TYPE_SNOC:
	case PLD_BUS_TYPE_SDIO:
	case PLD_BUS_TYPE_USB:
<<<<<<< HEAD
=======
	case PLD_BUS_TYPE_IPCI:
>>>>>>> 5d8474a2
		return 0;
	default:
		pr_err("Invalid device type %d\n", type);
		return -EINVAL;
	}
}

/**
 * pld_qmi_send_get() - Indicate certain data to be sent over QMI
 * @dev: device pointer
 *
 * This API can be used to indicate certain data to be sent over QMI.
 * pld_qmi_send() is expected to be called later.
 *
 * Return: 0 for success
 *         Non zero failure code for errors
 */
int pld_qmi_send_get(struct device *dev)
{
	enum pld_bus_type type = pld_get_bus_type(dev);

	switch (type) {
	case PLD_BUS_TYPE_PCIE:
		return pld_pcie_qmi_send_get(dev);
<<<<<<< HEAD
=======
	case PLD_BUS_TYPE_SNOC:
	case PLD_BUS_TYPE_SDIO:
	case PLD_BUS_TYPE_USB:
	case PLD_BUS_TYPE_IPCI:
		return 0;
	default:
		pr_err("Invalid device type %d\n", type);
		return -EINVAL;
	}
}

/**
 * pld_qmi_send_put() - Indicate response sent over QMI has been processed
 * @dev: device pointer
 *
 * This API can be used to indicate response of the data sent over QMI has
 * been processed.
 *
 * Return: 0 for success
 *         Non zero failure code for errors
 */
int pld_qmi_send_put(struct device *dev)
{
	enum pld_bus_type type = pld_get_bus_type(dev);

	switch (type) {
	case PLD_BUS_TYPE_PCIE:
		return pld_pcie_qmi_send_put(dev);
>>>>>>> 5d8474a2
	case PLD_BUS_TYPE_SNOC:
	case PLD_BUS_TYPE_SDIO:
	case PLD_BUS_TYPE_USB:
	case PLD_BUS_TYPE_IPCI:
		return 0;
	default:
		pr_err("Invalid device type %d\n", type);
		return -EINVAL;
	}
}

/**
<<<<<<< HEAD
 * pld_qmi_send_put() - Indicate response sent over QMI has been processed
 * @dev: device pointer
 *
 * This API can be used to indicate response of the data sent over QMI has
 * been processed.
 *
 * Return: 0 for success
 *         Non zero failure code for errors
 */
int pld_qmi_send_put(struct device *dev)
{
	enum pld_bus_type type = pld_get_bus_type(dev);

	switch (type) {
	case PLD_BUS_TYPE_PCIE:
		return pld_pcie_qmi_send_put(dev);
	case PLD_BUS_TYPE_SNOC:
	case PLD_BUS_TYPE_SDIO:
	case PLD_BUS_TYPE_USB:
		return 0;
	default:
		pr_err("Invalid device type %d\n", type);
		return -EINVAL;
	}
}

/**
=======
>>>>>>> 5d8474a2
 * pld_qmi_send() - Send data request over QMI
 * @dev: device pointer
 * @type: type of the send data operation
 * @cmd: buffer pointer of send data request command
 * @cmd_len: size of the command buffer
 * @cb_ctx: context pointer if any to pass back in callback
 * @cb: callback pointer to pass response back
 *
 * This API can be used to send data request over QMI.
 *
 * Return: 0 if data request sends successfully
 *         Non zero failure code for errors
 */
int pld_qmi_send(struct device *dev, int type, void *cmd,
		 int cmd_len, void *cb_ctx,
		 int (*cb)(void *ctx, void *event, int event_len))
{
	enum pld_bus_type bus_type = pld_get_bus_type(dev);

	switch (bus_type) {
	case PLD_BUS_TYPE_PCIE:
		return pld_pcie_qmi_send(dev, type, cmd, cmd_len, cb_ctx, cb);
	case PLD_BUS_TYPE_SNOC:
	case PLD_BUS_TYPE_SDIO:
	case PLD_BUS_TYPE_USB:
<<<<<<< HEAD
=======
	case PLD_BUS_TYPE_IPCI:
>>>>>>> 5d8474a2
		return -EINVAL;
	default:
		pr_err("Invalid device type %d\n", bus_type);
		return -EINVAL;
	}
}

/**
 * pld_is_fw_dump_skipped() - get fw dump skipped status.
 *  The subsys ssr status help the driver to decide whether to skip
 *  the FW memory dump when FW assert.
 *  For SDIO case, the memory dump progress takes 1 minutes to
 *  complete, which is not acceptable in SSR enabled.
 *
 *  Return: true if need to skip FW dump.
 */
bool pld_is_fw_dump_skipped(struct device *dev)
{
	bool ret = false;
	enum pld_bus_type type = pld_get_bus_type(dev);

	switch (type) {
	case PLD_BUS_TYPE_SDIO:
		ret = pld_sdio_is_fw_dump_skipped();
		break;
	case PLD_BUS_TYPE_PCIE_FW_SIM:
	case PLD_BUS_TYPE_SNOC_FW_SIM:
<<<<<<< HEAD
=======
	case PLD_BUS_TYPE_IPCI:
>>>>>>> 5d8474a2
	default:
		break;
	}
	return ret;
}

int pld_is_pdr(struct device *dev)
{
	int ret = 0;
	enum pld_bus_type type = pld_get_bus_type(dev);

	switch (type) {
	case PLD_BUS_TYPE_SNOC:
		ret = pld_snoc_is_pdr();
		break;
	case PLD_BUS_TYPE_PCIE_FW_SIM:
	case PLD_BUS_TYPE_SNOC_FW_SIM:
<<<<<<< HEAD
=======
	case PLD_BUS_TYPE_IPCI:
>>>>>>> 5d8474a2
	default:
		break;
	}
	return ret;
}

int pld_is_fw_rejuvenate(struct device *dev)
{
	int ret = 0;
	enum pld_bus_type type = pld_get_bus_type(dev);

	switch (type) {
	case PLD_BUS_TYPE_SNOC:
		ret = pld_snoc_is_fw_rejuvenate();
		break;
	case PLD_BUS_TYPE_PCIE_FW_SIM:
	case PLD_BUS_TYPE_SNOC_FW_SIM:
<<<<<<< HEAD
=======
	case PLD_BUS_TYPE_IPCI:
>>>>>>> 5d8474a2
	default:
		break;
	}
	return ret;
}

bool pld_have_platform_driver_support(struct device *dev)
{
	bool ret = false;

	switch (pld_get_bus_type(dev)) {
	case PLD_BUS_TYPE_PCIE:
		ret = pld_pcie_platform_driver_support();
		break;
	case PLD_BUS_TYPE_PCIE_FW_SIM:
		ret = true;
		break;
	case PLD_BUS_TYPE_SNOC_FW_SIM:
	case PLD_BUS_TYPE_SNOC:
		break;
	case PLD_BUS_TYPE_IPCI:
		break;
	case PLD_BUS_TYPE_SDIO:
		ret = pld_sdio_platform_driver_support();
		break;
	default:
		pr_err("Invalid device type\n");
		break;
	}

	return ret;
}

int pld_idle_shutdown(struct device *dev,
		      int (*shutdown_cb)(struct device *dev))
{
	int errno = -EINVAL;
	enum pld_bus_type type;

	if (!shutdown_cb)
		return -EINVAL;

	type = pld_get_bus_type(dev);
	switch (type) {
		case PLD_BUS_TYPE_SDIO:
		case PLD_BUS_TYPE_USB:
		case PLD_BUS_TYPE_SNOC:
			errno = shutdown_cb(dev);
			break;
		case PLD_BUS_TYPE_PCIE:
			errno = pld_pcie_idle_shutdown(dev);
			break;
		case PLD_BUS_TYPE_PCIE_FW_SIM:
			errno = pld_pcie_fw_sim_idle_shutdown(dev);
			break;
		case PLD_BUS_TYPE_SNOC_FW_SIM:
			errno = pld_snoc_fw_sim_idle_shutdown(dev);
			break;
<<<<<<< HEAD
=======
		case PLD_BUS_TYPE_IPCI:
			errno = pld_ipci_idle_shutdown(dev);
			break;
>>>>>>> 5d8474a2
		default:
			pr_err("Invalid device type %d\n", type);
			break;
	}

	return errno;
}

int pld_idle_restart(struct device *dev,
		     int (*restart_cb)(struct device *dev))
{
	int errno = -EINVAL;
	enum pld_bus_type type;

	if (!restart_cb)
		return -EINVAL;

	type = pld_get_bus_type(dev);
	switch (type) {
		case PLD_BUS_TYPE_SDIO:
		case PLD_BUS_TYPE_USB:
		case PLD_BUS_TYPE_SNOC:
			errno = restart_cb(dev);
			break;
		case PLD_BUS_TYPE_PCIE:
			errno = pld_pcie_idle_restart(dev);
			break;
		case PLD_BUS_TYPE_PCIE_FW_SIM:
			errno = pld_pcie_fw_sim_idle_restart(dev);
			break;
		case PLD_BUS_TYPE_SNOC_FW_SIM:
			errno = pld_snoc_fw_sim_idle_restart(dev);
			break;
<<<<<<< HEAD
=======
		case PLD_BUS_TYPE_IPCI:
			errno = pld_ipci_idle_restart(dev);
			break;
>>>>>>> 5d8474a2
		default:
			pr_err("Invalid device type %d\n", type);
			break;
	}

	return errno;
}

#ifdef FEATURE_WLAN_TIME_SYNC_FTM
/**
 * pld_get_audio_wlan_timestamp() - Get audio timestamp
 * @dev: device pointer
 * @type: trigger type
 * @ts: audio timestamp
 *
 * This API can be used to get audio timestamp.
 *
 * Return: 0 if trigger to get audio timestamp is successful
 *         Non zero failure code for errors
 */
int pld_get_audio_wlan_timestamp(struct device *dev,
				 enum pld_wlan_time_sync_trigger_type type,
				 uint64_t *ts)
{
	int ret = 0;
	enum pld_bus_type bus_type;

	bus_type = pld_get_bus_type(dev);
	switch (bus_type) {
	case PLD_BUS_TYPE_SNOC:
		ret = pld_snoc_get_audio_wlan_timestamp(dev, type, ts);
		break;
	case PLD_BUS_TYPE_PCIE:
	case PLD_BUS_TYPE_SNOC_FW_SIM:
	case PLD_BUS_TYPE_PCIE_FW_SIM:
	case PLD_BUS_TYPE_SDIO:
	case PLD_BUS_TYPE_USB:
	case PLD_BUS_TYPE_IPCI:
		break;
	default:
		ret = -EINVAL;
		break;
	}
	return ret;
}
#endif /* FEATURE_WLAN_TIME_SYNC_FTM */<|MERGE_RESOLUTION|>--- conflicted
+++ resolved
@@ -39,10 +39,7 @@
 #endif
 
 #include "pld_pcie.h"
-<<<<<<< HEAD
-=======
 #include "pld_ipci.h"
->>>>>>> 5d8474a2
 #include "pld_pcie_fw_sim.h"
 #include "pld_snoc_fw_sim.h"
 #include "pld_snoc.h"
@@ -56,11 +53,8 @@
 #define PLD_USB_REGISTERED BIT(3)
 #define PLD_SNOC_FW_SIM_REGISTERED BIT(4)
 #define PLD_PCIE_FW_SIM_REGISTERED BIT(5)
-<<<<<<< HEAD
-=======
 #define PLD_IPCI_REGISTERED BIT(6)
 
->>>>>>> 5d8474a2
 #define PLD_BUS_MASK 0xf
 
 static struct pld_context *pld_ctx;
@@ -424,14 +418,6 @@
 		ret = pld_pcie_fw_sim_wlan_enable(dev, config, mode,
 						  QWLAN_VERSIONSTR);
 		break;
-	case PLD_BUS_TYPE_SNOC_FW_SIM:
-		ret = pld_snoc_fw_sim_wlan_enable(dev, config, mode,
-						  host_version);
-		break;
-	case PLD_BUS_TYPE_PCIE_FW_SIM:
-		ret = pld_pcie_fw_sim_wlan_enable(dev, config, mode,
-						  host_version);
-		break;
 	case PLD_BUS_TYPE_SDIO:
 		ret = pld_sdio_wlan_enable(dev, config, mode, QWLAN_VERSIONSTR);
 		break;
@@ -1423,11 +1409,8 @@
 		break;
 	case PLD_BUS_TYPE_PCIE_FW_SIM:
 		break;
-<<<<<<< HEAD
-=======
-	case PLD_BUS_TYPE_IPCI:
-		break;
->>>>>>> 5d8474a2
+	case PLD_BUS_TYPE_IPCI:
+		break;
 	default:
 		ret = -EINVAL;
 		break;
@@ -1454,11 +1437,8 @@
 	case PLD_BUS_TYPE_SNOC_FW_SIM:
 		ret = pld_snoc_fw_sim_get_irq(dev, ce_id);
 		break;
-<<<<<<< HEAD
-=======
-	case PLD_BUS_TYPE_IPCI:
-		break;
->>>>>>> 5d8474a2
+	case PLD_BUS_TYPE_IPCI:
+		break;
 	case PLD_BUS_TYPE_PCIE_FW_SIM:
 	case PLD_BUS_TYPE_PCIE:
 	default:
@@ -1511,10 +1491,7 @@
 	case PLD_BUS_TYPE_PCIE_FW_SIM:
 	case PLD_BUS_TYPE_SNOC_FW_SIM:
 	case PLD_BUS_TYPE_SNOC:
-<<<<<<< HEAD
-=======
-	case PLD_BUS_TYPE_IPCI:
->>>>>>> 5d8474a2
+	case PLD_BUS_TYPE_IPCI:
 		break;
 	case PLD_BUS_TYPE_SDIO:
 		break;
@@ -1544,10 +1521,7 @@
 	case PLD_BUS_TYPE_PCIE_FW_SIM:
 	case PLD_BUS_TYPE_SNOC_FW_SIM:
 	case PLD_BUS_TYPE_SNOC:
-<<<<<<< HEAD
-=======
-	case PLD_BUS_TYPE_IPCI:
->>>>>>> 5d8474a2
+	case PLD_BUS_TYPE_IPCI:
 		break;
 	case PLD_BUS_TYPE_SDIO:
 		break;
@@ -1689,10 +1663,7 @@
 	case PLD_BUS_TYPE_USB:
 	case PLD_BUS_TYPE_PCIE_FW_SIM:
 	case PLD_BUS_TYPE_SNOC_FW_SIM:
-<<<<<<< HEAD
-=======
-	case PLD_BUS_TYPE_IPCI:
->>>>>>> 5d8474a2
+	case PLD_BUS_TYPE_IPCI:
 		break;
 	default:
 		ret = -EINVAL;
@@ -1732,10 +1703,7 @@
 	case PLD_BUS_TYPE_USB:
 	case PLD_BUS_TYPE_PCIE_FW_SIM:
 	case PLD_BUS_TYPE_SNOC_FW_SIM:
-<<<<<<< HEAD
-=======
-	case PLD_BUS_TYPE_IPCI:
->>>>>>> 5d8474a2
+	case PLD_BUS_TYPE_IPCI:
 		break;
 	default:
 		ret = -EINVAL;
@@ -1767,11 +1735,8 @@
 	case PLD_BUS_TYPE_PCIE_FW_SIM:
 	case PLD_BUS_TYPE_SNOC_FW_SIM:
 		break;
-<<<<<<< HEAD
-=======
-	case PLD_BUS_TYPE_IPCI:
-		break;
->>>>>>> 5d8474a2
+	case PLD_BUS_TYPE_IPCI:
+		break;
 	case PLD_BUS_TYPE_SDIO:
 	case PLD_BUS_TYPE_USB:
 		pr_err("Not supported on type %d\n", type);
@@ -1802,11 +1767,8 @@
 	case PLD_BUS_TYPE_PCIE_FW_SIM:
 	case PLD_BUS_TYPE_SNOC_FW_SIM:
 		break;
-<<<<<<< HEAD
-=======
-	case PLD_BUS_TYPE_IPCI:
-		break;
->>>>>>> 5d8474a2
+	case PLD_BUS_TYPE_IPCI:
+		break;
 	case PLD_BUS_TYPE_PCIE:
 		ptr = pld_pcie_smmu_get_mapping(dev);
 		break;
@@ -1842,11 +1804,8 @@
 	case PLD_BUS_TYPE_PCIE_FW_SIM:
 	case PLD_BUS_TYPE_SNOC_FW_SIM:
 		break;
-<<<<<<< HEAD
-=======
-	case PLD_BUS_TYPE_IPCI:
-		break;
->>>>>>> 5d8474a2
+	case PLD_BUS_TYPE_IPCI:
+		break;
 	case PLD_BUS_TYPE_PCIE:
 		ret = pld_pcie_smmu_map(dev, paddr, iova_addr, size);
 		break;
@@ -1881,15 +1840,9 @@
 		break;
 	case PLD_BUS_TYPE_PCIE_FW_SIM:
 	case PLD_BUS_TYPE_SNOC_FW_SIM:
-<<<<<<< HEAD
+	case PLD_BUS_TYPE_IPCI:
 	case PLD_BUS_TYPE_PCIE:
 		pr_err("Not supported on type %d\n", type);
-		ret = -ENODEV;
-=======
-	case PLD_BUS_TYPE_IPCI:
-	case PLD_BUS_TYPE_PCIE:
-		pr_err("Not supported on type %d\n", type);
->>>>>>> 5d8474a2
 		break;
 	default:
 		pr_err("Invalid device type %d\n", type);
@@ -1933,13 +1886,18 @@
 							      user_base_data,
 							      base_vector);
 		break;
-<<<<<<< HEAD
 	case PLD_BUS_TYPE_SNOC:
 	case PLD_BUS_TYPE_SDIO:
 	case PLD_BUS_TYPE_USB:
 	case PLD_BUS_TYPE_SNOC_FW_SIM:
 		pr_err("Not supported on type %d\n", type);
 		ret = -ENODEV;
+		break;
+	case PLD_BUS_TYPE_IPCI:
+		ret = pld_ipci_get_user_msi_assignment(dev, user_name,
+						       num_vectors,
+						       user_base_data,
+						       base_vector);
 		break;
 	default:
 		pr_err("Invalid device type %d\n", type);
@@ -1979,8 +1937,6 @@
 						  irqflags, devname,
 						  dev_data);
 		break;
-=======
->>>>>>> 5d8474a2
 	case PLD_BUS_TYPE_SNOC:
 	case PLD_BUS_TYPE_SDIO:
 	case PLD_BUS_TYPE_USB:
@@ -1989,10 +1945,6 @@
 		ret = -ENODEV;
 		break;
 	case PLD_BUS_TYPE_IPCI:
-		ret = pld_ipci_get_user_msi_assignment(dev, user_name,
-						       num_vectors,
-						       user_base_data,
-						       base_vector);
 		break;
 	default:
 		pr_err("Invalid device type %d\n", type);
@@ -2004,18 +1956,13 @@
 }
 
 /**
-<<<<<<< HEAD
  * pld_srng_free_irq() - Free IRQ for SRNG
-=======
- * pld_srng_request_irq() - Register IRQ for SRNG
->>>>>>> 5d8474a2
  * @dev: device
  * @irq: IRQ number
  * @handler: IRQ callback function
  * @flags: IRQ flags
  * @name: IRQ name
  * @ctx: IRQ context
-<<<<<<< HEAD
  *
  * Return: 0 for success
  *         Non zero failure code for errors
@@ -2039,6 +1986,8 @@
 		pr_err("Not supported on type %d\n", type);
 		ret = -ENODEV;
 		break;
+	case PLD_BUS_TYPE_IPCI:
+		break;
 	default:
 		pr_err("Invalid device type %d\n", type);
 		ret = -EINVAL;
@@ -2069,6 +2018,8 @@
 		break;
 	case PLD_BUS_TYPE_SDIO:
 		break;
+	case PLD_BUS_TYPE_IPCI:
+		break;
 	default:
 		pr_err("Invalid device type\n");
 		break;
@@ -2095,6 +2046,8 @@
 		disable_irq_nosync(irq);
 		break;
 	case PLD_BUS_TYPE_SDIO:
+		break;
+	case PLD_BUS_TYPE_IPCI:
 		break;
 	default:
 		pr_err("Invalid device type\n");
@@ -2121,6 +2074,8 @@
 		break;
 	case PLD_BUS_TYPE_PCIE_FW_SIM:
 		break;
+	case PLD_BUS_TYPE_IPCI:
+		break;
 	case PLD_BUS_TYPE_PCIE:
 		ret = pci_read_config_word(pdev, offset, val);
 		break;
@@ -2158,6 +2113,8 @@
 		break;
 	case PLD_BUS_TYPE_SDIO:
 		break;
+	case PLD_BUS_TYPE_IPCI:
+		break;
 	default:
 		pr_err("Invalid device type\n");
 		break;
@@ -2190,6 +2147,8 @@
 		break;
 	case PLD_BUS_TYPE_SDIO:
 		break;
+	case PLD_BUS_TYPE_IPCI:
+		break;
 	default:
 		pr_err("Invalid device type\n");
 		break;
@@ -2222,298 +2181,6 @@
 		break;
 	case PLD_BUS_TYPE_SDIO:
 		break;
-	default:
-		pr_err("Invalid device type\n");
-		break;
-	}
-
-	return ret;
-}
-
-/**
- * pld_get_msi_irq() - Get MSI IRQ number used for request_irq()
- * @dev: device structure
- * @vector: MSI vector (offset) number
-=======
->>>>>>> 5d8474a2
- *
- * Return: 0 for success
- *         Non zero failure code for errors
- */
-int pld_srng_request_irq(struct device *dev, int irq, irq_handler_t handler,
-			 unsigned long irqflags,
-			 const char *devname,
-			 void *dev_data)
-{
-	int ret = 0;
-	enum pld_bus_type type = pld_get_bus_type(dev);
-
-	switch (type) {
-	case PLD_BUS_TYPE_PCIE:
-		ret = request_irq(irq, handler, irqflags, devname, dev_data);
-		break;
-	case PLD_BUS_TYPE_PCIE_FW_SIM:
-		ret = pld_pcie_fw_sim_request_irq(dev, irq, handler,
-						  irqflags, devname,
-						  dev_data);
-		break;
-	case PLD_BUS_TYPE_PCIE_FW_SIM:
-		ret = pld_pcie_fw_sim_get_msi_irq(dev, vector);
-		break;
-	case PLD_BUS_TYPE_SNOC:
-	case PLD_BUS_TYPE_SDIO:
-	case PLD_BUS_TYPE_USB:
-	case PLD_BUS_TYPE_SNOC_FW_SIM:
-		pr_err("Not supported on type %d\n", type);
-		ret = -ENODEV;
-		break;
-	case PLD_BUS_TYPE_IPCI:
-		break;
-	default:
-		pr_err("Invalid device type %d\n", type);
-		ret = -EINVAL;
-		break;
-	}
-
-	return ret;
-}
-
-/**
- * pld_srng_free_irq() - Free IRQ for SRNG
- * @dev: device
- * @irq: IRQ number
- * @handler: IRQ callback function
- * @flags: IRQ flags
- * @name: IRQ name
- * @ctx: IRQ context
- *
- * Return: 0 for success
- *         Non zero failure code for errors
- */
-int pld_srng_free_irq(struct device *dev, int irq, void *dev_data)
-{
-	int ret = 0;
-	enum pld_bus_type type = pld_get_bus_type(dev);
-
-	switch (type) {
-	case PLD_BUS_TYPE_PCIE:
-		free_irq(irq, dev_data);
-		break;
-	case PLD_BUS_TYPE_PCIE_FW_SIM:
-		ret = pld_pcie_fw_sim_free_irq(dev, irq, dev_data);
-		break;
-	case PLD_BUS_TYPE_PCIE_FW_SIM:
-		pld_pcie_fw_sim_get_msi_address(dev, msi_addr_low,
-						msi_addr_high);
-		break;
-	case PLD_BUS_TYPE_SNOC:
-	case PLD_BUS_TYPE_SDIO:
-	case PLD_BUS_TYPE_USB:
-	case PLD_BUS_TYPE_SNOC_FW_SIM:
-		pr_err("Not supported on type %d\n", type);
-		ret = -ENODEV;
-		break;
-	case PLD_BUS_TYPE_IPCI:
-		break;
-	default:
-		pr_err("Invalid device type %d\n", type);
-		ret = -EINVAL;
-		break;
-	}
-
-	return ret;
-}
-
-/**
- * pld_srng_enable_irq() - Enable IRQ for SRNG
- * @dev: device
- * @irq: IRQ number
- *
- * Return: void
- */
-void pld_srng_enable_irq(struct device *dev, int irq)
-{
-	switch (pld_get_bus_type(dev)) {
-	case PLD_BUS_TYPE_SNOC:
-	case PLD_BUS_TYPE_SNOC_FW_SIM:
-		break;
-	case PLD_BUS_TYPE_PCIE_FW_SIM:
-		pld_pcie_fw_sim_enable_irq(dev, irq);
-		break;
-	case PLD_BUS_TYPE_PCIE:
-		enable_irq(irq);
-		break;
-<<<<<<< HEAD
-	case PLD_BUS_TYPE_PCIE_FW_SIM:
-	case PLD_BUS_TYPE_SNOC_FW_SIM:
-	case PLD_BUS_TYPE_SNOC:
-=======
->>>>>>> 5d8474a2
-	case PLD_BUS_TYPE_SDIO:
-		break;
-	case PLD_BUS_TYPE_IPCI:
-		break;
-	default:
-		pr_err("Invalid device type\n");
-		break;
-	}
-}
-
-/**
- * pld_disable_irq() - Disable IRQ for SRNG
- * @dev: device
- * @irq: IRQ number
- *
- * Return: void
- */
-void pld_srng_disable_irq(struct device *dev, int irq)
-{
-	switch (pld_get_bus_type(dev)) {
-	case PLD_BUS_TYPE_SNOC:
-	case PLD_BUS_TYPE_SNOC_FW_SIM:
-		break;
-	case PLD_BUS_TYPE_PCIE_FW_SIM:
-		pld_pcie_fw_sim_disable_irq(dev, irq);
-		break;
-	case PLD_BUS_TYPE_PCIE:
-		disable_irq_nosync(irq);
-		break;
-	case PLD_BUS_TYPE_SDIO:
-		break;
-	case PLD_BUS_TYPE_IPCI:
-		break;
-	default:
-		pr_err("Invalid device type\n");
-		break;
-	}
-}
-
-/**
- * pld_pci_read_config_word() - Read PCI config
- * @pdev: pci device
- * @offset: Config space offset
- * @val : Value
- *
- * Return: 0 for success
- *         Non zero failure code for errors
- */
-int pld_pci_read_config_word(struct pci_dev *pdev, int offset, uint16_t *val)
-{
-	int ret = 0;
-
-	switch (pld_get_bus_type(&pdev->dev)) {
-	case PLD_BUS_TYPE_SNOC:
-	case PLD_BUS_TYPE_SNOC_FW_SIM:
-		break;
-	case PLD_BUS_TYPE_PCIE_FW_SIM:
-		break;
-	case PLD_BUS_TYPE_IPCI:
-		break;
-	case PLD_BUS_TYPE_PCIE:
-		ret = pci_read_config_word(pdev, offset, val);
-		break;
-	case PLD_BUS_TYPE_SDIO:
-		break;
-	default:
-		pr_err("Invalid device type\n");
-		break;
-	}
-
-	return ret;
-}
-
-/**
- * pld_pci_write_config_word() - Write PCI config
- * @pdev: pci device
- * @offset: Config space offset
- * @val : Value
- *
- * Return: 0 for success
- *         Non zero failure code for errors
- */
-int pld_pci_write_config_word(struct pci_dev *pdev, int offset, uint16_t val)
-{
-	int ret = 0;
-
-	switch (pld_get_bus_type(&pdev->dev)) {
-	case PLD_BUS_TYPE_SNOC:
-	case PLD_BUS_TYPE_SNOC_FW_SIM:
-		break;
-	case PLD_BUS_TYPE_PCIE_FW_SIM:
-		break;
-	case PLD_BUS_TYPE_PCIE:
-		ret = pci_write_config_word(pdev, offset, val);
-		break;
-	case PLD_BUS_TYPE_SDIO:
-		break;
-	case PLD_BUS_TYPE_IPCI:
-		break;
-	default:
-		pr_err("Invalid device type\n");
-		break;
-	}
-
-	return ret;
-}
-
-/**
- * pld_pci_read_config_dword() - Read PCI config
- * @pdev: pci device
- * @offset: Config space offset
- * @val : Value
- *
- * Return: 0 for success
- *         Non zero failure code for errors
- */
-int pld_pci_read_config_dword(struct pci_dev *pdev, int offset, uint32_t *val)
-{
-	int ret = 0;
-
-	switch (pld_get_bus_type(&pdev->dev)) {
-	case PLD_BUS_TYPE_SNOC:
-	case PLD_BUS_TYPE_SNOC_FW_SIM:
-		break;
-	case PLD_BUS_TYPE_PCIE_FW_SIM:
-		break;
-	case PLD_BUS_TYPE_PCIE:
-		ret = pci_read_config_dword(pdev, offset, val);
-		break;
-	case PLD_BUS_TYPE_SDIO:
-		break;
-	case PLD_BUS_TYPE_IPCI:
-		break;
-	default:
-		pr_err("Invalid device type\n");
-		break;
-	}
-
-	return ret;
-}
-
-/**
- * pld_pci_write_config_dword() - Write PCI config
- * @pdev: pci device
- * @offset: Config space offset
- * @val : Value
- *
- * Return: 0 for success
- *         Non zero failure code for errors
- */
-int pld_pci_write_config_dword(struct pci_dev *pdev, int offset, uint32_t val)
-{
-	int ret = 0;
-
-	switch (pld_get_bus_type(&pdev->dev)) {
-	case PLD_BUS_TYPE_SNOC:
-	case PLD_BUS_TYPE_SNOC_FW_SIM:
-		break;
-	case PLD_BUS_TYPE_PCIE_FW_SIM:
-		break;
-	case PLD_BUS_TYPE_PCIE:
-		ret = pci_write_config_dword(pdev, offset, val);
-		break;
-	case PLD_BUS_TYPE_SDIO:
-		break;
 	case PLD_BUS_TYPE_IPCI:
 		break;
 	default:
@@ -2653,11 +2320,8 @@
 		break;
 	case PLD_BUS_TYPE_SNOC_FW_SIM:
 		break;
-<<<<<<< HEAD
-=======
-	case PLD_BUS_TYPE_IPCI:
-		break;
->>>>>>> 5d8474a2
+	case PLD_BUS_TYPE_IPCI:
+		break;
 	default:
 		pr_err("Invalid device type %d\n", type);
 		break;
@@ -2685,11 +2349,8 @@
 		break;
 	case PLD_BUS_TYPE_SNOC_FW_SIM:
 		break;
-<<<<<<< HEAD
-=======
-	case PLD_BUS_TYPE_IPCI:
-		break;
->>>>>>> 5d8474a2
+	case PLD_BUS_TYPE_IPCI:
+		break;
 	case PLD_BUS_TYPE_PCIE_FW_SIM:
 	case PLD_BUS_TYPE_PCIE:
 	case PLD_BUS_TYPE_SDIO:
@@ -2803,10 +2464,7 @@
 	case PLD_BUS_TYPE_SNOC:
 	case PLD_BUS_TYPE_SDIO:
 	case PLD_BUS_TYPE_USB:
-<<<<<<< HEAD
-=======
-	case PLD_BUS_TYPE_IPCI:
->>>>>>> 5d8474a2
+	case PLD_BUS_TYPE_IPCI:
 		return 0;
 	default:
 		pr_err("Invalid device type %d\n", type);
@@ -2831,8 +2489,6 @@
 	switch (type) {
 	case PLD_BUS_TYPE_PCIE:
 		return pld_pcie_qmi_send_get(dev);
-<<<<<<< HEAD
-=======
 	case PLD_BUS_TYPE_SNOC:
 	case PLD_BUS_TYPE_SDIO:
 	case PLD_BUS_TYPE_USB:
@@ -2861,7 +2517,6 @@
 	switch (type) {
 	case PLD_BUS_TYPE_PCIE:
 		return pld_pcie_qmi_send_put(dev);
->>>>>>> 5d8474a2
 	case PLD_BUS_TYPE_SNOC:
 	case PLD_BUS_TYPE_SDIO:
 	case PLD_BUS_TYPE_USB:
@@ -2874,36 +2529,6 @@
 }
 
 /**
-<<<<<<< HEAD
- * pld_qmi_send_put() - Indicate response sent over QMI has been processed
- * @dev: device pointer
- *
- * This API can be used to indicate response of the data sent over QMI has
- * been processed.
- *
- * Return: 0 for success
- *         Non zero failure code for errors
- */
-int pld_qmi_send_put(struct device *dev)
-{
-	enum pld_bus_type type = pld_get_bus_type(dev);
-
-	switch (type) {
-	case PLD_BUS_TYPE_PCIE:
-		return pld_pcie_qmi_send_put(dev);
-	case PLD_BUS_TYPE_SNOC:
-	case PLD_BUS_TYPE_SDIO:
-	case PLD_BUS_TYPE_USB:
-		return 0;
-	default:
-		pr_err("Invalid device type %d\n", type);
-		return -EINVAL;
-	}
-}
-
-/**
-=======
->>>>>>> 5d8474a2
  * pld_qmi_send() - Send data request over QMI
  * @dev: device pointer
  * @type: type of the send data operation
@@ -2929,10 +2554,7 @@
 	case PLD_BUS_TYPE_SNOC:
 	case PLD_BUS_TYPE_SDIO:
 	case PLD_BUS_TYPE_USB:
-<<<<<<< HEAD
-=======
-	case PLD_BUS_TYPE_IPCI:
->>>>>>> 5d8474a2
+	case PLD_BUS_TYPE_IPCI:
 		return -EINVAL;
 	default:
 		pr_err("Invalid device type %d\n", bus_type);
@@ -2960,10 +2582,7 @@
 		break;
 	case PLD_BUS_TYPE_PCIE_FW_SIM:
 	case PLD_BUS_TYPE_SNOC_FW_SIM:
-<<<<<<< HEAD
-=======
-	case PLD_BUS_TYPE_IPCI:
->>>>>>> 5d8474a2
+	case PLD_BUS_TYPE_IPCI:
 	default:
 		break;
 	}
@@ -2981,10 +2600,7 @@
 		break;
 	case PLD_BUS_TYPE_PCIE_FW_SIM:
 	case PLD_BUS_TYPE_SNOC_FW_SIM:
-<<<<<<< HEAD
-=======
-	case PLD_BUS_TYPE_IPCI:
->>>>>>> 5d8474a2
+	case PLD_BUS_TYPE_IPCI:
 	default:
 		break;
 	}
@@ -3002,10 +2618,7 @@
 		break;
 	case PLD_BUS_TYPE_PCIE_FW_SIM:
 	case PLD_BUS_TYPE_SNOC_FW_SIM:
-<<<<<<< HEAD
-=======
-	case PLD_BUS_TYPE_IPCI:
->>>>>>> 5d8474a2
+	case PLD_BUS_TYPE_IPCI:
 	default:
 		break;
 	}
@@ -3064,12 +2677,9 @@
 		case PLD_BUS_TYPE_SNOC_FW_SIM:
 			errno = pld_snoc_fw_sim_idle_shutdown(dev);
 			break;
-<<<<<<< HEAD
-=======
 		case PLD_BUS_TYPE_IPCI:
 			errno = pld_ipci_idle_shutdown(dev);
 			break;
->>>>>>> 5d8474a2
 		default:
 			pr_err("Invalid device type %d\n", type);
 			break;
@@ -3103,12 +2713,9 @@
 		case PLD_BUS_TYPE_SNOC_FW_SIM:
 			errno = pld_snoc_fw_sim_idle_restart(dev);
 			break;
-<<<<<<< HEAD
-=======
 		case PLD_BUS_TYPE_IPCI:
 			errno = pld_ipci_idle_restart(dev);
 			break;
->>>>>>> 5d8474a2
 		default:
 			pr_err("Invalid device type %d\n", type);
 			break;
