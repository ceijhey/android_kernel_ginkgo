/*
 * Copyright (c) 2012-2020 The Linux Foundation. All rights reserved.
 *
 * Permission to use, copy, modify, and/or distribute this software for
 * any purpose with or without fee is hereby granted, provided that the
 * above copyright notice and this permission notice appear in all
 * copies.
 *
 * THE SOFTWARE IS PROVIDED "AS IS" AND THE AUTHOR DISCLAIMS ALL
 * WARRANTIES WITH REGARD TO THIS SOFTWARE INCLUDING ALL IMPLIED
 * WARRANTIES OF MERCHANTABILITY AND FITNESS. IN NO EVENT SHALL THE
 * AUTHOR BE LIABLE FOR ANY SPECIAL, DIRECT, INDIRECT, OR CONSEQUENTIAL
 * DAMAGES OR ANY DAMAGES WHATSOEVER RESULTING FROM LOSS OF USE, DATA OR
 * PROFITS, WHETHER IN AN ACTION OF CONTRACT, NEGLIGENCE OR OTHER
 * TORTIOUS ACTION, ARISING OUT OF OR IN CONNECTION WITH THE USE OR
 * PERFORMANCE OF THIS SOFTWARE.
 */

/**
 * DOC: cds_api.c
 *
 * Connectivity driver services APIs
 */

#include <cds_api.h>
#include "sir_types.h"
#include "sir_api.h"
#include "sir_mac_prot_def.h"
#include "sme_api.h"
#include "mac_init_api.h"
#include "wlan_qct_sys.h"
#include "i_cds_packet.h"
#include "cds_reg_service.h"
#include "wma_types.h"
#include "wlan_hdd_main.h"
#include "wlan_hdd_power.h"
#include "wlan_hdd_tsf.h"
#include <linux/vmalloc.h>
#include <scheduler_core.h>

#include "pld_common.h"
#include "sap_api.h"
#include "bmi.h"
#include "ol_fw.h"
#include "ol_if_athvar.h"
#include "hif.h"
#include "wlan_policy_mgr_api.h"
#include "cds_utils.h"
#include "wlan_logging_sock_svc.h"
#include "wma.h"
#include "pktlog_ac.h"
#include "wlan_policy_mgr_api.h"

#include <cdp_txrx_cmn_reg.h>
#include <cdp_txrx_cfg.h>
#include <cdp_txrx_misc.h>
#include <ol_defines.h>
#include <dispatcher_init_deinit.h>
#include <cdp_txrx_handle.h>
#include <cdp_txrx_host_stats.h>
#include "target_type.h"
#include "wlan_ocb_ucfg_api.h"
#include "wlan_ipa_ucfg_api.h"
#include "dp_txrx.h"
#ifdef ENABLE_SMMU_S1_TRANSLATION
#include "pld_common.h"
#include <asm/dma-iommu.h>
#include <linux/iommu.h>
#endif

#ifdef QCA_WIFI_QCA8074
#include <target_if_dp.h>
#endif
#include "wlan_mlme_ucfg_api.h"
#include "cfg_ucfg_api.h"
#include "wlan_cp_stats_mc_ucfg_api.h"
#include <qdf_hang_event_notifier.h>
#include <qdf_notifier.h>
#include <qwlan_version.h>
#include <qdf_trace.h>

/* Preprocessor Definitions and Constants */

/* Preprocessor Definitions and Constants */

/* Data definitions */
static struct cds_context g_cds_context;
static struct cds_context *gp_cds_context;
static struct __qdf_device g_qdf_ctx;

static uint8_t cds_multicast_logging;

struct cds_hang_event_fixed_param {
	uint32_t tlv_header;
	uint32_t recovery_reason;
	char driver_version[11];
	char hang_event_version[3];
} qdf_packed;

#ifdef QCA_WIFI_QCA8074
static inline int
<<<<<<< HEAD
cds_send_delba(void *pdev_handle,  void *ctrl_peer,
	       uint8_t *peer_macaddr, uint8_t tid, void *vdev_handle,
	       uint8_t reason_code)
{
	struct wlan_objmgr_vdev *vdev = (struct wlan_objmgr_vdev *)vdev_handle;

	return wma_dp_send_delba_ind(wlan_vdev_get_id(vdev), peer_macaddr, tid,
				     reason_code);
=======
cds_send_delba(struct cdp_ctrl_objmgr_psoc *psoc,
	       uint8_t vdev_id, uint8_t *peer_macaddr,
	       uint8_t tid, uint8_t reason_code)
{
	return wma_dp_send_delba_ind(vdev_id, peer_macaddr, tid, reason_code);
>>>>>>> 5d8474a2
}

static struct ol_if_ops  dp_ol_if_ops = {
	.peer_set_default_routing = target_if_peer_set_default_routing,
	.peer_rx_reorder_queue_setup = target_if_peer_rx_reorder_queue_setup,
	.peer_rx_reorder_queue_remove = target_if_peer_rx_reorder_queue_remove,
	.is_hw_dbs_2x2_capable = policy_mgr_is_dp_hw_dbs_2x2_capable,
	.lro_hash_config = target_if_lro_hash_config,
	.rx_invalid_peer = wma_rx_invalid_peer_ind,
	.is_roam_inprogress = wma_is_roam_in_progress,
	.get_con_mode = cds_get_conparam,
	.send_delba = cds_send_delba,
    /* TODO: Add any other control path calls required to OL_IF/WMA layer */
};
#else
static struct ol_if_ops  dp_ol_if_ops;
#endif

static void cds_trigger_recovery_work(void *param);

/**
 * struct cds_recovery_call_info - caller information for cds_trigger_recovery
 * @func: caller's function name
 * @line: caller's line number
 */
struct cds_recovery_call_info {
	const char *func;
	uint32_t line;
} __cds_recovery_caller;

/**
 * cds_recovery_work_init() - Initialize recovery work queue
 *
 * Return: none
 */
static QDF_STATUS cds_recovery_work_init(void)
{
	qdf_create_work(0, &gp_cds_context->cds_recovery_work,
			cds_trigger_recovery_work, &__cds_recovery_caller);
	gp_cds_context->cds_recovery_wq =
		qdf_create_workqueue("cds_recovery_workqueue");
	if (!gp_cds_context->cds_recovery_wq) {
		cds_err("Failed to create cds_recovery_workqueue");
		return QDF_STATUS_E_FAILURE;
	}

	return QDF_STATUS_SUCCESS;
}

/**
 * cds_recovery_work_deinit() - Initialize recovery work queue
 *
 * Return: none
 */
static void cds_recovery_work_deinit(void)
{
	if (gp_cds_context->cds_recovery_wq) {
		qdf_flush_workqueue(0, gp_cds_context->cds_recovery_wq);
		qdf_destroy_workqueue(0, gp_cds_context->cds_recovery_wq);
	}
}

static bool cds_is_drv_connected(void)
{
	int ret;
	qdf_device_t qdf_ctx;

	qdf_ctx = cds_get_context(QDF_MODULE_ID_QDF_DEVICE);
	if (!qdf_ctx) {
		cds_err("cds context is invalid");
		return false;
	}

	ret = pld_is_drv_connected(qdf_ctx->dev);

	return ((ret > 0) ? true : false);
}

static QDF_STATUS cds_wmi_send_recv_qmi(void *buf, uint32_t len, void * cb_ctx,
					qdf_wmi_recv_qmi_cb wmi_rx_cb)
{
	qdf_device_t qdf_ctx;

	qdf_ctx = cds_get_context(QDF_MODULE_ID_QDF_DEVICE);
	if (!qdf_ctx) {
		cds_err("cds context is invalid");
		return QDF_STATUS_E_INVAL;
	}

	if (pld_qmi_send(qdf_ctx->dev, 0, buf, len, cb_ctx, wmi_rx_cb))
		return QDF_STATUS_E_INVAL;

	return QDF_STATUS_SUCCESS;
}

static QDF_STATUS cds_wmi_send_recv_qmi(void *buf, uint32_t len, void * cb_ctx,
					qdf_wmi_recv_qmi_cb wmi_rx_cb)
{
	qdf_device_t qdf_ctx;

	qdf_ctx = cds_get_context(QDF_MODULE_ID_QDF_DEVICE);
	if (!qdf_ctx) {
		cds_err("cds context is invalid");
		return false;
	}

	if (pld_qmi_send(qdf_ctx->dev, 0, buf, len, cb_ctx, wmi_rx_cb))
		return QDF_STATUS_E_INVAL;

	return QDF_STATUS_SUCCESS;
}

QDF_STATUS cds_init(void)
{
	QDF_STATUS status;

	gp_cds_context = &g_cds_context;

	status = cds_recovery_work_init();
	if (QDF_IS_STATUS_ERROR(status)) {
		cds_err("Failed to init recovery work; status:%u", status);
		goto deinit;
	}

	cds_ssr_protect_init();

	gp_cds_context->qdf_ctx = &g_qdf_ctx;

	qdf_register_self_recovery_callback(cds_trigger_recovery_psoc);
	qdf_register_fw_down_callback(cds_is_fw_down);
	qdf_register_is_driver_unloading_callback(cds_is_driver_unloading);
	qdf_register_recovering_state_query_callback(cds_is_driver_recovering);
	qdf_register_drv_connected_callback(cds_is_drv_connected);
	qdf_register_wmi_send_recv_qmi_callback(cds_wmi_send_recv_qmi);

	return QDF_STATUS_SUCCESS;

deinit:
	gp_cds_context = NULL;
	qdf_mem_zero(&g_cds_context, sizeof(g_cds_context));

	return status;
}

/**
 * cds_deinit() - Deinitialize CDS
 *
 * This function frees the CDS resources
 */
void cds_deinit(void)
{
	QDF_BUG(gp_cds_context);
	if (!gp_cds_context)
		return;

	qdf_register_recovering_state_query_callback(NULL);
	qdf_register_fw_down_callback(NULL);
	qdf_register_is_driver_unloading_callback(NULL);
	qdf_register_self_recovery_callback(NULL);
	qdf_register_wmi_send_recv_qmi_callback(NULL);

	gp_cds_context->qdf_ctx = NULL;
	qdf_mem_zero(&g_qdf_ctx, sizeof(g_qdf_ctx));

	/* currently, no ssr_protect_deinit */

	cds_recovery_work_deinit();

	gp_cds_context = NULL;
	qdf_mem_zero(&g_cds_context, sizeof(g_cds_context));
}

#ifdef FEATURE_WLAN_DIAG_SUPPORT
/**
 * cds_tdls_tx_rx_mgmt_event()- send tdls mgmt rx tx event
 * @event_id: event id
 * @tx_rx: tx or rx
 * @type: type of frame
 * @action_sub_type: action frame type
 * @peer_mac: peer mac
 *
 * This Function sends tdls mgmt rx tx diag event
 *
 * Return: void.
 */
void cds_tdls_tx_rx_mgmt_event(uint8_t event_id, uint8_t tx_rx,
		uint8_t type, uint8_t action_sub_type, uint8_t *peer_mac)
{
	WLAN_HOST_DIAG_EVENT_DEF(tdls_tx_rx_mgmt,
		struct host_event_tdls_tx_rx_mgmt);

	tdls_tx_rx_mgmt.event_id = event_id;
	tdls_tx_rx_mgmt.tx_rx = tx_rx;
	tdls_tx_rx_mgmt.type = type;
	tdls_tx_rx_mgmt.action_sub_type = action_sub_type;
	qdf_mem_copy(tdls_tx_rx_mgmt.peer_mac,
			peer_mac, CDS_MAC_ADDRESS_LEN);
	WLAN_HOST_DIAG_EVENT_REPORT(&tdls_tx_rx_mgmt,
				EVENT_WLAN_TDLS_TX_RX_MGMT);
}
#endif

/**
 * cds_cfg_update_ac_specs_params() - update ac_specs params
 * @olcfg: cfg handle
 * @mac_params: mac params
 *
 * Return: none
 */
static void
cds_cfg_update_ac_specs_params(struct txrx_pdev_cfg_param_t *olcfg,
		struct cds_config_info *cds_cfg)
{
	int i;

	if (!olcfg)
		return;

	if (!cds_cfg)
		return;

	for (i = 0; i < QCA_WLAN_AC_ALL; i++) {
		olcfg->ac_specs[i].wrr_skip_weight =
			cds_cfg->ac_specs[i].wrr_skip_weight;
		olcfg->ac_specs[i].credit_threshold =
			cds_cfg->ac_specs[i].credit_threshold;
		olcfg->ac_specs[i].send_limit =
			cds_cfg->ac_specs[i].send_limit;
		olcfg->ac_specs[i].credit_reserve =
			cds_cfg->ac_specs[i].credit_reserve;
		olcfg->ac_specs[i].discard_weight =
			cds_cfg->ac_specs[i].discard_weight;
	}
}

#if defined(QCA_LL_TX_FLOW_CONTROL_V2) || defined(QCA_LL_PDEV_TX_FLOW_CONTROL)
static inline void
cds_cdp_set_flow_control_params(struct wlan_objmgr_psoc *psoc,
				struct txrx_pdev_cfg_param_t *cdp_cfg)
{
	cdp_cfg->tx_flow_stop_queue_th =
		cfg_get(psoc, CFG_DP_TX_FLOW_STOP_QUEUE_TH);
	cdp_cfg->tx_flow_start_queue_offset =
		cfg_get(psoc, CFG_DP_TX_FLOW_START_QUEUE_OFFSET);
}
#else
static inline void
cds_cdp_set_flow_control_params(struct wlan_objmgr_psoc *psoc,
				struct txrx_pdev_cfg_param_t *cdp_cfg)
{}
#endif

#ifdef QCA_SUPPORT_TXRX_DRIVER_TCP_DEL_ACK
static inline void
cds_cdp_update_del_ack_params(struct wlan_objmgr_psoc *psoc,
			      struct txrx_pdev_cfg_param_t *cdp_cfg)
{
	cdp_cfg->del_ack_enable =
		cfg_get(psoc, CFG_DP_DRIVER_TCP_DELACK_ENABLE);
	cdp_cfg->del_ack_pkt_count =
		cfg_get(psoc, CFG_DP_DRIVER_TCP_DELACK_PKT_CNT);
	cdp_cfg->del_ack_timer_value =
		cfg_get(psoc, CFG_DP_DRIVER_TCP_DELACK_TIMER_VALUE);
}
#else
static inline void
cds_cdp_update_del_ack_params(struct wlan_objmgr_psoc *psoc,
			      struct txrx_pdev_cfg_param_t *cdp_cfg)
{}
#endif

#ifdef WLAN_SUPPORT_TXRX_HL_BUNDLE
static inline void
cds_cdp_update_bundle_params(struct wlan_objmgr_psoc *psoc,
			     struct txrx_pdev_cfg_param_t *cdp_cfg)
{
	cdp_cfg->bundle_timer_value =
		cfg_get(psoc, CFG_DP_HL_BUNDLE_TIMER_VALUE);
	cdp_cfg->bundle_size =
		cfg_get(psoc, CFG_DP_HL_BUNDLE_SIZE);
}
#else
static inline void
cds_cdp_update_bundle_params(struct wlan_objmgr_psoc *psoc,
			     struct txrx_pdev_cfg_param_t *cdp_cfg)
{
}
#endif

/**
 * cds_cdp_cfg_attach() - attach data path config module
 * @cds_cfg: generic platform level config instance
 *
 * Return: none
 */
static void cds_cdp_cfg_attach(struct wlan_objmgr_psoc *psoc)
{
	struct txrx_pdev_cfg_param_t cdp_cfg = {0};
	void *soc = cds_get_context(QDF_MODULE_ID_SOC);
	struct hdd_context *hdd_ctx = gp_cds_context->hdd_context;

	cdp_cfg.is_full_reorder_offload =
		cfg_get(psoc, CFG_DP_REORDER_OFFLOAD_SUPPORT);
	cdp_cfg.is_uc_offload_enabled = ucfg_ipa_uc_is_enabled();
	cdp_cfg.uc_tx_buffer_count = cfg_get(psoc, CFG_DP_IPA_UC_TX_BUF_COUNT);
	cdp_cfg.uc_tx_buffer_size =
			cfg_get(psoc, CFG_DP_IPA_UC_TX_BUF_SIZE);
	cdp_cfg.uc_rx_indication_ring_count =
		cfg_get(psoc, CFG_DP_IPA_UC_RX_IND_RING_COUNT);
	cdp_cfg.uc_tx_partition_base =
		cfg_get(psoc, CFG_DP_IPA_UC_TX_PARTITION_BASE);
	cdp_cfg.enable_rxthread = hdd_ctx->enable_rxthread;
	cdp_cfg.ip_tcp_udp_checksum_offload =
		cfg_get(psoc, CFG_DP_TCP_UDP_CKSUM_OFFLOAD);
	cdp_cfg.nan_ip_tcp_udp_checksum_offload =
		cfg_get(psoc, CFG_DP_NAN_TCP_UDP_CKSUM_OFFLOAD);
	cdp_cfg.ce_classify_enabled =
		cfg_get(psoc, CFG_DP_CE_CLASSIFY_ENABLE);
	cdp_cfg.tso_enable = cfg_get(psoc, CFG_DP_TSO);
	cdp_cfg.lro_enable = cfg_get(psoc, CFG_DP_LRO);
	cdp_cfg.enable_data_stall_detection =
		cfg_get(psoc, CFG_DP_ENABLE_DATA_STALL_DETECTION);
	cdp_cfg.gro_enable = cfg_get(psoc, CFG_DP_GRO);
	cdp_cfg.enable_flow_steering =
		cfg_get(psoc, CFG_DP_FLOW_STEERING_ENABLED);
	cdp_cfg.disable_intra_bss_fwd =
		cfg_get(psoc, CFG_DP_AP_STA_SECURITY_SEPERATION);
	cdp_cfg.pktlog_buffer_size =
		cfg_get(psoc, CFG_DP_PKTLOG_BUFFER_SIZE);
<<<<<<< HEAD
=======

	cds_cdp_update_del_ack_params(psoc, &cdp_cfg);

	cds_cdp_update_bundle_params(psoc, &cdp_cfg);
>>>>>>> 5d8474a2

	gp_cds_context->cfg_ctx = cdp_cfg_attach(soc, gp_cds_context->qdf_ctx,
					(void *)(&cdp_cfg));
	if (!gp_cds_context->cfg_ctx) {
		WMA_LOGD("%s: failed to init cfg handle", __func__);
		return;
	}

	/* Configure Receive flow steering */
	cdp_cfg_set_flow_steering(soc, gp_cds_context->cfg_ctx,
				  cfg_get(psoc, CFG_DP_FLOW_STEERING_ENABLED));

	cds_cdp_set_flow_control_params(psoc, &cdp_cfg);
	cdp_cfg_set_flow_control_parameters(soc, gp_cds_context->cfg_ctx,
					    (void *)&cdp_cfg);

	/* adjust the cfg_ctx default value based on setting */
	cdp_cfg_set_rx_fwd_disabled(soc, gp_cds_context->cfg_ctx,
				    cfg_get(psoc,
					    CFG_DP_AP_STA_SECURITY_SEPERATION));

	/*
	 * adjust the packet log enable default value
	 * based on CFG INI setting
	 */
	cdp_cfg_set_packet_log_enabled(soc, gp_cds_context->cfg_ctx,
		(uint8_t)cds_is_packet_log_enabled());

	/* adjust the ptp rx option default value based on CFG INI setting */
	cdp_cfg_set_ptp_rx_opt_enabled(soc, gp_cds_context->cfg_ctx,
				       (uint8_t)cds_is_ptp_rx_opt_enabled());
}
static QDF_STATUS cds_register_all_modules(void)
{
	QDF_STATUS status;

	scheduler_register_wma_legacy_handler(&wma_mc_process_handler);
	scheduler_register_sys_legacy_handler(&sys_mc_process_handler);

	/* Register message queues in given order such that queue priority is
	 * intact:
	 * 1) QDF_MODULE_ID_SYS: Timer queue(legacy SYS queue)
	 * 2) QDF_MODULE_ID_TARGET_IF: Target interface queue
	 * 3) QDF_MODULE_ID_PE: Legacy PE message queue
	 * 4) QDF_MODULE_ID_SME: Legacy SME message queue
	 * 5) QDF_MODULE_ID_OS_IF: OS IF message queue for new components
	 */
	status = scheduler_register_module(QDF_MODULE_ID_SYS,
					&scheduler_timer_q_mq_handler);
	status = scheduler_register_module(QDF_MODULE_ID_TARGET_IF,
					&scheduler_target_if_mq_handler);
	status = scheduler_register_module(QDF_MODULE_ID_PE,
					&pe_mc_process_handler);
	status = scheduler_register_module(QDF_MODULE_ID_SME,
					&sme_mc_process_handler);
	status = scheduler_register_module(QDF_MODULE_ID_OS_IF,
					&scheduler_os_if_mq_handler);
	status = scheduler_register_module(QDF_MODULE_ID_SCAN,
					&scheduler_scan_mq_handler);
	return status;
}

static QDF_STATUS cds_deregister_all_modules(void)
{
	QDF_STATUS status;

	scheduler_deregister_wma_legacy_handler();
	scheduler_deregister_sys_legacy_handler();
	status = scheduler_deregister_module(QDF_MODULE_ID_SCAN);
	status = scheduler_deregister_module(QDF_MODULE_ID_SYS);
	status = scheduler_deregister_module(QDF_MODULE_ID_TARGET_IF);
	status = scheduler_deregister_module(QDF_MODULE_ID_PE);
	status = scheduler_deregister_module(QDF_MODULE_ID_SME);
	status = scheduler_deregister_module(QDF_MODULE_ID_OS_IF);

	return status;
}

/**
 * cds_set_ac_specs_params() - set ac_specs params in cds_config_info
 * @cds_cfg: Pointer to cds_config_info
 * @hdd_ctx: Pointer to hdd context
 *
 * Return: none
 */
static void
cds_set_ac_specs_params(struct cds_config_info *cds_cfg)
{
	int i;
	struct cds_context *cds_ctx;

	if (!cds_cfg)
		return;

	cds_ctx = cds_get_context(QDF_MODULE_ID_QDF);

	if (!cds_ctx) {
		cds_err("Invalid CDS Context");
		return;
	}

	for (i = 0; i < QCA_WLAN_AC_ALL; i++) {
		cds_cfg->ac_specs[i] = cds_ctx->ac_specs[i];
	}
}

static int cds_hang_event_notifier_call(struct notifier_block *block,
					unsigned long state,
					void *data)
{
	struct qdf_notifer_data *cds_hang_data = data;
	uint32_t total_len;
	struct cds_hang_event_fixed_param *cmd;
	uint8_t *cds_hang_evt_buff;

	if (!cds_hang_data)
		return NOTIFY_STOP_MASK;

	cds_hang_evt_buff = cds_hang_data->hang_data;

	if (!cds_hang_evt_buff)
		return NOTIFY_STOP_MASK;

	if (cds_hang_data->offset >= QDF_WLAN_MAX_HOST_OFFSET)
		return NOTIFY_STOP_MASK;

	total_len = sizeof(*cmd);

	cds_hang_evt_buff = cds_hang_data->hang_data + cds_hang_data->offset;
	cmd = (struct cds_hang_event_fixed_param *)cds_hang_evt_buff;
	QDF_HANG_EVT_SET_HDR(&cmd->tlv_header, HANG_EVT_TAG_CDS,
			     QDF_HANG_GET_STRUCT_TLVLEN(*cmd));

	cmd->recovery_reason = gp_cds_context->recovery_reason;

	qdf_mem_copy(&cmd->driver_version, QWLAN_VERSIONSTR, 11);

	qdf_mem_copy(&cmd->hang_event_version, QDF_HANG_EVENT_VERSION, 3);

	cds_hang_data->offset += total_len;
	return NOTIFY_OK;
}

static qdf_notif_block cds_hang_event_notifier = {
	.notif_block.notifier_call = cds_hang_event_notifier_call,
};

/**
 * cds_open() - open the CDS Module
 *
 * cds_open() function opens the CDS Scheduler
 * Upon successful initialization:
 * - All CDS submodules should have been initialized
 *
 * - The CDS scheduler should have opened
 *
 * - All the WLAN SW components should have been opened. This includes
 * SYS, MAC, SME, WMA and TL.
 *
 * Return: QDF status
 */
QDF_STATUS cds_open(struct wlan_objmgr_psoc *psoc)
{
	QDF_STATUS status;
	struct cds_config_info *cds_cfg;
	qdf_device_t qdf_ctx;
	struct htc_init_info htcInfo;
	struct ol_context *ol_ctx;
	struct hif_opaque_softc *scn;
	void *HTCHandle;
	struct hdd_context *hdd_ctx;
	struct cds_context *cds_ctx;
	mac_handle_t mac_handle;

	cds_debug("Opening CDS");

	cds_ctx = cds_get_context(QDF_MODULE_ID_QDF);
	if (!cds_ctx) {
		cds_alert("Trying to open CDS without a PreOpen");
		return QDF_STATUS_E_FAILURE;
	}

	/* Initialize the timer module */
	qdf_timer_module_init();

	/* Initialize bug reporting structure */
	cds_init_log_completion();

	status = qdf_event_create(&gp_cds_context->wma_complete_event);
	if (QDF_IS_STATUS_ERROR(status)) {
		cds_alert("Unable to init wma_complete_event");
		return status;
	}

	hdd_ctx = gp_cds_context->hdd_context;
	if (!hdd_ctx || !hdd_ctx->config) {
		cds_err("Hdd Context is Null");

		status = QDF_STATUS_E_FAILURE;
		goto err_wma_complete_event;
	}

	status = dispatcher_enable();
	if (QDF_IS_STATUS_ERROR(status)) {
		cds_err("Failed to enable dispatcher; status:%d", status);
		goto err_wma_complete_event;
	}

	/* Now Open the CDS Scheduler */
	status = cds_sched_open(gp_cds_context,
				&gp_cds_context->qdf_sched,
				sizeof(cds_sched_context));
	if (QDF_IS_STATUS_ERROR(status)) {
		cds_alert("Failed to open CDS Scheduler");
		goto err_dispatcher_disable;
	}

	scn = cds_get_context(QDF_MODULE_ID_HIF);
	if (!scn) {
		cds_alert("scn is null!");

		status = QDF_STATUS_E_FAILURE;
		goto err_sched_close;
	}

	cds_cfg = cds_get_ini_config();
	if (!cds_cfg) {
		cds_err("Cds config is NULL");

		status = QDF_STATUS_E_FAILURE;
		goto err_sched_close;
	}

	hdd_enable_fastpath(hdd_ctx, scn);

	/* Initialize BMI and Download firmware */
	ol_ctx = cds_get_context(QDF_MODULE_ID_BMI);
	status = bmi_download_firmware(ol_ctx);
	if (QDF_IS_STATUS_ERROR(status)) {
		cds_alert("BMI FIALED status:%d", status);
		goto err_bmi_close;
	}

	hdd_wlan_update_target_info(hdd_ctx, scn);

	htcInfo.pContext = ol_ctx;
	htcInfo.TargetFailure = ol_target_failure;
	htcInfo.TargetSendSuspendComplete =
		ucfg_pmo_psoc_target_suspend_acknowledge;
	htcInfo.target_initial_wakeup_cb = ucfg_pmo_psoc_handle_initial_wake_up;
	htcInfo.target_psoc = (void *)psoc;
	htcInfo.cfg_wmi_credit_cnt = hdd_ctx->config->cfg_wmi_credit_cnt;
	qdf_ctx = cds_get_context(QDF_MODULE_ID_QDF_DEVICE);

	/* Create HTC */
	gp_cds_context->htc_ctx =
		htc_create(scn, &htcInfo, qdf_ctx, cds_get_conparam());
	if (!gp_cds_context->htc_ctx) {
		cds_alert("Failed to Create HTC");

		status = QDF_STATUS_E_FAILURE;
		goto err_bmi_close;
	}
	ucfg_pmo_psoc_update_htc_handle(psoc, (void *)gp_cds_context->htc_ctx);

	status = bmi_done(ol_ctx);
	if (QDF_IS_STATUS_ERROR(status)) {
		cds_alert("Failed to complete BMI phase");
		goto err_htc_close;
	}

	/*Open the WMA module */
	status = wma_open(psoc, hdd_update_tgt_cfg, cds_cfg,
			  hdd_ctx->target_type);
	if (QDF_IS_STATUS_ERROR(status)) {
		cds_alert("Failed to open WMA module");
		goto err_htc_close;
	}

	/* Number of peers limit differs in each chip version. If peer max
	 * limit configured in ini exceeds more than supported, WMA adjusts
	 * and keeps correct limit in cds_cfg.max_station. So, make sure
	 * config entry hdd_ctx->config->maxNumberOfPeers has adjusted value
	 */
	/* In FTM mode cds_cfg->max_stations will be zero. On updating same
	 * into hdd context config entry, leads to pe_open() to fail, if
	 * con_mode change happens from FTM mode to any other mode.
	 */
	if (QDF_DRIVER_TYPE_PRODUCTION == cds_cfg->driver_type)
		ucfg_mlme_set_sap_max_peers(psoc, cds_cfg->max_station);

	HTCHandle = cds_get_context(QDF_MODULE_ID_HTC);
	gp_cds_context->cfg_ctx = NULL;
	if (!HTCHandle) {
		cds_alert("HTCHandle is null!");

		status = QDF_STATUS_E_FAILURE;
		goto err_wma_close;
	}

	status = htc_wait_target(HTCHandle);
	if (QDF_IS_STATUS_ERROR(status)) {
		cds_alert("Failed to complete BMI phase. status: %d", status);
		QDF_BUG(status == QDF_STATUS_E_NOMEM || cds_is_fw_down());

		goto err_wma_close;
	}

	cds_debug("target_type %d 8074:%d 6290:%d 6390: %d 6490: %d 6750: %d",
		  hdd_ctx->target_type,
		  TARGET_TYPE_QCA8074,
		  TARGET_TYPE_QCA6290,
		  TARGET_TYPE_QCA6390,
		  TARGET_TYPE_QCA6490,
		  TARGET_TYPE_QCA6750);

	if (TARGET_TYPE_QCA6290 == hdd_ctx->target_type ||
	    TARGET_TYPE_QCA6390 == hdd_ctx->target_type ||
	    TARGET_TYPE_QCA6490 == hdd_ctx->target_type ||
	    TARGET_TYPE_QCA6750 == hdd_ctx->target_type)
		gp_cds_context->dp_soc = cdp_soc_attach(LITHIUM_DP,
			gp_cds_context->hif_context, htcInfo.target_psoc,
			gp_cds_context->htc_ctx, gp_cds_context->qdf_ctx,
			&dp_ol_if_ops);
	else
		gp_cds_context->dp_soc = cdp_soc_attach(MOB_DRV_LEGACY_DP,
			gp_cds_context->hif_context, htcInfo.target_psoc,
			gp_cds_context->htc_ctx, gp_cds_context->qdf_ctx,
			&dp_ol_if_ops);

	if (!gp_cds_context->dp_soc) {
		status = QDF_STATUS_E_FAILURE;
		goto err_wma_close;
	}

	wlan_psoc_set_dp_handle(psoc, gp_cds_context->dp_soc);
	ucfg_pmo_psoc_update_dp_handle(psoc, gp_cds_context->dp_soc);
	ucfg_ocb_update_dp_handle(psoc, gp_cds_context->dp_soc);

	cds_set_ac_specs_params(cds_cfg);
	cds_cfg_update_ac_specs_params((struct txrx_pdev_cfg_param_t *)
				       gp_cds_context->cfg_ctx, cds_cfg);
	cds_cdp_cfg_attach(psoc);

	bmi_target_ready(scn, gp_cds_context->cfg_ctx);

	/* Now proceed to open the MAC */
	status = mac_open(psoc, &mac_handle,
			  gp_cds_context->hdd_context, cds_cfg);

	if (QDF_STATUS_SUCCESS != status) {
		cds_alert("Failed to open MAC");
		goto err_soc_detach;
	}
	gp_cds_context->mac_context = mac_handle;

	/* Now proceed to open the SME */
	status = sme_open(mac_handle);
	if (QDF_IS_STATUS_ERROR(status)) {
		cds_alert("Failed to open SME");
		goto err_mac_close;
	}

	cds_register_all_modules();

	status = dispatcher_psoc_open(psoc);
	if (QDF_IS_STATUS_ERROR(status)) {
		cds_alert("Failed to open PSOC Components");
		goto deregister_modules;
	}

	ucfg_mc_cp_stats_register_pmo_handler();
	qdf_hang_event_register_notifier(&cds_hang_event_notifier);

	return QDF_STATUS_SUCCESS;

deregister_modules:
	cds_deregister_all_modules();
	sme_close(mac_handle);

err_mac_close:
	mac_close(mac_handle);
	gp_cds_context->mac_context = NULL;

err_soc_detach:
	cdp_soc_detach(gp_cds_context->dp_soc);
	gp_cds_context->dp_soc = NULL;

	ucfg_ocb_update_dp_handle(psoc, NULL);
	ucfg_pmo_psoc_update_dp_handle(psoc, NULL);
	wlan_psoc_set_dp_handle(psoc, NULL);

err_wma_close:
	cds_shutdown_notifier_purge();
	wma_close();
	wma_wmi_service_close();

err_htc_close:
	if (gp_cds_context->htc_ctx) {
		htc_destroy(gp_cds_context->htc_ctx);
		gp_cds_context->htc_ctx = NULL;
		ucfg_pmo_psoc_update_htc_handle(psoc, NULL);
	}

err_bmi_close:
	bmi_cleanup(ol_ctx);

err_sched_close:
	if (QDF_IS_STATUS_ERROR(cds_sched_close()))
		QDF_DEBUG_PANIC("Failed to close CDS Scheduler");

err_dispatcher_disable:
	if (QDF_IS_STATUS_ERROR(dispatcher_disable()))
		QDF_DEBUG_PANIC("Failed to disable dispatcher");

err_wma_complete_event:
	qdf_event_destroy(&gp_cds_context->wma_complete_event);

	return status;
} /* cds_open() */

QDF_STATUS cds_dp_open(struct wlan_objmgr_psoc *psoc)
{
	QDF_STATUS qdf_status;
	struct dp_txrx_config dp_config;

<<<<<<< HEAD
	cds_set_context(QDF_MODULE_ID_TXRX,
		cdp_pdev_attach(cds_get_context(QDF_MODULE_ID_SOC),
			(struct cdp_ctrl_objmgr_pdev *)gp_cds_context->cfg_ctx,
			gp_cds_context->htc_ctx,
			gp_cds_context->qdf_ctx, 0));
	if (!gp_cds_context->pdev_txrx_ctx) {
=======
	qdf_status = cdp_pdev_attach(cds_get_context(QDF_MODULE_ID_SOC),
				     gp_cds_context->htc_ctx,
				     gp_cds_context->qdf_ctx, 0);
	if (!QDF_IS_STATUS_SUCCESS(qdf_status)) {
>>>>>>> 5d8474a2
		/* Critical Error ...  Cannot proceed further */
		cds_alert("Failed to open TXRX");
		QDF_ASSERT(0);
		goto close;
	}

	if (cdp_txrx_intr_attach(gp_cds_context->dp_soc)
				!= QDF_STATUS_SUCCESS) {
		cds_alert("Failed to attach interrupts");
		goto pdev_detach;
	}

	dp_config.enable_rx_threads =
		(cds_get_conparam() == QDF_GLOBAL_MONITOR_MODE) ?
		false : gp_cds_context->cds_cfg->enable_dp_rx_threads;

	qdf_status = dp_txrx_init(cds_get_context(QDF_MODULE_ID_SOC),
				  OL_TXRX_PDEV_ID,
				  &dp_config);

	if (!QDF_IS_STATUS_SUCCESS(qdf_status))
		goto intr_close;

	ucfg_pmo_psoc_set_txrx_pdev_id(psoc, OL_TXRX_PDEV_ID);
	ucfg_ocb_set_txrx_pdev_id(psoc, OL_TXRX_PDEV_ID);

	cds_debug("CDS successfully Opened");

	return 0;

intr_close:
	cdp_txrx_intr_detach(gp_cds_context->dp_soc);

pdev_detach:
	cdp_pdev_detach(gp_cds_context->dp_soc,
<<<<<<< HEAD
			cds_get_context(QDF_MODULE_ID_TXRX), false);
=======
			OL_TXRX_PDEV_ID, false);
>>>>>>> 5d8474a2

close:
	return QDF_STATUS_E_FAILURE;
}

#ifdef HIF_USB
static inline void cds_suspend_target(tp_wma_handle wma_handle)
{
	QDF_STATUS status;
	/* Suspend the target and disable interrupt */
	status = ucfg_pmo_psoc_suspend_target(wma_handle->psoc, 0);
	if (status)
		cds_err("Failed to suspend target, status = %d", status);
}
#else
static inline void cds_suspend_target(tp_wma_handle wma_handle)
{
	QDF_STATUS status;
	/* Suspend the target and disable interrupt */
	status = ucfg_pmo_psoc_suspend_target(wma_handle->psoc, 1);
	if (status)
		cds_err("Failed to suspend target, status = %d", status);
}
#endif /* HIF_USB */

/**
 * cds_pre_enable() - pre enable cds
 *
 * Return: QDF status
 */
QDF_STATUS cds_pre_enable(void)
{
	QDF_STATUS status;
	int errno;
	void *scn;
	void *soc;
	void *hif_ctx;

	cds_enter();

	if (!gp_cds_context) {
		cds_err("cds context is null");
		return QDF_STATUS_E_INVAL;
	}

	if (!gp_cds_context->wma_context) {
		cds_err("wma context is null");
		return QDF_STATUS_E_INVAL;
	}

	scn = cds_get_context(QDF_MODULE_ID_HIF);
	if (!scn) {
		cds_err("hif context is null");
		return QDF_STATUS_E_INVAL;
	}

	soc = cds_get_context(QDF_MODULE_ID_SOC);
	if (!soc) {
		cds_err("soc context is null");
		return QDF_STATUS_E_INVAL;
	}

	/* call Packetlog connect service */
	if (QDF_GLOBAL_FTM_MODE != cds_get_conparam() &&
	    QDF_GLOBAL_EPPING_MODE != cds_get_conparam())
		cdp_pkt_log_con_service(soc, OL_TXRX_PDEV_ID,
					scn);

	/*call WMA pre start */
	status = wma_pre_start();
	if (QDF_IS_STATUS_ERROR(status)) {
		cds_err("Failed to WMA prestart");
		return QDF_STATUS_E_FAILURE;
	}

	status = htc_start(gp_cds_context->htc_ctx);
	if (QDF_IS_STATUS_ERROR(status)) {
		cds_err("Failed to Start HTC");
		goto exit_with_status;
	}

	status = wma_wait_for_ready_event(gp_cds_context->wma_context);
	if (QDF_IS_STATUS_ERROR(status)) {
		cds_err("Failed to wait for ready event; status: %u", status);
		goto stop_wmi;
	}

	errno = cdp_pdev_post_attach(soc, OL_TXRX_PDEV_ID);
	if (errno) {
		cds_err("Failed to attach pdev");
		status = qdf_status_from_os_return(errno);
		goto stop_wmi;
	}

	return QDF_STATUS_SUCCESS;

stop_wmi:
	/* Send pdev suspend to fw otherwise FW is not aware that
	 * host is freeing resources.
	 */
	if (!(cds_is_driver_recovering() || cds_is_driver_in_bad_state()))
		cds_suspend_target(gp_cds_context->wma_context);

	hif_ctx = cds_get_context(QDF_MODULE_ID_HIF);
	if (!hif_ctx)
		cds_err("%s: Failed to get hif_handle!", __func__);

	wma_wmi_stop();

	if (hif_ctx) {
		cds_err("%s: Disable the isr & reset the soc!", __func__);
		hif_disable_isr(hif_ctx);
		hif_reset_soc(hif_ctx);
	}
	htc_stop(gp_cds_context->htc_ctx);

	wma_wmi_work_close();
exit_with_status:
	return status;
}

QDF_STATUS cds_enable(struct wlan_objmgr_psoc *psoc)
{
	QDF_STATUS qdf_status;
	struct mac_start_params mac_params;
	int errno;

	/* We support only one instance for now ... */
	if (!gp_cds_context) {
		cds_err("Invalid CDS context");
		return QDF_STATUS_E_FAILURE;
	}

	if (!gp_cds_context->wma_context) {
		cds_err("WMA NULL context");
		return QDF_STATUS_E_FAILURE;
	}

	if (!gp_cds_context->mac_context) {
		cds_err("MAC NULL context");
		return QDF_STATUS_E_FAILURE;
	}

	/* Start the wma */
	qdf_status = wma_start();
	if (qdf_status != QDF_STATUS_SUCCESS) {
		cds_err("Failed to start wma; status:%d", qdf_status);
		return QDF_STATUS_E_FAILURE;
	}

	/* Start the MAC */
	qdf_mem_zero(&mac_params, sizeof(mac_params));
	mac_params.driver_type = QDF_DRIVER_TYPE_PRODUCTION;
	qdf_status = mac_start(gp_cds_context->mac_context, &mac_params);

	if (QDF_STATUS_SUCCESS != qdf_status) {
		cds_err("Failed to start MAC; status:%d", qdf_status);
		goto err_wma_stop;
	}

	/* START SME */
	qdf_status = sme_start(gp_cds_context->mac_context);
	if (!QDF_IS_STATUS_SUCCESS(qdf_status)) {
		cds_err("Failed to start SME; status:%d", qdf_status);
		goto err_mac_stop;
	}

	qdf_status = cdp_soc_attach_target(cds_get_context(QDF_MODULE_ID_SOC));
	if (!QDF_IS_STATUS_SUCCESS(qdf_status)) {
		cds_err("Failed to attach soc target; status:%d", qdf_status);
		goto err_sme_stop;
	}

	errno = cdp_pdev_attach_target(cds_get_context(QDF_MODULE_ID_SOC),
				       OL_TXRX_PDEV_ID);
	if (errno) {
		cds_err("Failed to attach pdev target; errno:%d", errno);
		goto err_soc_target_detach;
	}

	qdf_status = dispatcher_psoc_enable(psoc);
	if (!QDF_IS_STATUS_SUCCESS(qdf_status)) {
		cds_err("dispatcher_psoc_enable failed; status:%d", qdf_status);
		goto err_soc_target_detach;
	}

	/* Trigger psoc enable for CLD components */
	hdd_component_psoc_enable(psoc);

	return QDF_STATUS_SUCCESS;

err_soc_target_detach:
	/* NOOP */

err_sme_stop:
	sme_stop(gp_cds_context->mac_context);

err_mac_stop:
	mac_stop(gp_cds_context->mac_context);

err_wma_stop:
	qdf_event_reset(&gp_cds_context->wma_complete_event);
	qdf_status = wma_stop();
	if (!QDF_IS_STATUS_SUCCESS(qdf_status)) {
		cds_err("Failed to stop wma");
		QDF_ASSERT(QDF_IS_STATUS_SUCCESS(qdf_status));
		wma_setneedshutdown();
	} else {
		qdf_status =
			qdf_wait_for_event_completion(
					&gp_cds_context->wma_complete_event,
					CDS_WMA_TIMEOUT);
		if (qdf_status != QDF_STATUS_SUCCESS) {
			if (qdf_status == QDF_STATUS_E_TIMEOUT) {
				cds_alert("Timeout occurred before WMA_stop complete");
			} else {
				cds_alert("WMA_stop reporting other error");
			}
			QDF_ASSERT(0);
			wma_setneedshutdown();
		}
	}

	return QDF_STATUS_E_FAILURE;
} /* cds_enable() */

/**
 * cds_disable() - stop/disable cds module
 * @psoc: Psoc pointer
 *
 * Return: QDF status
 */
QDF_STATUS cds_disable(struct wlan_objmgr_psoc *psoc)
{
	QDF_STATUS qdf_status;
	void *handle;

	/* PSOC disable for all new components. It needs to happen before
	 * target is PDEV suspended such that a component can abort all its
	 * ongoing transaction with FW. Always keep it before wma_stop() as
	 * wma_stop() does target PDEV suspend.
	 */

	/* Trigger psoc disable for CLD components */
	if (psoc) {
		hdd_component_psoc_disable(psoc);
		dispatcher_psoc_disable(psoc);
	}

	qdf_status = wma_stop();

	if (!QDF_IS_STATUS_SUCCESS(qdf_status)) {
		cds_err("Failed to stop wma");
		QDF_ASSERT(QDF_IS_STATUS_SUCCESS(qdf_status));
		wma_setneedshutdown();
	}

	handle = cds_get_context(QDF_MODULE_ID_PE);
	if (!handle) {
		cds_err("Invalid PE context return!");
		return QDF_STATUS_E_INVAL;
	}

	umac_stop();

	return qdf_status;
}

/**
 * cds_post_disable() - post disable cds module
 *
 * Return: QDF status
 */
QDF_STATUS cds_post_disable(void)
{
	tp_wma_handle wma_handle;
	struct hif_opaque_softc *hif_ctx;
	struct scheduler_ctx *sched_ctx;
	QDF_STATUS qdf_status;

	wma_handle = cds_get_context(QDF_MODULE_ID_WMA);
	if (!wma_handle) {
		cds_err("Failed to get wma_handle!");
		return QDF_STATUS_E_INVAL;
	}

	hif_ctx = cds_get_context(QDF_MODULE_ID_HIF);
	if (!hif_ctx) {
		cds_err("Failed to get hif_handle!");
		return QDF_STATUS_E_INVAL;
	}

	/* flush any unprocessed scheduler messages */
	sched_ctx = scheduler_get_context();
	if (sched_ctx)
		scheduler_queues_flush(sched_ctx);

	/*
	 * With new state machine changes cds_close can be invoked without
	 * cds_disable. So, send the following clean up prerequisites to fw,
	 * So Fw and host are in sync for cleanup indication:
	 * - Send PDEV_SUSPEND indication to firmware
	 * - Disable HIF Interrupts.
	 * - Clean up CE tasklets.
	 */

	cds_debug("send deinit sequence to firmware");
	if (!(cds_is_driver_recovering() || cds_is_driver_in_bad_state()))
		cds_suspend_target(wma_handle);
	hif_disable_isr(hif_ctx);
	hif_reset_soc(hif_ctx);

	if (gp_cds_context->htc_ctx) {
		wma_wmi_stop();
		htc_stop(gp_cds_context->htc_ctx);
	}

	qdf_status = cds_close_rx_thread();
	if (!QDF_IS_STATUS_SUCCESS(qdf_status)) {
		cds_err("Failed to close RX thread!");
		return QDF_STATUS_E_INVAL;
	}

	qdf_status = cds_close_mon_thread();
	if (!QDF_IS_STATUS_SUCCESS(qdf_status)) {
		cds_err("Failed to close MON thread!");
		return QDF_STATUS_E_INVAL;
	}

	cdp_pdev_pre_detach(cds_get_context(QDF_MODULE_ID_SOC),
			    OL_TXRX_PDEV_ID, 1);

	return QDF_STATUS_SUCCESS;
}

/**
 * cds_close() - close cds module
 * @psoc: Psoc pointer
 *
 * This API allows user to close modules registered
 * with connectivity device services.
 *
 * Return: QDF status
 */
QDF_STATUS cds_close(struct wlan_objmgr_psoc *psoc)
{
	QDF_STATUS qdf_status;

	qdf_hang_event_unregister_notifier(&cds_hang_event_notifier);
	qdf_status = cds_sched_close();
	QDF_ASSERT(QDF_IS_STATUS_SUCCESS(qdf_status));
	if (QDF_IS_STATUS_ERROR(qdf_status))
		cds_err("Failed to close CDS Scheduler");

	qdf_status = dispatcher_disable();
	QDF_ASSERT(QDF_IS_STATUS_SUCCESS(qdf_status));
	if (QDF_IS_STATUS_ERROR(qdf_status))
		cds_err("Failed to disable dispatcher; status:%d", qdf_status);

	dispatcher_psoc_close(psoc);

	qdf_status = wma_wmi_work_close();
	if (!QDF_IS_STATUS_SUCCESS(qdf_status)) {
		cds_err("Failed to close wma_wmi_work");
		QDF_ASSERT(0);
	}

	if (gp_cds_context->htc_ctx) {
		htc_destroy(gp_cds_context->htc_ctx);
		ucfg_pmo_psoc_update_htc_handle(psoc, NULL);
		gp_cds_context->htc_ctx = NULL;
	}

	qdf_status = sme_close(gp_cds_context->mac_context);
	if (!QDF_IS_STATUS_SUCCESS(qdf_status)) {
		cds_err("Failed to close SME");
		QDF_ASSERT(QDF_IS_STATUS_SUCCESS(qdf_status));
	}

	qdf_status = mac_close(gp_cds_context->mac_context);
	if (!QDF_IS_STATUS_SUCCESS(qdf_status)) {
		cds_err("Failed to close MAC");
		QDF_ASSERT(QDF_IS_STATUS_SUCCESS(qdf_status));
	}

	gp_cds_context->mac_context = NULL;

	cdp_soc_detach(gp_cds_context->dp_soc);
	gp_cds_context->dp_soc = NULL;

	ucfg_pmo_psoc_update_dp_handle(psoc, NULL);
	wlan_psoc_set_dp_handle(psoc, NULL);

	cds_shutdown_notifier_purge();

	if (true == wma_needshutdown()) {
		cds_err("Failed to shutdown wma");
	} else {
		qdf_status = wma_close();
		if (!QDF_IS_STATUS_SUCCESS(qdf_status)) {
			cds_err("Failed to close wma");
			QDF_ASSERT(QDF_IS_STATUS_SUCCESS(qdf_status));
		}
	}

	qdf_status = wma_wmi_service_close();
	if (!QDF_IS_STATUS_SUCCESS(qdf_status)) {
		cds_err("Failed to close wma_wmi_service");
		QDF_ASSERT(QDF_IS_STATUS_SUCCESS(qdf_status));
	}

	qdf_status = qdf_event_destroy(&gp_cds_context->wma_complete_event);
	if (!QDF_IS_STATUS_SUCCESS(qdf_status)) {
		cds_err("failed to destroy wma_complete_event");
		QDF_ASSERT(QDF_IS_STATUS_SUCCESS(qdf_status));
	}

	cds_deinit_ini_config();
	qdf_timer_module_deinit();

	cds_deregister_all_modules();

	return QDF_STATUS_SUCCESS;
}

QDF_STATUS cds_dp_close(struct wlan_objmgr_psoc *psoc)
{
	cdp_txrx_intr_detach(gp_cds_context->dp_soc);

	dp_txrx_deinit(cds_get_context(QDF_MODULE_ID_SOC));

	cdp_pdev_detach(cds_get_context(QDF_MODULE_ID_SOC), OL_TXRX_PDEV_ID, 1);

	ucfg_pmo_psoc_set_txrx_pdev_id(psoc, OL_TXRX_INVALID_PDEV_ID);

	return QDF_STATUS_SUCCESS;
}

/**
 * cds_get_context() - get context data area
 *
 * @module_id: ID of the module who's context data is being retrieved.
 *
 * Each module in the system has a context / data area that is allocated
 * and managed by CDS.  This API allows any user to get a pointer to its
 * allocated context data area from the CDS global context.
 *
 * Return: pointer to the context data area of the module ID
 *	   specified, or NULL if the context data is not allocated for
 *	   the module ID specified
 */
void *cds_get_context(QDF_MODULE_ID module_id)
{
	void *context = NULL;

	if (!gp_cds_context) {
		cds_err("cds context pointer is null");
		return NULL;
	}

	switch (module_id) {
	case QDF_MODULE_ID_HDD:
	{
		context = gp_cds_context->hdd_context;
		break;
	}

	case QDF_MODULE_ID_SME:
	case QDF_MODULE_ID_PE:
	{
		/* In all these cases, we just return the MAC Context */
		context = gp_cds_context->mac_context;
		break;
	}

	case QDF_MODULE_ID_WMA:
	{
		/* For wma module */
		context = gp_cds_context->wma_context;
		break;
	}

	case QDF_MODULE_ID_QDF:
	{
		/* For SYS this is CDS itself */
		context = gp_cds_context;
		break;
	}

	case QDF_MODULE_ID_HIF:
	{
		context = gp_cds_context->hif_context;
		break;
	}

	case QDF_MODULE_ID_HTC:
	{
		context = gp_cds_context->htc_ctx;
		break;
	}

	case QDF_MODULE_ID_QDF_DEVICE:
	{
		context = gp_cds_context->qdf_ctx;
		break;
	}

	case QDF_MODULE_ID_BMI:
	{
		context = gp_cds_context->g_ol_context;
		break;
	}

	case QDF_MODULE_ID_CFG:
	{
		context = gp_cds_context->cfg_ctx;
		break;
	}

	case QDF_MODULE_ID_SOC:
	{
		context = gp_cds_context->dp_soc;
		break;
	}

	default:
	{
		cds_err("Module ID %i does not have its context maintained by CDS",
			module_id);
		QDF_ASSERT(0);
		return NULL;
	}
	}

	if (!context)
		cds_err("Module ID %i context is Null", module_id);

	return context;
} /* cds_get_context() */

/**
 * cds_get_global_context() - get CDS global Context
 *
 * This API allows any user to get the CDS Global Context pointer from a
 * module context data area.
 *
 * Return: pointer to the CDS global context, NULL if the function is
 *	   unable to retrieve the CDS context.
 */
void *cds_get_global_context(void)
{
	if (!gp_cds_context) {
		/*
		 * To avoid recursive call, this should not change to
		 * QDF_TRACE().
		 */
		pr_err("%s: global cds context is NULL", __func__);
	}

	return gp_cds_context;
} /* cds_get_global_context() */

/**
 * cds_get_driver_state() - Get current driver state
 *
 * This API returns current driver state stored in global context.
 *
 * Return: Driver state enum
 */
enum cds_driver_state cds_get_driver_state(void)
{
	if (!gp_cds_context) {
		cds_err("global cds context is NULL");

		return CDS_DRIVER_STATE_UNINITIALIZED;
	}

	return gp_cds_context->driver_state;
}

/**
 * cds_set_driver_state() - Set current driver state
 * @state:	Driver state to be set to.
 *
 * This API sets driver state to state. This API only sets the state and doesn't
 * clear states, please make sure to use cds_clear_driver_state to clear any
 * state if required.
 *
 * Return: None
 */
void cds_set_driver_state(enum cds_driver_state state)
{
	if (!gp_cds_context) {
		cds_err("global cds context is NULL: %x", state);

		return;
	}

	gp_cds_context->driver_state |= state;
}

/**
 * cds_clear_driver_state() - Clear current driver state
 * @state:	Driver state to be cleared.
 *
 * This API clears driver state. This API only clears the state, please make
 * sure to use cds_set_driver_state to set any new states.
 *
 * Return: None
 */
void cds_clear_driver_state(enum cds_driver_state state)
{
	if (!gp_cds_context) {
		cds_err("global cds context is NULL: %x", state);

		return;
	}

	gp_cds_context->driver_state &= ~state;
}

/**
 * cds_alloc_context() - allocate a context within the CDS global Context
 * @module_id: module ID who's context area is being allocated.
 * @module_context: pointer to location where the pointer to the
 *	allocated context is returned. Note this output pointer
 *	is valid only if the API returns QDF_STATUS_SUCCESS
 * @param size: size of the context area to be allocated.
 *
 * This API allows any user to allocate a user context area within the
 * CDS Global Context.
 *
 * Return: QDF status
 */
QDF_STATUS cds_alloc_context(QDF_MODULE_ID module_id,
			     void **module_context, uint32_t size)
{
	void **cds_mod_context = NULL;

	if (!gp_cds_context) {
		cds_err("cds context is null");
		return QDF_STATUS_E_FAILURE;
	}

	if (!module_context) {
		cds_err("null param passed");
		return QDF_STATUS_E_FAILURE;
	}

	switch (module_id) {
	case QDF_MODULE_ID_WMA:
		cds_mod_context = &gp_cds_context->wma_context;
		break;

	case QDF_MODULE_ID_HIF:
		cds_mod_context = &gp_cds_context->hif_context;
		break;

	case QDF_MODULE_ID_BMI:
		cds_mod_context = &gp_cds_context->g_ol_context;
		break;

	default:
		cds_err("Module ID %i does not have its context allocated by CDS",
			module_id);
		QDF_ASSERT(0);
		return QDF_STATUS_E_INVAL;
	}

	if (*cds_mod_context) {
		/* Context has already been allocated!
		 * Prevent double allocation
		 */
		cds_err("Module ID %i context has already been allocated",
			module_id);
		return QDF_STATUS_E_EXISTS;
	}

	/* Dynamically allocate the context for module */

	*module_context = qdf_mem_malloc(size);

	if (!*module_context) {
		cds_err("Failed to allocate Context for module ID %i",
			module_id);
		QDF_ASSERT(0);
		return QDF_STATUS_E_NOMEM;
	}

	*cds_mod_context = *module_context;

	return QDF_STATUS_SUCCESS;
} /* cds_alloc_context() */

/**
 * cds_set_context() - API to set context in global CDS Context
 * @module_id: Module ID
 * @context: Pointer to the Module Context
 *
 * API to set a MODULE Context in global CDS Context
 *
 * Return: QDF_STATUS
 */
QDF_STATUS cds_set_context(QDF_MODULE_ID module_id, void *context)
{
	struct cds_context *p_cds_context = cds_get_global_context();

	if (!p_cds_context) {
		cds_err("cds context is Invalid");
		return QDF_STATUS_NOT_INITIALIZED;
	}

	switch (module_id) {
	case QDF_MODULE_ID_HDD:
		p_cds_context->hdd_context = context;
		break;
	case QDF_MODULE_ID_HIF:
		p_cds_context->hif_context = context;
		break;
	default:
		cds_err("Module ID %i does not have its context managed by CDS",
			module_id);
		QDF_ASSERT(0);
		return QDF_STATUS_E_INVAL;
	}

	return QDF_STATUS_SUCCESS;
}

/**
 * cds_free_context() - free an allocated context within the
 *			CDS global Context
 * @module_id: module ID who's context area is being free
 * @module_context: pointer to module context area to be free'd.
 *
 *  This API allows a user to free the user context area within the
 *  CDS Global Context.
 *
 * Return: QDF status
 */
QDF_STATUS cds_free_context(QDF_MODULE_ID module_id, void *module_context)
{
	void **cds_mod_context = NULL;

	if (!gp_cds_context) {
		cds_err("cds context is null");
		return QDF_STATUS_E_FAILURE;
	}

	if (!module_context) {
		cds_err("Null param");
		return QDF_STATUS_E_FAILURE;
	}

	switch (module_id) {
	case QDF_MODULE_ID_WMA:
		cds_mod_context = &gp_cds_context->wma_context;
		break;

	case QDF_MODULE_ID_HIF:
		cds_mod_context = &gp_cds_context->hif_context;
		break;

	case QDF_MODULE_ID_BMI:
		cds_mod_context = &gp_cds_context->g_ol_context;
		break;

	default:
		cds_err("Module ID %i does not have its context allocated by CDS",
			module_id);
		QDF_ASSERT(0);
		return QDF_STATUS_E_INVAL;
	}

	if (!*cds_mod_context) {
		/* Context has not been allocated or freed already! */
		cds_err("Module ID %i context has not been allocated or freed already",
			module_id);
		return QDF_STATUS_E_FAILURE;
	}

	if (*cds_mod_context != module_context) {
		cds_err("cds_mod_context != module_context");
		return QDF_STATUS_E_FAILURE;
	}

	qdf_mem_free(module_context);

	*cds_mod_context = NULL;

	return QDF_STATUS_SUCCESS;
} /* cds_free_context() */

<<<<<<< HEAD
/**
 * cds_get_vdev_types() - get vdev type
 * @mode: mode
 * @type: type
 * @sub_type: sub_type
 *
 * Return: WMI vdev type
 */
QDF_STATUS cds_get_vdev_types(enum QDF_OPMODE mode, uint32_t *type,
			      uint32_t *sub_type)
{
	QDF_STATUS status = QDF_STATUS_SUCCESS;
	*type = 0;
	*sub_type = 0;

	switch (mode) {
	case QDF_STA_MODE:
		*type = WMI_VDEV_TYPE_STA;
		break;
	case QDF_SAP_MODE:
		*type = WMI_VDEV_TYPE_AP;
		break;
	case QDF_P2P_DEVICE_MODE:
		*type = WMI_VDEV_TYPE_AP;
		*sub_type = WMI_UNIFIED_VDEV_SUBTYPE_P2P_DEVICE;
		break;
	case QDF_P2P_CLIENT_MODE:
		*type = WMI_VDEV_TYPE_STA;
		*sub_type = WMI_UNIFIED_VDEV_SUBTYPE_P2P_CLIENT;
		break;
	case QDF_P2P_GO_MODE:
		*type = WMI_VDEV_TYPE_AP;
		*sub_type = WMI_UNIFIED_VDEV_SUBTYPE_P2P_GO;
		break;
	case QDF_OCB_MODE:
		*type = WMI_VDEV_TYPE_OCB;
		break;
	case QDF_IBSS_MODE:
		*type = WMI_VDEV_TYPE_IBSS;
		break;
	case QDF_MONITOR_MODE:
		*type = WMI_VDEV_TYPE_MONITOR;
		break;
	case QDF_NDI_MODE:
		*type = WMI_VDEV_TYPE_NDI;
		break;
	case QDF_NAN_DISC_MODE:
		*type = WMI_VDEV_TYPE_NAN;
		break;
	default:
		cds_err("Invalid device mode %d", mode);
		status = QDF_STATUS_E_INVAL;
		break;
	}
	return status;
}
=======
>>>>>>> 5d8474a2

/**
 * cds_flush_work() - flush pending works
 * @work: pointer to work
 *
 * Return: none
 */
void cds_flush_work(void *work)
{
	cancel_work_sync(work);
}

/**
 * cds_flush_delayed_work() - flush delayed works
 * @dwork: pointer to delayed work
 *
 * Return: none
 */
void cds_flush_delayed_work(void *dwork)
{
	cancel_delayed_work_sync(dwork);
}

#ifndef REMOVE_PKT_LOG
/**
 * cds_is_packet_log_enabled() - check if packet log is enabled
 *
 * Return: true if packet log is enabled else false
 */
bool cds_is_packet_log_enabled(void)
{
	struct hdd_context *hdd_ctx;

	hdd_ctx = gp_cds_context->hdd_context;
	if ((!hdd_ctx) || (!hdd_ctx->config)) {
		cds_alert("Hdd Context is Null");
		return false;
	}
	return hdd_ctx->config->enable_packet_log;
}
#endif

static int cds_force_assert_target_via_pld(qdf_device_t qdf)
{
	int errno;

	errno = pld_force_assert_target(qdf->dev);
	if (errno == -EOPNOTSUPP)
		cds_info("PLD does not support target force assert");
	else if (errno)
		cds_err("Failed PLD target force assert; errno %d", errno);
	else
		cds_info("Target force assert triggered via PLD");

	return errno;
}

static QDF_STATUS cds_force_assert_target_via_wmi(qdf_device_t qdf)
{
	QDF_STATUS status;
	t_wma_handle *wma;

	wma = cds_get_context(QDF_MODULE_ID_WMA);
	if (!wma) {
		cds_err("wma is null");
		return QDF_STATUS_E_INVAL;
	}

	status = wma_crash_inject(wma, RECOVERY_SIM_SELF_RECOVERY, 0);
	if (QDF_IS_STATUS_ERROR(status)) {
		cds_err("Failed target force assert; status %d", status);
		return status;
	}

	status = qdf_wait_for_event_completion(&wma->recovery_event,
				       WMA_CRASH_INJECT_TIMEOUT);
	if (QDF_IS_STATUS_ERROR(status)) {
		cds_err("Failed target force assert wait; status %d", status);
		return status;
	}

	return QDF_STATUS_SUCCESS;
}

/**
 * cds_force_assert_target() - Send assert command to firmware
 * @qdf: QDF device instance to assert
 *
 * An out-of-band recovery mechanism will cleanup and restart the entire wlan
 * subsystem in the event of a firmware crash. This API injects a firmware
 * crash to start this process when the wlan driver is known to be in a bad
 * state. If a firmware assert inject fails, the wlan driver will schedule
 * the driver recovery anyway, as a best effort attempt to return to a working
 * state.
 *
 * Return: QDF_STATUS
 */
static QDF_STATUS cds_force_assert_target(qdf_device_t qdf)
{
	int errno;
	QDF_STATUS status;

	/* first, try target assert inject via pld */
	errno = cds_force_assert_target_via_pld(qdf);
	if (!errno)
		return QDF_STATUS_SUCCESS;
	if (errno != -EOPNOTSUPP)
		return QDF_STATUS_E_FAILURE;

	/* pld assert is not supported, try target assert inject via wmi */
	status = cds_force_assert_target_via_wmi(qdf);
	if (QDF_IS_STATUS_SUCCESS(status))
		return QDF_STATUS_SUCCESS;

	/* wmi assert failed, start recovery without the firmware assert */
	cds_err("Scheduling recovery work without firmware assert");
	pld_schedule_recovery_work(qdf->dev, PLD_REASON_DEFAULT);

	return status;
}

/**
 * cds_trigger_recovery_handler() - handle a self recovery request
 * @func: the name of the function that called cds_trigger_recovery
 * @line: the line number of the call site which called cds_trigger_recovery
 *
 * Return: none
 */
static void cds_trigger_recovery_handler(const char *func, const uint32_t line)
{
	QDF_STATUS status;
	qdf_runtime_lock_t rtl;
	qdf_device_t qdf;

	/* NOTE! This code path is delicate! Think very carefully before
	 * modifying the content or order of the following. Please review any
	 * potential changes with someone closely familiar with this feature.
	 */

	if (cds_is_driver_recovering()) {
		cds_info("WLAN recovery already in progress");
		return;
	}

	if (cds_is_driver_in_bad_state()) {
		cds_info("WLAN has already failed recovery");
		return;
	}

	if (cds_is_fw_down()) {
		cds_info("Firmware has already initiated recovery");
		return;
	}

	qdf = cds_get_context(QDF_MODULE_ID_QDF_DEVICE);
	if (!qdf) {
		cds_err("Qdf context is null");
		return;
	}

	/* if *wlan* recovery is disabled, crash here for debugging */
	if (!cds_is_self_recovery_enabled()) {
		QDF_DEBUG_PANIC("WLAN recovery is not enabled (via %s:%d)",
				func, line);
		return;
	}

	/* ignore recovery if we are unloading; it would be a waste anyway */
	if (cds_is_driver_unloading()) {
		cds_info("WLAN is unloading; ignore recovery");
		return;
	}

	status = qdf_runtime_lock_init(&rtl);
	if (QDF_IS_STATUS_ERROR(status)) {
		cds_err("qdf_runtime_lock_init failed, status: %d", status);
		return;
	}

	status = qdf_runtime_pm_prevent_suspend(&rtl);
	if (QDF_IS_STATUS_ERROR(status)) {
		cds_err("Failed to acquire runtime pm lock");
		goto deinit_rtl;
	}

	cds_set_recovery_in_progress(true);
	cds_force_assert_target(qdf);

	status = qdf_runtime_pm_allow_suspend(&rtl);
	if (QDF_IS_STATUS_ERROR(status))
		cds_err("Failed to release runtime pm lock");

deinit_rtl:
	qdf_runtime_lock_deinit(&rtl);
}

static void cds_trigger_recovery_work(void *context)
{
	struct cds_recovery_call_info *call_info = context;

	cds_trigger_recovery_handler(call_info->func, call_info->line);
}

void __cds_trigger_recovery(enum qdf_hang_reason reason, const char *func,
			    const uint32_t line)
{
	if (!gp_cds_context) {
		cds_err("gp_cds_context is null");
		return;
	}

	gp_cds_context->recovery_reason = reason;

	if (in_atomic()) {
		__cds_recovery_caller.func = func;
		__cds_recovery_caller.line = line;
		qdf_queue_work(0, gp_cds_context->cds_recovery_wq,
			       &gp_cds_context->cds_recovery_work);
		return;
	}

	cds_trigger_recovery_handler(func, line);
}

void cds_trigger_recovery_psoc(void *psoc, enum qdf_hang_reason reason,
			       const char *func, const uint32_t line)
{
	__cds_trigger_recovery(reason, func, line);
}


/**
 * cds_get_recovery_reason() - get self recovery reason
 * @reason: recovery reason
 *
 * Return: None
 */
void cds_get_recovery_reason(enum qdf_hang_reason *reason)
{
	if (!gp_cds_context) {
		cds_err("gp_cds_context is null");
		return;
	}

	*reason = gp_cds_context->recovery_reason;
}

/**
 * cds_reset_recovery_reason() - reset the reason to unspecified
 *
 * Return: None
 */
void cds_reset_recovery_reason(void)
{
	if (!gp_cds_context) {
		cds_err("gp_cds_context is null");
		return;
	}

	gp_cds_context->recovery_reason = QDF_REASON_UNSPECIFIED;
}

/**
 * cds_set_wakelock_logging() - Logging of wakelock enabled/disabled
 * @value: Boolean value
 *
 * This function is used to set the flag which will indicate whether
 * logging of wakelock is enabled or not
 *
 * Return: None
 */
void cds_set_wakelock_logging(bool value)
{
	struct cds_context *p_cds_context;

	p_cds_context = cds_get_global_context();
	if (!p_cds_context) {
		cds_err("cds context is Invald");
		return;
	}
	p_cds_context->is_wakelock_log_enabled = value;
}

/**
 * cds_is_wakelock_enabled() - Check if logging of wakelock is enabled/disabled
 * @value: Boolean value
 *
 * This function is used to check whether logging of wakelock is enabled or not
 *
 * Return: true if logging of wakelock is enabled
 */
bool cds_is_wakelock_enabled(void)
{
	struct cds_context *p_cds_context;

	p_cds_context = cds_get_global_context();
	if (!p_cds_context) {
		cds_err("cds context is Invald");
		return false;
	}
	return p_cds_context->is_wakelock_log_enabled;
}

/**
 * cds_set_ring_log_level() - Sets the log level of a particular ring
 * @ring_id: ring_id
 * @log_levelvalue: Log level specificed
 *
 * This function converts HLOS values to driver log levels and sets the log
 * level of a particular ring accordingly.
 *
 * Return: None
 */
void cds_set_ring_log_level(uint32_t ring_id, uint32_t log_level)
{
	struct cds_context *p_cds_context;
	uint32_t log_val;

	p_cds_context = cds_get_global_context();
	if (!p_cds_context) {
		cds_err("cds context is Invald");
		return;
	}

	switch (log_level) {
	case LOG_LEVEL_NO_COLLECTION:
		log_val = WLAN_LOG_LEVEL_OFF;
		break;
	case LOG_LEVEL_NORMAL_COLLECT:
		log_val = WLAN_LOG_LEVEL_NORMAL;
		break;
	case LOG_LEVEL_ISSUE_REPRO:
		log_val = WLAN_LOG_LEVEL_REPRO;
		break;
	case LOG_LEVEL_ACTIVE:
	default:
		log_val = WLAN_LOG_LEVEL_ACTIVE;
		break;
	}

	if (ring_id == RING_ID_WAKELOCK) {
		p_cds_context->wakelock_log_level = log_val;
		return;
	} else if (ring_id == RING_ID_CONNECTIVITY) {
		p_cds_context->connectivity_log_level = log_val;
		return;
	} else if (ring_id == RING_ID_PER_PACKET_STATS) {
		p_cds_context->packet_stats_log_level = log_val;
		return;
	} else if (ring_id == RING_ID_DRIVER_DEBUG) {
		p_cds_context->driver_debug_log_level = log_val;
		return;
	} else if (ring_id == RING_ID_FIRMWARE_DEBUG) {
		p_cds_context->fw_debug_log_level = log_val;
		return;
	}
}

/**
 * cds_get_ring_log_level() - Get the a ring id's log level
 * @ring_id: Ring id
 *
 * Fetch and return the log level corresponding to a ring id
 *
 * Return: Log level corresponding to the ring ID
 */
enum wifi_driver_log_level cds_get_ring_log_level(uint32_t ring_id)
{
	struct cds_context *p_cds_context;

	p_cds_context = cds_get_global_context();
	if (!p_cds_context) {
		cds_err("cds context is Invald");
		return WLAN_LOG_LEVEL_OFF;
	}

	if (ring_id == RING_ID_WAKELOCK)
		return p_cds_context->wakelock_log_level;
	else if (ring_id == RING_ID_CONNECTIVITY)
		return p_cds_context->connectivity_log_level;
	else if (ring_id == RING_ID_PER_PACKET_STATS)
		return p_cds_context->packet_stats_log_level;
	else if (ring_id == RING_ID_DRIVER_DEBUG)
		return p_cds_context->driver_debug_log_level;
	else if (ring_id == RING_ID_FIRMWARE_DEBUG)
		return p_cds_context->fw_debug_log_level;

	return WLAN_LOG_LEVEL_OFF;
}

/**
 * cds_set_multicast_logging() - Set mutlicast logging value
 * @value: Value of multicast logging
 *
 * Set the multicast logging value which will indicate
 * whether to multicast host and fw messages even
 * without any registration by userspace entity
 *
 * Return: None
 */
void cds_set_multicast_logging(uint8_t value)
{
	cds_multicast_logging = value;
}

/**
 * cds_is_multicast_logging() - Get multicast logging value
 *
 * Get the multicast logging value which will indicate
 * whether to multicast host and fw messages even
 * without any registration by userspace entity
 *
 * Return: 0 - Multicast logging disabled, 1 - Multicast logging enabled
 */
uint8_t cds_is_multicast_logging(void)
{
	return cds_multicast_logging;
}

/*
 * cds_init_log_completion() - Initialize log param structure
 *
 * This function is used to initialize the logging related
 * parameters
 *
 * Return: None
 */
void cds_init_log_completion(void)
{
	struct cds_context *p_cds_context;

	p_cds_context = cds_get_global_context();
	if (!p_cds_context) {
		cds_err("cds context is Invalid");
		return;
	}

	p_cds_context->log_complete.is_fatal = WLAN_LOG_TYPE_NON_FATAL;
	p_cds_context->log_complete.indicator = WLAN_LOG_INDICATOR_UNUSED;
	p_cds_context->log_complete.reason_code = WLAN_LOG_REASON_CODE_UNUSED;
	p_cds_context->log_complete.is_report_in_progress = false;
}

/**
 * cds_set_log_completion() - Store the logging params
 * @is_fatal: Indicates if the event triggering bug report is fatal or not
 * @indicator: Source which trigerred the bug report
 * @reason_code: Reason for triggering bug report
 * @recovery_needed: If recovery is needed after bug report
 *
 * This function is used to set the logging parameters based on the
 * caller
 *
 * Return: 0 if setting of params is successful
 */
QDF_STATUS cds_set_log_completion(uint32_t is_fatal,
		uint32_t indicator,
		uint32_t reason_code,
		bool recovery_needed)
{
	struct cds_context *p_cds_context;

	p_cds_context = cds_get_global_context();
	if (!p_cds_context) {
		cds_err("cds context is Invalid");
		return QDF_STATUS_E_FAILURE;
	}

	qdf_spinlock_acquire(&p_cds_context->bug_report_lock);
	p_cds_context->log_complete.is_fatal = is_fatal;
	p_cds_context->log_complete.indicator = indicator;
	p_cds_context->log_complete.reason_code = reason_code;
	p_cds_context->log_complete.recovery_needed = recovery_needed;
	p_cds_context->log_complete.is_report_in_progress = true;
	qdf_spinlock_release(&p_cds_context->bug_report_lock);
	cds_debug("is_fatal %d indicator %d reason_code %d recovery needed %d",
		  is_fatal, indicator, reason_code, recovery_needed);

	return QDF_STATUS_SUCCESS;
}

/**
 * cds_get_and_reset_log_completion() - Get and reset logging related params
 * @is_fatal: Indicates if the event triggering bug report is fatal or not
 * @indicator: Source which trigerred the bug report
 * @reason_code: Reason for triggering bug report
 * @recovery_needed: If recovery is needed after bug report
 *
 * This function is used to get the logging related parameters
 *
 * Return: None
 */
void cds_get_and_reset_log_completion(uint32_t *is_fatal,
		uint32_t *indicator,
		uint32_t *reason_code,
		bool *recovery_needed)
{
	struct cds_context *p_cds_context;

	p_cds_context = cds_get_global_context();
	if (!p_cds_context) {
		cds_err("cds context is Invalid");
		return;
	}

	qdf_spinlock_acquire(&p_cds_context->bug_report_lock);
	*is_fatal =  p_cds_context->log_complete.is_fatal;
	*indicator = p_cds_context->log_complete.indicator;
	*reason_code = p_cds_context->log_complete.reason_code;
	*recovery_needed = p_cds_context->log_complete.recovery_needed;

	/* reset */
	p_cds_context->log_complete.indicator = WLAN_LOG_INDICATOR_UNUSED;
	p_cds_context->log_complete.is_fatal = WLAN_LOG_TYPE_NON_FATAL;
	p_cds_context->log_complete.is_report_in_progress = false;
	p_cds_context->log_complete.reason_code = WLAN_LOG_REASON_CODE_UNUSED;
	p_cds_context->log_complete.recovery_needed = false;
	qdf_spinlock_release(&p_cds_context->bug_report_lock);
}

/**
 * cds_is_log_report_in_progress() - Check if bug reporting is in progress
 *
 * This function is used to check if the bug reporting is already in progress
 *
 * Return: true if the bug reporting is in progress
 */
bool cds_is_log_report_in_progress(void)
{
	struct cds_context *p_cds_context;

	p_cds_context = cds_get_global_context();
	if (!p_cds_context) {
		cds_err("cds context is Invalid");
		return true;
	}
	return p_cds_context->log_complete.is_report_in_progress;
}

/**
 * cds_is_fatal_event_enabled() - Return if fatal event is enabled
 *
 * Return true if fatal event is enabled.
 */
bool cds_is_fatal_event_enabled(void)
{
	struct cds_context *p_cds_context;

	p_cds_context = cds_get_global_context();
	if (!p_cds_context) {
		cds_err("cds context is Invalid");
		return false;
	}


	return p_cds_context->enable_fatal_event;
}

#ifdef WLAN_FEATURE_TSF_PLUS
bool cds_is_ptp_rx_opt_enabled(void)
{
	struct hdd_context *hdd_ctx;
	struct cds_context *p_cds_context;

	p_cds_context = cds_get_global_context();
	if (!p_cds_context) {
		cds_err("cds context is Invalid");
		return false;
	}

	hdd_ctx = (struct hdd_context *)(p_cds_context->hdd_context);
	if ((!hdd_ctx) || (!hdd_ctx->config)) {
		cds_err("Hdd Context is Null");
		return false;
	}

	return hdd_tsf_is_rx_set(hdd_ctx);
}

bool cds_is_ptp_tx_opt_enabled(void)
{
	struct hdd_context *hdd_ctx;
	struct cds_context *p_cds_context;

	p_cds_context = cds_get_global_context();
	if (!p_cds_context) {
		cds_err("cds context is Invalid");
		return false;
	}

	hdd_ctx = (struct hdd_context *)(p_cds_context->hdd_context);
	if ((!hdd_ctx) || (!hdd_ctx->config)) {
		cds_err("Hdd Context is Null");
		return false;
	}

	return hdd_tsf_is_tx_set(hdd_ctx);
}
#endif

/**
 * cds_get_log_indicator() - Get the log flush indicator
 *
 * This function is used to get the log flush indicator
 *
 * Return: log indicator
 */
uint32_t cds_get_log_indicator(void)
{
	struct cds_context *p_cds_context;
	uint32_t indicator;

	p_cds_context = cds_get_global_context();
	if (!p_cds_context) {
		cds_err("cds context is Invalid");
		return WLAN_LOG_INDICATOR_UNUSED;
	}

	if (cds_is_load_or_unload_in_progress() ||
	    cds_is_driver_recovering() || cds_is_driver_in_bad_state()) {
		return WLAN_LOG_INDICATOR_UNUSED;
	}

	qdf_spinlock_acquire(&p_cds_context->bug_report_lock);
	indicator = p_cds_context->log_complete.indicator;
	qdf_spinlock_release(&p_cds_context->bug_report_lock);
	return indicator;
}

/**
 * cds_wlan_flush_host_logs_for_fatal() - Wrapper to flush host logs
 *
 * This function is used to send signal to the logger thread to
 * flush the host logs.
 *
 * Return: None
 *
 */
void cds_wlan_flush_host_logs_for_fatal(void)
{
	if (cds_is_log_report_in_progress())
		wlan_flush_host_logs_for_fatal();
}

/**
 * cds_flush_logs() - Report fatal event to userspace
 * @is_fatal: Indicates if the event triggering bug report is fatal or not
 * @indicator: Source which trigerred the bug report
 * @reason_code: Reason for triggering bug report
 * @dump_mac_trace: If mac trace are needed in logs.
 * @recovery_needed: If recovery is needed after bug report
 *
 * This function sets the log related params and send the WMI command to the
 * FW to flush its logs. On receiving the flush completion event from the FW
 * the same will be conveyed to userspace
 *
 * Return: 0 on success
 */
QDF_STATUS cds_flush_logs(uint32_t is_fatal,
		uint32_t indicator,
		uint32_t reason_code,
		bool dump_mac_trace,
		bool recovery_needed)
{
	QDF_STATUS status;

	struct cds_context *p_cds_context;

	p_cds_context = cds_get_global_context();
	if (!p_cds_context) {
		cds_err("cds context is Invalid");
		return QDF_STATUS_E_FAILURE;
	}
	if (!p_cds_context->enable_fatal_event) {
		cds_err("Fatal event not enabled");
		return QDF_STATUS_E_FAILURE;
	}
	if (cds_is_load_or_unload_in_progress() ||
	    cds_is_driver_recovering() || cds_is_driver_in_bad_state()) {
		cds_err("un/Load/SSR in progress");
		return QDF_STATUS_E_FAILURE;
	}

	if (cds_is_log_report_in_progress()) {
		cds_err("Bug report already in progress - dropping! type:%d, indicator=%d reason_code=%d",
			is_fatal, indicator, reason_code);
		return QDF_STATUS_E_FAILURE;
	}

	status = cds_set_log_completion(is_fatal, indicator,
		reason_code, recovery_needed);
	if (QDF_STATUS_SUCCESS != status) {
		cds_err("Failed to set log trigger params");
		return QDF_STATUS_E_FAILURE;
	}

	cds_debug("Triggering bug report: type:%d, indicator=%d reason_code=%d",
		  is_fatal, indicator, reason_code);

	if (dump_mac_trace)
		qdf_trace_dump_all(p_cds_context->mac_context, 0, 0, 100, 0);

	if (WLAN_LOG_INDICATOR_HOST_ONLY == indicator) {
		cds_wlan_flush_host_logs_for_fatal();
		return QDF_STATUS_SUCCESS;
	}

	status = sme_send_flush_logs_cmd_to_fw();
	if (QDF_IS_STATUS_ERROR(status)) {
		cds_err("Failed to send flush FW log");
		cds_init_log_completion();
		return QDF_STATUS_E_FAILURE;
	}

	return QDF_STATUS_SUCCESS;
}

/**
 * cds_logging_set_fw_flush_complete() - Wrapper for FW log flush completion
 *
 * This function is used to send signal to the logger thread to indicate
 * that the flushing of FW logs is complete by the FW
 *
 * Return: None
 *
 */
void cds_logging_set_fw_flush_complete(void)
{
	if (cds_is_fatal_event_enabled())
		wlan_logging_set_fw_flush_complete();
}

/**
 * cds_set_fatal_event() - set fatal event status
 * @value: pending statue to set
 *
 * Return: None
 */
void cds_set_fatal_event(bool value)
{
	struct cds_context *p_cds_context;

	p_cds_context = cds_get_global_context();
	if (!p_cds_context) {
		cds_err("cds context is Invalid");
		return;
	}
	p_cds_context->enable_fatal_event = value;
}

/**
 * cds_get_radio_index() - get radio index
 *
 * Return: radio index otherwise, -EINVAL
 */
int cds_get_radio_index(void)
{
	struct cds_context *p_cds_context;

	p_cds_context = cds_get_global_context();
	if (!p_cds_context) {
		/*
		 * To avoid recursive call, this should not change to
		 * QDF_TRACE().
		 */
		pr_err("%s: cds context is invalid\n", __func__);
		return -EINVAL;
	}

	return p_cds_context->radio_index;
}

/**
 * cds_set_radio_index() - set radio index
 * @radio_index:	the radio index to set
 *
 * Return: QDF status
 */
QDF_STATUS cds_set_radio_index(int radio_index)
{
	struct cds_context *p_cds_context;

	p_cds_context = cds_get_global_context();
	if (!p_cds_context) {
		pr_err("%s: cds context is invalid\n", __func__);
		return QDF_STATUS_E_FAILURE;
	}

	p_cds_context->radio_index = radio_index;

	return QDF_STATUS_SUCCESS;
}

/**
 * cds_init_ini_config() - API to initialize CDS configuration parameters
 * @cfg: CDS Configuration
 *
 * Return: void
 */

void cds_init_ini_config(struct cds_config_info *cfg)
{
	struct cds_context *cds_ctx;

	cds_ctx = cds_get_context(QDF_MODULE_ID_QDF);
	if (!cds_ctx) {
		cds_err("Invalid CDS Context");
		return;
	}

	cds_ctx->cds_cfg = cfg;
}

/**
 * cds_deinit_ini_config() - API to free CDS configuration parameters
 *
 * Return: void
 */
void cds_deinit_ini_config(void)
{
	struct cds_context *cds_ctx;
	struct cds_config_info *cds_cfg;

	cds_ctx = cds_get_context(QDF_MODULE_ID_QDF);
	if (!cds_ctx) {
		cds_err("Invalid CDS Context");
		return;
	}

	cds_cfg = cds_ctx->cds_cfg;
	cds_ctx->cds_cfg = NULL;

	if (cds_cfg)
		qdf_mem_free(cds_cfg);
}

/**
 * cds_get_ini_config() - API to get CDS configuration parameters
 *
 * Return: cds config structure
 */
struct cds_config_info *cds_get_ini_config(void)
{
	struct cds_context *cds_ctx;

	cds_ctx = cds_get_context(QDF_MODULE_ID_QDF);
	if (!cds_ctx) {
		cds_err("Invalid CDS Context");
		return NULL;
	}

	return cds_ctx->cds_cfg;
}

/**
 * cds_is_5_mhz_enabled() - API to get 5MHZ enabled
 *
 * Return: true if 5 mhz is enabled, false otherwise
 */
bool cds_is_5_mhz_enabled(void)
{
	struct cds_context *p_cds_context;

	p_cds_context = cds_get_context(QDF_MODULE_ID_QDF);
	if (!p_cds_context) {
		cds_err("%s: cds context is invalid", __func__);
		return false;
	}

	if (p_cds_context->cds_cfg)
		return (p_cds_context->cds_cfg->sub_20_channel_width ==
						WLAN_SUB_20_CH_WIDTH_5);

	return false;
}

/**
 * cds_is_10_mhz_enabled() - API to get 10-MHZ enabled
 *
 * Return: true if 10 mhz is enabled, false otherwise
 */
bool cds_is_10_mhz_enabled(void)
{
	struct cds_context *p_cds_context;

	p_cds_context = cds_get_context(QDF_MODULE_ID_QDF);
	if (!p_cds_context) {
		cds_err("%s: cds context is invalid", __func__);
		return false;
	}

	if (p_cds_context->cds_cfg)
		return (p_cds_context->cds_cfg->sub_20_channel_width ==
						WLAN_SUB_20_CH_WIDTH_10);

	return false;
}

/**
 * cds_is_sub_20_mhz_enabled() - API to get sub 20-MHZ enabled
 *
 * Return: true if 5 or 10 mhz is enabled, false otherwise
 */
bool cds_is_sub_20_mhz_enabled(void)
{
	struct cds_context *p_cds_context;

	p_cds_context = cds_get_context(QDF_MODULE_ID_QDF);
	if (!p_cds_context) {
		cds_err("%s: cds context is invalid", __func__);
		return false;
	}

	if (p_cds_context->cds_cfg)
		return p_cds_context->cds_cfg->sub_20_channel_width;

	return false;
}

/**
 * cds_is_self_recovery_enabled() - API to get self recovery enabled
 *
 * Return: true if self recovery enabled, false otherwise
 */
bool cds_is_self_recovery_enabled(void)
{
	struct cds_context *p_cds_context;

	p_cds_context = cds_get_context(QDF_MODULE_ID_QDF);
	if (!p_cds_context) {
		cds_err("%s: cds context is invalid", __func__);
		return false;
	}

	if (p_cds_context->cds_cfg)
		return p_cds_context->cds_cfg->self_recovery_enabled;

	return false;
}

/**
 * cds_is_fw_down() - Is FW down or not
 *
 * Return: true if FW is down and false otherwise.
 */
bool cds_is_fw_down(void)
{
	qdf_device_t qdf_ctx;

	qdf_ctx = cds_get_context(QDF_MODULE_ID_QDF_DEVICE);
	if (!qdf_ctx) {
		cds_err("cds context is invalid");
		return false;
	}

	return pld_is_fw_down(qdf_ctx->dev);
}

/**
 * cds_svc_fw_shutdown_ind() - API to send userspace about FW crash
 *
 * @dev: Device Pointer
 *
 * Return: None
 */
void cds_svc_fw_shutdown_ind(struct device *dev)
{
	hdd_svc_fw_shutdown_ind(dev);
}

#ifdef WLAN_LOGGING_SOCK_SVC_ENABLE
/*
 * cds_pkt_stats_to_logger_thread() - send pktstats to user
 * @pl_hdr: Pointer to pl_hdr
 * @pkt_dump: Pointer to pkt_dump data structure.
 * @data: Pointer to data
 *
 * This function is used to send the pkt stats to SVC module.
 *
 * Return: None
 */
inline void cds_pkt_stats_to_logger_thread(void *pl_hdr, void *pkt_dump,
						void *data)
{
	if (cds_get_ring_log_level(RING_ID_PER_PACKET_STATS) !=
						WLAN_LOG_LEVEL_ACTIVE)
		return;

	wlan_pkt_stats_to_logger_thread(pl_hdr, pkt_dump, data);
}
#endif

/**
 * cds_get_conparam() - Get the connection mode parameters
 *
 * Return the connection mode parameter set by insmod or set during statically
 * linked driver
 *
 * Return: enum QDF_GLOBAL_MODE
 */
enum QDF_GLOBAL_MODE cds_get_conparam(void)
{
	enum QDF_GLOBAL_MODE con_mode;

	con_mode = hdd_get_conparam();

	return con_mode;
}

#ifdef FEATURE_HTC_CREDIT_HISTORY
inline void
cds_print_htc_credit_history(uint32_t count, qdf_abstract_print *print,
			     void *print_priv)
{
	htc_print_credit_history(gp_cds_context->htc_ctx, count,
				 print, print_priv);
}
#endif

uint32_t cds_get_connectivity_stats_pkt_bitmap(void *context)
{
	struct hdd_adapter *adapter = NULL;

	if (!context)
		return 0;

	adapter = (struct hdd_adapter *)context;
	if (unlikely(adapter->magic != WLAN_HDD_ADAPTER_MAGIC)) {
		cds_err("Magic cookie(%x) for adapter sanity verification is invalid",
			adapter->magic);
		return 0;
	}
	return adapter->pkt_type_bitmap;
}

/**
 * cds_get_arp_stats_gw_ip() - get arp stats track IP
 *
 * Return: ARP stats IP to track
 */
uint32_t cds_get_arp_stats_gw_ip(void *context)
{
	struct hdd_adapter *adapter = NULL;

	if (!context)
		return 0;

	adapter = (struct hdd_adapter *)context;

	if (unlikely(adapter->magic != WLAN_HDD_ADAPTER_MAGIC)) {
		cds_err("Magic cookie(%x) for adapter sanity verification is invalid",
			adapter->magic);
		return 0;
	}

	return adapter->track_arp_ip;
}

/**
 * cds_incr_arp_stats_tx_tgt_delivered() - increment ARP stats
 *
 * Return: none
 */
void cds_incr_arp_stats_tx_tgt_delivered(void)
{
	struct hdd_context *hdd_ctx;
	struct hdd_adapter *adapter = NULL;

	hdd_ctx = gp_cds_context->hdd_context;
	if (!hdd_ctx) {
		cds_err("Hdd Context is Null");
		return;
	}

	hdd_for_each_adapter(hdd_ctx, adapter) {
		if (QDF_STA_MODE == adapter->device_mode)
			break;
	}

	if (adapter)
		adapter->hdd_stats.hdd_arp_stats.tx_host_fw_sent++;
}

/**
 * cds_incr_arp_stats_tx_tgt_acked() - increment ARP stats
 *
 * Return: none
 */
void cds_incr_arp_stats_tx_tgt_acked(void)
{
	struct hdd_context *hdd_ctx;
	struct hdd_adapter *adapter = NULL;

	hdd_ctx = gp_cds_context->hdd_context;
	if (!hdd_ctx) {
		cds_err("Hdd Context is Null");
		return;
	}

	hdd_for_each_adapter(hdd_ctx, adapter) {
		if (QDF_STA_MODE == adapter->device_mode)
			break;
	}

	if (adapter)
		adapter->hdd_stats.hdd_arp_stats.tx_ack_cnt++;
}

#ifdef FEATURE_ALIGN_STATS_FROM_DP
/**
 * cds_get_cdp_vdev_stats() - Function which retrieves cdp vdev stats
 * @vdev_id: vdev id
 * @vdev_stats: cdp vdev stats retrieves from DP
 *
 * Return: If get cdp vdev stats success return true, otherwise return false
 */
static bool
cds_get_cdp_vdev_stats(uint8_t vdev_id, struct cdp_vdev_stats *vdev_stats)
{
<<<<<<< HEAD
	void *soc;
	struct cdp_pdev *pdev;
	struct cdp_vdev *vdev;
=======
	void *soc = cds_get_context(QDF_MODULE_ID_SOC);
>>>>>>> 5d8474a2

	if (!vdev_stats)
		return false;

<<<<<<< HEAD
	if (cds_get_datapath_handles(&soc, &pdev, &vdev, vdev_id))
		return false;

	if (cdp_host_get_vdev_stats(soc, vdev, vdev_stats, true))
=======
	if (cdp_host_get_vdev_stats(soc, vdev_id, vdev_stats, true))
>>>>>>> 5d8474a2
		return false;

	return true;
}

bool
cds_dp_get_vdev_stats(uint8_t vdev_id, struct cds_vdev_dp_stats *stats)
{
	struct cdp_vdev_stats *vdev_stats;
	bool ret = false;

	vdev_stats = qdf_mem_malloc(sizeof(*vdev_stats));
	if (!vdev_stats)
		return false;

	if (cds_get_cdp_vdev_stats(vdev_id, vdev_stats)) {
		stats->tx_retries = vdev_stats->tx.retries;
		ret = true;
	}

	qdf_mem_free(vdev_stats);
	return ret;
}
#endif

#ifdef ENABLE_SMMU_S1_TRANSLATION
#if (LINUX_VERSION_CODE >= KERNEL_VERSION(4, 19, 0))
QDF_STATUS cds_smmu_mem_map_setup(qdf_device_t osdev, bool ipa_present)
{
	struct iommu_domain *domain;
	bool ipa_smmu_enabled;
	bool wlan_smmu_enabled;

	domain = pld_smmu_get_domain(osdev->dev);
	if (domain) {
		int attr = 0;
		int errno = iommu_domain_get_attr(domain,
						  DOMAIN_ATTR_S1_BYPASS, &attr);

		wlan_smmu_enabled = !errno && !attr;
	} else {
		cds_info("No SMMU mapping present");
		wlan_smmu_enabled = false;
	}

	if (!wlan_smmu_enabled) {
		osdev->smmu_s1_enabled = false;
		goto exit_with_success;
	}

	if (!ipa_present) {
		osdev->smmu_s1_enabled = true;
		goto exit_with_success;
	}

	ipa_smmu_enabled = qdf_get_ipa_smmu_enabled();

	osdev->smmu_s1_enabled = ipa_smmu_enabled && wlan_smmu_enabled;
	if (ipa_smmu_enabled != wlan_smmu_enabled) {
		cds_err("SMMU mismatch; IPA:%s, WLAN:%s",
			ipa_smmu_enabled ? "enabled" : "disabled",
			wlan_smmu_enabled ? "enabled" : "disabled");
		return QDF_STATUS_E_FAILURE;
	}

exit_with_success:
	osdev->domain = domain;

	cds_info("SMMU S1 %s", osdev->smmu_s1_enabled ? "enabled" : "disabled");

	return QDF_STATUS_SUCCESS;
}

#else
QDF_STATUS cds_smmu_mem_map_setup(qdf_device_t osdev, bool ipa_present)
{
	struct dma_iommu_mapping *mapping;
	bool ipa_smmu_enabled;
	bool wlan_smmu_enabled;

	mapping = pld_smmu_get_mapping(osdev->dev);
	if (mapping) {
		int attr = 0;
		int errno = iommu_domain_get_attr(mapping->domain,
						  DOMAIN_ATTR_S1_BYPASS, &attr);

		wlan_smmu_enabled = !errno && !attr;
	} else {
		cds_info("No SMMU mapping present");
		wlan_smmu_enabled = false;
	}

	if (!wlan_smmu_enabled) {
		osdev->smmu_s1_enabled = false;
		goto exit_with_success;
	}

	if (!ipa_present) {
		osdev->smmu_s1_enabled = true;
		goto exit_with_success;
	}

	ipa_smmu_enabled = qdf_get_ipa_smmu_enabled();

	osdev->smmu_s1_enabled = ipa_smmu_enabled && wlan_smmu_enabled;
	if (ipa_smmu_enabled != wlan_smmu_enabled) {
		cds_err("SMMU mismatch; IPA:%s, WLAN:%s",
			ipa_smmu_enabled ? "enabled" : "disabled",
			wlan_smmu_enabled ? "enabled" : "disabled");
		return QDF_STATUS_E_FAILURE;
	}

exit_with_success:
	osdev->iommu_mapping = mapping;

	cds_info("SMMU S1 %s", osdev->smmu_s1_enabled ? "enabled" : "disabled");

	return QDF_STATUS_SUCCESS;
}
#endif

#ifdef IPA_OFFLOAD
int cds_smmu_map_unmap(bool map, uint32_t num_buf, qdf_mem_info_t *buf_arr)
{
	return ucfg_ipa_uc_smmu_map(map, num_buf, buf_arr);
}
#else
int cds_smmu_map_unmap(bool map, uint32_t num_buf, qdf_mem_info_t *buf_arr)
{
	return 0;
}
#endif

#else
#if (LINUX_VERSION_CODE >= KERNEL_VERSION(4, 19, 0))
<<<<<<< HEAD
QDF_STATUS cds_smmu_mem_map_setup(qdf_device_t osdev, bool ipa_present)
{
	osdev->smmu_s1_enabled = false;
	osdev->domain = NULL;
	return QDF_STATUS_SUCCESS;
}
#else
=======
>>>>>>> 5d8474a2
QDF_STATUS cds_smmu_mem_map_setup(qdf_device_t osdev, bool ipa_present)
{
	osdev->smmu_s1_enabled = false;
	osdev->domain = NULL;
	return QDF_STATUS_SUCCESS;
}
<<<<<<< HEAD
=======
#else
QDF_STATUS cds_smmu_mem_map_setup(qdf_device_t osdev, bool ipa_present)
{
	osdev->smmu_s1_enabled = false;
	return QDF_STATUS_SUCCESS;
}
>>>>>>> 5d8474a2
#endif

int cds_smmu_map_unmap(bool map, uint32_t num_buf, qdf_mem_info_t *buf_arr)
{
	return 0;
}
#endif

#ifdef WLAN_FEATURE_PKT_CAPTURE
bool cds_is_pktcapture_enabled(void)
{
	struct hdd_context *hdd_ctx;

	hdd_ctx = gp_cds_context->hdd_context;
	if (!hdd_ctx) {
		cds_err("HDD context is NULL");
		return false;
	}

	return hdd_ctx->enable_pkt_capture_support;
}

uint8_t cds_get_pktcapture_mode(void)
{
	struct hdd_context *hdd_ctx;

	hdd_ctx = gp_cds_context->hdd_context;
	if (!hdd_ctx) {
		cds_err("HDD context is NULL");
		return false;
	}

	return hdd_ctx->val_pkt_capture_mode;
}
#endif /* WLAN_FEATURE_PKT_CAPTURE */<|MERGE_RESOLUTION|>--- conflicted
+++ resolved
@@ -99,22 +99,11 @@
 
 #ifdef QCA_WIFI_QCA8074
 static inline int
-<<<<<<< HEAD
-cds_send_delba(void *pdev_handle,  void *ctrl_peer,
-	       uint8_t *peer_macaddr, uint8_t tid, void *vdev_handle,
-	       uint8_t reason_code)
-{
-	struct wlan_objmgr_vdev *vdev = (struct wlan_objmgr_vdev *)vdev_handle;
-
-	return wma_dp_send_delba_ind(wlan_vdev_get_id(vdev), peer_macaddr, tid,
-				     reason_code);
-=======
 cds_send_delba(struct cdp_ctrl_objmgr_psoc *psoc,
 	       uint8_t vdev_id, uint8_t *peer_macaddr,
 	       uint8_t tid, uint8_t reason_code)
 {
 	return wma_dp_send_delba_ind(vdev_id, peer_macaddr, tid, reason_code);
->>>>>>> 5d8474a2
 }
 
 static struct ol_if_ops  dp_ol_if_ops = {
@@ -202,23 +191,6 @@
 	if (!qdf_ctx) {
 		cds_err("cds context is invalid");
 		return QDF_STATUS_E_INVAL;
-	}
-
-	if (pld_qmi_send(qdf_ctx->dev, 0, buf, len, cb_ctx, wmi_rx_cb))
-		return QDF_STATUS_E_INVAL;
-
-	return QDF_STATUS_SUCCESS;
-}
-
-static QDF_STATUS cds_wmi_send_recv_qmi(void *buf, uint32_t len, void * cb_ctx,
-					qdf_wmi_recv_qmi_cb wmi_rx_cb)
-{
-	qdf_device_t qdf_ctx;
-
-	qdf_ctx = cds_get_context(QDF_MODULE_ID_QDF_DEVICE);
-	if (!qdf_ctx) {
-		cds_err("cds context is invalid");
-		return false;
 	}
 
 	if (pld_qmi_send(qdf_ctx->dev, 0, buf, len, cb_ctx, wmi_rx_cb))
@@ -444,13 +416,10 @@
 		cfg_get(psoc, CFG_DP_AP_STA_SECURITY_SEPERATION);
 	cdp_cfg.pktlog_buffer_size =
 		cfg_get(psoc, CFG_DP_PKTLOG_BUFFER_SIZE);
-<<<<<<< HEAD
-=======
 
 	cds_cdp_update_del_ack_params(psoc, &cdp_cfg);
 
 	cds_cdp_update_bundle_params(psoc, &cdp_cfg);
->>>>>>> 5d8474a2
 
 	gp_cds_context->cfg_ctx = cdp_cfg_attach(soc, gp_cds_context->qdf_ctx,
 					(void *)(&cdp_cfg));
@@ -877,19 +846,10 @@
 	QDF_STATUS qdf_status;
 	struct dp_txrx_config dp_config;
 
-<<<<<<< HEAD
-	cds_set_context(QDF_MODULE_ID_TXRX,
-		cdp_pdev_attach(cds_get_context(QDF_MODULE_ID_SOC),
-			(struct cdp_ctrl_objmgr_pdev *)gp_cds_context->cfg_ctx,
-			gp_cds_context->htc_ctx,
-			gp_cds_context->qdf_ctx, 0));
-	if (!gp_cds_context->pdev_txrx_ctx) {
-=======
 	qdf_status = cdp_pdev_attach(cds_get_context(QDF_MODULE_ID_SOC),
 				     gp_cds_context->htc_ctx,
 				     gp_cds_context->qdf_ctx, 0);
 	if (!QDF_IS_STATUS_SUCCESS(qdf_status)) {
->>>>>>> 5d8474a2
 		/* Critical Error ...  Cannot proceed further */
 		cds_alert("Failed to open TXRX");
 		QDF_ASSERT(0);
@@ -925,11 +885,7 @@
 
 pdev_detach:
 	cdp_pdev_detach(gp_cds_context->dp_soc,
-<<<<<<< HEAD
-			cds_get_context(QDF_MODULE_ID_TXRX), false);
-=======
 			OL_TXRX_PDEV_ID, false);
->>>>>>> 5d8474a2
 
 close:
 	return QDF_STATUS_E_FAILURE;
@@ -1723,65 +1679,6 @@
 	return QDF_STATUS_SUCCESS;
 } /* cds_free_context() */
 
-<<<<<<< HEAD
-/**
- * cds_get_vdev_types() - get vdev type
- * @mode: mode
- * @type: type
- * @sub_type: sub_type
- *
- * Return: WMI vdev type
- */
-QDF_STATUS cds_get_vdev_types(enum QDF_OPMODE mode, uint32_t *type,
-			      uint32_t *sub_type)
-{
-	QDF_STATUS status = QDF_STATUS_SUCCESS;
-	*type = 0;
-	*sub_type = 0;
-
-	switch (mode) {
-	case QDF_STA_MODE:
-		*type = WMI_VDEV_TYPE_STA;
-		break;
-	case QDF_SAP_MODE:
-		*type = WMI_VDEV_TYPE_AP;
-		break;
-	case QDF_P2P_DEVICE_MODE:
-		*type = WMI_VDEV_TYPE_AP;
-		*sub_type = WMI_UNIFIED_VDEV_SUBTYPE_P2P_DEVICE;
-		break;
-	case QDF_P2P_CLIENT_MODE:
-		*type = WMI_VDEV_TYPE_STA;
-		*sub_type = WMI_UNIFIED_VDEV_SUBTYPE_P2P_CLIENT;
-		break;
-	case QDF_P2P_GO_MODE:
-		*type = WMI_VDEV_TYPE_AP;
-		*sub_type = WMI_UNIFIED_VDEV_SUBTYPE_P2P_GO;
-		break;
-	case QDF_OCB_MODE:
-		*type = WMI_VDEV_TYPE_OCB;
-		break;
-	case QDF_IBSS_MODE:
-		*type = WMI_VDEV_TYPE_IBSS;
-		break;
-	case QDF_MONITOR_MODE:
-		*type = WMI_VDEV_TYPE_MONITOR;
-		break;
-	case QDF_NDI_MODE:
-		*type = WMI_VDEV_TYPE_NDI;
-		break;
-	case QDF_NAN_DISC_MODE:
-		*type = WMI_VDEV_TYPE_NAN;
-		break;
-	default:
-		cds_err("Invalid device mode %d", mode);
-		status = QDF_STATUS_E_INVAL;
-		break;
-	}
-	return status;
-}
-=======
->>>>>>> 5d8474a2
 
 /**
  * cds_flush_work() - flush pending works
@@ -2901,25 +2798,12 @@
 static bool
 cds_get_cdp_vdev_stats(uint8_t vdev_id, struct cdp_vdev_stats *vdev_stats)
 {
-<<<<<<< HEAD
-	void *soc;
-	struct cdp_pdev *pdev;
-	struct cdp_vdev *vdev;
-=======
 	void *soc = cds_get_context(QDF_MODULE_ID_SOC);
->>>>>>> 5d8474a2
 
 	if (!vdev_stats)
 		return false;
 
-<<<<<<< HEAD
-	if (cds_get_datapath_handles(&soc, &pdev, &vdev, vdev_id))
-		return false;
-
-	if (cdp_host_get_vdev_stats(soc, vdev, vdev_stats, true))
-=======
 	if (cdp_host_get_vdev_stats(soc, vdev_id, vdev_stats, true))
->>>>>>> 5d8474a2
 		return false;
 
 	return true;
@@ -3055,7 +2939,6 @@
 
 #else
 #if (LINUX_VERSION_CODE >= KERNEL_VERSION(4, 19, 0))
-<<<<<<< HEAD
 QDF_STATUS cds_smmu_mem_map_setup(qdf_device_t osdev, bool ipa_present)
 {
 	osdev->smmu_s1_enabled = false;
@@ -3063,23 +2946,11 @@
 	return QDF_STATUS_SUCCESS;
 }
 #else
-=======
->>>>>>> 5d8474a2
-QDF_STATUS cds_smmu_mem_map_setup(qdf_device_t osdev, bool ipa_present)
-{
-	osdev->smmu_s1_enabled = false;
-	osdev->domain = NULL;
-	return QDF_STATUS_SUCCESS;
-}
-<<<<<<< HEAD
-=======
-#else
 QDF_STATUS cds_smmu_mem_map_setup(qdf_device_t osdev, bool ipa_present)
 {
 	osdev->smmu_s1_enabled = false;
 	return QDF_STATUS_SUCCESS;
 }
->>>>>>> 5d8474a2
 #endif
 
 int cds_smmu_map_unmap(bool map, uint32_t num_buf, qdf_mem_info_t *buf_arr)
