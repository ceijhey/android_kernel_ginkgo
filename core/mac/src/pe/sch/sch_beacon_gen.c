--- conflicted
+++ resolved
@@ -437,11 +437,7 @@
 			}
 		}
 	}
-<<<<<<< HEAD
-	if (mac_ctx->rrm.rrmConfig.rrm_enabled)
-=======
 	if (mac_ctx->rrm.rrmConfig.sap_rrm_enabled)
->>>>>>> 5d8474a2
 		populate_dot11f_rrm_ie(mac_ctx, &bcn_2->RRMEnabledCap,
 			session);
 
@@ -470,11 +466,7 @@
 		populate_dot11f_vht_tx_power_env(mac_ctx,
 						 &bcn_2->vht_transmit_power_env,
 						 session->ch_width,
-<<<<<<< HEAD
-						 session->currentOperChannel);
-=======
 						 session->curr_op_freq);
->>>>>>> 5d8474a2
 		populate_dot11f_qcn_ie(mac_ctx, &bcn_2->qcn_ie,
 				       QCN_IE_ATTR_ID_ALL);
 	}
