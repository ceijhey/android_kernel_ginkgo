/*
 * Copyright (c) 2012-2020 The Linux Foundation. All rights reserved.
 *
 * Permission to use, copy, modify, and/or distribute this software for
 * any purpose with or without fee is hereby granted, provided that the
 * above copyright notice and this permission notice appear in all
 * copies.
 *
 * THE SOFTWARE IS PROVIDED "AS IS" AND THE AUTHOR DISCLAIMS ALL
 * WARRANTIES WITH REGARD TO THIS SOFTWARE INCLUDING ALL IMPLIED
 * WARRANTIES OF MERCHANTABILITY AND FITNESS. IN NO EVENT SHALL THE
 * AUTHOR BE LIABLE FOR ANY SPECIAL, DIRECT, INDIRECT, OR CONSEQUENTIAL
 * DAMAGES OR ANY DAMAGES WHATSOEVER RESULTING FROM LOSS OF USE, DATA OR
 * PROFITS, WHETHER IN AN ACTION OF CONTRACT, NEGLIGENCE OR OTHER
 * TORTIOUS ACTION, ARISING OUT OF OR IN CONNECTION WITH THE USE OR
 * PERFORMANCE OF THIS SOFTWARE.
 */

/**=========================================================================

   \file  rrm_api.c

   \brief implementation for PE RRM APIs

   ========================================================================*/

/* $Header$ */


/*--------------------------------------------------------------------------
   Include Files
   ------------------------------------------------------------------------*/
#include "cds_api.h"
#include "wni_api.h"
#include "sir_api.h"
#include "ani_global.h"
#include "wni_cfg.h"
#include "lim_types.h"
#include "lim_utils.h"
#include "lim_send_sme_rsp_messages.h"
#include "parser_api.h"
#include "lim_send_messages.h"
#include "rrm_global.h"
#include "rrm_api.h"

/* -------------------------------------------------------------------- */
/**
 * rrm_cache_mgmt_tx_power
 **
 * FUNCTION:  Store Tx power for management frames.
 *
 * LOGIC:
 *
 * ASSUMPTIONS:
 *
 * NOTE:
 *
 * @param pe_session session entry.
 * @return None
 */
void
rrm_cache_mgmt_tx_power(struct mac_context *mac, int8_t txPower,
			struct pe_session *pe_session)
{
	pe_debug("Cache Mgmt Tx Power: %d", txPower);

	if (!pe_session)
		mac->rrm.rrmPEContext.txMgmtPower = txPower;
	else
		pe_session->txMgmtPower = txPower;
}

/* -------------------------------------------------------------------- */
/**
 * rrm_get_mgmt_tx_power
 *
 * FUNCTION:  Get the Tx power for management frames.
 *
 * LOGIC:
 *
 * ASSUMPTIONS:
 *
 * NOTE:
 *
 * @param pe_session session entry.
 * @return txPower
 */
int8_t rrm_get_mgmt_tx_power(struct mac_context *mac, struct pe_session *pe_session)
{
	if (!pe_session)
		return mac->rrm.rrmPEContext.txMgmtPower;

	pe_debug("tx mgmt pwr %d", pe_session->txMgmtPower);

	return pe_session->txMgmtPower;
}

/* -------------------------------------------------------------------- */
/**
 * rrm_send_set_max_tx_power_req
 *
 * FUNCTION:  Send WMA_SET_MAX_TX_POWER_REQ message to change the max tx power.
 *
 * LOGIC:
 *
 * ASSUMPTIONS:
 *
 * NOTE:
 *
 * @param txPower txPower to be set.
 * @param pe_session session entry.
 * @return None
 */
QDF_STATUS
rrm_send_set_max_tx_power_req(struct mac_context *mac, int8_t txPower,
			      struct pe_session *pe_session)
{
	tpMaxTxPowerParams pMaxTxParams;
	QDF_STATUS retCode = QDF_STATUS_SUCCESS;
	struct scheduler_msg msgQ = {0};

	if (!pe_session) {
		pe_err("Invalid parameters");
		return QDF_STATUS_E_FAILURE;
	}
	pMaxTxParams = qdf_mem_malloc(sizeof(tMaxTxPowerParams));
	if (!pMaxTxParams)
		return QDF_STATUS_E_NOMEM;
	/* Allocated memory for pMaxTxParams...will be freed in other module */
	pMaxTxParams->power = txPower;
	qdf_mem_copy(pMaxTxParams->bssId.bytes, pe_session->bssId,
		     QDF_MAC_ADDR_SIZE);
	qdf_mem_copy(pMaxTxParams->selfStaMacAddr.bytes,
			pe_session->self_mac_addr,
			QDF_MAC_ADDR_SIZE);

	msgQ.type = WMA_SET_MAX_TX_POWER_REQ;
	msgQ.reserved = 0;
	msgQ.bodyptr = pMaxTxParams;
	msgQ.bodyval = 0;

	pe_debug("Sending WMA_SET_MAX_TX_POWER_REQ with power(%d) to HAL",
		txPower);

	MTRACE(mac_trace_msg_tx(mac, pe_session->peSessionId, msgQ.type));
	retCode = wma_post_ctrl_msg(mac, &msgQ);
	if (QDF_STATUS_SUCCESS != retCode) {
		pe_err("Posting WMA_SET_MAX_TX_POWER_REQ to HAL failed, reason=%X",
			retCode);
		qdf_mem_free(pMaxTxParams);
		return retCode;
	}
	return retCode;
}

/* -------------------------------------------------------------------- */
/**
 * rrm_set_max_tx_power_rsp
 *
 * FUNCTION:  Process WMA_SET_MAX_TX_POWER_RSP message.
 *
 * LOGIC:
 *
 * ASSUMPTIONS:
 *
 * NOTE:
 *
 * @param txPower txPower to be set.
 * @param pe_session session entry.
 * @return None
 */
QDF_STATUS rrm_set_max_tx_power_rsp(struct mac_context *mac,
				    struct scheduler_msg *limMsgQ)
{
	QDF_STATUS retCode = QDF_STATUS_SUCCESS;
	tpMaxTxPowerParams pMaxTxParams = (tpMaxTxPowerParams) limMsgQ->bodyptr;
	struct pe_session *pe_session;
	uint8_t sessionId, i;

	if (qdf_is_macaddr_broadcast(&pMaxTxParams->bssId)) {
		for (i = 0; i < mac->lim.maxBssId; i++) {
			if (mac->lim.gpSession[i].valid == true) {
				pe_session = &mac->lim.gpSession[i];
				rrm_cache_mgmt_tx_power(mac, pMaxTxParams->power,
							pe_session);
			}
		}
	} else {
		pe_session = pe_find_session_by_bssid(mac,
							 pMaxTxParams->bssId.bytes,
							 &sessionId);
		if (!pe_session) {
			retCode = QDF_STATUS_E_FAILURE;
		} else {
			rrm_cache_mgmt_tx_power(mac, pMaxTxParams->power,
						pe_session);
		}
	}

	qdf_mem_free(limMsgQ->bodyptr);
	limMsgQ->bodyptr = NULL;
	return retCode;
}

/* -------------------------------------------------------------------- */
/**
 * rrm_process_link_measurement_request
 *
 * FUNCTION:  Processes the Link measurement request and send the report.
 *
 * LOGIC:
 *
 * ASSUMPTIONS:
 *
 * NOTE:
 *
 * @param pBd pointer to BD to extract RSSI and SNR
 * @param pLinkReq pointer to the Link request frame structure.
 * @param pe_session session entry.
 * @return None
 */
QDF_STATUS
rrm_process_link_measurement_request(struct mac_context *mac,
				     uint8_t *pRxPacketInfo,
				     tDot11fLinkMeasurementRequest *pLinkReq,
				     struct pe_session *pe_session)
{
	tSirMacLinkReport LinkReport;
	tpSirMacMgmtHdr pHdr;
	int8_t currentRSSI = 0;
	struct lim_max_tx_pwr_attr tx_pwr_attr = {0};
	struct vdev_mlme_obj *mlme_obj;

	pe_debug("Received Link measurement request");

	if (!pRxPacketInfo || !pLinkReq || !pe_session) {
		pe_err("Invalid parameters - Ignoring the request");
		return QDF_STATUS_E_FAILURE;
	}
	pHdr = WMA_GET_RX_MAC_HEADER(pRxPacketInfo);

	tx_pwr_attr.reg_max = pe_session->def_max_tx_pwr;
	tx_pwr_attr.ap_tx_power = pLinkReq->MaxTxPower.maxTxPower;
	tx_pwr_attr.ini_tx_power = mac->mlme_cfg->power.max_tx_power;

	LinkReport.txPower = lim_get_max_tx_power(mac, &tx_pwr_attr);

<<<<<<< HEAD
	/* Use firmware updated max tx power if non zero */
=======
	/** If firmware updated max tx power is non zero, respond to rrm link
	 *  measurement request with min of firmware updated ap tx power and
	 *  max power derived from lim_get_max_tx_power API.
	 */
>>>>>>> 5d8474a2
	mlme_obj = wlan_vdev_mlme_get_cmpt_obj(pe_session->vdev);
	if (mlme_obj && mlme_obj->mgmt.generic.tx_pwrlimit)
		LinkReport.txPower = QDF_MIN(LinkReport.txPower,
					mlme_obj->mgmt.generic.tx_pwrlimit);

	if ((LinkReport.txPower != (uint8_t) (pe_session->maxTxPower)) &&
	    (QDF_STATUS_SUCCESS == rrm_send_set_max_tx_power_req(mac,
							   LinkReport.txPower,
							   pe_session))) {
		pe_warn("maxTx power in link report is not same as local..."
			" Local: %d Link Request TxPower: %d"
			" Link Report TxPower: %d",
			pe_session->maxTxPower, LinkReport.txPower,
			pLinkReq->MaxTxPower.maxTxPower);
		pe_session->maxTxPower =
			LinkReport.txPower;
	}

	LinkReport.dialogToken = pLinkReq->DialogToken.token;
	LinkReport.rxAntenna = 0;
	LinkReport.txAntenna = 0;
	currentRSSI = WMA_GET_RX_RSSI_RAW(pRxPacketInfo);

	pe_info("Received Link report frame with %d", currentRSSI);

	/* 2008 11k spec reference: 18.4.8.5 RCPI Measurement */
	if ((currentRSSI) <= RCPI_LOW_RSSI_VALUE)
		LinkReport.rcpi = 0;
	else if ((currentRSSI > RCPI_LOW_RSSI_VALUE) && (currentRSSI <= 0))
		LinkReport.rcpi = CALCULATE_RCPI(currentRSSI);
	else
		LinkReport.rcpi = RCPI_MAX_VALUE;

	LinkReport.rsni = WMA_GET_RX_SNR(pRxPacketInfo);

	pe_debug("Sending Link report frame");

	return lim_send_link_report_action_frame(mac, &LinkReport, pHdr->sa,
						 pe_session);
}

/* -------------------------------------------------------------------- */
/**
 * rrm_process_neighbor_report_response
 *
 * FUNCTION:  Processes the Neighbor Report response from the peer AP.
 *
 * LOGIC:
 *
 * ASSUMPTIONS:
 *
 * NOTE:
 *
 * @param pNeighborRep pointer to the Neighbor report frame structure.
 * @param pe_session session entry.
 * @return None
 */
QDF_STATUS
rrm_process_neighbor_report_response(struct mac_context *mac,
				     tDot11fNeighborReportResponse *pNeighborRep,
				     struct pe_session *pe_session)
{
	QDF_STATUS status = QDF_STATUS_SUCCESS;
	tpSirNeighborReportInd pSmeNeighborRpt = NULL;
	uint16_t length;
	uint8_t i;
	struct scheduler_msg mmhMsg = {0};

	if (!pNeighborRep || !pe_session) {
		pe_err("Invalid parameters");
		return status;
	}

	pe_debug("Neighbor report response received");

	/* Dialog token */
	if (mac->rrm.rrmPEContext.DialogToken !=
	    pNeighborRep->DialogToken.token) {
		pe_err("Dialog token mismatch in the received Neighbor report");
		return QDF_STATUS_E_FAILURE;
	}
	if (pNeighborRep->num_NeighborReport == 0) {
		pe_err("No neighbor report in the frame...Dropping it");
		return QDF_STATUS_E_FAILURE;
	}
	pe_debug("RRM:received num neighbor reports: %d",
			pNeighborRep->num_NeighborReport);
	if (pNeighborRep->num_NeighborReport > MAX_SUPPORTED_NEIGHBOR_RPT)
		pNeighborRep->num_NeighborReport = MAX_SUPPORTED_NEIGHBOR_RPT;
	length = (sizeof(tSirNeighborReportInd)) +
		 (sizeof(tSirNeighborBssDescription) *
		  (pNeighborRep->num_NeighborReport - 1));

	/* Prepare the request to send to SME. */
	pSmeNeighborRpt = qdf_mem_malloc(length);
	if (!pSmeNeighborRpt)
		return QDF_STATUS_E_NOMEM;

	/* Allocated memory for pSmeNeighborRpt...will be freed by other module */

	for (i = 0; i < pNeighborRep->num_NeighborReport; i++) {
		pSmeNeighborRpt->sNeighborBssDescription[i].length = sizeof(tSirNeighborBssDescription);        /*+ any optional ies */
		qdf_mem_copy(pSmeNeighborRpt->sNeighborBssDescription[i].bssId,
			     pNeighborRep->NeighborReport[i].bssid,
			     sizeof(tSirMacAddr));
		pSmeNeighborRpt->sNeighborBssDescription[i].bssidInfo.rrmInfo.
		fApPreauthReachable =
			pNeighborRep->NeighborReport[i].APReachability;
		pSmeNeighborRpt->sNeighborBssDescription[i].bssidInfo.rrmInfo.
		fSameSecurityMode =
			pNeighborRep->NeighborReport[i].Security;
		pSmeNeighborRpt->sNeighborBssDescription[i].bssidInfo.rrmInfo.
		fSameAuthenticator =
			pNeighborRep->NeighborReport[i].KeyScope;
		pSmeNeighborRpt->sNeighborBssDescription[i].bssidInfo.rrmInfo.
		fCapSpectrumMeasurement =
			pNeighborRep->NeighborReport[i].SpecMgmtCap;
		pSmeNeighborRpt->sNeighborBssDescription[i].bssidInfo.rrmInfo.
		fCapQos = pNeighborRep->NeighborReport[i].QosCap;
		pSmeNeighborRpt->sNeighborBssDescription[i].bssidInfo.rrmInfo.
		fCapApsd = pNeighborRep->NeighborReport[i].apsd;
		pSmeNeighborRpt->sNeighborBssDescription[i].bssidInfo.rrmInfo.
		fCapRadioMeasurement = pNeighborRep->NeighborReport[i].rrm;
		pSmeNeighborRpt->sNeighborBssDescription[i].bssidInfo.rrmInfo.
		fCapDelayedBlockAck =
			pNeighborRep->NeighborReport[i].DelayedBA;
		pSmeNeighborRpt->sNeighborBssDescription[i].bssidInfo.rrmInfo.
		fCapImmediateBlockAck =
			pNeighborRep->NeighborReport[i].ImmBA;
		pSmeNeighborRpt->sNeighborBssDescription[i].bssidInfo.rrmInfo.
		fMobilityDomain =
			pNeighborRep->NeighborReport[i].MobilityDomain;

<<<<<<< HEAD
		if (!wlan_reg_is_6ghz_supported(mac->pdev) &&
=======
		if (!wlan_reg_is_6ghz_supported(mac->psoc) &&
>>>>>>> 5d8474a2
		    (wlan_reg_is_6ghz_op_class(mac->pdev,
					       pNeighborRep->NeighborReport[i].
					       regulatoryClass))) {
			pe_err("channel belongs to 6 ghz spectrum, abort");
			qdf_mem_free(pSmeNeighborRpt);
			return QDF_STATUS_E_FAILURE;
		}

		pSmeNeighborRpt->sNeighborBssDescription[i].regClass =
			pNeighborRep->NeighborReport[i].regulatoryClass;
		pSmeNeighborRpt->sNeighborBssDescription[i].channel =
			pNeighborRep->NeighborReport[i].channel;
		pSmeNeighborRpt->sNeighborBssDescription[i].phyType =
			pNeighborRep->NeighborReport[i].PhyType;
	}

	pSmeNeighborRpt->messageType = eWNI_SME_NEIGHBOR_REPORT_IND;
	pSmeNeighborRpt->length = length;
	pSmeNeighborRpt->measurement_idx = DEFAULT_RRM_IDX;
	pSmeNeighborRpt->sessionId = pe_session->smeSessionId;
	pSmeNeighborRpt->numNeighborReports = pNeighborRep->num_NeighborReport;
	qdf_mem_copy(pSmeNeighborRpt->bssId, pe_session->bssId,
		     sizeof(tSirMacAddr));

	/* Send request to SME. */
	mmhMsg.type = pSmeNeighborRpt->messageType;
	mmhMsg.bodyptr = pSmeNeighborRpt;
	MTRACE(mac_trace(mac, TRACE_CODE_TX_SME_MSG,
			 pe_session->peSessionId, mmhMsg.type));
	lim_sys_process_mmh_msg_api(mac, &mmhMsg);

	return status;

}

/* -------------------------------------------------------------------- */
/**
 * rrm_process_neighbor_report_req
 *
 * FUNCTION:
 *
 * LOGIC: Create a Neighbor report request and send it to peer.
 *
 * ASSUMPTIONS:
 *
 * NOTE:
 *
 * @param pNeighborReq Neighbor report request params .
 * @return None
 */
QDF_STATUS
rrm_process_neighbor_report_req(struct mac_context *mac,
				tpSirNeighborReportReqInd pNeighborReq)
{
	QDF_STATUS status = QDF_STATUS_SUCCESS;
	tSirMacNeighborReportReq NeighborReportReq;
	struct pe_session *pe_session;
	uint8_t sessionId;

	if (!pNeighborReq) {
		pe_err("NeighborReq is NULL");
		return QDF_STATUS_E_FAILURE;
	}
	pe_session = pe_find_session_by_bssid(mac, pNeighborReq->bssId,
						 &sessionId);
	if (!pe_session) {
		pe_err("session does not exist for given bssId");
		return QDF_STATUS_E_FAILURE;
	}

	pe_debug("SSID present: %d", pNeighborReq->noSSID);

	qdf_mem_zero(&NeighborReportReq, sizeof(tSirMacNeighborReportReq));

	NeighborReportReq.dialogToken = ++mac->rrm.rrmPEContext.DialogToken;
	NeighborReportReq.ssid_present = !pNeighborReq->noSSID;
	if (NeighborReportReq.ssid_present) {
		qdf_mem_copy(&NeighborReportReq.ssid, &pNeighborReq->ucSSID,
			     sizeof(tSirMacSSid));
		QDF_TRACE_HEX_DUMP(QDF_MODULE_ID_PE,
				   QDF_TRACE_LEVEL_DEBUG,
				   (uint8_t *) NeighborReportReq.ssid.ssId,
				   NeighborReportReq.ssid.length);
	}

	status =
		lim_send_neighbor_report_request_frame(mac, &NeighborReportReq,
						       pNeighborReq->bssId,
						       pe_session);

	return status;
}

/**
 * rrm_get_country_code_from_connected_profile() - Get country code
 * from connected profile
 * @mac: Mac context
 * @pe_session: pe session
 * @country_code: country code
 *
 * Return: void
 */
static inline void
rrm_get_country_code_from_connected_profile(
				struct mac_context *mac,
				struct pe_session *pe_session,
				uint8_t country_code[WNI_CFG_COUNTRY_CODE_LEN])
{
	uint8_t id;
	uint8_t *country;

	qdf_mem_zero(country_code, sizeof(country_code[0]) *
					WNI_CFG_COUNTRY_CODE_LEN);
	if (!pe_session) {
		pe_err("pe_session is NULL");
		return;
	}
	id = pe_session->smeSessionId;
	if (!CSR_IS_SESSION_VALID(mac, id)) {
		pe_err("smeSessionId %d is invalid", id);
		return;
	}
	country =
		mac->roam.roamSession[id].connectedProfile.country_code;
	if (country[0])
		qdf_mem_copy(country_code, country, sizeof(country_code[0]) *
						WNI_CFG_COUNTRY_CODE_LEN);
	else
		country_code[2] = OP_CLASS_GLOBAL;
}

#define ABS(x)      ((x < 0) ? -x : x)
/* -------------------------------------------------------------------- */
/**
 * rrm_process_beacon_report_req
 *
 * FUNCTION:  Processes the Beacon report request from the peer AP.
 *
 * LOGIC:
 *
 * ASSUMPTIONS:
 *
 * NOTE:
 *
 * @param pCurrentReq pointer to the current Req comtext.
 * @param pBeaconReq pointer to the beacon report request IE from the peer.
 * @param pe_session session entry.
 * @return None
 */
static tRrmRetStatus
rrm_process_beacon_report_req(struct mac_context *mac,
			      tpRRMReq pCurrentReq,
			      tDot11fIEMeasurementRequest *pBeaconReq,
			      struct pe_session *pe_session)
{
	struct scheduler_msg mmh_msg = {0};
	tpSirBeaconReportReqInd psbrr;
	uint8_t num_rpt, idx_rpt;
	uint16_t measDuration, maxMeasduration;
	int8_t maxDuration;
	uint8_t sign;
	tDot11fIEAPChannelReport *ie_ap_chan_rpt;
<<<<<<< HEAD
	uint8_t buf_left, buf_cons;
	uint16_t ch_ctr = 0, idx_rpt = 0;
	char ch_buf[RRM_CH_BUF_LEN];
	char *tmp_buf = NULL;
	uint8_t *ch_lst = NULL;
=======
	uint8_t tmp_idx, buf_left, buf_cons;
	uint16_t ch_ctr = 0;
	char ch_buf[RRM_CH_BUF_LEN];
	char *tmp_buf = NULL;
	uint8_t country[WNI_CFG_COUNTRY_CODE_LEN];

	if (!pe_session) {
		pe_err("pe_session is NULL");
		return eRRM_INCAPABLE;
	}
>>>>>>> 5d8474a2

	if (pBeaconReq->measurement_request.Beacon.BeaconReporting.present &&
	    (pBeaconReq->measurement_request.Beacon.BeaconReporting.
	     reportingCondition != 0)) {
		/* Repeated measurement is not supported. This means number of repetitions should be zero.(Already checked) */
		/* All test case in VoWifi(as of version 0.36)  use zero for number of repetitions. */
		/* Beacon reporting should not be included in request if number of repetitons is zero. */
		/* IEEE Std 802.11k-2008 Table 7-29g and section 11.10.8.1 */

		pe_nofl_err("RX: [802.11 BCN_RPT] Dropping req: Reporting condition included is not zero");
		return eRRM_INCAPABLE;
	}

	/* The logic here is to check the measurement duration passed in the beacon request. Following are the cases handled.
	   Case 1: If measurement duration received in the beacon request is greater than the max measurement duration advertised
	   in the RRM capabilities(Assoc Req), and Duration Mandatory bit is set to 1, REFUSE the beacon request
	   Case 2: If measurement duration received in the beacon request is greater than the max measurement duration advertised
	   in the RRM capabilities(Assoc Req), and Duration Mandatory bit is set to 0, perform measurement for
	   the duration advertised in the RRM capabilities

	   maxMeasurementDuration = 2^(nonOperatingChanMax - 4) * BeaconInterval
	 */
	maxDuration =
		mac->rrm.rrmPEContext.rrmEnabledCaps.nonOperatingChanMax - 4;
	sign = (maxDuration < 0) ? 1 : 0;
	maxDuration = (1L << ABS(maxDuration));
	if (!sign)
		maxMeasduration =
			maxDuration * pe_session->beaconParams.beaconInterval;
	else
		maxMeasduration =
			pe_session->beaconParams.beaconInterval / maxDuration;

	measDuration = pBeaconReq->measurement_request.Beacon.meas_duration;

	pe_nofl_info("RX: [802.11 BCN_RPT] seq:%d SSID:%.*s BSSID:%pM Token:%d op_class:%d ch:%d meas_mode:%d meas_duration:%d max_dur: %d sign: %d max_meas_dur: %d",
		     mac->rrm.rrmPEContext.prev_rrm_report_seq_num,
		     pBeaconReq->measurement_request.Beacon.SSID.num_ssid,
		     pBeaconReq->measurement_request.Beacon.SSID.ssid,
		     pBeaconReq->measurement_request.Beacon.BSSID,
		     pBeaconReq->measurement_token,
		     pBeaconReq->measurement_request.Beacon.regClass,
		     pBeaconReq->measurement_request.Beacon.channel,
		     pBeaconReq->measurement_request.Beacon.meas_mode,
		     measDuration, maxDuration, sign, maxMeasduration);

	if (measDuration == 0 &&
	    pBeaconReq->measurement_request.Beacon.meas_mode !=
	    eSIR_BEACON_TABLE) {
		pe_nofl_err("RX: [802.11 BCN_RPT] Invalid measurement duration");
		return eRRM_REFUSED;
	}

	if (maxMeasduration < measDuration) {
		if (pBeaconReq->durationMandatory) {
			pe_nofl_err("RX: [802.11 BCN_RPT] Dropping the req: duration mandatory & maxduration > measduration");
			return eRRM_REFUSED;
		} else
			measDuration = maxMeasduration;
	}
	/* Cache the data required for sending report. */
	pCurrentReq->request.Beacon.reportingDetail =
		pBeaconReq->measurement_request.Beacon.BcnReportingDetail.
		present ? pBeaconReq->measurement_request.Beacon.BcnReportingDetail.
		reportingDetail : BEACON_REPORTING_DETAIL_ALL_FF_IE;

	if (pBeaconReq->measurement_request.Beacon.
	    last_beacon_report_indication.present) {
		pCurrentReq->request.Beacon.last_beacon_report_indication =
			pBeaconReq->measurement_request.Beacon.
			last_beacon_report_indication.last_fragment;
		pe_debug("RX: [802.11 BCN_RPT] Last Bcn Report in the req: %d",
<<<<<<< HEAD
			 pCurrentReq->request.Beacon.last_beacon_report_indication);
=======
		     pCurrentReq->request.Beacon.last_beacon_report_indication);
>>>>>>> 5d8474a2
	} else {
		pCurrentReq->request.Beacon.last_beacon_report_indication = 0;
		pe_debug("RX: [802.11 BCN_RPT] Last Bcn rpt ind not present");
	}

	if (pBeaconReq->measurement_request.Beacon.RequestedInfo.present) {
		if (!pBeaconReq->measurement_request.Beacon.RequestedInfo.
		    num_requested_eids) {
			pe_debug("RX: [802.11 BCN_RPT]: Requested num of EID is 0");
			return eRRM_FAILURE;
		}
		pCurrentReq->request.Beacon.reqIes.pElementIds =
			qdf_mem_malloc(sizeof(uint8_t) *
				       pBeaconReq->measurement_request.Beacon.
				       RequestedInfo.num_requested_eids);
		if (!pCurrentReq->request.Beacon.reqIes.pElementIds)
			return eRRM_FAILURE;

		pCurrentReq->request.Beacon.reqIes.num =
			pBeaconReq->measurement_request.Beacon.RequestedInfo.
			num_requested_eids;
		qdf_mem_copy(pCurrentReq->request.Beacon.reqIes.pElementIds,
			     pBeaconReq->measurement_request.Beacon.
			     RequestedInfo.requested_eids,
			     pCurrentReq->request.Beacon.reqIes.num);
		pe_debug("RX: [802.11 BCN_RPT] Requested EIDs:[%d]",
			 pCurrentReq->request.Beacon.reqIes.num);
	}

	/* Prepare the request to send to SME. */
	psbrr = qdf_mem_malloc(sizeof(tSirBeaconReportReqInd));
	if (!psbrr)
		return eRRM_FAILURE;

	/* Alloc memory for pSmeBcnReportReq, will be freed by other modules */
	qdf_mem_copy(psbrr->bssId, pe_session->bssId,
		     sizeof(tSirMacAddr));
	psbrr->messageType = eWNI_SME_BEACON_REPORT_REQ_IND;
	psbrr->length = sizeof(tSirBeaconReportReqInd);
	psbrr->uDialogToken = pBeaconReq->measurement_token;
	psbrr->msgSource = eRRM_MSG_SOURCE_11K;
	psbrr->randomizationInterval =
		SYS_TU_TO_MS(pBeaconReq->measurement_request.Beacon.randomization);
<<<<<<< HEAD
	pSmeBcnReportReq->measurement_idx = pCurrentReq->measurement_idx;

	if (!wlan_reg_is_6ghz_supported(mac->pdev) &&
	    (wlan_reg_is_6ghz_op_class(mac->pdev,
			 pBeaconReq->measurement_request.Beacon.regClass))) {
		pe_nofl_err("RX: [802.11 BCN_RPT] Ch belongs to 6 ghz spectrum, abort");
		qdf_mem_free(pSmeBcnReportReq);
		return eRRM_FAILURE;
	}

	pSmeBcnReportReq->channelInfo.regulatoryClass =
		pBeaconReq->measurement_request.Beacon.regClass;
	pSmeBcnReportReq->channelInfo.channelNum =
=======
	psbrr->measurement_idx = pCurrentReq->measurement_idx;

	if (!wlan_reg_is_6ghz_supported(mac->psoc) &&
	    (wlan_reg_is_6ghz_op_class(mac->pdev,
			 pBeaconReq->measurement_request.Beacon.regClass))) {
		pe_nofl_err("RX: [802.11 BCN_RPT] Ch belongs to 6 ghz spectrum, abort");
		qdf_mem_free(psbrr);
		return eRRM_FAILURE;
	}

	rrm_get_country_code_from_connected_profile(mac, pe_session,
						    country);
	psbrr->channel_info.chan_num =
>>>>>>> 5d8474a2
		pBeaconReq->measurement_request.Beacon.channel;
	psbrr->channel_info.reg_class =
		pBeaconReq->measurement_request.Beacon.regClass;
	if (psbrr->channel_info.chan_num &&
	    psbrr->channel_info.chan_num != 255) {
		psbrr->channel_info.chan_freq =
			wlan_reg_country_chan_opclass_to_freq(
				mac->pdev,
				country,
				psbrr->channel_info.chan_num,
				psbrr->channel_info.reg_class,
				false);
		if (!psbrr->channel_info.chan_freq) {
			pe_debug("invalid ch freq, chan_num %d",
				  psbrr->channel_info.chan_num);
			qdf_mem_free(psbrr);
			return eRRM_FAILURE;
		}
	} else {
		psbrr->channel_info.chan_freq = 0;
	}
	sme_debug("opclass %d, ch %d freq %d AP's country code %c%c 0x%x index:%d",
		  psbrr->channel_info.reg_class,
		  psbrr->channel_info.chan_num,
		  psbrr->channel_info.chan_freq,
		  country[0], country[1], country[2],
		  psbrr->measurement_idx);

	psbrr->measurementDuration[0] = measDuration;
	psbrr->fMeasurementtype[0] =
		pBeaconReq->measurement_request.Beacon.meas_mode;
	qdf_mem_copy(psbrr->macaddrBssid,
		     pBeaconReq->measurement_request.Beacon.BSSID,
		     sizeof(tSirMacAddr));

	if (pBeaconReq->measurement_request.Beacon.SSID.present) {
		psbrr->ssId.length =
			pBeaconReq->measurement_request.Beacon.SSID.num_ssid;
		qdf_mem_copy(psbrr->ssId.ssId,
			     pBeaconReq->measurement_request.Beacon.SSID.ssid,
			     psbrr->ssId.length);
	}

	pCurrentReq->token = pBeaconReq->measurement_token;

<<<<<<< HEAD
	pSmeBcnReportReq->channelList.numChannels = num_channels;
	if (pBeaconReq->measurement_request.Beacon.num_APChannelReport) {
		uint8_t len;
		ch_lst = pSmeBcnReportReq->channelList.channelNumber;

		for (num_APChanReport = 0;
		     num_APChanReport <
			     pBeaconReq->measurement_request.Beacon.
			     num_APChannelReport; num_APChanReport++) {
			ie_ap_chan_rpt = &pBeaconReq->measurement_request.
				Beacon.APChannelReport[num_APChanReport];
			if (!wlan_reg_is_6ghz_supported(mac->pdev) &&
			    (wlan_reg_is_6ghz_op_class(mac->pdev,
					ie_ap_chan_rpt->regulatoryClass))) {
				pe_nofl_err("RX: [802.11 BCN_RPT] Ch belongs to 6 ghz spectrum, abort");
				qdf_mem_free(pSmeBcnReportReq);
				return eRRM_FAILURE;
			}

			len = pBeaconReq->measurement_request.Beacon.
			    APChannelReport[num_APChanReport].num_channelList;
			if (ch_ctr + len >
			   sizeof(pSmeBcnReportReq->channelList.channelNumber))
				break;

			qdf_mem_copy(&ch_lst[ch_ctr],
				     pBeaconReq->measurement_request.Beacon.
				     APChannelReport[num_APChanReport].
				     channelList, len);
=======
	num_rpt = pBeaconReq->measurement_request.Beacon.num_APChannelReport;
	for (idx_rpt = 0; idx_rpt < num_rpt; idx_rpt++) {
		ie_ap_chan_rpt =
			&pBeaconReq->measurement_request.Beacon.APChannelReport[idx_rpt];
		for (tmp_idx = 0;
		     tmp_idx < ie_ap_chan_rpt->num_channelList;
		     tmp_idx++) {
			if (!wlan_reg_is_6ghz_supported(mac->psoc) &&
			    (wlan_reg_is_6ghz_op_class(mac->pdev,
					    ie_ap_chan_rpt->regulatoryClass))) {
				pe_nofl_err("RX: [802.11 BCN_RPT] Ch belongs to 6 ghz spectrum, abort");
				qdf_mem_free(psbrr);
				return eRRM_FAILURE;
			}
>>>>>>> 5d8474a2

			psbrr->channel_list.chan_freq_lst[ch_ctr++] =
				wlan_reg_chan_opclass_to_freq(
					ie_ap_chan_rpt->channelList[tmp_idx],
					ie_ap_chan_rpt->regulatoryClass,
					false);
			if (ch_ctr >= QDF_ARRAY_SIZE(psbrr->channel_list.chan_freq_lst))
				break;
		}
<<<<<<< HEAD

		buf_left = sizeof(ch_buf);
		tmp_buf = ch_buf;
		for (idx_rpt = 0; idx_rpt < ch_ctr; idx_rpt++) {
			buf_cons = qdf_snprint(tmp_buf, buf_left, "%d ",
					       ch_lst[idx_rpt]);
			buf_left -= buf_cons;
			tmp_buf += buf_cons;
		}

		if (ch_ctr)
			pe_nofl_info("RX: [802.11 BCN_RPT] Ch-list:%s", ch_buf);
	}

=======
		if (ch_ctr >= QDF_ARRAY_SIZE(psbrr->channel_list.chan_freq_lst))
			break;
	}

	psbrr->channel_list.num_channels = ch_ctr;
	buf_left = sizeof(ch_buf);
	tmp_buf = ch_buf;
	for (idx_rpt = 0; idx_rpt < ch_ctr; idx_rpt++) {
		buf_cons = qdf_snprint(tmp_buf, buf_left, "%d ",
				psbrr->channel_list.chan_freq_lst[idx_rpt]);
		buf_left -= buf_cons;
		tmp_buf += buf_cons;
	}

	if (ch_ctr)
		pe_nofl_info("RX: [802.11 BCN_RPT] Ch-list:%s", ch_buf);

>>>>>>> 5d8474a2
	/* Send request to SME. */
	mmh_msg.type = eWNI_SME_BEACON_REPORT_REQ_IND;
	mmh_msg.bodyptr = psbrr;
	MTRACE(mac_trace(mac, TRACE_CODE_TX_SME_MSG,
			 pe_session->peSessionId, mmh_msg.type));
	lim_sys_process_mmh_msg_api(mac, &mmh_msg);
	return eRRM_SUCCESS;
}

/**
 * rrm_fill_beacon_ies() - Fills fixed fields and Ies in bss description to an
 * array of uint8_t.
 * @pIes - pointer to the buffer that should be populated with ies.
 * @pNumIes - returns the num of ies filled in this param.
 * @pIesMaxSize - Max size of the buffer pIes.
 * @eids - pointer to array of eids. If NULL, all ies will be populated.
 * @numEids - number of elements in array eids.
 * @start_offset: Offset from where the IEs in the bss_desc should be parsed
 * @bss_desc - pointer to Bss Description.
 *
 * Return: Remaining length of IEs in current bss_desc which are not included
 *	   in pIes.
 */
static uint8_t
rrm_fill_beacon_ies(struct mac_context *mac, uint8_t *pIes,
		    uint8_t *pNumIes, uint8_t pIesMaxSize, uint8_t *eids,
		    uint8_t numEids, uint8_t start_offset,
		    struct bss_description *bss_desc)
{
	uint8_t *pBcnIes, count = 0, i;
	uint16_t BcnNumIes, total_ies_len, len;
	uint8_t rem_len = 0;

	if ((!pIes) || (!pNumIes) || (!bss_desc)) {
		pe_err("Invalid parameters");
		return 0;
	}
	/* Make sure that if eid is null, numEids is set to zero. */
	numEids = (!eids) ? 0 : numEids;

	total_ies_len = GET_IE_LEN_IN_BSS(bss_desc->length);
	BcnNumIes = total_ies_len;
	if (start_offset > BcnNumIes) {
		pe_err("Invalid start offset %d Bcn IE len %d",
		       start_offset, total_ies_len);
		return 0;
	}

	pBcnIes = (uint8_t *)&bss_desc->ieFields[0];
	pBcnIes += start_offset;
	BcnNumIes = BcnNumIes - start_offset;

	*pNumIes = 0;

	/*
	 * If start_offset is 0, this is the first fragment of the current
	 * beacon. Include the Beacon Fixed Fields of length 12 bytes
	 * (BEACON_FRAME_IES_OFFSET) in the first fragment.
	 */
	if (start_offset == 0) {
		*((uint32_t *)pIes) = bss_desc->timeStamp[0];
		*pNumIes += sizeof(uint32_t);
		pIes += sizeof(uint32_t);
		*((uint32_t *)pIes) = bss_desc->timeStamp[1];
		*pNumIes += sizeof(uint32_t);
		pIes += sizeof(uint32_t);
		*((uint16_t *)pIes) = bss_desc->beaconInterval;
		*pNumIes += sizeof(uint16_t);
		pIes += sizeof(uint16_t);
		*((uint16_t *)pIes) = bss_desc->capabilityInfo;
		*pNumIes += sizeof(uint16_t);
		pIes += sizeof(uint16_t);
	}

	while (BcnNumIes >= 2) {
		len = *(pBcnIes + 1);
		len += 2;       /* element id + length. */
		pe_debug("EID = %d, len = %d total = %d",
			*pBcnIes, *(pBcnIes + 1), len);

		if (BcnNumIes < len || len <= 2) {
			pe_err("RRM: Invalid IE len:%d exp_len:%d",
			       len, BcnNumIes);
			break;
		}

		i = 0;
		do {
			if ((!eids) || (*pBcnIes == eids[i])) {
				if (((*pNumIes) + len) < pIesMaxSize) {
					qdf_mem_copy(pIes, pBcnIes, len);
					pIes += len;
					*pNumIes += len;
					count++;
				} else {
					/*
					 * If max size of fragment is reached,
					 * calculate the remaining length and
					 * break. For first fragment, account
					 * for the fixed fields also.
					 */
					rem_len = total_ies_len - *pNumIes;
					if (start_offset == 0)
						rem_len = rem_len +
						BEACON_FRAME_IES_OFFSET;
					pe_debug("rem_len %d ies added %d",
						 rem_len, *pNumIes);
				}
				break;
			}
			i++;
		} while (i < numEids);

		if (rem_len)
			break;

		pBcnIes += len;
		BcnNumIes -= len;
	}
	pe_debug("Total length of Ies added = %d rem_len %d",
		 *pNumIes, rem_len);

	return rem_len;
}

/**
 * rrm_process_beacon_report_xmit() - create a rrm action frame
 * @mac_ctx: Global pointer to MAC context
 * @beacon_xmit_ind: Data for beacon report IE from SME.
 *
 * Create a Radio measurement report action frame and send it to peer.
 *
 * Return: QDF_STATUS
 */
QDF_STATUS
rrm_process_beacon_report_xmit(struct mac_context *mac_ctx,
			       tpSirBeaconReportXmitInd beacon_xmit_ind)
{
	QDF_STATUS status = QDF_STATUS_SUCCESS;
	tSirMacRadioMeasureReport *report = NULL;
	tSirMacBeaconReport *beacon_report;
	struct bss_description *bss_desc;
	tpRRMReq curr_req =
		mac_ctx->rrm.rrmPEContext.
		pCurrentReq[beacon_xmit_ind->measurement_idx];
	struct pe_session *session_entry;
	uint8_t session_id, counter;
	uint8_t i, j, offset = 0;
	uint8_t bss_desc_count = 0;
	uint8_t report_index = 0;
	uint8_t rem_len = 0;
	uint8_t frag_id = 0;
	uint8_t num_frames, num_reports_in_frame;


	if (!beacon_xmit_ind) {
		pe_err("Received beacon_xmit_ind is NULL in PE");
		return QDF_STATUS_E_FAILURE;
	}

	if (!curr_req) {
		pe_err("Received report xmit while there is no request pending in PE");
		status = QDF_STATUS_E_FAILURE;
		goto end;
	}

	pe_debug("Received beacon report xmit indication on idx:%d",
		 beacon_xmit_ind->measurement_idx);

	if ((beacon_xmit_ind->numBssDesc) || curr_req->sendEmptyBcnRpt) {
		beacon_xmit_ind->numBssDesc = (beacon_xmit_ind->numBssDesc ==
			RRM_BCN_RPT_NO_BSS_INFO) ? RRM_BCN_RPT_MIN_RPT :
			beacon_xmit_ind->numBssDesc;

		session_entry = pe_find_session_by_bssid(mac_ctx,
				beacon_xmit_ind->bssId, &session_id);
		if (!session_entry) {
			pe_err("TX: [802.11 BCN_RPT] Session does not exist for bssId:%pM",
			       beacon_xmit_ind->bssId);
			status = QDF_STATUS_E_FAILURE;
			goto end;
		}

		report = qdf_mem_malloc(MAX_BEACON_REPORTS * sizeof(*report));

		if (!report) {
			pe_err("RRM Report is NULL, allocation failed");
			status = QDF_STATUS_E_NOMEM;
			goto end;
		}

		for (i = 0; i < MAX_BEACON_REPORTS &&
		     bss_desc_count < beacon_xmit_ind->numBssDesc; i++) {
			beacon_report = &report[i].report.beaconReport;
			/*
			 * If the scan result is NULL then send report request
			 * with option subelement as NULL.
			 */
			pe_debug("TX: [802.11 BCN_RPT] report %d bss %d", i,
				 bss_desc_count);
			bss_desc = beacon_xmit_ind->
				   pBssDescription[bss_desc_count];

			/* Prepare the beacon report and send it to the peer.*/
			report[i].token = beacon_xmit_ind->uDialogToken;
			report[i].refused = 0;
			report[i].incapable = 0;
			report[i].type = SIR_MAC_RRM_BEACON_TYPE;

			/*
			 * Valid response is included if the size of
			 * becon xmit is == size of beacon xmit ind + ies
			 */
			if (beacon_xmit_ind->length < sizeof(*beacon_xmit_ind))
				continue;
			beacon_report->regClass = beacon_xmit_ind->regClass;
			if (bss_desc) {
				beacon_report->channel =
					wlan_reg_freq_to_chan(
						mac_ctx->pdev,
						bss_desc->chan_freq);
				qdf_mem_copy(beacon_report->measStartTime,
					bss_desc->startTSF,
					sizeof(bss_desc->startTSF));
				beacon_report->measDuration =
					beacon_xmit_ind->duration;
				beacon_report->phyType = bss_desc->nwType;
				beacon_report->bcnProbeRsp = 1;
				beacon_report->rsni = bss_desc->sinr;
				beacon_report->rcpi = bss_desc->rssi;
				beacon_report->antennaId = 0;
				beacon_report->parentTSF = bss_desc->parentTSF;
				qdf_mem_copy(beacon_report->bssid,
					bss_desc->bssId, sizeof(tSirMacAddr));
			}

<<<<<<< HEAD
			pe_debug("TX: [802.11 BCN_RPT] requested reporting detail %d",
				 curr_req->request.Beacon.reportingDetail);

=======
			pe_debug("TX: [802.11 BCN_RPT] reporting detail requested %d",
				 curr_req->request.Beacon.reportingDetail);
>>>>>>> 5d8474a2
			switch (curr_req->request.Beacon.reportingDetail) {
			case BEACON_REPORTING_DETAIL_NO_FF_IE:
				/* 0: No need to include any elements. */
				break;
			case BEACON_REPORTING_DETAIL_ALL_FF_REQ_IE:
				/* 1: Include all FFs and Requested Ies. */
<<<<<<< HEAD

=======
>>>>>>> 5d8474a2
				if (!bss_desc)
					break;

				rem_len = rrm_fill_beacon_ies(mac_ctx,
					    (uint8_t *)&beacon_report->Ies[0],
					    (uint8_t *)&beacon_report->numIes,
					    BEACON_REPORT_MAX_IES,
					    curr_req->request.Beacon.reqIes.
					    pElementIds,
					    curr_req->request.Beacon.reqIes.num,
					    offset, bss_desc);
				break;
			case BEACON_REPORTING_DETAIL_ALL_FF_IE:
				/* 2: default - Include all FFs and all Ies. */
			default:
				if (!bss_desc)
					break;

				rem_len = rrm_fill_beacon_ies(mac_ctx,
					    (uint8_t *) &beacon_report->Ies[0],
					    (uint8_t *) &beacon_report->numIes,
					    BEACON_REPORT_MAX_IES,
					    NULL,
					    0,
					    offset, bss_desc);
				break;
			}
			beacon_report->frame_body_frag_id.id = bss_desc_count;
			beacon_report->frame_body_frag_id.frag_id = frag_id;
			/*
			 * If remaining length is non-zero, the beacon needs to
			 * be fragmented only if the current request supports
			 * last beacon report indication.
			 * If last beacon report indication is not supported,
			 * truncate and move on to the next beacon.
			 */
			if (rem_len &&
			    curr_req->request.Beacon.
			    last_beacon_report_indication) {
				offset = GET_IE_LEN_IN_BSS(
						bss_desc->length) - rem_len;
				pe_debug("TX: [802.11 BCN_RPT] offset %d ie_len %lu rem_len %d frag_id %d",
					 offset,
					 GET_IE_LEN_IN_BSS(bss_desc->length),
					 rem_len, frag_id);
				frag_id++;
				beacon_report->frame_body_frag_id.more_frags =
									true;
			} else {
				offset = 0;
				beacon_report->frame_body_frag_id.more_frags =
									false;
				frag_id = 0;
				bss_desc_count++;
				pe_debug("TX: [802.11 BCN_RPT] No remaining IEs");
			}

			if (curr_req->request.Beacon.
			    last_beacon_report_indication) {
				pe_debug("TX: [802.11 BCN_RPT] Setting last beacon report support");
				beacon_report->last_bcn_report_ind_support = 1;
			}
		}

		pe_debug("TX: [802.11 BCN_RPT] Total reports filled %d", i);
		num_frames = i / RADIO_REPORTS_MAX_IN_A_FRAME;
		if (i % RADIO_REPORTS_MAX_IN_A_FRAME)
			num_frames++;
		for (j = 0; j < num_frames; j++) {
			num_reports_in_frame = QDF_MIN((i - report_index),
						RADIO_REPORTS_MAX_IN_A_FRAME);
			lim_send_radio_measure_report_action_frame(mac_ctx,
				curr_req->dialog_token, num_reports_in_frame,
				(j == num_frames - 1) ? true : false,
				&report[report_index],
				beacon_xmit_ind->bssId, session_entry);
			pe_debug("Sending Action frame number %d",
				 num_reports_in_frame);

			report_index += num_reports_in_frame;
		}
		curr_req->sendEmptyBcnRpt = false;
	}

end:
	for (counter = 0; counter < beacon_xmit_ind->numBssDesc; counter++)
		qdf_mem_free(beacon_xmit_ind->pBssDescription[counter]);

	if (beacon_xmit_ind->fMeasureDone) {
		pe_debug("Measurement done.");
<<<<<<< HEAD
		rrm_cleanup(mac_ctx);
=======
		rrm_cleanup(mac_ctx, beacon_xmit_ind->measurement_idx);
>>>>>>> 5d8474a2
	}

	if (report)
		qdf_mem_free(report);

	return status;
}

static void
rrm_process_beacon_request_failure(struct mac_context *mac,
				   struct pe_session *pe_session,
				   tSirMacAddr peer,
				   tRrmRetStatus status, uint8_t index)
{
	tpSirMacRadioMeasureReport pReport = NULL;
	tpRRMReq pCurrentReq = mac->rrm.rrmPEContext.pCurrentReq[index];

	if (!pCurrentReq) {
		pe_err("Current request is NULL");
		return;
	}

	pReport = qdf_mem_malloc(sizeof(tSirMacRadioMeasureReport));
	if (!pReport)
		return;
	pReport->token = pCurrentReq->token;
	pReport->type = SIR_MAC_RRM_BEACON_TYPE;

	pe_debug("status %d token %d", status, pReport->token);

	switch (status) {
	case eRRM_REFUSED:
		pReport->refused = 1;
		break;
	case eRRM_INCAPABLE:
		pReport->incapable = 1;
		break;
	default:
<<<<<<< HEAD
		pe_err("RX [802.11 BCN_RPT] Beacon req processing failed no report sent");
=======
		pe_err("RX [802.11 BCN_RPT] Beacon request processing failed no report sent");
>>>>>>> 5d8474a2
		qdf_mem_free(pReport);
		return;
	}

	lim_send_radio_measure_report_action_frame(mac,
						   pCurrentReq->dialog_token,
						   1, true,
						   pReport, peer,
						   pe_session);

	qdf_mem_free(pReport);
	return;
}

/**
 * rrm_process_beacon_req() - Update curr_req and report
 * @mac_ctx: Global pointer to MAC context
 * @peer: Macaddress of the peer requesting the radio measurement
 * @session_entry: session entry
 * @radiomes_report: Pointer to radio measurement report
 * @rrm_req: Array of Measurement request IEs
 * @num_report: No.of reports
 * @index: Index for Measurement request
 *
 * Update structure sRRMReq and sSirMacRadioMeasureReport and pass it to
 * rrm_process_beacon_report_req().
 *
 * Return: QDF_STATUS
 */
static
QDF_STATUS rrm_process_beacon_req(struct mac_context *mac_ctx, tSirMacAddr peer,
				  struct pe_session *session_entry,
				  tpSirMacRadioMeasureReport *radiomes_report,
				  tDot11fRadioMeasurementRequest *rrm_req,
				  uint8_t *num_report, int index)
{
	tRrmRetStatus rrm_status = eRRM_SUCCESS;
	tpSirMacRadioMeasureReport report;
	tpRRMReq curr_req;

<<<<<<< HEAD
	if (index  >= MAX_MEASUREMENT_REQUEST) {
=======
	if (index  >= MAX_MEASUREMENT_REQUEST ||
	    mac_ctx->rrm.rrmPEContext.pCurrentReq[index]) {
>>>>>>> 5d8474a2
		if (!*radiomes_report) {
			/*
			 * Allocate memory to send reports for
			 * any subsequent requests.
			 */
			*radiomes_report = qdf_mem_malloc(sizeof(*report) *
				(rrm_req->num_MeasurementRequest - index));
			if (!*radiomes_report)
				return QDF_STATUS_E_NOMEM;
			pe_debug("rrm beacon type refused of %d report in beacon table",
				*num_report);
		}
		report = *radiomes_report;
		report[*num_report].refused = 1;
		report[*num_report].type = SIR_MAC_RRM_BEACON_TYPE;
		report[*num_report].token =
			rrm_req->MeasurementRequest[index].measurement_token;
		(*num_report)++;
		return QDF_STATUS_SUCCESS;
	} else {
		curr_req = mac_ctx->rrm.rrmPEContext.pCurrentReq[index];
		if (curr_req) {
			qdf_mem_free(curr_req);
<<<<<<< HEAD
			curr_req = NULL;
=======
			mac_ctx->rrm.rrmPEContext.pCurrentReq[index] = NULL;
>>>>>>> 5d8474a2
		}

		curr_req = qdf_mem_malloc(sizeof(*curr_req));
		if (!curr_req) {
			qdf_mem_free(*radiomes_report);
			mac_ctx->rrm.rrmPEContext.pCurrentReq[index] = NULL;
			return QDF_STATUS_E_NOMEM;
		}
		pe_debug("Processing Beacon Report request %d", index);
		curr_req->dialog_token = rrm_req->DialogToken.token;
		curr_req->token = rrm_req->
				  MeasurementRequest[index].measurement_token;
		curr_req->sendEmptyBcnRpt = true;
		curr_req->measurement_idx = index;
		mac_ctx->rrm.rrmPEContext.pCurrentReq[index] = curr_req;
		rrm_status = rrm_process_beacon_report_req(mac_ctx, curr_req,
			&rrm_req->MeasurementRequest[index], session_entry);
		if (eRRM_SUCCESS != rrm_status) {
			rrm_process_beacon_request_failure(mac_ctx,
				session_entry, peer, rrm_status, index);
<<<<<<< HEAD
			rrm_cleanup(mac_ctx);
=======
			rrm_cleanup(mac_ctx, index);
>>>>>>> 5d8474a2
		}
	}

	return QDF_STATUS_SUCCESS;
}

/**
 * update_rrm_report() - Set incapable bit
 * @mac_ctx: Global pointer to MAC context
 * @report: Pointer to radio measurement report
 * @rrm_req: Array of Measurement request IEs
 * @num_report: No.of reports
 * @index: Index for Measurement request
 *
 * Send a report with incapabale bit set
 *
 * Return: QDF_STATUS
 */
static
QDF_STATUS update_rrm_report(struct mac_context *mac_ctx,
			     tpSirMacRadioMeasureReport *report,
			     tDot11fRadioMeasurementRequest *rrm_req,
			     uint8_t *num_report, int index)
{
	tpSirMacRadioMeasureReport rrm_report;

	if (!*report) {
		/*
		 * Allocate memory to send reports for
		 * any subsequent requests.
		 */
		*report = qdf_mem_malloc(sizeof(tSirMacRadioMeasureReport) *
			 (rrm_req->num_MeasurementRequest - index));
		if (!*report)
			return QDF_STATUS_E_NOMEM;
		pe_debug("rrm beacon type incapable of %d report", *num_report);
	}
	rrm_report = *report;
	rrm_report[*num_report].incapable = 1;
	rrm_report[*num_report].type =
		rrm_req->MeasurementRequest[index].measurement_type;
	rrm_report[*num_report].token =
		 rrm_req->MeasurementRequest[index].measurement_token;
	(*num_report)++;
	return QDF_STATUS_SUCCESS;
}

/* -------------------------------------------------------------------- */
/**
 * rrm_process_radio_measurement_request - Process rrm request
 * @mac_ctx: Global pointer to MAC context
 * @peer: Macaddress of the peer requesting the radio measurement.
 * @rrm_req: Array of Measurement request IEs
 * @session_entry: session entry.
 *
 * Processes the Radio Resource Measurement request.
 *
 * Return: QDF_STATUS
 */
QDF_STATUS
rrm_process_radio_measurement_request(struct mac_context *mac_ctx,
				      tSirMacAddr peer,
				      tDot11fRadioMeasurementRequest *rrm_req,
				      struct pe_session *session_entry)
{
	uint8_t i;
	QDF_STATUS status = QDF_STATUS_SUCCESS;
	tpSirMacRadioMeasureReport report = NULL;
	uint8_t num_report = 0;

	if (!rrm_req->num_MeasurementRequest) {
		report = qdf_mem_malloc(sizeof(tSirMacRadioMeasureReport));
		if (!report)
			return QDF_STATUS_E_NOMEM;
		pe_err("RX: [802.11 RRM] No requestIes in the measurement request, sending incapable report");
		report->incapable = 1;
		num_report = 1;
		lim_send_radio_measure_report_action_frame(mac_ctx,
			rrm_req->DialogToken.token, num_report, true,
			report, peer, session_entry);
		qdf_mem_free(report);
		return QDF_STATUS_E_FAILURE;
	}
	/* PF Fix */
	if (rrm_req->NumOfRepetitions.repetitions > 0) {
		pe_info("RX: [802.11 RRM] number of repetitions %d, sending incapable report",
			rrm_req->NumOfRepetitions.repetitions);
		/*
		 * Send a report with incapable bit set.
		 * Not supporting repetitions.
		 */
		report = qdf_mem_malloc(sizeof(tSirMacRadioMeasureReport));
		if (!report)
			return QDF_STATUS_E_NOMEM;
		report->incapable = 1;
		report->type = rrm_req->MeasurementRequest[0].measurement_type;
		num_report = 1;
		goto end;
	}

	for (i = 0; i < rrm_req->num_MeasurementRequest; i++) {
		switch (rrm_req->MeasurementRequest[i].measurement_type) {
		case SIR_MAC_RRM_BEACON_TYPE:
			/* Process beacon request. */
			status = rrm_process_beacon_req(mac_ctx, peer,
							session_entry, &report,
							rrm_req, &num_report,
							i);
			if (QDF_IS_STATUS_ERROR(status))
				return status;
			break;
		case SIR_MAC_RRM_LCI_TYPE:
		case SIR_MAC_RRM_LOCATION_CIVIC_TYPE:
		case SIR_MAC_RRM_FINE_TIME_MEAS_TYPE:
			pe_debug("RRM with type: %d sent to userspace",
			    rrm_req->MeasurementRequest[i].measurement_type);
			break;
		default:
			/* Send a report with incapabale bit set. */
			status = update_rrm_report(mac_ctx, &report, rrm_req,
						   &num_report, i);
			if (QDF_STATUS_SUCCESS != status)
				return status;
			break;
		}
	}

end:
	if (report) {
		lim_send_radio_measure_report_action_frame(mac_ctx,
			rrm_req->DialogToken.token, num_report, true,
			report, peer, session_entry);
		qdf_mem_free(report);
	}
	return status;
}

/**
 * rrm_get_start_tsf
 *
 * FUNCTION:  Get the Start TSF.
 *
 * LOGIC:
 *
 * ASSUMPTIONS:
 *
 * NOTE:
 *
 * @param startTSF - store star TSF in this buffer.
 * @return txPower
 */
void rrm_get_start_tsf(struct mac_context *mac, uint32_t *pStartTSF)
{
	pStartTSF[0] = mac->rrm.rrmPEContext.startTSF[0];
	pStartTSF[1] = mac->rrm.rrmPEContext.startTSF[1];

}

/* -------------------------------------------------------------------- */
/**
 * rrm_get_capabilities
 *
 * FUNCTION:
 * Returns a pointer to tpRRMCaps with all the caps enabled in RRM
 *
 * LOGIC:
 *
 * ASSUMPTIONS:
 *
 * NOTE:
 *
 * @param pe_session
 * @return pointer to tRRMCaps
 */
tpRRMCaps rrm_get_capabilities(struct mac_context *mac, struct pe_session *pe_session)
{
	return &mac->rrm.rrmPEContext.rrmEnabledCaps;
}

/* -------------------------------------------------------------------- */
/**
 * rrm_initialize
 *
 * FUNCTION:
 * Initialize RRM module
 *
 * LOGIC:
 *
 * ASSUMPTIONS:
 *
 * NOTE:
 *
 * @return None
 */

QDF_STATUS rrm_initialize(struct mac_context *mac)
{
	tpRRMCaps pRRMCaps = &mac->rrm.rrmPEContext.rrmEnabledCaps;
	uint8_t i;

	for (i = 0; i < MAX_MEASUREMENT_REQUEST; i++)
		mac->rrm.rrmPEContext.pCurrentReq[i] = NULL;

<<<<<<< HEAD
	mac->rrm.rrmPEContext.pCurrentReq[0] = NULL;
	mac->rrm.rrmPEContext.pCurrentReq[1] = NULL;
=======
>>>>>>> 5d8474a2
	mac->rrm.rrmPEContext.txMgmtPower = 0;
	mac->rrm.rrmPEContext.DialogToken = 0;

	mac->rrm.rrmPEContext.rrmEnable = 0;
	mac->rrm.rrmPEContext.prev_rrm_report_seq_num = 0xFFFF;

	qdf_mem_zero(pRRMCaps, sizeof(tRRMCaps));
	pRRMCaps->LinkMeasurement = 1;
	pRRMCaps->NeighborRpt = 1;
	pRRMCaps->BeaconPassive = 1;
	pRRMCaps->BeaconActive = 1;
	pRRMCaps->BeaconTable = 1;
	pRRMCaps->APChanReport = 1;
	pRRMCaps->fine_time_meas_rpt = 1;
	pRRMCaps->lci_capability = 1;

	pRRMCaps->operatingChanMax = 3;
	pRRMCaps->nonOperatingChanMax = 3;

	return QDF_STATUS_SUCCESS;
}

void rrm_cleanup(struct mac_context *mac, uint8_t idx)
{
<<<<<<< HEAD
	uint8_t i;

	for (i = 0; i < MAX_MEASUREMENT_REQUEST; i++) {
		if (mac->rrm.rrmPEContext.pCurrentReq[i]) {
			if (mac->rrm.rrmPEContext.pCurrentReq[i]->request.
			    Beacon.reqIes.pElementIds)
				qdf_mem_free(mac->rrm.rrmPEContext.
					     pCurrentReq[i]->request.Beacon.
					     reqIes.pElementIds);

			qdf_mem_free(mac->rrm.rrmPEContext.pCurrentReq[i]);
		}
		mac->rrm.rrmPEContext.pCurrentReq[i] = NULL;
	}

	return QDF_STATUS_SUCCESS;
=======
	tpRRMReq cur_rrm_req = NULL;

	cur_rrm_req = mac->rrm.rrmPEContext.pCurrentReq[idx];
	if (!cur_rrm_req)
		return;

	qdf_mem_free(cur_rrm_req->request.Beacon.reqIes.pElementIds);
	cur_rrm_req->request.Beacon.reqIes.pElementIds = NULL;
	cur_rrm_req->request.Beacon.reqIes.num = 0;

	qdf_mem_free(cur_rrm_req);
	mac->rrm.rrmPEContext.pCurrentReq[idx] = NULL;
>>>>>>> 5d8474a2
}

/**
 * lim_update_rrm_capability() - Update PE context's rrm capability
 * @mac_ctx: Global pointer to MAC context
 * @join_req: Pointer to SME join request.
 *
 * Update PE context's rrm capability based on SME join request.
 *
 * Return: None
 */
void lim_update_rrm_capability(struct mac_context *mac_ctx,
			       struct join_req *join_req)
{
	mac_ctx->rrm.rrmPEContext.rrmEnable = join_req->rrm_config.rrm_enabled;
	qdf_mem_copy(&mac_ctx->rrm.rrmPEContext.rrmEnabledCaps,
		     &join_req->rrm_config.rm_capability,
		     RMENABLEDCAP_MAX_LEN);

	return;
}<|MERGE_RESOLUTION|>--- conflicted
+++ resolved
@@ -245,14 +245,10 @@
 
 	LinkReport.txPower = lim_get_max_tx_power(mac, &tx_pwr_attr);
 
-<<<<<<< HEAD
-	/* Use firmware updated max tx power if non zero */
-=======
 	/** If firmware updated max tx power is non zero, respond to rrm link
 	 *  measurement request with min of firmware updated ap tx power and
 	 *  max power derived from lim_get_max_tx_power API.
 	 */
->>>>>>> 5d8474a2
 	mlme_obj = wlan_vdev_mlme_get_cmpt_obj(pe_session->vdev);
 	if (mlme_obj && mlme_obj->mgmt.generic.tx_pwrlimit)
 		LinkReport.txPower = QDF_MIN(LinkReport.txPower,
@@ -386,11 +382,7 @@
 		fMobilityDomain =
 			pNeighborRep->NeighborReport[i].MobilityDomain;
 
-<<<<<<< HEAD
-		if (!wlan_reg_is_6ghz_supported(mac->pdev) &&
-=======
 		if (!wlan_reg_is_6ghz_supported(mac->psoc) &&
->>>>>>> 5d8474a2
 		    (wlan_reg_is_6ghz_op_class(mac->pdev,
 					       pNeighborRep->NeighborReport[i].
 					       regulatoryClass))) {
@@ -553,13 +545,6 @@
 	int8_t maxDuration;
 	uint8_t sign;
 	tDot11fIEAPChannelReport *ie_ap_chan_rpt;
-<<<<<<< HEAD
-	uint8_t buf_left, buf_cons;
-	uint16_t ch_ctr = 0, idx_rpt = 0;
-	char ch_buf[RRM_CH_BUF_LEN];
-	char *tmp_buf = NULL;
-	uint8_t *ch_lst = NULL;
-=======
 	uint8_t tmp_idx, buf_left, buf_cons;
 	uint16_t ch_ctr = 0;
 	char ch_buf[RRM_CH_BUF_LEN];
@@ -570,7 +555,6 @@
 		pe_err("pe_session is NULL");
 		return eRRM_INCAPABLE;
 	}
->>>>>>> 5d8474a2
 
 	if (pBeaconReq->measurement_request.Beacon.BeaconReporting.present &&
 	    (pBeaconReq->measurement_request.Beacon.BeaconReporting.
@@ -643,11 +627,7 @@
 			pBeaconReq->measurement_request.Beacon.
 			last_beacon_report_indication.last_fragment;
 		pe_debug("RX: [802.11 BCN_RPT] Last Bcn Report in the req: %d",
-<<<<<<< HEAD
-			 pCurrentReq->request.Beacon.last_beacon_report_indication);
-=======
 		     pCurrentReq->request.Beacon.last_beacon_report_indication);
->>>>>>> 5d8474a2
 	} else {
 		pCurrentReq->request.Beacon.last_beacon_report_indication = 0;
 		pe_debug("RX: [802.11 BCN_RPT] Last Bcn rpt ind not present");
@@ -673,8 +653,6 @@
 			     pBeaconReq->measurement_request.Beacon.
 			     RequestedInfo.requested_eids,
 			     pCurrentReq->request.Beacon.reqIes.num);
-		pe_debug("RX: [802.11 BCN_RPT] Requested EIDs:[%d]",
-			 pCurrentReq->request.Beacon.reqIes.num);
 	}
 
 	/* Prepare the request to send to SME. */
@@ -691,21 +669,6 @@
 	psbrr->msgSource = eRRM_MSG_SOURCE_11K;
 	psbrr->randomizationInterval =
 		SYS_TU_TO_MS(pBeaconReq->measurement_request.Beacon.randomization);
-<<<<<<< HEAD
-	pSmeBcnReportReq->measurement_idx = pCurrentReq->measurement_idx;
-
-	if (!wlan_reg_is_6ghz_supported(mac->pdev) &&
-	    (wlan_reg_is_6ghz_op_class(mac->pdev,
-			 pBeaconReq->measurement_request.Beacon.regClass))) {
-		pe_nofl_err("RX: [802.11 BCN_RPT] Ch belongs to 6 ghz spectrum, abort");
-		qdf_mem_free(pSmeBcnReportReq);
-		return eRRM_FAILURE;
-	}
-
-	pSmeBcnReportReq->channelInfo.regulatoryClass =
-		pBeaconReq->measurement_request.Beacon.regClass;
-	pSmeBcnReportReq->channelInfo.channelNum =
-=======
 	psbrr->measurement_idx = pCurrentReq->measurement_idx;
 
 	if (!wlan_reg_is_6ghz_supported(mac->psoc) &&
@@ -719,7 +682,6 @@
 	rrm_get_country_code_from_connected_profile(mac, pe_session,
 						    country);
 	psbrr->channel_info.chan_num =
->>>>>>> 5d8474a2
 		pBeaconReq->measurement_request.Beacon.channel;
 	psbrr->channel_info.reg_class =
 		pBeaconReq->measurement_request.Beacon.regClass;
@@ -765,37 +727,6 @@
 
 	pCurrentReq->token = pBeaconReq->measurement_token;
 
-<<<<<<< HEAD
-	pSmeBcnReportReq->channelList.numChannels = num_channels;
-	if (pBeaconReq->measurement_request.Beacon.num_APChannelReport) {
-		uint8_t len;
-		ch_lst = pSmeBcnReportReq->channelList.channelNumber;
-
-		for (num_APChanReport = 0;
-		     num_APChanReport <
-			     pBeaconReq->measurement_request.Beacon.
-			     num_APChannelReport; num_APChanReport++) {
-			ie_ap_chan_rpt = &pBeaconReq->measurement_request.
-				Beacon.APChannelReport[num_APChanReport];
-			if (!wlan_reg_is_6ghz_supported(mac->pdev) &&
-			    (wlan_reg_is_6ghz_op_class(mac->pdev,
-					ie_ap_chan_rpt->regulatoryClass))) {
-				pe_nofl_err("RX: [802.11 BCN_RPT] Ch belongs to 6 ghz spectrum, abort");
-				qdf_mem_free(pSmeBcnReportReq);
-				return eRRM_FAILURE;
-			}
-
-			len = pBeaconReq->measurement_request.Beacon.
-			    APChannelReport[num_APChanReport].num_channelList;
-			if (ch_ctr + len >
-			   sizeof(pSmeBcnReportReq->channelList.channelNumber))
-				break;
-
-			qdf_mem_copy(&ch_lst[ch_ctr],
-				     pBeaconReq->measurement_request.Beacon.
-				     APChannelReport[num_APChanReport].
-				     channelList, len);
-=======
 	num_rpt = pBeaconReq->measurement_request.Beacon.num_APChannelReport;
 	for (idx_rpt = 0; idx_rpt < num_rpt; idx_rpt++) {
 		ie_ap_chan_rpt =
@@ -810,7 +741,6 @@
 				qdf_mem_free(psbrr);
 				return eRRM_FAILURE;
 			}
->>>>>>> 5d8474a2
 
 			psbrr->channel_list.chan_freq_lst[ch_ctr++] =
 				wlan_reg_chan_opclass_to_freq(
@@ -820,22 +750,6 @@
 			if (ch_ctr >= QDF_ARRAY_SIZE(psbrr->channel_list.chan_freq_lst))
 				break;
 		}
-<<<<<<< HEAD
-
-		buf_left = sizeof(ch_buf);
-		tmp_buf = ch_buf;
-		for (idx_rpt = 0; idx_rpt < ch_ctr; idx_rpt++) {
-			buf_cons = qdf_snprint(tmp_buf, buf_left, "%d ",
-					       ch_lst[idx_rpt]);
-			buf_left -= buf_cons;
-			tmp_buf += buf_cons;
-		}
-
-		if (ch_ctr)
-			pe_nofl_info("RX: [802.11 BCN_RPT] Ch-list:%s", ch_buf);
-	}
-
-=======
 		if (ch_ctr >= QDF_ARRAY_SIZE(psbrr->channel_list.chan_freq_lst))
 			break;
 	}
@@ -853,7 +767,6 @@
 	if (ch_ctr)
 		pe_nofl_info("RX: [802.11 BCN_RPT] Ch-list:%s", ch_buf);
 
->>>>>>> 5d8474a2
 	/* Send request to SME. */
 	mmh_msg.type = eWNI_SME_BEACON_REPORT_REQ_IND;
 	mmh_msg.bodyptr = psbrr;
@@ -1090,24 +1003,14 @@
 					bss_desc->bssId, sizeof(tSirMacAddr));
 			}
 
-<<<<<<< HEAD
-			pe_debug("TX: [802.11 BCN_RPT] requested reporting detail %d",
-				 curr_req->request.Beacon.reportingDetail);
-
-=======
 			pe_debug("TX: [802.11 BCN_RPT] reporting detail requested %d",
 				 curr_req->request.Beacon.reportingDetail);
->>>>>>> 5d8474a2
 			switch (curr_req->request.Beacon.reportingDetail) {
 			case BEACON_REPORTING_DETAIL_NO_FF_IE:
 				/* 0: No need to include any elements. */
 				break;
 			case BEACON_REPORTING_DETAIL_ALL_FF_REQ_IE:
 				/* 1: Include all FFs and Requested Ies. */
-<<<<<<< HEAD
-
-=======
->>>>>>> 5d8474a2
 				if (!bss_desc)
 					break;
 
@@ -1176,6 +1079,7 @@
 		num_frames = i / RADIO_REPORTS_MAX_IN_A_FRAME;
 		if (i % RADIO_REPORTS_MAX_IN_A_FRAME)
 			num_frames++;
+
 		for (j = 0; j < num_frames; j++) {
 			num_reports_in_frame = QDF_MIN((i - report_index),
 						RADIO_REPORTS_MAX_IN_A_FRAME);
@@ -1184,9 +1088,6 @@
 				(j == num_frames - 1) ? true : false,
 				&report[report_index],
 				beacon_xmit_ind->bssId, session_entry);
-			pe_debug("Sending Action frame number %d",
-				 num_reports_in_frame);
-
 			report_index += num_reports_in_frame;
 		}
 		curr_req->sendEmptyBcnRpt = false;
@@ -1198,11 +1099,7 @@
 
 	if (beacon_xmit_ind->fMeasureDone) {
 		pe_debug("Measurement done.");
-<<<<<<< HEAD
-		rrm_cleanup(mac_ctx);
-=======
 		rrm_cleanup(mac_ctx, beacon_xmit_ind->measurement_idx);
->>>>>>> 5d8474a2
 	}
 
 	if (report)
@@ -1241,11 +1138,7 @@
 		pReport->incapable = 1;
 		break;
 	default:
-<<<<<<< HEAD
-		pe_err("RX [802.11 BCN_RPT] Beacon req processing failed no report sent");
-=======
 		pe_err("RX [802.11 BCN_RPT] Beacon request processing failed no report sent");
->>>>>>> 5d8474a2
 		qdf_mem_free(pReport);
 		return;
 	}
@@ -1286,12 +1179,8 @@
 	tpSirMacRadioMeasureReport report;
 	tpRRMReq curr_req;
 
-<<<<<<< HEAD
-	if (index  >= MAX_MEASUREMENT_REQUEST) {
-=======
 	if (index  >= MAX_MEASUREMENT_REQUEST ||
 	    mac_ctx->rrm.rrmPEContext.pCurrentReq[index]) {
->>>>>>> 5d8474a2
 		if (!*radiomes_report) {
 			/*
 			 * Allocate memory to send reports for
@@ -1315,11 +1204,7 @@
 		curr_req = mac_ctx->rrm.rrmPEContext.pCurrentReq[index];
 		if (curr_req) {
 			qdf_mem_free(curr_req);
-<<<<<<< HEAD
-			curr_req = NULL;
-=======
 			mac_ctx->rrm.rrmPEContext.pCurrentReq[index] = NULL;
->>>>>>> 5d8474a2
 		}
 
 		curr_req = qdf_mem_malloc(sizeof(*curr_req));
@@ -1340,11 +1225,7 @@
 		if (eRRM_SUCCESS != rrm_status) {
 			rrm_process_beacon_request_failure(mac_ctx,
 				session_entry, peer, rrm_status, index);
-<<<<<<< HEAD
-			rrm_cleanup(mac_ctx);
-=======
 			rrm_cleanup(mac_ctx, index);
->>>>>>> 5d8474a2
 		}
 	}
 
@@ -1548,11 +1429,6 @@
 	for (i = 0; i < MAX_MEASUREMENT_REQUEST; i++)
 		mac->rrm.rrmPEContext.pCurrentReq[i] = NULL;
 
-<<<<<<< HEAD
-	mac->rrm.rrmPEContext.pCurrentReq[0] = NULL;
-	mac->rrm.rrmPEContext.pCurrentReq[1] = NULL;
-=======
->>>>>>> 5d8474a2
 	mac->rrm.rrmPEContext.txMgmtPower = 0;
 	mac->rrm.rrmPEContext.DialogToken = 0;
 
@@ -1577,24 +1453,6 @@
 
 void rrm_cleanup(struct mac_context *mac, uint8_t idx)
 {
-<<<<<<< HEAD
-	uint8_t i;
-
-	for (i = 0; i < MAX_MEASUREMENT_REQUEST; i++) {
-		if (mac->rrm.rrmPEContext.pCurrentReq[i]) {
-			if (mac->rrm.rrmPEContext.pCurrentReq[i]->request.
-			    Beacon.reqIes.pElementIds)
-				qdf_mem_free(mac->rrm.rrmPEContext.
-					     pCurrentReq[i]->request.Beacon.
-					     reqIes.pElementIds);
-
-			qdf_mem_free(mac->rrm.rrmPEContext.pCurrentReq[i]);
-		}
-		mac->rrm.rrmPEContext.pCurrentReq[i] = NULL;
-	}
-
-	return QDF_STATUS_SUCCESS;
-=======
 	tpRRMReq cur_rrm_req = NULL;
 
 	cur_rrm_req = mac->rrm.rrmPEContext.pCurrentReq[idx];
@@ -1607,7 +1465,6 @@
 
 	qdf_mem_free(cur_rrm_req);
 	mac->rrm.rrmPEContext.pCurrentReq[idx] = NULL;
->>>>>>> 5d8474a2
 }
 
 /**
