--- conflicted
+++ resolved
@@ -1294,15 +1294,6 @@
 		}
 	}
 
-<<<<<<< HEAD
-	pe_debug("RxMCSMap %x TxMCSMap %x",
-		 rates->vhtRxMCSMap, rates->vhtTxMCSMap);
-
-	if (session_entry)
-		session_entry->supported_nss_1x1 =
-			((rates->vhtTxMCSMap & VHT_MCS_1x1) ==
-			 VHT_MCS_1x1) ? true : false;
-=======
 	pe_debug("RxMCSMap %x TxMCSMap %x", rates->vhtRxMCSMap,
 		 rates->vhtTxMCSMap);
 
@@ -1319,7 +1310,6 @@
 	sta_ds->vht_extended_nss_bw_cap =
 		peer_vht_caps->vht_extended_nss_bw_cap;
 	lim_get_vht_gt80_nss(mac_ctx, sta_ds, peer_vht_caps, session_entry);
->>>>>>> 5d8474a2
 
 	return QDF_STATUS_SUCCESS;
 }
@@ -1513,11 +1503,7 @@
 	uint16_t mcs_map;
 	uint8_t mcs_count = 2, i;
 
-<<<<<<< HEAD
-	if (!session->he_capable || !he_caps)
-=======
 	if (!session->he_capable || !he_caps || !he_caps->present)
->>>>>>> 5d8474a2
 		return true;
 
 	mcs_map = he_caps->rx_he_mcs_map_lt_80;
@@ -1561,19 +1547,12 @@
 	tSirMacRateSet tempRateSet2;
 	uint32_t i, j, val, min, isArate = 0;
 	qdf_size_t val_len;
-<<<<<<< HEAD
-	tDot11fIEhe_cap *peer_he_caps;
-	tSchBeaconStruct *pBeaconStruct = NULL;
-	struct bss_description *bssDescription =
-		&pe_session->lim_join_req->bssDescription;
-=======
 	uint8_t aRateIndex = 0;
 	uint8_t bRateIndex = 0;
 	tDot11fIEhe_cap *peer_he_caps;
 	struct bss_description *bssDescription =
 		&pe_session->lim_join_req->bssDescription;
 	tSchBeaconStruct *pBeaconStruct = NULL;
->>>>>>> 5d8474a2
 
 	/* copy operational rate set from pe_session */
 	if (pe_session->rateSet.numRates <= WLAN_SUPPORTED_RATES_IE_MAX_LEN) {
@@ -1712,24 +1691,6 @@
 		peer_he_caps = &pBeaconStruct->he_cap;
 	}
 
-<<<<<<< HEAD
-	if (lim_check_valid_mcs_for_nss(pe_session, he_caps)) {
-		peer_he_caps = he_caps;
-	} else {
-		bssDescription = &pe_session->lim_join_req->bssDescription;
-		pBeaconStruct = qdf_mem_malloc(sizeof(tSchBeaconStruct));
-		if (!pBeaconStruct)
-			return QDF_STATUS_E_NOMEM;
-		lim_extract_ap_capabilities(mac,
-				(uint8_t *)bssDescription->ieFields,
-				lim_get_ielen_from_bss_description(
-					bssDescription),
-				pBeaconStruct);
-		peer_he_caps = &pBeaconStruct->he_cap;
-	}
-
-=======
->>>>>>> 5d8474a2
 	lim_populate_he_mcs_set(mac, pRates, peer_he_caps,
 			pe_session, pe_session->nss);
 
@@ -2709,12 +2670,6 @@
 	pAddStaParams->maxTxPower = pe_session->maxTxPower;
 
 	pAddStaParams->updateSta = updateSta;
-<<<<<<< HEAD
-	qdf_mem_copy(&pAddStaParams->mbssid_info,
-		     &pe_session->lim_join_req->bssDescription.mbssid_info,
-		     sizeof(struct scan_mbssid_info));
-=======
->>>>>>> 5d8474a2
 
 	lim_set_mbssid_info(pe_session);
 
@@ -2738,11 +2693,7 @@
 		pAddStaParams->fShortGI20Mhz = pe_session->ht_config.ht_sgi20;
 		pAddStaParams->fShortGI40Mhz = pe_session->ht_config.ht_sgi40;
 	}
-<<<<<<< HEAD
-	pAddStaParams->vhtCapable = IS_DOT11_MODE_VHT(selfStaDot11Mode);
-=======
 	pAddStaParams->vhtCapable = pe_session->vhtCapability;
->>>>>>> 5d8474a2
 	if (pAddStaParams->vhtCapable)
 		pAddStaParams->ch_width =
 			pe_session->ch_width;
@@ -2795,11 +2746,7 @@
 	msgQ.bodyptr = pAddStaParams;
 	msgQ.bodyval = 0;
 
-<<<<<<< HEAD
-	pe_debug(QDF_MAC_ADDR_STR ": vdev %d Sending WMA_ADD_STA_REQ. LI %d",
-=======
 	pe_debug(QDF_MAC_ADDR_STR ": vdev %d Sending WMA_ADD_STA_REQ.LI %d",
->>>>>>> 5d8474a2
 		 QDF_MAC_ADDR_ARRAY(pAddStaParams->staMac),
 		 pe_session->vdev_id, pAddStaParams->listenInterval);
 	MTRACE(mac_trace_msg_tx(mac, pe_session->peSessionId, msgQ.type));
@@ -3253,14 +3200,6 @@
 		lim_deactivate_and_change_timer(mac, eLIM_JOIN_FAIL_TIMER);
 	}
 
-<<<<<<< HEAD
-	pDelBssParams->status = QDF_STATUS_SUCCESS;
-	pDelBssParams->respReqd = 1;
-	qdf_mem_copy(pDelBssParams->bssid, pe_session->bssId,
-		     sizeof(tSirMacAddr));
-	pDelBssParams->smesessionId = pe_session->smeSessionId;
-=======
->>>>>>> 5d8474a2
 	/* we need to defer the message until we get the response back from HAL. */
 	SET_LIM_PROCESS_DEFD_MESGS(mac, false);
 
@@ -3373,13 +3312,10 @@
 		else if (ccfs1 && offset > 16)
 			ch_width = CH_WIDTH_80P80MHZ;
 	}
-<<<<<<< HEAD
-=======
 	if (ch_width > pe_session->ch_width)
 		ch_width = pe_session->ch_width;
 	pAddBssParams->ch_width = ch_width;
 	pAddBssParams->staContext.ch_width = ch_width;
->>>>>>> 5d8474a2
 }
 
 #ifdef WLAN_SUPPORT_TWT
@@ -3402,8 +3338,6 @@
 }
 #endif
 
-<<<<<<< HEAD
-=======
 void lim_sta_add_bss_update_ht_parameter(uint32_t bss_chan_freq,
 					 tDot11fIEHTCaps* ht_cap,
 					 tDot11fIEHTInfo* ht_inf,
@@ -3424,7 +3358,6 @@
 		add_bss->ch_width = CH_WIDTH_20MHZ;
 }
 
->>>>>>> 5d8474a2
 QDF_STATUS lim_sta_send_add_bss(struct mac_context *mac, tpSirAssocRsp pAssocRsp,
 				   tpSchBeaconStruct pBeaconStruct,
 				   struct bss_description *bssDescription,
@@ -3452,20 +3385,6 @@
 
 	qdf_mem_copy(pAddBssParams->bssId, bssDescription->bssId,
 		     sizeof(tSirMacAddr));
-<<<<<<< HEAD
-	/* Fill in tAddBssParams self_mac_addr */
-	qdf_mem_copy(pAddBssParams->self_mac_addr,
-		     pe_session->self_mac_addr, sizeof(tSirMacAddr));
-
-	pAddBssParams->bssType = eSIR_INFRASTRUCTURE_MODE;
-
-	pAddBssParams->operMode = BSS_OPERATIONAL_MODE_STA;
-
-	/* Update PE session ID */
-	pAddBssParams->sessionId = pe_session->peSessionId;
-	pAddBssParams->bss_idx = pe_session->smeSessionId;
-=======
->>>>>>> 5d8474a2
 
 	pAddBssParams->beaconInterval = bssDescription->beaconInterval;
 
@@ -3483,56 +3402,6 @@
 		(uint8_t) pAssocRsp->capabilityInfo.shortSlotTime;
 	pAddBssParams->llbCoexist =
 		(uint8_t) pe_session->beaconParams.llbCoexist;
-<<<<<<< HEAD
-	pAddBssParams->llgCoexist =
-		(uint8_t) pe_session->beaconParams.llgCoexist;
-	pAddBssParams->ht20Coexist =
-		(uint8_t) pe_session->beaconParams.ht20Coexist;
-
-	pAddBssParams->dot11_mode = pe_session->dot11mode;
-
-	if (IS_DOT11_MODE_HT(pe_session->dot11mode))
-		chanWidthSupp = lim_get_ht_capability(mac,
-						eHT_SUPPORTED_CHANNEL_WIDTH_SET,
-						pe_session);
-
-	/* Use the advertised capabilities from the received beacon/PR */
-	if (IS_DOT11_MODE_HT(pe_session->dot11mode)
-	    && (pAssocRsp->HTCaps.present)) {
-		pAddBssParams->htCapable = pAssocRsp->HTCaps.present;
-		if (pBeaconStruct->HTInfo.present) {
-			pAddBssParams->htOperMode =
-				(tSirMacHTOperatingMode) pAssocRsp->HTInfo.opMode;
-			pAddBssParams->dualCTSProtection =
-				(uint8_t) pAssocRsp->HTInfo.dualCTSProtection;
-
-			if ((pAssocRsp->HTCaps.supportedChannelWidthSet)
-			    && (chanWidthSupp)) {
-				pAddBssParams->ch_width = (uint8_t)
-					pAssocRsp->HTInfo.recommendedTxWidthSet;
-				if (pAssocRsp->HTInfo.secondaryChannelOffset ==
-						PHY_DOUBLE_CHANNEL_LOW_PRIMARY)
-					pAddBssParams->ch_center_freq_seg0 =
-						bssDescription->channelId + 2;
-				else if (pAssocRsp->HTInfo.secondaryChannelOffset ==
-						PHY_DOUBLE_CHANNEL_HIGH_PRIMARY)
-					pAddBssParams->ch_center_freq_seg0 =
-						bssDescription->channelId - 2;
-			} else {
-				pAddBssParams->ch_width = CH_WIDTH_20MHZ;
-				pAddBssParams->ch_center_freq_seg0 = 0;
-			}
-			pAddBssParams->llnNonGFCoexist =
-				(uint8_t) pAssocRsp->HTInfo.nonGFDevicesPresent;
-			pAddBssParams->fLsigTXOPProtectionFullSupport =
-				(uint8_t) pAssocRsp->HTInfo.
-				lsigTXOPProtectionFullSupport;
-			pAddBssParams->fRIFSMode = pAssocRsp->HTInfo.rifsMode;
-		}
-	}
-
-	pAddBssParams->currentOperChannel = bssDescription->channelId;
-=======
 
 	/* Use the advertised capabilities from the received beacon/PR */
 	if (IS_DOT11_MODE_HT(pe_session->dot11mode)) {
@@ -3547,7 +3416,6 @@
 						    pAddBssParams);
 	}
 
->>>>>>> 5d8474a2
 	if (pe_session->vhtCapability && (pAssocRsp->VHTCaps.present)) {
 		pAddBssParams->vhtCapable = pAssocRsp->VHTCaps.present;
 		vht_caps =  &pAssocRsp->VHTCaps;
@@ -3612,13 +3480,6 @@
 	if (IS_DOT11_MODE_HT(pe_session->dot11mode)
 			&& pBeaconStruct->HTCaps.present) {
 		pAddBssParams->staContext.htCapable = 1;
-<<<<<<< HEAD
-		pAddBssParams->staContext.greenFieldCapable =
-			(uint8_t) pAssocRsp->HTCaps.greenField;
-		pAddBssParams->staContext.lsigTxopProtection =
-			(uint8_t) pAssocRsp->HTCaps.lsigTXOPProtection;
-=======
->>>>>>> 5d8474a2
 		if (pe_session->ht_config.ht_tx_stbc)
 			pAddBssParams->staContext.stbc_capable =
 				pAssocRsp->HTCaps.rxSTBC;
@@ -3767,12 +3628,6 @@
 			}
 		}
 
-<<<<<<< HEAD
-		if (pBeaconStruct->HTInfo.present)
-			pAddBssParams->staContext.rifsMode =
-				pAssocRsp->HTInfo.rifsMode;
-
-=======
 	}
 	if (lim_is_he_6ghz_band(pe_session)) {
 		if (lim_is_session_he_capable(pe_session) &&
@@ -3789,7 +3644,6 @@
 						&pAssocRsp->he_6ghz_band_cap,
 						&pAddBssParams->staContext);
 		}
->>>>>>> 5d8474a2
 	}
 	pAddBssParams->staContext.smesessionId =
 		pe_session->smeSessionId;
@@ -3830,14 +3684,6 @@
 	pAddBssParams->staContext.encryptType = pe_session->encryptType;
 
 	pAddBssParams->maxTxPower = pe_session->maxTxPower;
-<<<<<<< HEAD
-	/* FIXME_GEN4 - Any other value that can be used for initialization? */
-	pAddBssParams->status = QDF_STATUS_SUCCESS;
-	pAddBssParams->respReqd = true;
-	/* update persona */
-	pAddBssParams->halPersona = (uint8_t)pe_session->opmode;
-=======
->>>>>>> 5d8474a2
 
 	if (QDF_P2P_CLIENT_MODE == pe_session->opmode)
 		pAddBssParams->staContext.p2pCapableSta = 1;
@@ -3871,10 +3717,6 @@
 
 	if (pe_session->isNonRoamReassoc)
 		pAddBssParams->nonRoamReassoc = 1;
-<<<<<<< HEAD
-	pAddBssParams->nss = pe_session->nss;
-=======
->>>>>>> 5d8474a2
 
 	pe_debug("update %d MxAmpduDen %d mimoPS %d vht_mcs11 %d shortSlot %d BI %d DTIM %d enc type %d p2p cab STA %d",
 		 updateEntry,
@@ -3899,17 +3741,6 @@
 
 	/* we need to defer the message until we get the response back */
 	SET_LIM_PROCESS_DEFD_MESGS(mac, false);
-<<<<<<< HEAD
-
-	msgQ.type = WMA_ADD_BSS_REQ;
-	/** @ToDo : Update the Global counter to keeptrack of the PE <--> HAL messages*/
-	msgQ.reserved = 0;
-	msgQ.bodyptr = pAddBssParams;
-	msgQ.bodyval = 0;
-
-	MTRACE(mac_trace_msg_tx(mac, pe_session->peSessionId, msgQ.type));
-=======
->>>>>>> 5d8474a2
 
 	retCode = wma_send_peer_assoc_req(pAddBssParams);
 	if (QDF_IS_STATUS_ERROR(retCode)) {
@@ -3962,20 +3793,6 @@
 	qdf_mem_copy(pAddBssParams->bssId, bssDescription->bssId,
 		     sizeof(tSirMacAddr));
 
-<<<<<<< HEAD
-	/* Fill in tAddBssParams self_mac_addr */
-	qdf_mem_copy(pAddBssParams->self_mac_addr,
-		     pe_session->self_mac_addr, sizeof(tSirMacAddr));
-	/* Incorrect BSS Type which caused UMA Descriptor to be overwritten on
-	 * top of an already established Infra link. This lead to issues in
-	 * concurrent data transfer.
-	 */
-
-	pAddBssParams->bssType = pe_session->bssType; /* eSIR_INFRASTRUCTURE_MODE; */
-	pAddBssParams->operMode = BSS_OPERATIONAL_MODE_STA;
-
-=======
->>>>>>> 5d8474a2
 	pAddBssParams->beaconInterval = bssDescription->beaconInterval;
 
 	pAddBssParams->dtimPeriod = pBeaconStruct->tim.dtimPeriod;
@@ -3987,58 +3804,6 @@
 		(uint8_t) pBeaconStruct->capabilityInfo.shortSlotTime;
 	pAddBssParams->llbCoexist =
 		(uint8_t) pe_session->beaconParams.llbCoexist;
-<<<<<<< HEAD
-	pAddBssParams->llgCoexist =
-		(uint8_t) pe_session->beaconParams.llgCoexist;
-	pAddBssParams->ht20Coexist =
-		(uint8_t) pe_session->beaconParams.ht20Coexist;
-
-	/* Use the advertised capabilities from the received beacon/PR */
-	if (IS_DOT11_MODE_HT(pe_session->dot11mode)
-	    && (pBeaconStruct->HTCaps.present)) {
-		pAddBssParams->htCapable = pBeaconStruct->HTCaps.present;
-		if (pBeaconStruct->HTInfo.present) {
-			pAddBssParams->htOperMode =
-				(tSirMacHTOperatingMode) pBeaconStruct->HTInfo.
-				opMode;
-			pAddBssParams->dualCTSProtection =
-				(uint8_t) pBeaconStruct->HTInfo.dualCTSProtection;
-
-			chanWidthSupp =
-				lim_get_ht_capability(mac,
-						      eHT_SUPPORTED_CHANNEL_WIDTH_SET,
-						      pe_session);
-			if ((pBeaconStruct->HTCaps.supportedChannelWidthSet)
-			    && (chanWidthSupp)) {
-				pAddBssParams->ch_width =
-					(uint8_t) pBeaconStruct->HTInfo.
-					recommendedTxWidthSet;
-				if (pBeaconStruct->HTInfo.secondaryChannelOffset ==
-						PHY_DOUBLE_CHANNEL_LOW_PRIMARY)
-					pAddBssParams->ch_center_freq_seg0 =
-						bssDescription->channelId + 2;
-
-				if (pBeaconStruct->HTInfo.secondaryChannelOffset ==
-						PHY_DOUBLE_CHANNEL_HIGH_PRIMARY)
-					pAddBssParams->ch_center_freq_seg0 =
-						bssDescription->channelId - 2;
-			} else {
-				pAddBssParams->ch_width = CH_WIDTH_20MHZ;
-				pAddBssParams->ch_center_freq_seg0 = 0;
-			}
-			pAddBssParams->llnNonGFCoexist =
-				(uint8_t) pBeaconStruct->HTInfo.nonGFDevicesPresent;
-			pAddBssParams->fLsigTXOPProtectionFullSupport =
-				(uint8_t) pBeaconStruct->HTInfo.
-				lsigTXOPProtectionFullSupport;
-			pAddBssParams->fRIFSMode =
-				pBeaconStruct->HTInfo.rifsMode;
-		}
-	}
-
-	pAddBssParams->currentOperChannel = bssDescription->channelId;
-
-=======
 
 	/* Use the advertised capabilities from the received beacon/PR */
 	if (IS_DOT11_MODE_HT(pe_session->dot11mode)) {
@@ -4053,7 +3818,6 @@
 						    pAddBssParams);
 	}
 
->>>>>>> 5d8474a2
 	if (pe_session->vhtCapability &&
 		(IS_BSS_VHT_CAPABLE(pBeaconStruct->VHTCaps) ||
 		 IS_BSS_VHT_CAPABLE(pBeaconStruct->vendor_vht_ie.VHTCaps))) {
@@ -4086,10 +3850,7 @@
 		lim_update_bss_he_capable(mac, pAddBssParams);
 		lim_add_bss_he_cfg(pAddBssParams, pe_session);
 	}
-<<<<<<< HEAD
-=======
-
->>>>>>> 5d8474a2
+
 	/*
 	 * Populate the STA-related parameters here
 	 * Note that the STA here refers to the AP
@@ -4105,26 +3866,11 @@
 	pAddBssParams->staContext.assocId = 0;
 	pAddBssParams->staContext.uAPSD = 0;
 	pAddBssParams->staContext.maxSPLen = 0;
-<<<<<<< HEAD
-	pAddBssParams->staContext.shortPreambleSupported =
-		(uint8_t) pBeaconStruct->capabilityInfo.shortPreamble;
-	pAddBssParams->staContext.updateSta = updateEntry;
-
-	pAddBssParams->dot11_mode = pe_session->dot11mode;
-=======
 	pAddBssParams->staContext.updateSta = false;
->>>>>>> 5d8474a2
 
 	if (IS_DOT11_MODE_HT(pe_session->dot11mode)
 			&& (pBeaconStruct->HTCaps.present)) {
 		pAddBssParams->staContext.htCapable = 1;
-<<<<<<< HEAD
-		pAddBssParams->staContext.greenFieldCapable =
-			(uint8_t) pBeaconStruct->HTCaps.greenField;
-		pAddBssParams->staContext.lsigTxopProtection =
-			(uint8_t) pBeaconStruct->HTCaps.lsigTXOPProtection;
-=======
->>>>>>> 5d8474a2
 		if (pe_session->vhtCapability &&
 			(IS_BSS_VHT_CAPABLE(pBeaconStruct->VHTCaps) ||
 			 IS_BSS_VHT_CAPABLE(
@@ -4220,13 +3966,6 @@
 			else
 				pAddBssParams->staContext.vhtLdpcCapable = 0;
 		}
-<<<<<<< HEAD
-
-		if (pBeaconStruct->HTInfo.present)
-			pAddBssParams->staContext.rifsMode =
-				pBeaconStruct->HTInfo.rifsMode;
-=======
->>>>>>> 5d8474a2
 	}
 	/*
 	 * If WMM IE or 802.11E IE is not present
@@ -4253,25 +3992,9 @@
 	pAddBssParams->staContext.encryptType = pe_session->encryptType;
 
 	pAddBssParams->maxTxPower = pe_session->maxTxPower;
-<<<<<<< HEAD
-
-	pAddBssParams->status = QDF_STATUS_SUCCESS;
-	pAddBssParams->respReqd = true;
 
 	pAddBssParams->staContext.smesessionId = pe_session->smeSessionId;
 	pAddBssParams->staContext.sessionId = pe_session->peSessionId;
-	pAddBssParams->sessionId = pe_session->peSessionId;
-	pAddBssParams->bss_idx = pe_session->smeSessionId;
-
-	pAddBssParams->halPersona = (uint8_t)pe_session->opmode;
-
-	pAddBssParams->bSpectrumMgtEnabled = pe_session->spectrumMgtEnabled;
-
-=======
-
-	pAddBssParams->staContext.smesessionId = pe_session->smeSessionId;
-	pAddBssParams->staContext.sessionId = pe_session->peSessionId;
->>>>>>> 5d8474a2
 	pAddBssParams->extSetStaKeyParamValid = 0;
 
 #ifdef WLAN_FEATURE_11W
@@ -4280,25 +4003,12 @@
 		pAddBssParams->staContext.rmfEnabled = 1;
 	}
 #endif
-<<<<<<< HEAD
-
-	pAddBssParams->nss = pe_session->nss;
-
-=======
->>>>>>> 5d8474a2
 	/* Set a new state for MLME */
 	pe_session->limMlmState = eLIM_MLM_WT_ADD_BSS_RSP_PREASSOC_STATE;
 
 	MTRACE(mac_trace
 		       (mac, TRACE_CODE_MLM_STATE, pe_session->peSessionId,
 		       pe_session->limMlmState));
-<<<<<<< HEAD
-
-	/* we need to defer the message until we get the response back from HAL. */
-	SET_LIM_PROCESS_DEFD_MESGS(mac, false);
-
-=======
->>>>>>> 5d8474a2
 	if (cds_is_5_mhz_enabled()) {
 		pAddBssParams->ch_width = CH_WIDTH_5MHZ;
 		pAddBssParams->staContext.ch_width = CH_WIDTH_5MHZ;
@@ -4310,28 +4020,6 @@
 	if (lim_is_fils_connection(pe_session))
 		pAddBssParams->no_ptk_4_way = true;
 
-<<<<<<< HEAD
-	msgQ.type = WMA_ADD_BSS_REQ;
-	/** @ToDo : Update the Global counter to keeptrack of the PE <--> HAL messages*/
-	msgQ.reserved = 0;
-	msgQ.bodyptr = pAddBssParams;
-	msgQ.bodyval = 0;
-
-	MTRACE(mac_trace_msg_tx(mac, pe_session->peSessionId, msgQ.type));
-
-	retCode = wma_post_ctrl_msg(mac, &msgQ);
-	if (QDF_STATUS_SUCCESS != retCode) {
-		SET_LIM_PROCESS_DEFD_MESGS(mac, true);
-		qdf_mem_free(pAddBssParams);
-		pe_err("Posting ADD_BSS_REQ to HAL failed, reason=%X",
-			retCode);
-		goto returnFailure;
-
-	} else {
-		qdf_mem_free(pBeaconStruct);
-		return retCode;
-	}
-=======
 	retCode = wma_pre_assoc_req(pAddBssParams);
 	lim_process_sta_add_bss_rsp_pre_assoc(mac, pAddBssParams,
 					      pe_session, retCode);
@@ -4341,7 +4029,6 @@
 	 * care of failure
 	 */
 	retCode = QDF_STATUS_SUCCESS;
->>>>>>> 5d8474a2
 
 returnFailure:
 	/* Clean-up will be done by the caller... */
