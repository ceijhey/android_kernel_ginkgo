/*
 * Copyright (c) 2012-2019 The Linux Foundation. All rights reserved.
 *
 * Permission to use, copy, modify, and/or distribute this software for
 * any purpose with or without fee is hereby granted, provided that the
 * above copyright notice and this permission notice appear in all
 * copies.
 *
 * THE SOFTWARE IS PROVIDED "AS IS" AND THE AUTHOR DISCLAIMS ALL
 * WARRANTIES WITH REGARD TO THIS SOFTWARE INCLUDING ALL IMPLIED
 * WARRANTIES OF MERCHANTABILITY AND FITNESS. IN NO EVENT SHALL THE
 * AUTHOR BE LIABLE FOR ANY SPECIAL, DIRECT, INDIRECT, OR CONSEQUENTIAL
 * DAMAGES OR ANY DAMAGES WHATSOEVER RESULTING FROM LOSS OF USE, DATA OR
 * PROFITS, WHETHER IN AN ACTION OF CONTRACT, NEGLIGENCE OR OTHER
 * TORTIOUS ACTION, ARISING OUT OF OR IN CONNECTION WITH THE USE OR
 * PERFORMANCE OF THIS SOFTWARE.
 */

#include "cds_api.h"
#include "ani_global.h"
#include "sir_common.h"
#include "wni_cfg.h"
#include "lim_utils.h"
#include "lim_assoc_utils.h"
#include "sch_api.h"             /* sch_set_fixed_beacon_fields for IBSS coalesce */
#include "lim_security_utils.h"
#include "lim_send_messages.h"
#include "lim_ft_defs.h"
#include "lim_session.h"
#include "lim_ibss_peer_mgmt.h"
#include "lim_types.h"
#include "wlan_mlme_api.h"
#include "cfg_ucfg_api.h"

/**
 * ibss_peer_find
 *
 ***FUNCTION:
 * This function is called while adding a context at
 * DPH & Polaris for a peer in IBSS.
 * If peer is found in the list, capabilities from the
 * returned BSS description are used at DPH node & Polaris.
 *
 ***LOGIC:
 *
 ***ASSUMPTIONS:
 *
 ***NOTE:
 *
 * @param  macAddr - MAC address of the peer
 *
 * @return Pointer to peer node if found, else NULL
 */

static tLimIbssPeerNode *ibss_peer_find(struct mac_context *mac,
					tSirMacAddr macAddr)
{
	tLimIbssPeerNode *pTempNode = mac->lim.gLimIbssPeerList;

	while (pTempNode) {
		if (!qdf_mem_cmp((uint8_t *) macAddr,
				    (uint8_t *) &pTempNode->peerMacAddr,
				    sizeof(tSirMacAddr)))
			break;
		pTempNode = pTempNode->next;
	}
	return pTempNode;
} /*** end ibss_peer_find() ***/

/**
 * ibss_peer_add
 *
 ***FUNCTION:
 * This is called on a STA in IBSS upon receiving Beacon/
 * Probe Response from a peer.
 *
 ***LOGIC:
 * Node is always added to the front of the list
 *
 ***ASSUMPTIONS:
 *
 ***NOTE:
 *
 * @param  mac      - Pointer to Global MAC structure
 * @param  pPeerNode - Pointer to peer node to be added to the list.
 *
 * @return None
 */

static QDF_STATUS
ibss_peer_add(struct mac_context *mac, tLimIbssPeerNode *pPeerNode)
{
#ifdef ANI_SIR_IBSS_PEER_CACHING
	uint32_t numIbssPeers = (2 * mac->lim.maxStation);

	if (mac->lim.gLimNumIbssPeers >= numIbssPeers) {
		/**
		 * Reached max number of peers to be maintained.
		 * Delete last entry & add new entry at the beginning.
		 */
		tLimIbssPeerNode *pTemp, *pPrev;

		pTemp = pPrev = mac->lim.gLimIbssPeerList;
		while (pTemp->next) {
			pPrev = pTemp;
			pTemp = pTemp->next;
		}
		if (pTemp->beacon) {
			qdf_mem_free(pTemp->beacon);
		}

		qdf_mem_free(pTemp);
		pPrev->next = NULL;
	} else
#endif
	mac->lim.gLimNumIbssPeers++;

	pPeerNode->next = mac->lim.gLimIbssPeerList;
	mac->lim.gLimIbssPeerList = pPeerNode;

	return QDF_STATUS_SUCCESS;

} /*** end limAddIbssPeerToList() ***/

/**
 * ibss_peer_collect
 *
 ***FUNCTION:
 * This is called to collect IBSS peer information
 * from received Beacon/Probe Response frame from it.
 *
 ***LOGIC:
 *
 ***ASSUMPTIONS:
 *
 ***NOTE:
 *
 * @param  mac    - Pointer to Global MAC structure
 * @param  pBeacon - Parsed Beacon Frame structure
 * @param  pBD     - Pointer to received BD
 * @param  peer   - Pointer to IBSS peer node
 *
 * @return None
 */

static void
ibss_peer_collect(struct mac_context *mac,
		  tpSchBeaconStruct pBeacon,
		  tpSirMacMgmtHdr pHdr,
		  tLimIbssPeerNode *peer, struct pe_session *pe_session)
{
	qdf_mem_copy(peer->peerMacAddr, pHdr->sa, sizeof(tSirMacAddr));

	peer->capabilityInfo = pBeacon->capabilityInfo;
	peer->extendedRatesPresent = pBeacon->extendedRatesPresent;
	peer->edcaPresent = pBeacon->edcaPresent;
	peer->wmeEdcaPresent = pBeacon->wmeEdcaPresent;
	peer->wmeInfoPresent = pBeacon->wmeInfoPresent;

	if (pBeacon->IBSSParams.present) {
		peer->atimIePresent = pBeacon->IBSSParams.present;
		peer->peerAtimWindowLength = pBeacon->IBSSParams.atim;
	}

	if (IS_DOT11_MODE_HT(pe_session->dot11mode) &&
	    (pBeacon->HTCaps.present)) {
		peer->htCapable = pBeacon->HTCaps.present;
		qdf_mem_copy((uint8_t *) peer->supportedMCSSet,
			     (uint8_t *) pBeacon->HTCaps.supportedMCSSet,
			     sizeof(peer->supportedMCSSet));
		peer->htGreenfield = (uint8_t) pBeacon->HTCaps.greenField;
		peer->htSupportedChannelWidthSet =
			(uint8_t) pBeacon->HTCaps.supportedChannelWidthSet;
		peer->htMIMOPSState =
			(tSirMacHTMIMOPowerSaveState) pBeacon->HTCaps.mimoPowerSave;
		peer->htMaxAmsduLength =
			(uint8_t) pBeacon->HTCaps.maximalAMSDUsize;
		peer->htAMpduDensity = pBeacon->HTCaps.mpduDensity;
		peer->htDsssCckRate40MHzSupport =
			(uint8_t) pBeacon->HTCaps.dsssCckMode40MHz;
		peer->htShortGI20Mhz = (uint8_t) pBeacon->HTCaps.shortGI20MHz;
		peer->htShortGI40Mhz = (uint8_t) pBeacon->HTCaps.shortGI40MHz;
		peer->htMaxRxAMpduFactor = pBeacon->HTCaps.maxRxAMPDUFactor;
		peer->htSecondaryChannelOffset =
			pBeacon->HTInfo.secondaryChannelOffset;
		peer->htLdpcCapable = (uint8_t) pBeacon->HTCaps.advCodingCap;
	}

	/* Collect peer VHT capabilities based on the received beacon from the peer */
	if (pBeacon->VHTCaps.present) {
		peer->vhtSupportedChannelWidthSet =
			pBeacon->VHTOperation.chanWidth;
		peer->vhtCapable = pBeacon->VHTCaps.present;

		/* Collect VHT capabilities from beacon */
		qdf_mem_copy((uint8_t *) &peer->VHTCaps,
			     (uint8_t *) &pBeacon->VHTCaps,
			     sizeof(tDot11fIEVHTCaps));
	}
	peer->erpIePresent = pBeacon->erpPresent;

	qdf_mem_copy((uint8_t *) &peer->supportedRates,
		     (uint8_t *) &pBeacon->supportedRates,
		     pBeacon->supportedRates.numRates + 1);
	if (peer->extendedRatesPresent)
		qdf_mem_copy((uint8_t *) &peer->extendedRates,
			     (uint8_t *) &pBeacon->extendedRates,
			     pBeacon->extendedRates.numRates + 1);
	else
		peer->extendedRates.numRates = 0;

	peer->next = NULL;
} /*** end ibss_peer_collect() ***/

/* handle change in peer qos/wme capabilities */
static void
ibss_sta_caps_update(struct mac_context *mac,
		     tLimIbssPeerNode *pPeerNode, struct pe_session *pe_session)
{
	uint16_t peerIdx;
	tpDphHashNode sta;

	pPeerNode->beaconHBCount++;     /* Update beacon count. */

	/* if the peer node exists, update its qos capabilities */
	sta = dph_lookup_hash_entry(mac, pPeerNode->peerMacAddr, &peerIdx,
				       &pe_session->dph.dphHashTable);
	if (!sta)
		return;

	/* Update HT Capabilities */
	if (IS_DOT11_MODE_HT(pe_session->dot11mode)) {
		sta->mlmStaContext.htCapability = pPeerNode->htCapable;
		if (pPeerNode->htCapable) {
			sta->htGreenfield = pPeerNode->htGreenfield;
			sta->htSupportedChannelWidthSet =
				pPeerNode->htSupportedChannelWidthSet;
			sta->htSecondaryChannelOffset =
				pPeerNode->htSecondaryChannelOffset;
			sta->htMIMOPSState = pPeerNode->htMIMOPSState;
			sta->htMaxAmsduLength = pPeerNode->htMaxAmsduLength;
			sta->htAMpduDensity = pPeerNode->htAMpduDensity;
			sta->htDsssCckRate40MHzSupport =
				pPeerNode->htDsssCckRate40MHzSupport;
			sta->htShortGI20Mhz = pPeerNode->htShortGI20Mhz;
			sta->htShortGI40Mhz = pPeerNode->htShortGI40Mhz;
			sta->htMaxRxAMpduFactor =
				pPeerNode->htMaxRxAMpduFactor;
			sta->htLdpcCapable = pPeerNode->htLdpcCapable;
		}
	}
	if (IS_DOT11_MODE_VHT(pe_session->dot11mode)) {
		sta->mlmStaContext.vhtCapability = pPeerNode->vhtCapable;
		if (pPeerNode->vhtCapable) {
			sta->vhtSupportedChannelWidthSet =
				pPeerNode->vhtSupportedChannelWidthSet;

			/* If in 11AC mode and if session requires 11AC mode, consider peer's */
			/* max AMPDU length factor */
			sta->htMaxRxAMpduFactor =
				pPeerNode->VHTCaps.maxAMPDULenExp;
			sta->vhtLdpcCapable =
				(uint8_t) pPeerNode->VHTCaps.ldpcCodingCap;
		}
	}
	/* peer is 11e capable but is not 11e enabled yet */
	/* some STA's when joining Airgo IBSS, assert qos capability even when */
	/* they don't support qos. however, they do not include the edca parameter */
	/* set. so let's check for edcaParam in addition to the qos capability */
	if (pPeerNode->capabilityInfo.qos && (pe_session->limQosEnabled)
	    && pPeerNode->edcaPresent) {
		sta->qosMode = 1;
		sta->wmeEnabled = 0;
		if (!sta->lleEnabled) {
			sta->lleEnabled = 1;
			/* dphSetACM(mac, sta); */
		}
		return;
	}
	/* peer is not 11e capable now but was 11e enabled earlier */
	else if (sta->lleEnabled) {
		sta->qosMode = 0;
		sta->lleEnabled = 0;
	}
	/* peer is wme capable but is not wme enabled yet */
	if (pPeerNode->wmeInfoPresent && pe_session->limWmeEnabled) {
		sta->qosMode = 1;
		sta->lleEnabled = 0;
		if (!sta->wmeEnabled) {
			sta->wmeEnabled = 1;
		}
		return;
	}
	/* When the peer device supports EDCA parameters, then we were not
	   considering. Added this code when we saw that one of the Peer Device
	   was advertising WMM param where we were not honouring that. CR# 210756
	 */
	if (pPeerNode->wmeEdcaPresent && pe_session->limWmeEnabled) {
		sta->qosMode = 1;
		sta->lleEnabled = 0;
		if (!sta->wmeEnabled) {
			sta->wmeEnabled = 1;
		}
		return;
	}
	/* peer is not wme capable now but was wme enabled earlier */
	else if (sta->wmeEnabled) {
		sta->qosMode = 0;
		sta->wmeEnabled = 0;
	}

}

static void
ibss_sta_rates_update(struct mac_context *mac,
		      tpDphHashNode sta,
		      tLimIbssPeerNode *peer, struct pe_session *pe_session)
{
	lim_populate_matching_rate_set(mac, sta, &peer->supportedRates,
				       &peer->extendedRates,
				       peer->supportedMCSSet, pe_session,
				       &peer->VHTCaps, NULL);
	sta->mlmStaContext.capabilityInfo = peer->capabilityInfo;
} /*** end ibss_sta_info_update() ***/

/**
 * ibss_sta_info_update
 *
 ***FUNCTION:
 * This is called to program both SW & Polaris context
 * for peer in IBSS.
 *
 ***LOGIC:
 *
 ***ASSUMPTIONS:
 *
 ***NOTE:
 *
 * @param  mac   - Pointer to Global MAC structure
 * @param  sta - Pointer to DPH node
 * @param  peer  - Pointer to IBSS peer node
 *
 * @return None
 */

static void
ibss_sta_info_update(struct mac_context *mac,
		     tpDphHashNode sta,
		     tLimIbssPeerNode *peer, struct pe_session *pe_session)
{
	sta->staType = STA_ENTRY_PEER;
	ibss_sta_caps_update(mac, peer, pe_session);
	ibss_sta_rates_update(mac, sta, peer, pe_session);
} /*** end ibss_sta_info_update() ***/

static void ibss_coalesce_free(struct mac_context *mac)
{
	qdf_mem_free(mac->lim.ibss_info.mac_hdr);
	mac->lim.ibss_info.mac_hdr = NULL;
	qdf_mem_free(mac->lim.ibss_info.beacon);
	mac->lim.ibss_info.beacon = NULL;
}

/*
 * save the beacon params for use when adding the bss
 */
static void
ibss_coalesce_save(struct mac_context *mac,
		   tpSirMacMgmtHdr pHdr, tpSchBeaconStruct pBeacon)
{
	/* get rid of any saved info */
	ibss_coalesce_free(mac);

	mac->lim.ibss_info.mac_hdr = qdf_mem_malloc(sizeof(*pHdr));
	if (!mac->lim.ibss_info.mac_hdr)
		return;

	mac->lim.ibss_info.beacon = qdf_mem_malloc(sizeof(*pBeacon));
	if (!mac->lim.ibss_info.beacon) {
		ibss_coalesce_free(mac);
		return;
	}

	qdf_mem_copy(mac->lim.ibss_info.mac_hdr, pHdr, sizeof(*pHdr));
	qdf_mem_copy(mac->lim.ibss_info.beacon, pBeacon, sizeof(*pBeacon));
}

static QDF_STATUS lim_ibss_add_bss(
			struct mac_context *mac,
			struct pe_session *session,
			tLimMlmStartReq mlmStartReq)
{
	return wlan_vdev_mlme_sm_deliver_evt(
				session->vdev,
				WLAN_VDEV_SM_EV_START,
				sizeof(mlmStartReq), &mlmStartReq);
}

void lim_ibss_delete(struct mac_context *mac, struct pe_session *session)
{
	ibss_coalesce_free(mac);
}

/*
 * tries to add a new entry to dph hash node
 * if necessary, an existing entry is eliminated
 */
static QDF_STATUS
ibss_dph_entry_add(struct mac_context *mac,
		   tSirMacAddr peerAddr,
		   tpDphHashNode *ppSta, struct pe_session *pe_session)
{
	uint16_t peerIdx;
	tpDphHashNode sta;

	*ppSta = NULL;

	sta =
		dph_lookup_hash_entry(mac, peerAddr, &peerIdx,
				      &pe_session->dph.dphHashTable);
	if (sta) {
		/* Trying to add context for already existing STA in IBSS */
		pe_err("STA exists already");
		lim_print_mac_addr(mac, peerAddr, LOGE);
		return QDF_STATUS_E_FAILURE;
	}

	/**
	 * Assign an AID, delete context existing with that
	 * AID and then add an entry to hash table maintained
	 * by DPH module.
	 */
	peerIdx = lim_assign_peer_idx(mac, pe_session);

	sta =
		dph_get_hash_entry(mac, peerIdx, &pe_session->dph.dphHashTable);
	if (sta) {
		(void)lim_del_sta(mac, sta, false /*asynchronous */,
				  pe_session);
		lim_delete_dph_hash_entry(mac, sta->staAddr, peerIdx,
					  pe_session);
	}

	sta =
		dph_add_hash_entry(mac, peerAddr, peerIdx,
				   &pe_session->dph.dphHashTable);
	if (!sta) {
		/* Could not add hash table entry */
		pe_err("could not add hash entry at DPH for peerIdx/aid: %d MACaddr:",
			       peerIdx);
		lim_print_mac_addr(mac, peerAddr, LOGE);
		return QDF_STATUS_E_FAILURE;
	}

	*ppSta = sta;
	return QDF_STATUS_SUCCESS;
}

/* send a status change notification */
static void
ibss_status_chg_notify(struct mac_context *mac, tSirMacAddr peerAddr,
		       uint16_t status, uint8_t sessionId)
{

	tLimIbssPeerNode *peerNode;
	uint8_t *beacon = NULL;
	uint16_t bcnLen = 0;

	peerNode = ibss_peer_find(mac, peerAddr);
	if (peerNode) {
		if (!peerNode->beacon)
			peerNode->beaconLen = 0;
		beacon = peerNode->beacon;
		bcnLen = peerNode->beaconLen;
		peerNode->beacon = NULL;
		peerNode->beaconLen = 0;
	}

	lim_send_sme_ibss_peer_ind(mac, peerAddr,
				   beacon, bcnLen, status, sessionId);

	if (beacon) {
		qdf_mem_free(beacon);
	}
}

void ibss_bss_add(struct mac_context *mac, struct pe_session *pe_session)
{
	tLimMlmStartReq mlmStartReq;
	uint32_t cfg;
	tpSirMacMgmtHdr pHdr = mac->lim.ibss_info.mac_hdr;
	tpSchBeaconStruct pBeacon = mac->lim.ibss_info.beacon;
	qdf_size_t num_ext_rates = 0;
	QDF_STATUS status;

	if ((!pHdr) || (!pBeacon)) {
		pe_err("Unable to add BSS (no cached BSS info)");
		return;
	}

	qdf_mem_copy(pe_session->bssId, pHdr->bssId, sizeof(tSirMacAddr));

	sir_copy_mac_addr(pHdr->bssId, pe_session->bssId);

	/* Copy beacon interval from sessionTable */
	cfg = pe_session->beaconParams.beaconInterval;
	if (cfg != pBeacon->beaconInterval)
		pe_session->beaconParams.beaconInterval =
			pBeacon->beaconInterval;

	/* This function ibss_bss_add (and hence the below code) is only called during ibss coalescing. We need to
	 * adapt to peer's capability with respect to short slot time. Changes have been made to lim_apply_configuration()
	 * so that the IBSS doesn't blindly start with short slot = 1. If IBSS start is part of coalescing then it will adapt
	 * to peer's short slot using code below.
	 */
	/* If cfg is already set to current peer's capability then no need to set it again */
	if (pe_session->shortSlotTimeSupported !=
	    pBeacon->capabilityInfo.shortSlotTime) {
		pe_session->shortSlotTimeSupported =
			pBeacon->capabilityInfo.shortSlotTime;
	}
	qdf_mem_copy((uint8_t *) &pe_session->pLimStartBssReq->
		     operationalRateSet, (uint8_t *) &pBeacon->supportedRates,
		     pBeacon->supportedRates.numRates);

	/**
	 * WNI_CFG_EXTENDED_OPERATIONAL_RATE_SET CFG needs to be reset, when
	 * there is no extended rate IE present in beacon. This is especially important when
	 * supportedRateSet IE contains all the extended rates as well and STA decides to coalesce.
	 * In this IBSS coalescing scenario LIM will tear down the BSS and Add a new one. So LIM needs to
	 * reset this CFG, just in case CSR originally had set this CFG when IBSS was started from the local profile.
	 * If IBSS was started by CSR from the BssDescription, then it would reset this CFG before StartBss is issued.
	 * The idea is that the count of OpRateSet and ExtendedOpRateSet rates should not be more than 12.
	 */

	if (pBeacon->extendedRatesPresent)
		num_ext_rates = pBeacon->extendedRates.numRates;
	if (wlan_mlme_set_cfg_str(
		(uint8_t *)&pBeacon->extendedRates.rate,
		&mac->mlme_cfg->rates.ext_opr_rate_set,
		num_ext_rates) != QDF_STATUS_SUCCESS) {
		pe_err("could not update ExtendedOperRateset at CFG");
		return;
	}

	/*
	 * Each IBSS node will advertise its own HT Capabilities instead of adapting to the Peer's capabilities
	 * If we don't do this then IBSS may not go back to full capabilities when the STA with lower capabilities
	 * leaves the IBSS.  e.g. when non-CB STA joins an IBSS and then leaves, the IBSS will be stuck at non-CB mode
	 * even though all the nodes are capable of doing CB.
	 * so it is decided to leave the self HT capabilties intact. This may change if some issues are found in interop.
	 */
	qdf_mem_zero((void *)&mlmStartReq, sizeof(mlmStartReq));

	qdf_mem_copy(mlmStartReq.bssId, pHdr->bssId, sizeof(tSirMacAddr));
	mlmStartReq.rateSet.numRates =
		pe_session->pLimStartBssReq->operationalRateSet.numRates;
	qdf_mem_copy(&mlmStartReq.rateSet.rate[0],
		     &pe_session->pLimStartBssReq->operationalRateSet.
		     rate[0], mlmStartReq.rateSet.numRates);
	mlmStartReq.bssType = eSIR_IBSS_MODE;
	mlmStartReq.beaconPeriod = pBeacon->beaconInterval;
	mlmStartReq.nwType = pe_session->pLimStartBssReq->nwType;    /* pe_session->nwType is also OK???? */
	mlmStartReq.htCapable = pe_session->htCapability;
	mlmStartReq.htOperMode = mac->lim.gHTOperMode;
	mlmStartReq.dualCTSProtection = mac->lim.gHTDualCTSProtection;
	mlmStartReq.txChannelWidthSet = pe_session->htRecommendedTxWidthSet;

	/* reading the channel num from session Table */
	mlmStartReq.oper_ch_freq = pe_session->curr_op_freq;

	mlmStartReq.cbMode = pe_session->pLimStartBssReq->cbMode;

	/* Copy the SSID for RxP filtering based on SSID. */
	qdf_mem_copy((uint8_t *) &mlmStartReq.ssId,
		     (uint8_t *) &pe_session->pLimStartBssReq->ssId,
		     pe_session->pLimStartBssReq->ssId.length + 1);

	pe_debug("invoking ADD_BSS as part of coalescing!");

	status = lim_ibss_add_bss(mac, pe_session, mlmStartReq);
	if (QDF_IS_STATUS_ERROR(status)) {
		pe_err("AddBss failure");
		return;
	}
	/* Update fields in Beacon */
	if (sch_set_fixed_beacon_fields(mac, pe_session) != QDF_STATUS_SUCCESS) {
		pe_err("Unable to set fixed Beacon fields");
		return;
	}

}

void ibss_bss_delete(struct mac_context *mac_ctx, struct pe_session *session)
{
	QDF_STATUS status;

	pe_debug("Initiating IBSS Delete BSS");
	if (session->limMlmState != eLIM_MLM_BSS_STARTED_STATE) {
		pe_warn("Incorrect LIM MLM state for delBss: %d",
			session->limMlmState);
		return;
	}
	status = lim_del_bss(mac_ctx, NULL, session->vdev_id, session);
	if (QDF_IS_STATUS_ERROR(status))
		pe_err("delBss failed for bss: %d", session->vdev_id);
}

/**
 * lim_ibss_init
 *
 ***FUNCTION:
 * This function is called while starting an IBSS
 * to initialize list used to maintain IBSS peers.
 *
 ***LOGIC:
 *
 ***ASSUMPTIONS:
 *
 ***NOTE:
 *
 * @param  mac - Pointer to Global MAC structure
 * @return None
 */

void lim_ibss_init(struct mac_context *mac)
{
	mac->lim.gLimIbssCoalescingHappened = 0;
	mac->lim.gLimIbssPeerList = NULL;
	mac->lim.gLimNumIbssPeers = 0;

	/* ibss info - params for which ibss to join while coalescing */
	qdf_mem_zero(&mac->lim.ibss_info, sizeof(mac->lim.ibss_info));
} /*** end lim_ibss_init() ***/

/**
 * lim_ibss_delete_all_peers
 *
 ***FUNCTION:
 * This function is called to delete all peers.
 *
 ***LOGIC:
 *
 ***ASSUMPTIONS:
 *
 ***NOTE:
 *
 * @param  mac - Pointer to Global MAC structure
 * @return None
 */
void lim_ibss_delete_all_peers(struct mac_context *mac,
			       struct pe_session *pe_session)
{
	tLimIbssPeerNode *pCurrNode, *pTempNode;
	tpDphHashNode sta;
	uint16_t peerIdx;

	pCurrNode = pTempNode = mac->lim.gLimIbssPeerList;

	while (pCurrNode) {
		if (!mac->lim.gLimNumIbssPeers) {
			pe_err("Number of peers in the list is zero and node present");
			return;
		}
		/* Delete the dph entry for the station
		 * Since it is called to remove all peers, just delete from dph,
		 * no need to do any beacon related params i.e., dont call lim_delete_dph_hash_entry
		 */
		sta =
			dph_lookup_hash_entry(mac, pCurrNode->peerMacAddr, &peerIdx,
					      &pe_session->dph.dphHashTable);
		if (sta) {

			ibss_status_chg_notify(mac, pCurrNode->peerMacAddr,
					       eWNI_SME_IBSS_PEER_DEPARTED_IND,
					       pe_session->smeSessionId);
			lim_del_sta(mac, sta, false, pe_session);
			lim_release_peer_idx(mac, peerIdx, pe_session);
			dph_delete_hash_entry(mac, sta->staAddr, peerIdx,
					      &pe_session->dph.dphHashTable);
		}

		pTempNode = pCurrNode->next;

		/* TODO :Sessionize this code */
		/* Fix CR 227642: PeerList should point to the next node since the current node is being
		 * freed in the next line. In ibss_peerfind in ibss_status_chg_notify above, we use this
		 * peer list to find the next peer. So this list needs to be updated with the no of peers left
		 * after each iteration in this while loop since one by one peers are deleted (freed) in this
		 * loop causing the lim.gLimIbssPeerList to point to some freed memory.
		 */
		mac->lim.gLimIbssPeerList = pTempNode;

		if (pCurrNode->beacon) {
			qdf_mem_free(pCurrNode->beacon);
		}
		qdf_mem_free(pCurrNode);
		if (mac->lim.gLimNumIbssPeers > 0) /* be paranoid */
			mac->lim.gLimNumIbssPeers--;
		pCurrNode = pTempNode;
	}

	if (mac->lim.gLimNumIbssPeers)
		pe_err("Number of peers: %d in the list is non-zero",
			mac->lim.gLimNumIbssPeers);

	mac->lim.gLimNumIbssPeers = 0;
	mac->lim.gLimIbssPeerList = NULL;
	lim_disconnect_complete(pe_session, false);
}

/** -------------------------------------------------------------
   \fn lim_ibss_set_protection
   \brief Decides all the protection related information.
 \
   \param  struct mac_context *   mac
   \param  tSirMacAddr peerMacAddr
   \param  tpUpdateBeaconParams pBeaconParams
   \return None
   -------------------------------------------------------------*/
static void
lim_ibss_set_protection(struct mac_context *mac, uint8_t enable,
			tpUpdateBeaconParams pBeaconParams,
			struct pe_session *pe_session)
{

	if (!mac->lim.cfgProtection.fromllb) {
		pe_err("protection from 11b is disabled");
		return;
	}

	if (enable) {
		pe_session->gLim11bParams.protectionEnabled = true;
		if (false ==
		    pe_session->beaconParams.
		    llbCoexist /*mac->lim.llbCoexist */) {
			pe_debug("=> IBSS: Enable Protection");
			pBeaconParams->llbCoexist =
				pe_session->beaconParams.llbCoexist = true;
			pBeaconParams->paramChangeBitmap |=
				PARAM_llBCOEXIST_CHANGED;
		}
	} else if (true ==
		   pe_session->beaconParams.
		   llbCoexist /*mac->lim.llbCoexist */) {
		pe_session->gLim11bParams.protectionEnabled = false;
		pe_debug("===> IBSS: Disable protection");
		pBeaconParams->llbCoexist =
			pe_session->beaconParams.llbCoexist = false;
		pBeaconParams->paramChangeBitmap |= PARAM_llBCOEXIST_CHANGED;
	}
	return;
}

/** -------------------------------------------------------------
   \fn lim_ibss_update_protection_params
   \brief Decides all the protection related information.
 \
   \param  struct mac_context *   mac
   \param  tSirMacAddr peerMacAddr
   \param  tpUpdateBeaconParams pBeaconParams
   \return None
   -------------------------------------------------------------*/
static void
lim_ibss_update_protection_params(struct mac_context *mac,
				  tSirMacAddr peerMacAddr,
				  tLimProtStaCacheType protStaCacheType,
				  struct pe_session *pe_session)
{
	uint32_t i;

	pe_debug("STA is associated Addr :");
	lim_print_mac_addr(mac, peerMacAddr, LOGD);

	for (i = 0; i < LIM_PROT_STA_CACHE_SIZE; i++) {
		if (mac->lim.protStaCache[i].active) {
			pe_debug("Addr:");
			lim_print_mac_addr
				(mac, mac->lim.protStaCache[i].addr, LOGD);

			if (!qdf_mem_cmp(mac->lim.protStaCache[i].addr,
					    peerMacAddr,
					    sizeof(tSirMacAddr))) {
				pe_debug("matching cache entry at: %d already active",
					i);
				return;
			}
		}
	}

	for (i = 0; i < LIM_PROT_STA_CACHE_SIZE; i++) {
		if (!mac->lim.protStaCache[i].active)
			break;
	}

	if (i >= LIM_PROT_STA_CACHE_SIZE) {
		pe_err("No space in ProtStaCache");
		return;
	}

	qdf_mem_copy(mac->lim.protStaCache[i].addr,
		     peerMacAddr, sizeof(tSirMacAddr));

	mac->lim.protStaCache[i].protStaCacheType = protStaCacheType;
	mac->lim.protStaCache[i].active = true;
	if (eLIM_PROT_STA_CACHE_TYPE_llB == protStaCacheType) {
		pe_session->gLim11bParams.numSta++;
	} else if (eLIM_PROT_STA_CACHE_TYPE_llG == protStaCacheType) {
		pe_session->gLim11gParams.numSta++;
	}
}

/** -------------------------------------------------------------
   \fn lim_ibss_decide_protection
   \brief Decides all the protection related information.
 \
   \param  struct mac_context *   mac
   \param  tSirMacAddr peerMacAddr
   \param  tpUpdateBeaconParams pBeaconParams
   \return None
   -------------------------------------------------------------*/
static void
lim_ibss_decide_protection(struct mac_context *mac, tpDphHashNode sta,
			   tpUpdateBeaconParams pBeaconParams,
			   struct pe_session *pe_session)
{
	enum reg_wifi_band rfBand = REG_BAND_UNKNOWN;
	uint32_t phyMode;
	tLimProtStaCacheType protStaCacheType =
		eLIM_PROT_STA_CACHE_TYPE_INVALID;

	pBeaconParams->paramChangeBitmap = 0;

	if (!sta) {
		pe_err("sta is NULL");
		return;
	}

	lim_get_rf_band_new(mac, &rfBand, pe_session);
	if (REG_BAND_2G == rfBand) {
		lim_get_phy_mode(mac, &phyMode, pe_session);

		/* We are 11G or 11n. Check if we need protection from 11b Stations. */
		if ((phyMode == WNI_CFG_PHY_MODE_11G)
		    || (pe_session->htCapability)) {
			/* As we found in the past, it is possible that a 11n STA sends
			 * Beacon with HT IE but not ERP IE.  So the absence of ERP IE
			 * in the Beacon is not enough to conclude that STA is 11b.
			 */
			if ((sta->erpEnabled == eHAL_CLEAR) &&
			    (!sta->mlmStaContext.htCapability)) {
				protStaCacheType = eLIM_PROT_STA_CACHE_TYPE_llB;
				pe_err("Enable protection from 11B");
				lim_ibss_set_protection(mac, true,
							pBeaconParams,
							pe_session);
			}
		}
	}
	lim_ibss_update_protection_params(mac, sta->staAddr, protStaCacheType,
					  pe_session);
	return;
}

tLimIbssPeerNode *lim_ibss_peer_find(struct mac_context *mac, tSirMacAddr macAddr)
{
	return ibss_peer_find(mac, macAddr);
}

QDF_STATUS
lim_ibss_sta_add(struct mac_context *mac, void *pBody, struct pe_session *pe_session)
{
	QDF_STATUS retCode = QDF_STATUS_SUCCESS;
	tpDphHashNode sta;
	tLimIbssPeerNode *pPeerNode;
	tLimMlmStates prevState;
	tSirMacAddr *pPeerAddr = (tSirMacAddr *) pBody;
	tUpdateBeaconParams beaconParams;

	qdf_mem_zero((uint8_t *) &beaconParams, sizeof(tUpdateBeaconParams));

	if (pBody == 0) {
		pe_err("Invalid IBSS AddSta");
		return QDF_STATUS_E_FAILURE;
	}

	pe_debug("Rx Add-Ibss-Sta for MAC:");
	lim_print_mac_addr(mac, *pPeerAddr, LOGD);

	pPeerNode = ibss_peer_find(mac, *pPeerAddr);
	if (pPeerNode) {
		retCode =
			ibss_dph_entry_add(mac, *pPeerAddr, &sta,
					   pe_session);
		if (QDF_STATUS_SUCCESS == retCode) {
			prevState = sta->mlmStaContext.mlmState;
			sta->erpEnabled = pPeerNode->erpIePresent;

			ibss_sta_info_update(mac, sta, pPeerNode,
					     pe_session);
			pe_debug("initiating ADD STA for the IBSS peer");
			retCode =
				lim_add_sta(mac, sta, false, pe_session);
			if (retCode != QDF_STATUS_SUCCESS) {
				pe_err("ibss-sta-add failed (reason %x)",
					       retCode);
				lim_print_mac_addr(mac, *pPeerAddr, LOGE);
				sta->mlmStaContext.mlmState = prevState;
				dph_delete_hash_entry(mac, sta->staAddr,
						      sta->assocId,
						      &pe_session->dph.
						      dphHashTable);
			} else {
				if (mac->lim.gLimProtectionControl !=
				    MLME_FORCE_POLICY_PROTECTION_DISABLE)
					lim_ibss_decide_protection(mac, sta,
								   &beaconParams,
								   pe_session);

				if (beaconParams.paramChangeBitmap) {
					pe_debug("---> Update Beacon Params");
					sch_set_fixed_beacon_fields(mac,
								    pe_session);
					beaconParams.bss_idx =
						pe_session->vdev_id;
					lim_send_beacon_params(mac, &beaconParams,
							       pe_session);
				}
			}
		} else {
			pe_err("hashTblAdd failed reason: %x", retCode);
			lim_print_mac_addr(mac, *pPeerAddr, LOGE);
		}
	} else {
		retCode = QDF_STATUS_E_FAILURE;
	}

	return retCode;
}

/**
 * lim_ibss_search_and_delete_peer()- to cleanup the IBSS
 * peer from lim ibss peer list
 *
 * @mac_ptr: Pointer to Global MAC structure
 * @session_entry: Session entry
 * @mac_addr: Mac Address of the IBSS peer
 *
 * This function is called to cleanup the IBSS peer from
 * lim ibss peer list
 *
 * Return: None
 *
 */
static void
lim_ibss_search_and_delete_peer(struct mac_context *mac_ctx,
			struct pe_session *session_entry, tSirMacAddr mac_addr)
{
	tLimIbssPeerNode *temp_node, *prev_node;
	tLimIbssPeerNode *temp_next_node = NULL;

	prev_node = temp_node = mac_ctx->lim.gLimIbssPeerList;

	pe_debug(" PEER ADDR :" QDF_MAC_ADDR_STR,
		QDF_MAC_ADDR_ARRAY(mac_addr));

	/** Compare Peer */
	while (temp_node) {
		temp_next_node = temp_node->next;

		/* Delete the STA with MAC address */
		if (!qdf_mem_cmp((uint8_t *) mac_addr,
				    (uint8_t *) &temp_node->peerMacAddr,
				    sizeof(tSirMacAddr))) {
			if (temp_node ==
			   mac_ctx->lim.gLimIbssPeerList) {
				mac_ctx->lim.gLimIbssPeerList =
					temp_node->next;
				prev_node =
					mac_ctx->lim.gLimIbssPeerList;
			} else
				prev_node->next = temp_node->next;
			if (temp_node->beacon)
				qdf_mem_free(temp_node->beacon);

			qdf_mem_free(temp_node);
			mac_ctx->lim.gLimNumIbssPeers--;

			temp_node = temp_next_node;
			break;
		}
		prev_node = temp_node;
		temp_node = temp_next_node;
	}
	/*
	 * if it is the last peer walking out, we better
	 * we set IBSS state to inactive.
	 */
	if (0 == mac_ctx->lim.gLimNumIbssPeers) {
		pe_debug("Last STA from IBSS walked out");
		session_entry->limIbssActive = false;
	}
}

/**
 * lim_ibss_delete_peer()- to delete IBSS peer
 *
 * @mac_ptr: Pointer to Global MAC structure
 * @session_entry: Session entry
 * @mac_addr: Mac Address of the IBSS peer
 * @del_sta: del sta sent to firmware if true
 *
 * This function is called delete IBSS peer.
 *
 * Return: None
 *
 */
static void
lim_ibss_delete_peer(struct mac_context *mac_ctx,
			struct pe_session *session_entry, tSirMacAddr mac_addr,
			bool del_sta)
{
	tpDphHashNode sta = NULL;
	uint16_t peer_idx = 0;

	pe_debug("Delete peer :" QDF_MAC_ADDR_STR,
		QDF_MAC_ADDR_ARRAY(mac_addr));

	sta = dph_lookup_hash_entry(mac_ctx, mac_addr,
			&peer_idx,
			&session_entry->dph.
			dphHashTable);

	if (!sta) {
		pe_err("DPH Entry for STA %pM is missing",
			mac_addr);
		return;
	}

	if (del_sta) {
		lim_del_sta(mac_ctx, sta,
			  true, session_entry);
	} else {
		/*
		 * This mean ADD STA failed, thus remove the sta from
		 * from database and no need to send del sta to firmware
		 * and peer departed indication to upper layer.
		 */
		lim_delete_dph_hash_entry(mac_ctx, sta->staAddr,
			  peer_idx, session_entry);
		lim_release_peer_idx(mac_ctx,
			peer_idx, session_entry);
		lim_ibss_search_and_delete_peer(mac_ctx,
			session_entry, mac_addr);
	}

}

void lim_process_ibss_del_sta_rsp(struct mac_context *mac_ctx,
	struct scheduler_msg *lim_msg,
	struct pe_session *pe_session)
{
	tpDphHashNode sta_ds = NULL;
	tpDeleteStaParams del_sta_params = (tpDeleteStaParams) lim_msg->bodyptr;
	tSirResultCodes status = eSIR_SME_SUCCESS;

	if (!del_sta_params) {
		pe_err("del_sta_params is NULL");
		return;
	}
	if (!LIM_IS_IBSS_ROLE(pe_session)) {
		pe_err("Session %d is not IBSS role", del_sta_params->assocId);
		status = eSIR_SME_REFUSED;
		goto skip_event;
	}

	sta_ds = dph_get_hash_entry(mac_ctx, del_sta_params->assocId,
			&pe_session->dph.dphHashTable);
	if (!sta_ds) {
		pe_err("DPH Entry for STA %X is missing",
			del_sta_params->assocId);
		status = eSIR_SME_REFUSED;
		goto skip_event;
	}

	if (QDF_STATUS_SUCCESS != del_sta_params->status) {
		pe_err("DEL STA failed!");
		status = eSIR_SME_REFUSED;
		goto skip_event;
	}
	pe_debug("Deleted STA associd %d MAC " QDF_MAC_ADDR_STR,
		sta_ds->assocId,
		QDF_MAC_ADDR_ARRAY(sta_ds->staAddr));

	lim_delete_dph_hash_entry(mac_ctx, sta_ds->staAddr,
			  del_sta_params->assocId, pe_session);
	lim_release_peer_idx(mac_ctx,
			del_sta_params->assocId, pe_session);

	ibss_status_chg_notify(mac_ctx,
		del_sta_params->staMac,
		eWNI_SME_IBSS_PEER_DEPARTED_IND,
		pe_session->smeSessionId);

	lim_ibss_search_and_delete_peer(mac_ctx,
				pe_session, del_sta_params->staMac);

skip_event:
	qdf_mem_free(del_sta_params);
	lim_msg->bodyptr = NULL;
}

/* handle the response from HAL for an ADD STA request */
QDF_STATUS
lim_ibss_add_sta_rsp(struct mac_context *mac, void *msg, struct pe_session *pe_session)
{
	tpDphHashNode sta;
	uint16_t peerIdx;
	tpAddStaParams pAddStaParams = (tpAddStaParams) msg;

	SET_LIM_PROCESS_DEFD_MESGS(mac, true);
	if (!pAddStaParams) {
		pe_err("IBSS: ADD_STA_RSP with no body!");
		return QDF_STATUS_E_FAILURE;
	}

	sta =
		dph_lookup_hash_entry(mac, pAddStaParams->staMac, &peerIdx,
				      &pe_session->dph.dphHashTable);
	if (!sta) {
		pe_err("IBSS: ADD_STA_RSP for unknown MAC addr: "QDF_MAC_ADDR_STR,
			QDF_MAC_ADDR_ARRAY(pAddStaParams->staMac));
		qdf_mem_free(pAddStaParams);
		return QDF_STATUS_E_FAILURE;
	}

	if (pAddStaParams->status != QDF_STATUS_SUCCESS) {
		pe_err("IBSS: ADD_STA_RSP error: %x for MAC:"QDF_MAC_ADDR_STR,
			pAddStaParams->status,
			QDF_MAC_ADDR_ARRAY(pAddStaParams->staMac));
		lim_ibss_delete_peer(mac,
			pe_session, pAddStaParams->staMac, false);
		qdf_mem_free(pAddStaParams);
		return QDF_STATUS_E_FAILURE;
	}

	sta->valid = 1;
	sta->mlmStaContext.mlmState = eLIM_MLM_LINK_ESTABLISHED_STATE;

	pe_debug("IBSS: sending IBSS_NEW_PEER msg to SME!");

	ibss_status_chg_notify(mac, pAddStaParams->staMac,
			       eWNI_SME_IBSS_NEW_PEER_IND,
			       pe_session->smeSessionId);

	qdf_mem_free(pAddStaParams);

	return QDF_STATUS_SUCCESS;
}

void lim_ibss_del_bss_rsp_when_coalescing(struct mac_context *mac,
					  struct del_bss_resp *vdev_stop_rsp,
					  struct pe_session *pe_session)
{
	pe_debug("IBSS: DEL_BSS_RSP Rcvd during coalescing!");

	if (!vdev_stop_rsp) {
		pe_err("IBSS: DEL_BSS_RSP(coalesce) with no body!");
		return;
	}

	if (vdev_stop_rsp->status != QDF_STATUS_SUCCESS) {
		pe_err("IBSS: DEL_BSS_RSP(coalesce) error: %x",
		       vdev_stop_rsp->status);
		return;
	}

	/* Delete peer entries. */
	/* add the new bss */
	ibss_bss_add(mac, pe_session);
}

void lim_ibss_add_bss_rsp_when_coalescing(struct mac_context *mac,
					  uint32_t op_chan_freq,
					  struct pe_session *pe_session)
{
	uint8_t infoLen;
	struct new_bss_info newBssInfo;
	tpSirMacMgmtHdr pHdr = mac->lim.ibss_info.mac_hdr;
	tpSchBeaconStruct pBeacon = mac->lim.ibss_info.beacon;

	if ((!pHdr) || (!pBeacon)) {
		pe_err("Unable to handle AddBssRspWhenCoalescing (no cached BSS info)");
		goto end;
	}
	/* Inform Host of IBSS coalescing */
	infoLen = sizeof(tSirMacAddr) + sizeof(tSirMacChanNum) +
		  sizeof(uint8_t) + pBeacon->ssId.length + 1;

	qdf_mem_zero((void *)&newBssInfo, sizeof(newBssInfo));
	qdf_mem_copy(newBssInfo.bssId.bytes, pHdr->bssId, QDF_MAC_ADDR_SIZE);
	newBssInfo.freq = op_chan_freq;
	qdf_mem_copy((uint8_t *) &newBssInfo.ssId,
		     (uint8_t *) &pBeacon->ssId, pBeacon->ssId.length + 1);

	pe_debug("Sending JOINED_NEW_BSS notification to SME");

	lim_send_sme_wm_status_change_ntf(mac, eSIR_SME_JOINED_NEW_BSS,
					  (uint32_t *) &newBssInfo,
					  infoLen, pe_session->smeSessionId);
	{
		/* Configure beacon and send beacons to HAL */
		lim_send_beacon(mac, pe_session);
	}

end:
	ibss_coalesce_free(mac);
}

void lim_ibss_del_bss_rsp(struct mac_context *mac,
			  struct del_bss_resp *vdev_stop_rsp,
			  struct pe_session *pe_session)
{
	tSirResultCodes rc = eSIR_SME_SUCCESS;

	SET_LIM_PROCESS_DEFD_MESGS(mac, true);
	if (!vdev_stop_rsp) {
		pe_err("IBSS: DEL_BSS_RSP with no body!");
		rc = eSIR_SME_REFUSED;
		goto end;
	}

	pe_session = pe_find_session_by_vdev_id(mac, vdev_stop_rsp->vdev_id);
	if (!pe_session) {
		pe_err("Session Does not exist for given sessionID");
		goto end;
	}

	/*
	 * If delBss was issued as part of IBSS Coalescing, gLimIbssCoalescingHappened flag will be true.
	 * BSS has to be added again in this scenario, so this case needs to be handled separately.
	 * If delBss was issued as a result of trigger from SME_STOP_BSS Request, then limSme state changes to
	 * 'IDLE' and gLimIbssCoalescingHappened flag will be false. In this case STOP BSS RSP has to be sent to SME.
	 */
	if (true == mac->lim.gLimIbssCoalescingHappened) {
		lim_ibss_del_bss_rsp_when_coalescing(mac, vdev_stop_rsp,
						     pe_session);
		return;
	}

	if (vdev_stop_rsp->status != QDF_STATUS_SUCCESS) {
		pe_err("IBSS: DEL_BSS_RSP error: %x", vdev_stop_rsp->status);
		rc = eSIR_SME_STOP_BSS_FAILURE;
		goto end;
	}

<<<<<<< HEAD
	if (lim_set_link_state(mac, eSIR_LINK_IDLE_STATE, nullBssid,
			       pe_session->self_mac_addr, NULL,
			       NULL) != QDF_STATUS_SUCCESS) {
		pe_err("IBSS: DEL_BSS_RSP setLinkState failed");
		rc = eSIR_SME_REFUSED;
		goto end;
	}

=======
>>>>>>> 5d8474a2
	lim_ibss_delete(mac, pe_session);

	dph_hash_table_init(mac, &pe_session->dph.dphHashTable);
	lim_delete_pre_auth_list(mac);

	pe_session->limMlmState = eLIM_MLM_IDLE_STATE;

	MTRACE(mac_trace
		       (mac, TRACE_CODE_MLM_STATE, pe_session->peSessionId,
		       pe_session->limMlmState));

	pe_session->limSystemRole = eLIM_STA_ROLE;

	/* Change the short slot operating mode to Default (which is 1 for now) so that when IBSS starts next time with Libra
	 * as originator, it picks up the default. This enables us to remove hard coding of short slot = 1 from lim_apply_configuration
	 */
	pe_session->shortSlotTimeSupported =
		cfg_default(CFG_SHORT_SLOT_TIME_ENABLED);

end:
	/* Delete PE session once BSS is deleted */
	if (pe_session) {
		lim_send_sme_rsp(mac, eWNI_SME_STOP_BSS_RSP, rc,
				 pe_session->smeSessionId);
		pe_delete_session(mac, pe_session);
		pe_session = NULL;
	}
}

static void lim_ibss_bss_delete(struct mac_context *mac,
				struct pe_session *pe_session)
{
	QDF_STATUS status;

	status = wlan_vdev_mlme_sm_deliver_evt(
				pe_session->vdev,
				WLAN_VDEV_SM_EV_DOWN,
				sizeof(*pe_session),
				pe_session);
	if (QDF_IS_STATUS_ERROR(status))
		pe_err("Deliver WLAN_VDEV_SM_EV_DOWN failed");
}

QDF_STATUS
lim_ibss_coalesce(struct mac_context *mac,
		  tpSirMacMgmtHdr pHdr,
		  tpSchBeaconStruct pBeacon,
		  uint8_t *pIEs,
		  uint32_t ieLen, uint16_t fTsfLater, struct pe_session *pe_session)
{
	uint16_t peerIdx;
	tSirMacAddr currentBssId;
	tLimIbssPeerNode *pPeerNode;
	tpDphHashNode sta;
	tUpdateBeaconParams beaconParams;

	qdf_mem_zero((uint8_t *) &beaconParams, sizeof(tUpdateBeaconParams));

	sir_copy_mac_addr(currentBssId, pe_session->bssId);

	pe_debug("Current BSSID :" QDF_MAC_ADDR_STR " Received BSSID :"
		   QDF_MAC_ADDR_STR, QDF_MAC_ADDR_ARRAY(currentBssId),
		QDF_MAC_ADDR_ARRAY(pHdr->bssId));

	/* Check for IBSS Coalescing only if Beacon is from different BSS */
	if (qdf_mem_cmp(currentBssId, pHdr->bssId, sizeof(tSirMacAddr))
	    && pe_session->isCoalesingInIBSSAllowed) {
		/*
		 * If STA entry is already available in the LIM hash table, then it is
		 * possible that the peer may have left and rejoined within the heartbeat
		 * timeout. In the offloaded case with 32 peers, the HB timeout is whopping
		 * 128 seconds. In that case, the FW will not let any frames come in until
		 * atleast the last sequence number is received before the peer is left
		 * Hence, if the coalescing peer is already there in the peer list and if
		 * the BSSID matches then, invoke delSta() to cleanup the entries. We will
		 * let the peer coalesce when we receive next beacon from the peer
		 */
		pPeerNode = ibss_peer_find(mac, pHdr->sa);
		if (pPeerNode) {
			lim_ibss_delete_peer(mac, pe_session,
							  pHdr->sa, true);
			pe_warn("Peer attempting to reconnect before HB timeout, deleted");
			return QDF_STATUS_E_INVAL;
		}

		if (!fTsfLater) { /* No Coalescing happened. */
			pe_warn("No Coalescing happened");
			return QDF_STATUS_E_INVAL;
		}
		/*
		 * IBSS Coalescing happened.
		 * save the received beacon, and delete the current BSS. The rest of the
		 * processing will be done in the delBss response processing
		 */
		mac->lim.gLimIbssCoalescingHappened = true;
		ibss_coalesce_save(mac, pHdr, pBeacon);
		pe_debug("IBSS Coalescing happened Delete BSSID :" QDF_MAC_ADDR_STR,
			QDF_MAC_ADDR_ARRAY(currentBssId));
		lim_ibss_bss_delete(mac, pe_session);

		return QDF_STATUS_SUCCESS;
	} else {
		if (qdf_mem_cmp
			    (currentBssId, pHdr->bssId, sizeof(tSirMacAddr)))
			return QDF_STATUS_E_INVAL;
	}

	/* STA in IBSS mode and SSID matches with ours */
	pPeerNode = ibss_peer_find(mac, pHdr->sa);
	if (!pPeerNode) {
		/* Peer not in the list - Collect BSS description & add to the list */
		uint32_t frameLen;
		QDF_STATUS retCode;

		/*
		 * Limit the Max number of IBSS Peers allowed as the max
		 * number of STA's allowed
		 * mac->lim.gLimNumIbssPeers will be increamented after exiting
		 * this function. so we will add additional 1 to compare against
		 * mac->lim.gLimIbssStaLimit
		 */
		if ((mac->lim.gLimNumIbssPeers + 1) >=
		    mac->lim.gLimIbssStaLimit) {
			/*Print every 100th time */
			if (mac->lim.ibss_retry_cnt % 100 == 0) {
				pe_debug("**** MAX STA LIMIT HAS REACHED ****");
			}
			mac->lim.ibss_retry_cnt++;
			return QDF_STATUS_E_NOSPC;
		}
		pe_debug("IBSS Peer node does not exist, adding it");
		frameLen =
			sizeof(tLimIbssPeerNode) + ieLen - sizeof(uint32_t);

		pPeerNode = qdf_mem_malloc((uint16_t) frameLen);
		if (!pPeerNode)
			return QDF_STATUS_E_NOMEM;

		pPeerNode->beacon = NULL;
		pPeerNode->beaconLen = 0;

		ibss_peer_collect(mac, pBeacon, pHdr, pPeerNode,
				  pe_session);
		pPeerNode->beacon = qdf_mem_malloc(ieLen);
		if (pPeerNode->beacon) {
			qdf_mem_copy(pPeerNode->beacon, pIEs, ieLen);
			pPeerNode->beaconLen = (uint16_t) ieLen;
		}
		ibss_peer_add(mac, pPeerNode);

		sta =
			dph_lookup_hash_entry(mac, pPeerNode->peerMacAddr, &peerIdx,
					      &pe_session->dph.dphHashTable);
		if (sta) {
			/* / DPH node already exists for the peer */
			pe_warn("DPH Node present for just learned peer");
			lim_print_mac_addr(mac, pPeerNode->peerMacAddr, LOGD);
			ibss_sta_info_update(mac, sta, pPeerNode,
					     pe_session);
			return QDF_STATUS_SUCCESS;
		}
		retCode =
			lim_ibss_sta_add(mac, pPeerNode->peerMacAddr, pe_session);
		if (retCode != QDF_STATUS_SUCCESS) {
			pe_err("lim-ibss-sta-add failed reason: %x", retCode);
			lim_print_mac_addr(mac, pPeerNode->peerMacAddr, LOGE);
			return retCode;
		}
		/* Decide protection mode */
		sta =
			dph_lookup_hash_entry(mac, pPeerNode->peerMacAddr, &peerIdx,
					      &pe_session->dph.dphHashTable);
		if (mac->lim.gLimProtectionControl !=
		    MLME_FORCE_POLICY_PROTECTION_DISABLE)
			lim_ibss_decide_protection(mac, sta, &beaconParams,
						   pe_session);

		if (beaconParams.paramChangeBitmap) {
			pe_err("beaconParams.paramChangeBitmap=1 ---> Update Beacon Params");
			sch_set_fixed_beacon_fields(mac, pe_session);
			beaconParams.bss_idx = pe_session->vdev_id;
			lim_send_beacon_params(mac, &beaconParams, pe_session);
		}
	} else
		ibss_sta_caps_update(mac, pPeerNode, pe_session);

	if (pe_session->limSmeState != eLIM_SME_NORMAL_STATE)
		return QDF_STATUS_SUCCESS;

	/* Received Beacon from same IBSS we're */
	/* currently part of. Inform Roaming algorithm */
	/* if not already that IBSS is active. */
	if (pe_session->limIbssActive == false) {
		limResetHBPktCount(pe_session);
		pe_warn("Partner joined our IBSS, Sending IBSS_ACTIVE Notification to SME");
		pe_session->limIbssActive = true;
		lim_send_sme_wm_status_change_ntf(mac, eSIR_SME_IBSS_ACTIVE, NULL, 0,
						  pe_session->smeSessionId);
	}

	return QDF_STATUS_SUCCESS;
} /*** end lim_handle_ibs_scoalescing() ***/

void lim_ibss_heart_beat_handle(struct mac_context *mac_ctx, struct pe_session *session)
{
	tLimIbssPeerNode *tempnode, *prevnode;
	tLimIbssPeerNode *temp_next = NULL;
	uint16_t peer_idx = 0;
	tpDphHashNode stads = 0;
	uint32_t threshold = 0;

	/*
	 * MLM BSS is started and if PE in scanmode then MLM state will be
	 * waiting for probe resp. If Heart beat timeout triggers during this
	 * corner case then we need to reactivate HeartBeat timer.
	 */
	if (session->limMlmState != eLIM_MLM_BSS_STARTED_STATE)
		return;

	/* If LinkMonitor is Disabled */
	if (!mac_ctx->sys.gSysEnableLinkMonitorMode)
		return;

	prevnode = tempnode = mac_ctx->lim.gLimIbssPeerList;
	threshold = (mac_ctx->lim.gLimNumIbssPeers / 4) + 1;

	/* Monitor the HeartBeat with the Individual PEERS in the IBSS */
	while (tempnode) {
		temp_next = tempnode->next;
		if (tempnode->beaconHBCount) {
			/* There was a beacon for this peer during heart beat */
			tempnode->beaconHBCount = 0;
			tempnode->heartbeatFailure = 0;
			prevnode = tempnode;
			tempnode = temp_next;
			continue;
		}

		/* There wasnt any beacon received during heartbeat timer. */
		tempnode->heartbeatFailure++;
		pe_err("Heartbeat fail: %d  thres: %d",
		    tempnode->heartbeatFailure, mac_ctx->lim.gLimNumIbssPeers);
		if (tempnode->heartbeatFailure >= threshold) {
			/* Remove this entry from the list. */
			stads = dph_lookup_hash_entry(mac_ctx,
					tempnode->peerMacAddr, &peer_idx,
					&session->dph.dphHashTable);
			if (stads) {
				(void)lim_del_sta(mac_ctx, stads, false,
						  session);
				lim_delete_dph_hash_entry(mac_ctx,
					stads->staAddr, peer_idx, session);
				lim_release_peer_idx(mac_ctx, peer_idx,
						     session);
				/* Send indication. */
				ibss_status_chg_notify(mac_ctx,
					tempnode->peerMacAddr,
					eWNI_SME_IBSS_PEER_DEPARTED_IND,
					session->smeSessionId);
			}
			if (tempnode == mac_ctx->lim.gLimIbssPeerList) {
				mac_ctx->lim.gLimIbssPeerList = tempnode->next;
				prevnode = mac_ctx->lim.gLimIbssPeerList;
			} else {
				prevnode->next = tempnode->next;
			}

			if (tempnode->beacon)
				qdf_mem_free(tempnode->beacon);
			qdf_mem_free(tempnode);
			mac_ctx->lim.gLimNumIbssPeers--;

			/* we deleted current node, so prevNode remains same. */
			tempnode = temp_next;
			continue;
		}
		prevnode = tempnode;
		tempnode = temp_next;
	}

	/*
	 * General IBSS Activity Monitor,
	 * check if in IBSS Mode we are received any Beacons
	 */
	if (mac_ctx->lim.gLimNumIbssPeers) {
		if (session->LimRxedBeaconCntDuringHB <
		    MAX_NO_BEACONS_PER_HEART_BEAT_INTERVAL)
			mac_ctx->lim.gLimHeartBeatBeaconStats[
				session->LimRxedBeaconCntDuringHB]++;
		else
			mac_ctx->lim.gLimHeartBeatBeaconStats[0]++;

		/* Reset number of beacons received */
		limResetHBPktCount(session);
		return;
	} else {
		pe_warn("Heartbeat Failure");
		mac_ctx->lim.gLimHBfailureCntInLinkEstState++;

		if (session->limIbssActive == true) {
			/*
			 * We don't receive Beacon frames from any
			 * other STA in IBSS. Announce IBSS inactive
			 * to Roaming algorithm
			 */
			pe_warn("Alone in IBSS");
			session->limIbssActive = false;

			lim_send_sme_wm_status_change_ntf(mac_ctx,
				eSIR_SME_IBSS_INACTIVE, NULL, 0,
				session->smeSessionId);
		}
	}
}

void lim_ibss_decide_protection_on_delete(struct mac_context *mac_ctx,
					  tpDphHashNode stads,
					  tpUpdateBeaconParams bcn_param,
					  struct pe_session *session)
{
	uint32_t phymode;
	tHalBitVal erpenabled = eHAL_CLEAR;
	enum reg_wifi_band rfband = REG_BAND_UNKNOWN;
	uint32_t i;

	if (!stads)
		return;

	lim_get_rf_band_new(mac_ctx, &rfband, session);
	if (REG_BAND_2G != rfband)
		return;

	lim_get_phy_mode(mac_ctx, &phymode, session);
	erpenabled = stads->erpEnabled;
	/* we are HT or 11G and 11B station is getting deleted. */
	if (((phymode == WNI_CFG_PHY_MODE_11G) ||
	     session->htCapability) && (erpenabled == eHAL_CLEAR)) {
		pe_err("%d A legacy STA is disassociated Addr is",
			session->gLim11bParams.numSta);
			lim_print_mac_addr(mac_ctx, stads->staAddr, LOGE);
		if (session->gLim11bParams.numSta == 0) {
			pe_err("No 11B STA exists. Disable protection");
			lim_ibss_set_protection(mac_ctx, false,
				bcn_param, session);
		}

		for (i = 0; i < LIM_PROT_STA_CACHE_SIZE; i++) {
			if (!mac_ctx->lim.protStaCache[i].active)
				continue;
			if (!qdf_mem_cmp(mac_ctx->lim.protStaCache[i].addr,
				stads->staAddr, sizeof(tSirMacAddr))) {
				session->gLim11bParams.numSta--;
				mac_ctx->lim.protStaCache[i].active = false;
				break;
			}
		}

	}
}

/**
 * __lim_ibss_peer_inactivity_handler() - Handle inactive IBSS peer
 * @mac: Global MAC context
 * @pe_session: PE session
 * @ind: IBSS peer inactivity indication
 *
 * Internal function. Deletes FW indicated peer which is inactive
 *
 * Return: None
 */
static void
__lim_ibss_peer_inactivity_handler(struct mac_context *mac,
				   struct pe_session *pe_session,
				   struct ibss_peer_inactivity_ind *ind)
{
	if (pe_session->limMlmState != eLIM_MLM_BSS_STARTED_STATE) {
		return;
	}

	/* delete the peer for which heartbeat is observed */
	lim_ibss_delete_peer(mac, pe_session, ind->peer_addr.bytes, true);
}

/** -------------------------------------------------------------
   \fn lim_process_ibss_peer_inactivity
   \brief Peer inactivity message handler
 \
   \param  struct mac_context *   mac
   \param  void*             buf
   \return None
   -------------------------------------------------------------*/
void lim_process_ibss_peer_inactivity(struct mac_context *mac, void *buf)
{
	/*
	 * --------------- HEARTBEAT OFFLOAD CASE ------------------
	 * This message handler is executed when the firmware identifies
	 * inactivity from one or more peer devices. We will come here
	 * for every inactive peer device
	 */
	uint8_t i;

	struct ibss_peer_inactivity_ind *peerInactivityInd = buf;

	/*
	 * If IBSS is not started or heartbeat offload is not enabled
	 * we should not handle this request
	 */
	if (eLIM_STA_IN_IBSS_ROLE != mac->lim.gLimSystemRole &&
	    !IS_IBSS_HEARTBEAT_OFFLOAD_FEATURE_ENABLE) {
		return;
	}

	/** If LinkMonitor is Disabled */
	if (!mac->sys.gSysEnableLinkMonitorMode) {
		return;
	}

	for (i = 0; i < mac->lim.maxBssId; i++) {
		if (true == mac->lim.gpSession[i].valid &&
		    eSIR_IBSS_MODE == mac->lim.gpSession[i].bssType) {
			__lim_ibss_peer_inactivity_handler(mac,
							   &mac->lim.gpSession[i],
							   peerInactivityInd);
			break;
		}
	}
}<|MERGE_RESOLUTION|>--- conflicted
+++ resolved
@@ -1254,17 +1254,6 @@
 		goto end;
 	}
 
-<<<<<<< HEAD
-	if (lim_set_link_state(mac, eSIR_LINK_IDLE_STATE, nullBssid,
-			       pe_session->self_mac_addr, NULL,
-			       NULL) != QDF_STATUS_SUCCESS) {
-		pe_err("IBSS: DEL_BSS_RSP setLinkState failed");
-		rc = eSIR_SME_REFUSED;
-		goto end;
-	}
-
-=======
->>>>>>> 5d8474a2
 	lim_ibss_delete(mac, pe_session);
 
 	dph_hash_table_init(mac, &pe_session->dph.dphHashTable);
