--- conflicted
+++ resolved
@@ -1036,34 +1036,6 @@
 	}
 
 	pe_debug("Session lookup fails for Peer StaId: %pM", sa);
-<<<<<<< HEAD
-	return NULL;
-}
-
-/**
- * pe_find_session_by_sme_session_id() - looks up the PE session for given sme
- * session id
- * @mac_ctx:          pointer to global adapter context
- * @sme_session_id:   sme session id
- *
- * looks up the PE session for given sme session id
- *
- * Return: pe session entry for given sme session if found else NULL
- */
-struct pe_session *pe_find_session_by_sme_session_id(struct mac_context *mac_ctx,
-					      uint8_t sme_session_id)
-{
-	uint8_t i;
-
-	for (i = 0; i < mac_ctx->lim.maxBssId; i++) {
-		if ((mac_ctx->lim.gpSession[i].valid) &&
-		     (mac_ctx->lim.gpSession[i].smeSessionId ==
-			sme_session_id)) {
-			return &mac_ctx->lim.gpSession[i];
-		}
-	}
-=======
->>>>>>> 5d8474a2
 	return NULL;
 }
 
