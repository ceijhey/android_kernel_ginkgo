/*
 * Copyright (c) 2011-2020 The Linux Foundation. All rights reserved.
 *
 * Permission to use, copy, modify, and/or distribute this software for
 * any purpose with or without fee is hereby granted, provided that the
 * above copyright notice and this permission notice appear in all
 * copies.
 *
 * THE SOFTWARE IS PROVIDED "AS IS" AND THE AUTHOR DISCLAIMS ALL
 * WARRANTIES WITH REGARD TO THIS SOFTWARE INCLUDING ALL IMPLIED
 * WARRANTIES OF MERCHANTABILITY AND FITNESS. IN NO EVENT SHALL THE
 * AUTHOR BE LIABLE FOR ANY SPECIAL, DIRECT, INDIRECT, OR CONSEQUENTIAL
 * DAMAGES OR ANY DAMAGES WHATSOEVER RESULTING FROM LOSS OF USE, DATA OR
 * PROFITS, WHETHER IN AN ACTION OF CONTRACT, NEGLIGENCE OR OTHER
 * TORTIOUS ACTION, ARISING OUT OF OR IN CONNECTION WITH THE USE OR
 * PERFORMANCE OF THIS SOFTWARE.
 */

/*
 * This file lim_utils.cc contains the utility functions
 * LIM uses.
 * Author:        Chandra Modumudi
 * Date:          02/13/02
 * History:-
 * Date           Modified by    Modification Information
 * --------------------------------------------------------------------
 */

#include "sch_api.h"
#include "lim_utils.h"
#include "lim_types.h"
#include "lim_security_utils.h"
#include "lim_prop_exts_utils.h"
#include "lim_send_messages.h"
#include "lim_ser_des_utils.h"
#include "lim_admit_control.h"
#include "dot11f.h"
#include "dot11fdefs.h"
#include "wmm_apsd.h"
#include "lim_trace.h"

#ifdef FEATURE_WLAN_DIAG_SUPPORT
#include "host_diag_core_event.h"
#endif /* FEATURE_WLAN_DIAG_SUPPORT */
#include "lim_ibss_peer_mgmt.h"
#include "lim_session_utils.h"
#include "lim_ft_defs.h"
#include "lim_session.h"
#include "cds_reg_service.h"
#include "nan_datapath.h"
#include "wma.h"
#include "wlan_reg_services_api.h"
#include "wlan_policy_mgr_api.h"
#include "wlan_mlme_public_struct.h"
#ifdef WLAN_FEATURE_11AX_BSS_COLOR
#include "wma_he.h"
#endif
#include "wlan_utility.h"

#ifdef WLAN_FEATURE_11W
#include "wni_cfg.h"
#endif
#include "cfg_mlme_obss_ht40.h"
#include "cfg_ucfg_api.h"
#include "lim_ft.h"
#include "wlan_mlme_main.h"
#include "qdf_util.h"
#include "wlan_qct_sys.h"
#include <wlan_scan_ucfg_api.h>
#include <wlan_blm_api.h>
#include <lim_assoc_utils.h>

#define ASCII_SPACE_CHARACTER 0x20

/** -------------------------------------------------------------
   \fn lim_delete_dialogue_token_list
   \brief deletes the complete lim dialogue token linked list.
   \param     struct mac_context *   mac
   \return     None
   -------------------------------------------------------------*/
void lim_delete_dialogue_token_list(struct mac_context *mac)
{
	tpDialogueToken pCurrNode = mac->lim.pDialogueTokenHead;

	while (mac->lim.pDialogueTokenHead) {
		pCurrNode = mac->lim.pDialogueTokenHead;
		mac->lim.pDialogueTokenHead =
			mac->lim.pDialogueTokenHead->next;
		qdf_mem_free(pCurrNode);
		pCurrNode = NULL;
	}
	mac->lim.pDialogueTokenTail = NULL;
}

char *lim_dot11_reason_str(uint16_t reasonCode)
{
	switch (reasonCode) {
	case 0:
		return " ";
		CASE_RETURN_STRING(eSIR_MAC_UNSPEC_FAILURE_REASON);
		CASE_RETURN_STRING(eSIR_MAC_PREV_AUTH_NOT_VALID_REASON);
		CASE_RETURN_STRING(eSIR_MAC_DEAUTH_LEAVING_BSS_REASON);
		CASE_RETURN_STRING(eSIR_MAC_DISASSOC_DUE_TO_INACTIVITY_REASON);
		CASE_RETURN_STRING(eSIR_MAC_DISASSOC_DUE_TO_DISABILITY_REASON);
		CASE_RETURN_STRING
			(eSIR_MAC_CLASS2_FRAME_FROM_NON_AUTH_STA_REASON);
		CASE_RETURN_STRING
			(eSIR_MAC_CLASS3_FRAME_FROM_NON_ASSOC_STA_REASON);
		CASE_RETURN_STRING(eSIR_MAC_DISASSOC_LEAVING_BSS_REASON);
		CASE_RETURN_STRING(eSIR_MAC_STA_NOT_PRE_AUTHENTICATED_REASON);
		CASE_RETURN_STRING(eSIR_MAC_PWR_CAPABILITY_BAD_REASON);
		CASE_RETURN_STRING(eSIR_MAC_SPRTD_CHANNELS_BAD_REASON);

		CASE_RETURN_STRING(eSIR_MAC_INVALID_IE_REASON);
		CASE_RETURN_STRING(eSIR_MAC_MIC_FAILURE_REASON);
		CASE_RETURN_STRING(eSIR_MAC_4WAY_HANDSHAKE_TIMEOUT_REASON);
		CASE_RETURN_STRING(eSIR_MAC_GR_KEY_UPDATE_TIMEOUT_REASON);
		CASE_RETURN_STRING(eSIR_MAC_RSN_IE_MISMATCH_REASON);

		CASE_RETURN_STRING(eSIR_MAC_INVALID_MC_CIPHER_REASON);
		CASE_RETURN_STRING(eSIR_MAC_INVALID_UC_CIPHER_REASON);
		CASE_RETURN_STRING(eSIR_MAC_INVALID_AKMP_REASON);
		CASE_RETURN_STRING(eSIR_MAC_UNSUPPORTED_RSN_IE_VER_REASON);
		CASE_RETURN_STRING(eSIR_MAC_INVALID_RSN_CAPABILITIES_REASON);
		CASE_RETURN_STRING(eSIR_MAC_1X_AUTH_FAILURE_REASON);
		CASE_RETURN_STRING(eSIR_MAC_CIPHER_SUITE_REJECTED_REASON);
#ifdef FEATURE_WLAN_TDLS
		CASE_RETURN_STRING(eSIR_MAC_TDLS_TEARDOWN_PEER_UNREACHABLE);
		CASE_RETURN_STRING(eSIR_MAC_TDLS_TEARDOWN_UNSPEC_REASON);
#endif
		/* Reserved   27 - 30 */
#ifdef WLAN_FEATURE_11W
		CASE_RETURN_STRING
			(eSIR_MAC_ROBUST_MGMT_FRAMES_POLICY_VIOLATION);
#endif
		CASE_RETURN_STRING(eSIR_MAC_QOS_UNSPECIFIED_REASON);
		CASE_RETURN_STRING(eSIR_MAC_QAP_NO_BANDWIDTH_REASON);
		CASE_RETURN_STRING(eSIR_MAC_XS_UNACKED_FRAMES_REASON);
		CASE_RETURN_STRING(eSIR_MAC_BAD_TXOP_USE_REASON);
		CASE_RETURN_STRING(eSIR_MAC_PEER_STA_REQ_LEAVING_BSS_REASON);
		CASE_RETURN_STRING(eSIR_MAC_PEER_REJECT_MECHANISIM_REASON);
		CASE_RETURN_STRING(eSIR_MAC_MECHANISM_NOT_SETUP_REASON);

		CASE_RETURN_STRING(eSIR_MAC_PEER_TIMEDOUT_REASON);
		CASE_RETURN_STRING(eSIR_MAC_CIPHER_NOT_SUPPORTED_REASON);
		CASE_RETURN_STRING(eSIR_MAC_DISASSOC_DUE_TO_FTHANDOFF_REASON);
	/* Reserved 47 - 65535 */
	default:
		return "Unknown";
	}
}

char *lim_mlm_state_str(tLimMlmStates state)
{
	switch (state) {
	case eLIM_MLM_OFFLINE_STATE:
		return "eLIM_MLM_OFFLINE_STATE";
	case eLIM_MLM_IDLE_STATE:
		return "eLIM_MLM_IDLE_STATE";
	case eLIM_MLM_WT_JOIN_BEACON_STATE:
		return "eLIM_MLM_WT_JOIN_BEACON_STATE";
	case eLIM_MLM_JOINED_STATE:
		return "eLIM_MLM_JOINED_STATE";
	case eLIM_MLM_BSS_STARTED_STATE:
		return "eLIM_MLM_BSS_STARTED_STATE";
	case eLIM_MLM_WT_AUTH_FRAME2_STATE:
		return "eLIM_MLM_WT_AUTH_FRAME2_STATE";
	case eLIM_MLM_WT_AUTH_FRAME3_STATE:
		return "eLIM_MLM_WT_AUTH_FRAME3_STATE";
	case eLIM_MLM_WT_AUTH_FRAME4_STATE:
		return "eLIM_MLM_WT_AUTH_FRAME4_STATE";
	case eLIM_MLM_AUTH_RSP_TIMEOUT_STATE:
		return "eLIM_MLM_AUTH_RSP_TIMEOUT_STATE";
	case eLIM_MLM_AUTHENTICATED_STATE:
		return "eLIM_MLM_AUTHENTICATED_STATE";
	case eLIM_MLM_WT_ASSOC_RSP_STATE:
		return "eLIM_MLM_WT_ASSOC_RSP_STATE";
	case eLIM_MLM_WT_REASSOC_RSP_STATE:
		return "eLIM_MLM_WT_REASSOC_RSP_STATE";
	case eLIM_MLM_WT_FT_REASSOC_RSP_STATE:
		return "eLIM_MLM_WT_FT_REASSOC_RSP_STATE";
	case eLIM_MLM_WT_DEL_STA_RSP_STATE:
		return "eLIM_MLM_WT_DEL_STA_RSP_STATE";
	case eLIM_MLM_WT_DEL_BSS_RSP_STATE:
		return "eLIM_MLM_WT_DEL_BSS_RSP_STATE";
	case eLIM_MLM_WT_ADD_STA_RSP_STATE:
		return "eLIM_MLM_WT_ADD_STA_RSP_STATE";
	case eLIM_MLM_WT_ADD_BSS_RSP_STATE:
		return "eLIM_MLM_WT_ADD_BSS_RSP_STATE";
	case eLIM_MLM_REASSOCIATED_STATE:
		return "eLIM_MLM_REASSOCIATED_STATE";
	case eLIM_MLM_LINK_ESTABLISHED_STATE:
		return "eLIM_MLM_LINK_ESTABLISHED_STATE";
	case eLIM_MLM_WT_ASSOC_CNF_STATE:
		return "eLIM_MLM_WT_ASSOC_CNF_STATE";
	case eLIM_MLM_WT_ADD_BSS_RSP_ASSOC_STATE:
		return "eLIM_MLM_WT_ADD_BSS_RSP_ASSOC_STATE";
	case eLIM_MLM_WT_ADD_BSS_RSP_REASSOC_STATE:
		return "eLIM_MLM_WT_ADD_BSS_RSP_REASSOC_STATE";
	case eLIM_MLM_WT_ADD_BSS_RSP_FT_REASSOC_STATE:
		return "eLIM_MLM_WT_ADD_BSS_RSP_FT_REASSOC_STATE";
	case eLIM_MLM_WT_ASSOC_DEL_STA_RSP_STATE:
		return "eLIM_MLM_WT_ASSOC_DEL_STA_RSP_STATE";
	case eLIM_MLM_WT_SET_BSS_KEY_STATE:
		return "eLIM_MLM_WT_SET_BSS_KEY_STATE";
	case eLIM_MLM_WT_SET_STA_KEY_STATE:
		return "eLIM_MLM_WT_SET_STA_KEY_STATE";
	default:
		return "INVALID MLM state";
	}
}

void
lim_print_mlm_state(struct mac_context *mac, uint16_t logLevel, tLimMlmStates state)
{
	pe_debug("Mlm state: %s", lim_mlm_state_str(state));
}

char *lim_sme_state_str(tLimSmeStates state)
{
	switch (state) {
	case eLIM_SME_OFFLINE_STATE:
		return "eLIM_SME_OFFLINE_STATE";
	case  eLIM_SME_IDLE_STATE:
		return "eLIM_SME_OFFLINE_STATE";
	case eLIM_SME_SUSPEND_STATE:
		return "eLIM_SME_SUSPEND_STATE";
	case eLIM_SME_WT_JOIN_STATE:
		return "eLIM_SME_WT_JOIN_STATE";
	case eLIM_SME_WT_AUTH_STATE:
		return "eLIM_SME_WT_AUTH_STATE";
	case eLIM_SME_WT_ASSOC_STATE:
		return "eLIM_SME_WT_ASSOC_STATE";
	case eLIM_SME_WT_REASSOC_STATE:
		return "eLIM_SME_WT_REASSOC_STATE";
	case eLIM_SME_JOIN_FAILURE_STATE:
		return "eLIM_SME_JOIN_FAILURE_STATE";
	case eLIM_SME_ASSOCIATED_STATE:
		return "eLIM_SME_ASSOCIATED_STATE";
	case eLIM_SME_REASSOCIATED_STATE:
		return "eLIM_SME_REASSOCIATED_STATE";
	case eLIM_SME_LINK_EST_STATE:
		return "eLIM_SME_LINK_EST_STATE";
	case eLIM_SME_WT_PRE_AUTH_STATE:
		return "eLIM_SME_WT_PRE_AUTH_STATE";
	case eLIM_SME_WT_DISASSOC_STATE:
		return "eLIM_SME_WT_DISASSOC_STATE";
	case eLIM_SME_WT_DEAUTH_STATE:
		return "eLIM_SME_WT_DEAUTH_STATE";
	case eLIM_SME_WT_START_BSS_STATE:
		return "eLIM_SME_WT_START_BSS_STATE";
	case eLIM_SME_WT_STOP_BSS_STATE:
		return "eLIM_SME_WT_STOP_BSS_STATE";
	case eLIM_SME_NORMAL_STATE:
		return "eLIM_SME_NORMAL_STATE";
	default:
		return "INVALID SME STATE";
	}
}

void
lim_print_sme_state(struct mac_context *mac, uint16_t logLevel, tLimSmeStates state)
{
	pe_debug("SME state: %s", lim_sme_state_str(state));
}

char *lim_msg_str(uint32_t msgType)
{
	switch (msgType) {
	case eWNI_SME_SYS_READY_IND:
		return "eWNI_SME_SYS_READY_IND";
	case eWNI_SME_JOIN_REQ:
		return "eWNI_SME_JOIN_REQ";
	case eWNI_SME_JOIN_RSP:
		return "eWNI_SME_JOIN_RSP";
	case eWNI_SME_SETCONTEXT_RSP:
		return "eWNI_SME_SETCONTEXT_RSP";
	case eWNI_SME_REASSOC_REQ:
		return "eWNI_SME_REASSOC_REQ";
	case eWNI_SME_REASSOC_RSP:
		return "eWNI_SME_REASSOC_RSP";
	case eWNI_SME_DISASSOC_REQ:
		return "eWNI_SME_DISASSOC_REQ";
	case eWNI_SME_DISASSOC_RSP:
		return "eWNI_SME_DISASSOC_RSP";
	case eWNI_SME_DISASSOC_IND:
		return "eWNI_SME_DISASSOC_IND";
	case eWNI_SME_DISASSOC_CNF:
		return "eWNI_SME_DISASSOC_CNF";
	case eWNI_SME_DEAUTH_REQ:
		return "eWNI_SME_DEAUTH_REQ";
	case eWNI_SME_DEAUTH_RSP:
		return "eWNI_SME_DEAUTH_RSP";
	case eWNI_SME_DEAUTH_IND:
		return "eWNI_SME_DEAUTH_IND";
	case eWNI_SME_WM_STATUS_CHANGE_NTF:
		return "eWNI_SME_WM_STATUS_CHANGE_NTF";
	case eWNI_SME_START_BSS_REQ:
		return "eWNI_SME_START_BSS_REQ";
	case eWNI_SME_START_BSS_RSP:
		return "eWNI_SME_START_BSS_RSP";
	case eWNI_SME_ASSOC_IND:
		return "eWNI_SME_ASSOC_IND";
	case eWNI_SME_ASSOC_IND_UPPER_LAYER:
		return "eWNI_SME_ASSOC_IND_UPPER_LAYER";
	case eWNI_SME_ASSOC_CNF:
		return "eWNI_SME_ASSOC_CNF";
	case eWNI_SME_SWITCH_CHL_IND:
		return "eWNI_SME_SWITCH_CHL_IND";
	case eWNI_SME_STOP_BSS_REQ:
		return "eWNI_SME_STOP_BSS_REQ";
	case eWNI_SME_STOP_BSS_RSP:
		return "eWNI_SME_STOP_BSS_RSP";
	case eWNI_SME_DEAUTH_CNF:
		return "eWNI_SME_DEAUTH_CNF";
	case eWNI_SME_ADDTS_REQ:
		return "eWNI_SME_ADDTS_REQ";
	case eWNI_SME_ADDTS_RSP:
		return "eWNI_SME_ADDTS_RSP";
	case eWNI_SME_DELTS_REQ:
		return "eWNI_SME_DELTS_REQ";
	case eWNI_SME_DELTS_RSP:
		return "eWNI_SME_DELTS_RSP";
	case eWNI_SME_DELTS_IND:
		return "eWNI_SME_DELTS_IND";
	case SIR_BB_XPORT_MGMT_MSG:
		return "SIR_BB_XPORT_MGMT_MSG";
	case SIR_LIM_JOIN_FAIL_TIMEOUT:
		return "SIR_LIM_JOIN_FAIL_TIMEOUT";
	case SIR_LIM_AUTH_FAIL_TIMEOUT:
		return "SIR_LIM_AUTH_FAIL_TIMEOUT";
	case SIR_LIM_AUTH_RSP_TIMEOUT:
		return "SIR_LIM_AUTH_RSP_TIMEOUT";
	case SIR_LIM_ASSOC_FAIL_TIMEOUT:
		return "SIR_LIM_ASSOC_FAIL_TIMEOUT";
	case SIR_LIM_REASSOC_FAIL_TIMEOUT:
		return "SIR_LIM_REASSOC_FAIL_TIMEOUT";
	case SIR_LIM_HEART_BEAT_TIMEOUT:
		return "SIR_LIM_HEART_BEAT_TIMEOUT";
	case SIR_LIM_ADDTS_RSP_TIMEOUT:
		return "SIR_LIM_ADDTS_RSP_TIMEOUT";
	case SIR_LIM_LINK_TEST_DURATION_TIMEOUT:
		return "SIR_LIM_LINK_TEST_DURATION_TIMEOUT";
	case SIR_LIM_UPDATE_OLBC_CACHEL_TIMEOUT:
		return "SIR_LIM_UPDATE_OLBC_CACHEL_TIMEOUT";
	case SIR_LIM_CNF_WAIT_TIMEOUT:
		return "SIR_LIM_CNF_WAIT_TIMEOUT";
	case SIR_LIM_FT_PREAUTH_RSP_TIMEOUT:
		return "SIR_LIM_FT_PREAUTH_RSP_TIMEOUT";
#ifdef FEATURE_WLAN_ESE
	case eWNI_SME_GET_TSM_STATS_REQ:
		return "eWNI_SME_GET_TSM_STATS_REQ";
	case eWNI_SME_GET_TSM_STATS_RSP:
		return "eWNI_SME_GET_TSM_STATS_RSP";
#endif /* FEATURE_WLAN_ESE */
	case eWNI_SME_SET_HW_MODE_REQ:
		return "eWNI_SME_SET_HW_MODE_REQ";
	case eWNI_SME_SET_HW_MODE_RESP:
		return "eWNI_SME_SET_HW_MODE_RESP";
	case eWNI_SME_HW_MODE_TRANS_IND:
		return "eWNI_SME_HW_MODE_TRANS_IND";
	default:
		return "Unknown";
	}
}

char *lim_result_code_str(tSirResultCodes resultCode)
{
	switch (resultCode) {
	case eSIR_SME_SUCCESS:
		return "eSIR_SME_SUCCESS";
	case eSIR_LOGE_EXCEPTION:
		return "eSIR_LOGE_EXCEPTION";
	case eSIR_SME_INVALID_PARAMETERS:
		return "eSIR_SME_INVALID_PARAMETERS";
	case eSIR_SME_UNEXPECTED_REQ_RESULT_CODE:
		return "eSIR_SME_UNEXPECTED_REQ_RESULT_CODE";
	case eSIR_SME_RESOURCES_UNAVAILABLE:
		return "eSIR_SME_RESOURCES_UNAVAILABLE";
	case eSIR_SME_SCAN_FAILED:
		return "eSIR_SME_SCAN_FAILED";
	case eSIR_SME_BSS_ALREADY_STARTED_OR_JOINED:
		return "eSIR_SME_BSS_ALREADY_STARTED_OR_JOINED";
	case eSIR_SME_LOST_LINK_WITH_PEER_RESULT_CODE:
		return "eSIR_SME_LOST_LINK_WITH_PEER_RESULT_CODE";
	case eSIR_SME_REFUSED:
		return "eSIR_SME_REFUSED";
	case eSIR_SME_JOIN_TIMEOUT_RESULT_CODE:
		return "eSIR_SME_JOIN_TIMEOUT_RESULT_CODE";
	case eSIR_SME_AUTH_TIMEOUT_RESULT_CODE:
		return "eSIR_SME_AUTH_TIMEOUT_RESULT_CODE";
	case eSIR_SME_ASSOC_TIMEOUT_RESULT_CODE:
		return "eSIR_SME_ASSOC_TIMEOUT_RESULT_CODE";
	case eSIR_SME_REASSOC_TIMEOUT_RESULT_CODE:
		return "eSIR_SME_REASSOC_TIMEOUT_RESULT_CODE";
	case eSIR_SME_MAX_NUM_OF_PRE_AUTH_REACHED:
		return "eSIR_SME_MAX_NUM_OF_PRE_AUTH_REACHED";
	case eSIR_SME_AUTH_REFUSED:
		return "eSIR_SME_AUTH_REFUSED";
	case eSIR_SME_INVALID_WEP_DEFAULT_KEY:
		return "eSIR_SME_INVALID_WEP_DEFAULT_KEY";
	case eSIR_SME_ASSOC_REFUSED:
		return "eSIR_SME_ASSOC_REFUSED";
	case eSIR_SME_REASSOC_REFUSED:
		return "eSIR_SME_REASSOC_REFUSED";
	case eSIR_SME_STA_NOT_AUTHENTICATED:
		return "eSIR_SME_STA_NOT_AUTHENTICATED";
	case eSIR_SME_STA_NOT_ASSOCIATED:
		return "eSIR_SME_STA_NOT_ASSOCIATED";
	case eSIR_SME_ALREADY_JOINED_A_BSS:
		return "eSIR_SME_ALREADY_JOINED_A_BSS";
	case eSIR_SME_MORE_SCAN_RESULTS_FOLLOW:
		return "eSIR_SME_MORE_SCAN_RESULTS_FOLLOW";
	case eSIR_SME_INVALID_ASSOC_RSP_RXED:
		return "eSIR_SME_INVALID_ASSOC_RSP_RXED";
	case eSIR_SME_MIC_COUNTER_MEASURES:
		return "eSIR_SME_MIC_COUNTER_MEASURES";
	case eSIR_SME_ADDTS_RSP_TIMEOUT:
		return "eSIR_SME_ADDTS_RSP_TIMEOUT";
	case eSIR_SME_CHANNEL_SWITCH_FAIL:
		return "eSIR_SME_CHANNEL_SWITCH_FAIL";
	case eSIR_SME_HAL_SCAN_INIT_FAILED:
		return "eSIR_SME_HAL_SCAN_INIT_FAILED";
	case eSIR_SME_HAL_SCAN_END_FAILED:
		return "eSIR_SME_HAL_SCAN_END_FAILED";
	case eSIR_SME_HAL_SCAN_FINISH_FAILED:
		return "eSIR_SME_HAL_SCAN_FINISH_FAILED";
	case eSIR_SME_HAL_SEND_MESSAGE_FAIL:
		return "eSIR_SME_HAL_SEND_MESSAGE_FAIL";

	default:
		return "Unknown resultCode";
	}
}

void lim_print_msg_name(struct mac_context *mac, uint16_t logLevel, uint32_t msgType)
{
	pe_debug("Msg: %s", lim_msg_str(msgType));
}

/**
 * lim_init_mlm() -  This function is called by limProcessSmeMessages() to
 * initialize MLM state machine on STA
 * @mac: Pointer to Global MAC structure
 *
 * @Return: Status of operation
 */
QDF_STATUS lim_init_mlm(struct mac_context *mac)
{
	uint32_t retVal;

	mac->lim.gLimTimersCreated = 0;

	MTRACE(mac_trace(mac, TRACE_CODE_MLM_STATE, NO_SESSION,
			  mac->lim.gLimMlmState));

	/* Initialize number of pre-auth contexts */
	mac->lim.gLimNumPreAuthContexts = 0;

	/* Initialize MAC based Authentication STA list */
	lim_init_pre_auth_list(mac);

	/* Create timers used by LIM */
	retVal = lim_create_timers(mac);
	if (retVal != TX_SUCCESS) {
		pe_err("lim_create_timers Failed");
		return QDF_STATUS_SUCCESS;
	}

	mac->lim.gLimTimersCreated = 1;
	return QDF_STATUS_SUCCESS;
} /*** end lim_init_mlm() ***/

void lim_deactivate_timers(struct mac_context *mac_ctx)
{
	uint32_t n;
	tLimTimers *lim_timer = &mac_ctx->lim.lim_timers;

	lim_deactivate_timers_host_roam(mac_ctx);

	/* Deactivate channel switch timer. */
	tx_timer_deactivate(&lim_timer->gLimChannelSwitchTimer);

	/* Deactivate addts response timer. */
	tx_timer_deactivate(&lim_timer->gLimAddtsRspTimer);

	if (tx_timer_running(&lim_timer->gLimJoinFailureTimer)) {
		pe_err("Join failure timer running call the timeout API");
		/* Cleanup as if join timer expired */
		lim_timer_handler(mac_ctx, SIR_LIM_JOIN_FAIL_TIMEOUT);
	}
	/* Deactivate Join failure timer. */
	tx_timer_deactivate(&lim_timer->gLimJoinFailureTimer);

	/* Deactivate Periodic Join Probe Request timer. */
	tx_timer_deactivate(&lim_timer->gLimPeriodicJoinProbeReqTimer);

	/* Deactivate Auth Retry timer. */
	tx_timer_deactivate
			(&lim_timer->g_lim_periodic_auth_retry_timer);

	if (tx_timer_running(&lim_timer->gLimAssocFailureTimer)) {
		pe_err("Assoc failure timer running call the timeout API");
		/* Cleanup as if assoc timer expired */
		lim_assoc_failure_timer_handler(mac_ctx, LIM_ASSOC);
	}
	/* Deactivate Association failure timer. */
	tx_timer_deactivate(&lim_timer->gLimAssocFailureTimer);

	if (tx_timer_running(&mac_ctx->lim.lim_timers.gLimAuthFailureTimer)) {
		pe_err("Auth failure timer running call the timeout API");
		/* Cleanup as if auth timer expired */
		lim_timer_handler(mac_ctx, SIR_LIM_AUTH_FAIL_TIMEOUT);
	}
	/* Deactivate Authentication failure timer. */
	tx_timer_deactivate(&lim_timer->gLimAuthFailureTimer);

	/* Deactivate wait-for-probe-after-Heartbeat timer. */
	tx_timer_deactivate(&lim_timer->gLimProbeAfterHBTimer);

	/* Deactivate cnf wait timer */
	for (n = 0; n < (mac_ctx->lim.maxStation + 1); n++) {
		tx_timer_deactivate(&lim_timer->gpLimCnfWaitTimer[n]);
	}

	/* Deactivate any Authentication response timers */
	lim_delete_pre_auth_list(mac_ctx);

	tx_timer_deactivate(&lim_timer->gLimUpdateOlbcCacheTimer);
	tx_timer_deactivate(&lim_timer->gLimPreAuthClnupTimer);

	if (tx_timer_running(&lim_timer->gLimDisassocAckTimer)) {
		pe_err("Disassoc timer running call the timeout API");
		lim_timer_handler(mac_ctx, SIR_LIM_DISASSOC_ACK_TIMEOUT);
	}
	tx_timer_deactivate(&lim_timer->gLimDisassocAckTimer);

	if (tx_timer_running(&lim_timer->gLimDeauthAckTimer)) {
		pe_err("Deauth timer running call the timeout API");
		lim_timer_handler(mac_ctx, SIR_LIM_DEAUTH_ACK_TIMEOUT);
	}
	tx_timer_deactivate(&lim_timer->gLimDeauthAckTimer);

	if (tx_timer_running(&lim_timer->sae_auth_timer)) {
		pe_err("SAE Auth failure timer running call the timeout API");
		/* Cleanup as if SAE auth timer expired */
		lim_timer_handler(mac_ctx, SIR_LIM_AUTH_SAE_TIMEOUT);
	}

	tx_timer_deactivate(&lim_timer->sae_auth_timer);
}


/**
 * lim_cleanup_mlm() - This function is called to cleanup
 * @mac_ctx: Pointer to Global MAC structure
 *
 * Function is called to cleanup any resources allocated by the  MLM
 * state machine.
 *
 * Return: none
 */
void lim_cleanup_mlm(struct mac_context *mac_ctx)
{
	uint32_t n;

	tLimPreAuthNode **pAuthNode;
	tLimTimers *lim_timer = NULL;

	if (mac_ctx->lim.gLimTimersCreated == 1) {
		lim_timer = &mac_ctx->lim.lim_timers;

		lim_deactivate_timers(mac_ctx);

		lim_delete_timers_host_roam(mac_ctx);
		/* Delete channel switch timer. */
		tx_timer_delete(&lim_timer->gLimChannelSwitchTimer);

		/* Delete addts response timer. */
		tx_timer_delete(&lim_timer->gLimAddtsRspTimer);

		/* Delete Join failure timer. */
		tx_timer_delete(&lim_timer->gLimJoinFailureTimer);

		/* Delete Periodic Join Probe Request timer. */
		tx_timer_delete(&lim_timer->gLimPeriodicJoinProbeReqTimer);

		/* Delete Auth Retry timer. */
		tx_timer_delete(&lim_timer->g_lim_periodic_auth_retry_timer);

		/* Delete Association failure timer. */
		tx_timer_delete(&lim_timer->gLimAssocFailureTimer);

		/* Delete Authentication failure timer. */
		tx_timer_delete(&lim_timer->gLimAuthFailureTimer);

		/* Delete wait-for-probe-after-Heartbeat timer. */
		tx_timer_delete(&lim_timer->gLimProbeAfterHBTimer);

		/* Delete cnf wait timer */
		for (n = 0; n < (mac_ctx->lim.maxStation + 1); n++) {
			tx_timer_delete(&lim_timer->gpLimCnfWaitTimer[n]);
		}

		pAuthNode = mac_ctx->lim.gLimPreAuthTimerTable.pTable;

		/* Delete any Auth rsp timers, which might have been started */
		for (n = 0; n < mac_ctx->lim.gLimPreAuthTimerTable.numEntry;
				n++)
			tx_timer_delete(&pAuthNode[n]->timer);

		tx_timer_delete(&lim_timer->gLimUpdateOlbcCacheTimer);
		tx_timer_delete(&lim_timer->gLimPreAuthClnupTimer);

		tx_timer_delete(&lim_timer->gLimDisassocAckTimer);

		tx_timer_delete(&lim_timer->gLimDeauthAckTimer);

		tx_timer_delete(&lim_timer->sae_auth_timer);

		mac_ctx->lim.gLimTimersCreated = 0;
	}
} /*** end lim_cleanup_mlm() ***/

/**
 * lim_print_mac_addr()
 *
 ***FUNCTION:
 * This function is called to print passed MAC address
 * in : format.
 *
 ***LOGIC:
 *
 ***ASSUMPTIONS:
 * NA
 *
 ***NOTE:
 * @param  macAddr  - MacAddr to be printed
 * @param  logLevel - Loglevel to be used
 *
 * @return None.
 */

void lim_print_mac_addr(struct mac_context *mac, tSirMacAddr macAddr, uint8_t logLevel)
{
	pe_debug(QDF_MAC_ADDR_STR, QDF_MAC_ADDR_ARRAY(macAddr));
} /****** end lim_print_mac_addr() ******/

/*
 * lim_reset_deferred_msg_q()
 *
 ***FUNCTION:
 * This function resets the deferred message queue parameters.
 *
 ***PARAMS:
 * @param mac     - Pointer to Global MAC structure
 *
 ***LOGIC:
 *
 ***ASSUMPTIONS:
 * NA
 *
 ***NOTE:
 * NA
 *
 ***RETURNS:
 * None
 */

void lim_reset_deferred_msg_q(struct mac_context *mac)
{
	struct scheduler_msg *read_msg = {0};

	if (mac->lim.gLimDeferredMsgQ.size > 0) {
		while ((read_msg = lim_read_deferred_msg_q(mac)) != NULL) {
			pe_free_msg(mac, read_msg);
		}
	}

	mac->lim.gLimDeferredMsgQ.size =
		mac->lim.gLimDeferredMsgQ.write =
			mac->lim.gLimDeferredMsgQ.read = 0;

}

#define LIM_DEFERRED_Q_CHECK_THRESHOLD  (MAX_DEFERRED_QUEUE_LEN/2)
#define LIM_MAX_NUM_MGMT_FRAME_DEFERRED (MAX_DEFERRED_QUEUE_LEN/2)

/**
 * lim_write_deferred_msg_q() - This function queues up a deferred message
 *
 * @mac_ctx: Pointer to Global MAC structure
 * @lim_msg: a LIM message
 *
 * Function queues up a deferred message for later processing on the
 * STA side.
 *
 * Return: none
 */

uint8_t lim_write_deferred_msg_q(struct mac_context *mac_ctx,
				 struct scheduler_msg *lim_msg)
{
	uint8_t type = 0, subtype = 0;

	pe_debug("Queue a deferred message size: %d write: %d - type: 0x%x",
		mac_ctx->lim.gLimDeferredMsgQ.size,
		mac_ctx->lim.gLimDeferredMsgQ.write,
		lim_msg->type);

	/* check if the deferred message queue is full */
	if (mac_ctx->lim.gLimDeferredMsgQ.size >= MAX_DEFERRED_QUEUE_LEN) {
		if (!(mac_ctx->lim.deferredMsgCnt & 0xF)) {
			pe_err("queue->MsgQ full Msg: %d Msgs Failed: %d",
				lim_msg->type,
				++mac_ctx->lim.deferredMsgCnt);
			cds_flush_logs(WLAN_LOG_TYPE_NON_FATAL,
				WLAN_LOG_INDICATOR_HOST_DRIVER,
				WLAN_LOG_REASON_QUEUE_FULL,
				false, false);
		} else {
			mac_ctx->lim.deferredMsgCnt++;
		}
		return TX_QUEUE_FULL;
	}

	/*
	 * In the application, there should not be more than 1 message get
	 * queued up. If happens, flags a warning. In the future, this can
	 * happen.
	 */
	if (mac_ctx->lim.gLimDeferredMsgQ.size > 0)
		pe_debug("%d Deferred Msg type: 0x%x global sme: %d global mlme: %d addts: %d",
			mac_ctx->lim.gLimDeferredMsgQ.size,
			lim_msg->type,
			mac_ctx->lim.gLimSmeState,
			mac_ctx->lim.gLimMlmState,
			mac_ctx->lim.gLimAddtsSent);

	if (SIR_BB_XPORT_MGMT_MSG == lim_msg->type) {
		lim_util_get_type_subtype(lim_msg->bodyptr,
					&type, &subtype);
		pe_debug(" Deferred management type %d subtype %d ",
			type, subtype);
	}

	/*
	 * To prevent the deferred Q is full of management frames, only give
	 * them certain space
	 */
	if ((SIR_BB_XPORT_MGMT_MSG == lim_msg->type) &&
		(LIM_DEFERRED_Q_CHECK_THRESHOLD <
			mac_ctx->lim.gLimDeferredMsgQ.size)) {
		uint16_t idx, count = 0;

		for (idx = 0; idx < mac_ctx->lim.gLimDeferredMsgQ.size;
								idx++) {
			if (SIR_BB_XPORT_MGMT_MSG ==
					mac_ctx->lim.gLimDeferredMsgQ.
						deferredQueue[idx].type) {
				count++;
			}
		}
		if (LIM_MAX_NUM_MGMT_FRAME_DEFERRED < count) {
			/*
			 * We reach the quota for management frames,
			 * drop this one
			 */
			pe_warn("Too many queue->MsgQ Msg: %d count: %d",
				lim_msg->type, count);
			/* Return error, caller knows what to do */
			return TX_QUEUE_FULL;
		}
	}

	++mac_ctx->lim.gLimDeferredMsgQ.size;

	/* reset the count here since we are able to defer the message */
	if (mac_ctx->lim.deferredMsgCnt != 0)
		mac_ctx->lim.deferredMsgCnt = 0;

	/* if the write pointer hits the end of the queue, rewind it */
	if (mac_ctx->lim.gLimDeferredMsgQ.write >= MAX_DEFERRED_QUEUE_LEN)
		mac_ctx->lim.gLimDeferredMsgQ.write = 0;

	/* save the message to the queue and advanced the write pointer */
	qdf_mem_copy((uint8_t *) &mac_ctx->lim.gLimDeferredMsgQ.
			deferredQueue[mac_ctx->lim.gLimDeferredMsgQ.write++],
				(uint8_t *) lim_msg,
				sizeof(struct scheduler_msg));
	return TX_SUCCESS;

}

/*
 * lim_read_deferred_msg_q()
 *
 ***FUNCTION:
 * This function dequeues a deferred message for processing on the
 * STA side.
 *
 ***PARAMS:
 * @param mac     - Pointer to Global MAC structure
 *
 ***LOGIC:
 *
 ***ASSUMPTIONS:
 * NA
 *
 ***NOTE:
 *
 *
 ***RETURNS:
 * Returns the message at the head of the deferred message queue
 */

struct scheduler_msg *lim_read_deferred_msg_q(struct mac_context *mac)
{
	struct scheduler_msg *msg = {0};

	/*
	** check any messages left. If no, return
	**/
	if (mac->lim.gLimDeferredMsgQ.size <= 0)
		return NULL;

	/*
	** decrement the queue size
	**/
	mac->lim.gLimDeferredMsgQ.size--;

	/*
	** retrieve the message from the head of the queue
	**/
	msg =
		&mac->lim.gLimDeferredMsgQ.deferredQueue[mac->lim.
							  gLimDeferredMsgQ.read];

	/*
	** advance the read pointer
	**/
	mac->lim.gLimDeferredMsgQ.read++;

	/*
	** if the read pointer hits the end of the queue, rewind it
	**/
	if (mac->lim.gLimDeferredMsgQ.read >= MAX_DEFERRED_QUEUE_LEN)
		mac->lim.gLimDeferredMsgQ.read = 0;

	pe_debug("DeQueue a deferred message size: %d read: %d - type: 0x%x",
			mac->lim.gLimDeferredMsgQ.size,
			mac->lim.gLimDeferredMsgQ.read, msg->type);

	pe_debug("DQ msg -- global sme: %d global mlme: %d addts: %d",
		 mac->lim.gLimSmeState, mac->lim.gLimMlmState,
		 mac->lim.gLimAddtsSent);

	return msg;
}

/*
 * lim_handle_update_olbc_cache() - This function update olbc cache
 *
 * @mac_ctx: Pointer to Global MAC structure
 *
 * Function updates olbc cache
 *
 * Return: none
 */
void lim_handle_update_olbc_cache(struct mac_context *mac_ctx)
{
	int i;
	static int enable;
	tUpdateBeaconParams beaconParams;

	struct pe_session *pe_session = lim_is_ap_session_active(mac_ctx);

	if (!pe_session) {
		pe_debug(" Session not found");
		return;
	}

	if (pe_session->is_session_obss_offload_enabled) {
		pe_debug("protection offloaded");
		return;
	}
	qdf_mem_zero((uint8_t *) &beaconParams, sizeof(tUpdateBeaconParams));
	beaconParams.bss_idx = pe_session->vdev_id;

	beaconParams.paramChangeBitmap = 0;
	/*
	 * This is doing a 2 pass check. The first pass is to invalidate
	 * all the cache entries. The second pass is to decide whether to
	 * disable protection.
	 */
	if (!enable) {
		pe_debug("Resetting OLBC cache");
		pe_session->gLimOlbcParams.numSta = 0;
		pe_session->gLimOverlap11gParams.numSta = 0;
		pe_session->gLimOverlapHt20Params.numSta = 0;
		pe_session->gLimNonGfParams.numSta = 0;
		pe_session->gLimLsigTxopParams.numSta = 0;

		for (i = 0; i < LIM_PROT_STA_OVERLAP_CACHE_SIZE; i++)
			mac_ctx->lim.protStaOverlapCache[i].active = false;

		enable = 1;
	} else {
		if ((!pe_session->gLimOlbcParams.numSta) &&
			(pe_session->gLimOlbcParams.protectionEnabled) &&
			(!pe_session->gLim11bParams.protectionEnabled)) {
			pe_debug("Overlap cache clear and no 11B STA set");
			lim_enable11g_protection(mac_ctx, false, true,
						&beaconParams,
						pe_session);
		}

		if ((!pe_session->gLimOverlap11gParams.numSta) &&
			(pe_session->gLimOverlap11gParams.protectionEnabled)
			&& (!pe_session->gLim11gParams.protectionEnabled)) {
			pe_debug("Overlap cache clear and no 11G STA set");
			lim_enable_ht_protection_from11g(mac_ctx, false, true,
							&beaconParams,
							pe_session);
		}

		if ((!pe_session->gLimOverlapHt20Params.numSta) &&
			(pe_session->gLimOverlapHt20Params.protectionEnabled)
			&& (!pe_session->gLimHt20Params.protectionEnabled)) {
			pe_debug("Overlap cache clear and no HT20 STA set");
			lim_enable11g_protection(mac_ctx, false, true,
						&beaconParams,
						pe_session);
		}

		enable = 0;
	}

	if ((false == mac_ctx->sap.SapDfsInfo.is_dfs_cac_timer_running)
					&& beaconParams.paramChangeBitmap) {
		sch_set_fixed_beacon_fields(mac_ctx, pe_session);
		lim_send_beacon_params(mac_ctx, &beaconParams, pe_session);
	}
	/* Start OLBC timer */
	if (tx_timer_activate(&mac_ctx->lim.lim_timers.gLimUpdateOlbcCacheTimer)
						!= TX_SUCCESS)
		pe_err("tx_timer_activate failed");
}

/**
 * lim_is_null_ssid() - This function checks if ssid supplied is Null SSID
 * @ssid: pointer to tSirMacSSid
 *
 * Function checks if ssid supplied is Null SSID
 *
 * Return: none
 */

uint8_t lim_is_null_ssid(tSirMacSSid *ssid)
{
	uint8_t fnull_ssid = false;
	uint32_t ssid_len;
	uint8_t *ssid_str;

	if (0 == ssid->length) {
		fnull_ssid = true;
		return fnull_ssid;
	}
	/* If the first charactes is space, then check if all
	 * characters in SSID are spaces to consider it as NULL SSID
	 */
	if ((ASCII_SPACE_CHARACTER == ssid->ssId[0]) &&
		(ssid->length == 1)) {
			fnull_ssid = true;
			return fnull_ssid;
	} else {
		/* check if all the charactes in SSID are NULL */
		ssid_len = ssid->length;
		ssid_str = ssid->ssId;

		while (ssid_len) {
			if (*ssid_str)
				return fnull_ssid;

			ssid_str++;
			ssid_len--;
		}

		if (0 == ssid_len) {
			fnull_ssid = true;
			return fnull_ssid;
		}
	}

	return fnull_ssid;
}

/** -------------------------------------------------------------
   \fn lim_update_prot_sta_params
   \brief updates protection related counters.
   \param      struct mac_context *   mac
   \param      tSirMacAddr peerMacAddr
   \param      tLimProtStaCacheType protStaCacheType
   \param      tHalBitVal gfSupported
   \param      tHalBitVal lsigTxopSupported
   \return      None
   -------------------------------------------------------------*/
static void
lim_update_prot_sta_params(struct mac_context *mac,
			   tSirMacAddr peerMacAddr,
			   tLimProtStaCacheType protStaCacheType,
			   tHalBitVal gfSupported, tHalBitVal lsigTxopSupported,
			   struct pe_session *pe_session)
{
	uint32_t i;

	pe_debug("Associated STA addr is:");
	lim_print_mac_addr(mac, peerMacAddr, LOGD);

	for (i = 0; i < LIM_PROT_STA_CACHE_SIZE; i++) {
		if (pe_session->protStaCache[i].active) {
			pe_debug("Addr:");
				lim_print_mac_addr
				(mac, pe_session->protStaCache[i].addr,
				LOGD);

			if (!qdf_mem_cmp
				    (pe_session->protStaCache[i].addr,
				    peerMacAddr, sizeof(tSirMacAddr))) {
				pe_debug("matching cache entry at: %d already active",
					i);
				return;
			}
		}
	}

	for (i = 0; i < LIM_PROT_STA_CACHE_SIZE; i++) {
		if (!pe_session->protStaCache[i].active)
			break;
	}

	if (i >= LIM_PROT_STA_CACHE_SIZE) {
		pe_err("No space in ProtStaCache");
		return;
	}

	qdf_mem_copy(pe_session->protStaCache[i].addr,
		     peerMacAddr, sizeof(tSirMacAddr));

	pe_session->protStaCache[i].protStaCacheType = protStaCacheType;
	pe_session->protStaCache[i].active = true;
	if (eLIM_PROT_STA_CACHE_TYPE_llB == protStaCacheType) {
		pe_session->gLim11bParams.numSta++;
		pe_debug("11B,");
	} else if (eLIM_PROT_STA_CACHE_TYPE_llG == protStaCacheType) {
		pe_session->gLim11gParams.numSta++;
		pe_debug("11G,");
	} else if (eLIM_PROT_STA_CACHE_TYPE_HT20 == protStaCacheType) {
		pe_session->gLimHt20Params.numSta++;
		pe_debug("HT20,");
	}

	if (!gfSupported) {
		pe_session->gLimNonGfParams.numSta++;
		pe_debug("NonGf,");
	}
	if (!lsigTxopSupported) {
		pe_session->gLimLsigTxopParams.numSta++;
		pe_debug("!lsigTxopSupported");
	}
} /* --------------------------------------------------------------------- */

/** -------------------------------------------------------------
   \fn lim_decide_ap_protection
   \brief Decides all the protection related staiton coexistence and also sets
 \        short preamble and short slot appropriately. This function will be called
 \        when AP is ready to send assocRsp tp the station joining right now.
   \param      struct mac_context *   mac
   \param      tSirMacAddr peerMacAddr
   \return      None
   -------------------------------------------------------------*/
void
lim_decide_ap_protection(struct mac_context *mac, tSirMacAddr peerMacAddr,
			 tpUpdateBeaconParams pBeaconParams,
			 struct pe_session *pe_session)
{
	uint16_t tmpAid;
	tpDphHashNode sta;
	enum reg_wifi_band rfBand = REG_BAND_UNKNOWN;
	uint32_t phyMode;
	tLimProtStaCacheType protStaCacheType =
		eLIM_PROT_STA_CACHE_TYPE_INVALID;
	tHalBitVal gfSupported = eHAL_SET, lsigTxopSupported = eHAL_SET;

	pBeaconParams->paramChangeBitmap = 0;
	/* check whether to enable protection or not */
	sta =
		dph_lookup_hash_entry(mac, peerMacAddr, &tmpAid,
				      &pe_session->dph.dphHashTable);
	if (!sta) {
		pe_err("sta is NULL");
		return;
	}
	lim_get_rf_band_new(mac, &rfBand, pe_session);
	/* if we are in 5 GHZ band */
	if (REG_BAND_5G == rfBand) {
		/* We are 11N. we need to protect from 11A and Ht20. we don't need any other protection in 5 GHZ. */
		/* HT20 case is common between both the bands and handled down as common code. */
		if (true == pe_session->htCapability) {
			/* we are 11N and 11A station is joining. */
			/* protection from 11A required. */
			if (false == sta->mlmStaContext.htCapability) {
				lim_update_11a_protection(mac, true, false,
							 pBeaconParams,
							 pe_session);
				return;
			}
		}
	} else if (REG_BAND_2G == rfBand) {
		lim_get_phy_mode(mac, &phyMode, pe_session);

		/* We are 11G. Check if we need protection from 11b Stations. */
		if ((phyMode == WNI_CFG_PHY_MODE_11G) &&
		    (false == pe_session->htCapability)) {

			if (sta->erpEnabled == eHAL_CLEAR) {
				protStaCacheType = eLIM_PROT_STA_CACHE_TYPE_llB;
				/* enable protection */
				pe_debug("Enabling protection from 11B");
				lim_enable11g_protection(mac, true, false,
							 pBeaconParams,
							 pe_session);
			}
		}
		/* HT station. */
		if (true == pe_session->htCapability) {
			/* check if we need protection from 11b station */
			if ((sta->erpEnabled == eHAL_CLEAR) &&
			    (!sta->mlmStaContext.htCapability)) {
				protStaCacheType = eLIM_PROT_STA_CACHE_TYPE_llB;
				/* enable protection */
				pe_debug("Enabling protection from 11B");
				lim_enable11g_protection(mac, true, false,
							 pBeaconParams,
							 pe_session);
			}
			/* station being joined is non-11b and non-ht ==> 11g device */
			else if (!sta->mlmStaContext.htCapability) {
				protStaCacheType = eLIM_PROT_STA_CACHE_TYPE_llG;
				/* enable protection */
				lim_enable_ht_protection_from11g(mac, true, false,
								 pBeaconParams,
								 pe_session);
			}
			/* ERP mode is enabled for the latest station joined */
			/* latest station joined is HT capable */
			/* This case is being handled in common code (commn between both the bands) below. */
		}
	}
	/* we are HT and HT station is joining. This code is common for both the bands. */
	if ((true == pe_session->htCapability) &&
	    (true == sta->mlmStaContext.htCapability)) {
		if (!sta->htGreenfield) {
			lim_enable_ht_non_gf_protection(mac, true, false,
							pBeaconParams,
							pe_session);
			gfSupported = eHAL_CLEAR;
		}
		/* Station joining is HT 20Mhz */
		if ((eHT_CHANNEL_WIDTH_20MHZ ==
		sta->htSupportedChannelWidthSet) &&
		(eHT_CHANNEL_WIDTH_20MHZ !=
		 pe_session->htSupportedChannelWidthSet)){
			protStaCacheType = eLIM_PROT_STA_CACHE_TYPE_HT20;
			lim_enable_ht20_protection(mac, true, false,
						   pBeaconParams, pe_session);
		}
		/* Station joining does not support LSIG TXOP Protection */
		if (!sta->htLsigTXOPProtection) {
			lim_enable_ht_lsig_txop_protection(mac, false, false,
							   pBeaconParams,
							   pe_session);
			lsigTxopSupported = eHAL_CLEAR;
		}
	}

	lim_update_prot_sta_params(mac, peerMacAddr, protStaCacheType,
				   gfSupported, lsigTxopSupported, pe_session);

	return;
}

/** -------------------------------------------------------------
   \fn lim_enable_overlap11g_protection
   \brief wrapper function for setting overlap 11g protection.
   \param      struct mac_context *   mac
   \param      tpUpdateBeaconParams pBeaconParams
   \param      tpSirMacMgmtHdr         pMh
   \return      None
   -------------------------------------------------------------*/
void
lim_enable_overlap11g_protection(struct mac_context *mac,
				 tpUpdateBeaconParams pBeaconParams,
				 tpSirMacMgmtHdr pMh, struct pe_session *pe_session)
{
	lim_update_overlap_sta_param(mac, pMh->bssId,
				     &(pe_session->gLimOlbcParams));

	if (pe_session->gLimOlbcParams.numSta &&
	    !pe_session->gLimOlbcParams.protectionEnabled) {
		/* enable protection */
		pe_debug("OLBC happens!!!");
		lim_enable11g_protection(mac, true, true, pBeaconParams,
					 pe_session);
	}
}

/**
 * lim_update_short_preamble() - This function Updates short preamble
 * @mac_ctx: pointer to Global MAC structure
 * @peer_mac_addr: pointer to tSirMacAddr
 * @pbeaconparams: pointer to tpUpdateBeaconParams
 * @psession_entry: pointer to struct pe_session *
 *
 * Function Updates short preamble if needed when a new station joins
 *
 * Return: none
 */
void
lim_update_short_preamble(struct mac_context *mac_ctx, tSirMacAddr peer_mac_addr,
				tpUpdateBeaconParams beaconparams,
				struct pe_session *psession_entry)
{
	uint16_t aid;
	tpDphHashNode sta_ds;
	uint32_t phy_mode;
	uint16_t i;

	/* check whether to enable protection or not */
	sta_ds =
		dph_lookup_hash_entry(mac_ctx, peer_mac_addr, &aid,
				      &psession_entry->dph.dphHashTable);

	lim_get_phy_mode(mac_ctx, &phy_mode, psession_entry);

	if (!sta_ds || phy_mode != WNI_CFG_PHY_MODE_11G)
		return;

	if (sta_ds->shortPreambleEnabled != eHAL_CLEAR)
		return;

	pe_debug("Short Preamble is not enabled in Assoc Req from");

	lim_print_mac_addr(mac_ctx, peer_mac_addr, LOGD);

	for (i = 0; i < LIM_PROT_STA_CACHE_SIZE; i++) {
		if (LIM_IS_AP_ROLE(psession_entry) &&
			(psession_entry->gLimNoShortParams.
				staNoShortCache[i].active) &&
			(!qdf_mem_cmp
				(psession_entry->gLimNoShortParams.
				staNoShortCache[i].addr,
				peer_mac_addr, sizeof(tSirMacAddr))))
			return;
		else if (!LIM_IS_AP_ROLE(psession_entry) &&
				(mac_ctx->lim.gLimNoShortParams.
					staNoShortCache[i].active) &&
			(!qdf_mem_cmp(mac_ctx->lim.gLimNoShortParams.
				staNoShortCache[i].addr,
				peer_mac_addr,
				sizeof(tSirMacAddr))))
			return;
	}

	for (i = 0; i < LIM_PROT_STA_CACHE_SIZE; i++) {
		if (LIM_IS_AP_ROLE(psession_entry) &&
			!psession_entry->gLimNoShortParams.
				staNoShortCache[i].active)
			break;
		else if (!mac_ctx->lim.gLimNoShortParams.
				staNoShortCache[i].active)
			break;
	}

	if (i >= LIM_PROT_STA_CACHE_SIZE) {
		tLimNoShortParams *lim_params =
				&psession_entry->gLimNoShortParams;
		if (LIM_IS_AP_ROLE(psession_entry)) {
			pe_err("No space in Short cache active: %d sta: %d for sta",
				i, lim_params->numNonShortPreambleSta);
			lim_print_mac_addr(mac_ctx, peer_mac_addr, LOGE);
			return;
		} else {
			pe_err("No space in Short cache active: %d sta: %d for sta",
				i, lim_params->numNonShortPreambleSta);
			lim_print_mac_addr(mac_ctx, peer_mac_addr, LOGE);
			return;
		}

	}

	if (LIM_IS_AP_ROLE(psession_entry)) {
		qdf_mem_copy(psession_entry->gLimNoShortParams.
				staNoShortCache[i].addr,
				peer_mac_addr, sizeof(tSirMacAddr));
		psession_entry->gLimNoShortParams.staNoShortCache[i].
							active = true;
		psession_entry->gLimNoShortParams.numNonShortPreambleSta++;
	} else {
		qdf_mem_copy(mac_ctx->lim.gLimNoShortParams.
					staNoShortCache[i].addr,
				peer_mac_addr, sizeof(tSirMacAddr));
		mac_ctx->lim.gLimNoShortParams.staNoShortCache[i].active = true;
		mac_ctx->lim.gLimNoShortParams.numNonShortPreambleSta++;
	}

	/* enable long preamble */
	pe_debug("Disabling short preamble");

	if (lim_enable_short_preamble(mac_ctx, false, beaconparams,
					psession_entry) != QDF_STATUS_SUCCESS)
		pe_err("Cannot enable long preamble");
}

/**
 * lim_update_short_slot_time() - This function Updates short slot time
 * @mac_ctx: pointer to Global MAC structure
 * @peer_mac_addr: pointer to tSirMacAddr
 * @beacon_params: pointer to tpUpdateBeaconParams
 * @psession_entry: pointer to struct pe_session *
 *
 * Function Updates short slot time if needed when a new station joins
 *
 * Return: None
 */
void
lim_update_short_slot_time(struct mac_context *mac_ctx, tSirMacAddr peer_mac_addr,
			   tpUpdateBeaconParams beacon_params,
			   struct pe_session *session_entry)
{
	uint16_t aid;
	tpDphHashNode sta_ds;
	uint32_t phy_mode;
	uint32_t val;
	uint16_t i;

	/* check whether to enable protection or not */
	sta_ds = dph_lookup_hash_entry(mac_ctx, peer_mac_addr, &aid,
				       &session_entry->dph.dphHashTable);
	lim_get_phy_mode(mac_ctx, &phy_mode, session_entry);

	if (!sta_ds || phy_mode != WNI_CFG_PHY_MODE_11G)
		return;

	/*
	 * Only in case of softap in 11g mode, slot time might change
	 * depending on the STA being added. In 11a case, it should
	 * be always 1 and in 11b case, it should be always 0.
	 * Only when the new STA has short slot time disabled, we need to
	 * change softap's overall slot time settings else the default for
	 * softap is always short slot enabled. When the last long slot STA
	 * leaves softAP, we take care of it in lim_decide_short_slot
	 */
	if (sta_ds->shortSlotTimeEnabled != eHAL_CLEAR)
		return;

	pe_debug("Short Slot Time is not enabled in Assoc Req from");
	lim_print_mac_addr(mac_ctx, peer_mac_addr, LOGD);
	for (i = 0; i < LIM_PROT_STA_CACHE_SIZE; i++) {
		if (LIM_IS_AP_ROLE(session_entry) &&
		    session_entry->gLimNoShortSlotParams.
		    staNoShortSlotCache[i].active) {
			if (!qdf_mem_cmp(session_entry->
			    gLimNoShortSlotParams.staNoShortSlotCache[i].addr,
			    peer_mac_addr, sizeof(tSirMacAddr)))
				return;
		} else if (!LIM_IS_AP_ROLE(session_entry)) {
			if (mac_ctx->lim.gLimNoShortSlotParams.
			    staNoShortSlotCache[i].active) {
				if (!qdf_mem_cmp(mac_ctx->
				    lim.gLimNoShortSlotParams.
				    staNoShortSlotCache[i].addr,
				    peer_mac_addr, sizeof(tSirMacAddr)))
						return;
			}
		}
	}
	for (i = 0; i < LIM_PROT_STA_CACHE_SIZE; i++) {
		if (LIM_IS_AP_ROLE(session_entry) &&
		    !session_entry->gLimNoShortSlotParams.
		    staNoShortSlotCache[i].active)
			break;
		else
			if (!mac_ctx->lim.gLimNoShortSlotParams.
			    staNoShortSlotCache[i].active)
				break;
	}

	if (i >= LIM_PROT_STA_CACHE_SIZE) {
		if (LIM_IS_AP_ROLE(session_entry)) {
			pe_err("No space in ShortSlot cache active: %d sta: %d for sta",
				i, session_entry->gLimNoShortSlotParams.
				numNonShortSlotSta);
			lim_print_mac_addr(mac_ctx, peer_mac_addr, LOGE);
			return;
		} else {
			pe_err("No space in ShortSlot cache active: %d sta: %d for sta",
				i, mac_ctx->lim.gLimNoShortSlotParams.
				numNonShortSlotSta);
			lim_print_mac_addr(mac_ctx, peer_mac_addr, LOGE);
			return;
		}
	}

	if (LIM_IS_AP_ROLE(session_entry)) {
		qdf_mem_copy(session_entry->gLimNoShortSlotParams.
			staNoShortSlotCache[i].addr,
			peer_mac_addr, sizeof(tSirMacAddr));
		session_entry->gLimNoShortSlotParams.
			staNoShortSlotCache[i].active = true;
		session_entry->gLimNoShortSlotParams.numNonShortSlotSta++;
	} else {
		qdf_mem_copy(mac_ctx->lim.gLimNoShortSlotParams.
			staNoShortSlotCache[i].addr,
			peer_mac_addr, sizeof(tSirMacAddr));
		mac_ctx->lim.gLimNoShortSlotParams.
			staNoShortSlotCache[i].active = true;
		mac_ctx->lim.gLimNoShortSlotParams.
			numNonShortSlotSta++;
	}
	val = mac_ctx->mlme_cfg->feature_flags.enable_short_slot_time_11g;
	/*
	 * Here we check if we are AP role and short slot enabled
	 * (both admin and oper modes) but we have atleast one STA
	 * connected with only long slot enabled, we need to change
	 * our beacon/pb rsp to broadcast short slot disabled
	 */
	if ((LIM_IS_AP_ROLE(session_entry)) && (val &&
	    session_entry->gLimNoShortSlotParams.numNonShortSlotSta
	    && session_entry->shortSlotTimeSupported)) {
		/* enable long slot time */
		beacon_params->fShortSlotTime = false;
		beacon_params->paramChangeBitmap |=
				PARAM_SHORT_SLOT_TIME_CHANGED;
		pe_debug("Disable short slot time. Enable long slot time");
		session_entry->shortSlotTimeSupported = false;
	} else if (!LIM_IS_AP_ROLE(session_entry) &&
		   (val && mac_ctx->lim.gLimNoShortSlotParams.
		    numNonShortSlotSta &&
		    session_entry->shortSlotTimeSupported)) {
		/* enable long slot time */
		beacon_params->fShortSlotTime = false;
		beacon_params->paramChangeBitmap |=
			PARAM_SHORT_SLOT_TIME_CHANGED;
		pe_debug("Disable short slot time. Enable long slot time");
		session_entry->shortSlotTimeSupported = false;
	}
}

/** -------------------------------------------------------------
   \fn lim_decide_sta_protection_on_assoc
   \brief Decide protection related settings on Sta while association.
   \param      struct mac_context *   mac
   \param      tpSchBeaconStruct pBeaconStruct
   \return      None
   -------------------------------------------------------------*/
void
lim_decide_sta_protection_on_assoc(struct mac_context *mac,
				   tpSchBeaconStruct pBeaconStruct,
				   struct pe_session *pe_session)
{
	enum reg_wifi_band rfBand = REG_BAND_UNKNOWN;
	uint32_t phyMode = WNI_CFG_PHY_MODE_NONE;

	lim_get_rf_band_new(mac, &rfBand, pe_session);
	lim_get_phy_mode(mac, &phyMode, pe_session);

	if (REG_BAND_5G == rfBand) {
		if ((eSIR_HT_OP_MODE_MIXED == pBeaconStruct->HTInfo.opMode) ||
		    (eSIR_HT_OP_MODE_OVERLAP_LEGACY ==
		     pBeaconStruct->HTInfo.opMode)) {
			if (mac->lim.cfgProtection.fromlla)
				pe_session->beaconParams.llaCoexist = true;
		} else if (eSIR_HT_OP_MODE_NO_LEGACY_20MHZ_HT ==
			   pBeaconStruct->HTInfo.opMode) {
			if (mac->lim.cfgProtection.ht20)
				pe_session->beaconParams.ht20Coexist = true;
		}

	} else if (REG_BAND_2G == rfBand) {
		/* spec 7.3.2.13 */
		/* UseProtection will be set when nonERP STA is associated. */
		/* NonERPPresent bit will be set when: */
		/* --nonERP Sta is associated OR */
		/* --nonERP Sta exists in overlapping BSS */
		/* when useProtection is not set then protection from nonERP stations is optional. */

		/* CFG protection from 11b is enabled and */
		/* 11B device in the BSS */
		/* TODO, This is not sessionized */
		if (phyMode != WNI_CFG_PHY_MODE_11B) {
			if (mac->lim.cfgProtection.fromllb &&
			    pBeaconStruct->erpPresent &&
			    (pBeaconStruct->erpIEInfo.useProtection ||
			     pBeaconStruct->erpIEInfo.nonErpPresent)) {
				pe_session->beaconParams.llbCoexist = true;
			}
			/* AP has no 11b station associated. */
			else {
				pe_session->beaconParams.llbCoexist = false;
			}
		}
		/* following code block is only for HT station. */
		if ((pe_session->htCapability) &&
		    (pBeaconStruct->HTInfo.present)) {
			tDot11fIEHTInfo htInfo = pBeaconStruct->HTInfo;

			/* Obss Non HT STA present mode */
			pe_session->beaconParams.gHTObssMode =
				(uint8_t) htInfo.obssNonHTStaPresent;

			/* CFG protection from 11G is enabled and */
			/* our AP has at least one 11G station associated. */
			if (mac->lim.cfgProtection.fromllg &&
			    ((eSIR_HT_OP_MODE_MIXED == htInfo.opMode) ||
			     (eSIR_HT_OP_MODE_OVERLAP_LEGACY == htInfo.opMode))
			    && (!pe_session->beaconParams.llbCoexist)) {
				if (mac->lim.cfgProtection.fromllg)
					pe_session->beaconParams.llgCoexist =
						true;
			}
			/* AP has only HT stations associated and at least one station is HT 20 */
			/* disable protection from any non-HT devices. */
			/* decision for disabling protection from 11b has already been taken above. */
			if (eSIR_HT_OP_MODE_NO_LEGACY_20MHZ_HT == htInfo.opMode) {
				/* Disable protection from 11G station. */
				pe_session->beaconParams.llgCoexist = false;
				/* CFG protection from HT 20 is enabled. */
				if (mac->lim.cfgProtection.ht20)
					pe_session->beaconParams.
					ht20Coexist = true;
			}
			/* Disable protection from non-HT and HT20 devices. */
			/* decision for disabling protection from 11b has already been taken above. */
			if (eSIR_HT_OP_MODE_PURE == htInfo.opMode) {
				pe_session->beaconParams.llgCoexist = false;
				pe_session->beaconParams.ht20Coexist = false;
			}

		}
	}
	/* protection related factors other than HT operating mode. Applies to 2.4 GHZ as well as 5 GHZ. */
	if ((pe_session->htCapability) && (pBeaconStruct->HTInfo.present)) {
		tDot11fIEHTInfo htInfo = pBeaconStruct->HTInfo;

		pe_session->beaconParams.fRIFSMode =
			(uint8_t) htInfo.rifsMode;
		pe_session->beaconParams.llnNonGFCoexist =
			(uint8_t) htInfo.nonGFDevicesPresent;
		pe_session->beaconParams.fLsigTXOPProtectionFullSupport =
			(uint8_t) htInfo.lsigTXOPProtectionFullSupport;
	}
}


/**
 * lim_decide_sta_11bg_protection() - decides protection related settings on sta
 * @mac_ctx: pointer to global mac structure
 * @beacon_struct: pointer to tpschbeaconstruct
 * @beaconparams: pointer to tpupdatebeaconparams
 * @psession_entry: pointer to tppesession
 * @phy_mode: phy mode index
 *
 * decides 11bg protection related settings on sta while processing beacon
 *
 * Return: none
 */
static void
lim_decide_sta_11bg_protection(struct mac_context *mac_ctx,
			tpSchBeaconStruct beacon_struct,
			tpUpdateBeaconParams beaconparams,
			struct pe_session *psession_entry,
			uint32_t phy_mode)
{

	tDot11fIEHTInfo htInfo;

	/*
	 * spec 7.3.2.13
	 * UseProtection will be set when nonERP STA is associated.
	 * NonERPPresent bit will be set when:
	 * --nonERP Sta is associated OR
	 * --nonERP Sta exists in overlapping BSS
	 * when useProtection is not set then protection from
	 * nonERP stations is optional.
	 */
	if (phy_mode != WNI_CFG_PHY_MODE_11B) {
		if (beacon_struct->erpPresent &&
			(beacon_struct->erpIEInfo.useProtection ||
			beacon_struct->erpIEInfo.nonErpPresent)) {
			lim_enable11g_protection(mac_ctx, true, false,
						beaconparams,
						psession_entry);
		}
		/* AP has no 11b station associated. */
		else {
			/* disable protection from 11b station */
			lim_enable11g_protection(mac_ctx, false, false,
						beaconparams,
						psession_entry);
		}
	}

	if (!(psession_entry->htCapability) ||
		!(beacon_struct->HTInfo.present))
		return;

	/* following code is only for HT station. */

	htInfo = beacon_struct->HTInfo;
	/* AP has at least one 11G station associated. */
	if (((eSIR_HT_OP_MODE_MIXED == htInfo.opMode) ||
		(eSIR_HT_OP_MODE_OVERLAP_LEGACY == htInfo.opMode)) &&
		(!psession_entry->beaconParams.llbCoexist)) {
		lim_enable_ht_protection_from11g(mac_ctx, true, false,
						beaconparams, psession_entry);

	}
	/*
	 * no HT operating mode change  ==> no change in
	 * protection settings except for MIXED_MODE/Legacy
	 * Mode.
	 */
	/*
	 * in Mixed mode/legacy Mode even if there is no
	 * change in HT operating mode, there might be
	 * change in 11bCoexist or 11gCoexist. Hence this
	 * check is being done after mixed/legacy mode
	 * check.
	 */
	if (mac_ctx->lim.gHTOperMode !=
		(tSirMacHTOperatingMode)htInfo.opMode) {
		mac_ctx->lim.gHTOperMode =
			(tSirMacHTOperatingMode) htInfo.opMode;
		/*
		 * AP has only HT stations associated and
		 * at least one station is HT 20
		 */

		/* disable protection from any non-HT devices. */

		/*
		 * decision for disabling protection from
		 * 11b has already been taken above.
		 */
		if (eSIR_HT_OP_MODE_NO_LEGACY_20MHZ_HT ==
				htInfo.opMode) {
			/* Disable protection from 11G station. */
			lim_enable_ht_protection_from11g(mac_ctx, false,
						false, beaconparams,
						psession_entry);

			lim_enable_ht20_protection(mac_ctx, true, false,
						beaconparams,
						psession_entry);
		}
		/*
		 * Disable protection from non-HT and
		 * HT20 devices.
		 */
		/*
		 * decision for disabling protection from
		 * 11b has already been taken above.
		 */
		else if (eSIR_HT_OP_MODE_PURE == htInfo.opMode) {
			lim_enable_ht_protection_from11g(mac_ctx, false,
						false, beaconparams,
						psession_entry);

			lim_enable_ht20_protection(mac_ctx, false,
						false, beaconparams,
						psession_entry);

		}
	}

}

/**
 * lim_decide_sta_protection() -  decides protection related settings on sta
 * @mac_ctx: pointer to global mac structure
 * @beacon_struct: pointer to tpschbeaconstruct
 * @beaconparams: pointer to tpupdatebeaconparams
 * @psession_entry: pointer to tppesession
 *
 * decides protection related settings on sta while processing beacon
 *
 * Return: none
 */
void
lim_decide_sta_protection(struct mac_context *mac_ctx,
				tpSchBeaconStruct beacon_struct,
				tpUpdateBeaconParams beaconparams,
				struct pe_session *psession_entry)
{

	enum reg_wifi_band rfband = REG_BAND_UNKNOWN;
	uint32_t phy_mode = WNI_CFG_PHY_MODE_NONE;

	lim_get_rf_band_new(mac_ctx, &rfband, psession_entry);
	lim_get_phy_mode(mac_ctx, &phy_mode, psession_entry);

	if ((REG_BAND_5G == rfband) &&
		/* we are HT capable. */
		(true == psession_entry->htCapability) &&
		(beacon_struct->HTInfo.present)) {
		/*
		 * we are HT capable, AP's HT OPMode is
		 * mixed / overlap legacy ==> need protection
		 * from 11A.
		 */
		if ((eSIR_HT_OP_MODE_MIXED ==
				beacon_struct->HTInfo.opMode) ||
			(eSIR_HT_OP_MODE_OVERLAP_LEGACY ==
				beacon_struct->HTInfo.opMode)) {
			lim_update_11a_protection(mac_ctx, true, false,
						beaconparams, psession_entry);
		}
		/*
		 * we are HT capable, AP's HT OPMode is
		 * HT20 ==> disable protection from 11A if
		 * enabled.
		 */
		/* protection from HT20 if needed. */
		else if (eSIR_HT_OP_MODE_NO_LEGACY_20MHZ_HT ==
					beacon_struct->HTInfo.opMode) {
			lim_update_11a_protection(mac_ctx, false, false,
						beaconparams, psession_entry);
			lim_enable_ht20_protection(mac_ctx, true, false,
						beaconparams, psession_entry);
		} else if (eSIR_HT_OP_MODE_PURE ==
				beacon_struct->HTInfo.opMode) {
			lim_update_11a_protection(mac_ctx, false, false,
						beaconparams, psession_entry);
			lim_enable_ht20_protection(mac_ctx, false,
						false, beaconparams,
						psession_entry);
		}
	} else if (REG_BAND_2G == rfband) {
		lim_decide_sta_11bg_protection(mac_ctx, beacon_struct,
					beaconparams, psession_entry, phy_mode);
	}
	/*
	 * following code block is only for HT station.
	 * (2.4 GHZ as well as 5 GHZ)
	 */
	if ((psession_entry->htCapability) && (beacon_struct->HTInfo.present)) {
		tDot11fIEHTInfo htInfo = beacon_struct->HTInfo;
		/*
		 * Check for changes in protection related factors other
		 * than HT operating mode.
		 */
		/*
		 * Check for changes in RIFS mode, nonGFDevicesPresent,
		 * lsigTXOPProtectionFullSupport.
		 */
		if (psession_entry->beaconParams.fRIFSMode !=
				(uint8_t) htInfo.rifsMode) {
			beaconparams->fRIFSMode =
				psession_entry->beaconParams.fRIFSMode =
						(uint8_t) htInfo.rifsMode;
			beaconparams->paramChangeBitmap |=
						PARAM_RIFS_MODE_CHANGED;
		}

		if (psession_entry->beaconParams.llnNonGFCoexist !=
					htInfo.nonGFDevicesPresent) {
			beaconparams->llnNonGFCoexist =
				psession_entry->beaconParams.llnNonGFCoexist =
					(uint8_t) htInfo.nonGFDevicesPresent;
			beaconparams->paramChangeBitmap |=
					PARAM_NON_GF_DEVICES_PRESENT_CHANGED;
		}

		if (psession_entry->beaconParams.
			fLsigTXOPProtectionFullSupport !=
			(uint8_t) htInfo.lsigTXOPProtectionFullSupport) {
			beaconparams->fLsigTXOPProtectionFullSupport =
				psession_entry->beaconParams.
					fLsigTXOPProtectionFullSupport =
						(uint8_t) htInfo.
						lsigTXOPProtectionFullSupport;
			beaconparams->paramChangeBitmap |=
					PARAM_LSIG_TXOP_FULL_SUPPORT_CHANGED;
		}
		/*
		 * For Station just update the global lim variable,
		 * no need to send message to HAL since Station already
		 * taking care of HT OPR Mode=01,
		 * meaning AP is seeing legacy
		 */
		/* stations in overlapping BSS. */
		if (psession_entry->beaconParams.gHTObssMode !=
				(uint8_t) htInfo.obssNonHTStaPresent)
			psession_entry->beaconParams.gHTObssMode =
				(uint8_t) htInfo.obssNonHTStaPresent;

	}
}

/**
 * __lim_process_channel_switch_timeout()
 *
 ***FUNCTION:
 * This function is invoked when Channel Switch Timer expires at
 * the STA.  Now, STA must stop traffic, and then change/disable
 * primary or secondary channel.
 *
 *
 ***NOTE:
 * @param  pe_session           - Pointer to pe session
 * @return None
 */
static void __lim_process_channel_switch_timeout(struct pe_session *pe_session)
{
	struct mac_context *mac;
	uint32_t channel_freq;

	if (!pe_session) {
		pe_err("Invalid pe session");
		return;
	}
	mac = pe_session->mac_ctx;
	if (!mac) {
		pe_err("Invalid mac context");
		return;
	}

	if (!LIM_IS_STA_ROLE(pe_session)) {
		pe_warn("Channel switch can be done only in STA role, Current Role: %d",
			       GET_LIM_SYSTEM_ROLE(pe_session));
		return;
	}

	if (pe_session->gLimSpecMgmt.dot11hChanSwState !=
	   eLIM_11H_CHANSW_RUNNING) {
		pe_warn("Channel switch timer should not have been running in state: %d",
			pe_session->gLimSpecMgmt.dot11hChanSwState);
		return;
	}

	channel_freq = pe_session->gLimChannelSwitch.sw_target_freq;
	/* Restore Channel Switch parameters to default */
	pe_session->gLimChannelSwitch.switchTimeoutValue = 0;

	/* Channel-switch timeout has occurred. reset the state */
	pe_session->gLimSpecMgmt.dot11hChanSwState = eLIM_11H_CHANSW_END;

	/* Check if the AP is switching to a channel that we support.
	 * Else, just don't bother to switch. Indicate HDD to look for a
	 * better AP to associate
	 */
	if (!lim_is_channel_valid_for_channel_switch(mac, channel_freq)) {
		/* We need to restore pre-channelSwitch state on the STA */
		if (lim_restore_pre_channel_switch_state(mac, pe_session) !=
		    QDF_STATUS_SUCCESS) {
			pe_err("Could not restore pre-channelSwitch (11h) state, resetting the system");
			return;
		}

		/*
		 * If the channel-list that AP is asking us to switch is invalid
		 * then we cannot switch the channel. Just disassociate from AP.
		 * We will find a better AP !!!
		 */
		if ((pe_session->limMlmState ==
		   eLIM_MLM_LINK_ESTABLISHED_STATE) &&
		   (pe_session->limSmeState != eLIM_SME_WT_DISASSOC_STATE) &&
		   (pe_session->limSmeState != eLIM_SME_WT_DEAUTH_STATE)) {
			pe_err("Invalid channel! Disconnect");
			lim_tear_down_link_with_ap(mac,
					   mac->lim.lim_timers.
					   gLimChannelSwitchTimer.sessionId,
					   eSIR_MAC_UNSUPPORTED_CHANNEL_CSA,
					   eLIM_LINK_MONITORING_DISASSOC);
			return;
		}
	}
	switch (pe_session->gLimChannelSwitch.state) {
	case eLIM_CHANNEL_SWITCH_PRIMARY_ONLY:
		lim_switch_primary_channel(mac,
					   pe_session->gLimChannelSwitch.
					   sw_target_freq, pe_session);
		pe_session->gLimChannelSwitch.state =
			eLIM_CHANNEL_SWITCH_IDLE;
		break;
	case eLIM_CHANNEL_SWITCH_PRIMARY_AND_SECONDARY:
		lim_switch_primary_secondary_channel(mac, pe_session,
			pe_session->gLimChannelSwitch.sw_target_freq,
			pe_session->gLimChannelSwitch.ch_center_freq_seg0,
			pe_session->gLimChannelSwitch.ch_center_freq_seg1,
			pe_session->gLimChannelSwitch.ch_width);
		pe_session->gLimChannelSwitch.state =
			eLIM_CHANNEL_SWITCH_IDLE;
		break;

	case eLIM_CHANNEL_SWITCH_IDLE:
	default:
		pe_err("incorrect state");
		if (lim_restore_pre_channel_switch_state(mac, pe_session) !=
		    QDF_STATUS_SUCCESS) {
			pe_err("Could not restore pre-channelSwitch (11h) state, resetting the system");
		}
		return; /* Please note, this is 'return' and not 'break' */
	}
}

void lim_disconnect_complete(struct pe_session *session, bool del_bss)
{
	QDF_STATUS status;
	struct mac_context *mac = session->mac_ctx;

	if (wlan_vdev_mlme_get_substate(session->vdev) ==
	    WLAN_VDEV_SS_STOP_STOP_PROGRESS) {
		status = wlan_vdev_mlme_sm_deliver_evt(session->vdev,
						       WLAN_VDEV_SM_EV_STOP_REQ,
						       sizeof(*session),
						       session);
		return;
	}
	status =
	   wlan_vdev_mlme_sm_deliver_evt(session->vdev,
					 WLAN_VDEV_SM_EV_DISCONNECT_COMPLETE,
					 sizeof(*session), session);
	if (!mac->lim.gLimIbssCoalescingHappened &&
	    QDF_IS_STATUS_ERROR(status)) {
		lim_send_stop_bss_failure_resp(mac, session);
	}
}

void lim_process_channel_switch_timeout(struct mac_context *mac_ctx)
{
	struct pe_session *session_entry;
	QDF_STATUS status;

	session_entry = pe_find_session_by_session_id(
		mac_ctx,
		mac_ctx->lim.lim_timers.gLimChannelSwitchTimer.sessionId);
	if (!session_entry) {
		pe_err("Session does not exist for given sessionID");
		return;
	}

	session_entry->channelChangeReasonCode = LIM_SWITCH_CHANNEL_OPERATION;
	mlme_set_chan_switch_in_progress(session_entry->vdev, true);
	status = wlan_vdev_mlme_sm_deliver_evt(
					session_entry->vdev,
					WLAN_VDEV_SM_EV_FW_VDEV_RESTART,
					sizeof(*session_entry),
					session_entry);
	if (QDF_IS_STATUS_ERROR(status))
		mlme_set_chan_switch_in_progress(session_entry->vdev, false);
}

/**
 * lim_update_channel_switch() - This Function updates channel switch
 * @mac_ctx: pointer to Global MAC structure
 * @beacon: pointer to tpSirProbeRespBeacon
 * @psessionentry: pointer to struct pe_session *
 *
 * This function is invoked whenever Station receives
 * either 802.11h channel switch IE or airgo proprietary
 * channel switch IE.
 *
 * Return: none
 */
void
lim_update_channel_switch(struct mac_context *mac_ctx,
			tpSirProbeRespBeacon beacon,
			struct pe_session *psession_entry)
{
	uint16_t beacon_period;
	tDot11fIEChanSwitchAnn *chnl_switch;
	tLimChannelSwitchInfo *ch_switch_params;
	tDot11fIEWiderBWChanSwitchAnn *widerchnl_switch;

	beacon_period = psession_entry->beaconParams.beaconInterval;

	/* 802.11h standard channel switch IE */
	chnl_switch = &(beacon->channelSwitchIE);
	ch_switch_params = &psession_entry->gLimChannelSwitch;
	ch_switch_params->primaryChannel =
		chnl_switch->newChannel;
	ch_switch_params->sw_target_freq =
		wlan_reg_legacy_chan_to_freq(mac_ctx->pdev,
					     chnl_switch->newChannel);
	ch_switch_params->switchCount = chnl_switch->switchCount;
	ch_switch_params->switchTimeoutValue =
		SYS_MS_TO_TICKS(beacon_period) * (chnl_switch->switchCount);
	ch_switch_params->switchMode = chnl_switch->switchMode;
	widerchnl_switch = &(beacon->WiderBWChanSwitchAnn);
	if (beacon->WiderBWChanSwitchAnnPresent) {
		psession_entry->gLimWiderBWChannelSwitch.newChanWidth =
				widerchnl_switch->newChanWidth;
		psession_entry->gLimWiderBWChannelSwitch.newCenterChanFreq0 =
				widerchnl_switch->newCenterChanFreq0;
		psession_entry->gLimWiderBWChannelSwitch.newCenterChanFreq1 =
				widerchnl_switch->newCenterChanFreq1;
	}
	/* Only primary channel switch element is present */
	ch_switch_params->state =
			eLIM_CHANNEL_SWITCH_PRIMARY_ONLY;
	ch_switch_params->ch_width = CH_WIDTH_20MHZ;

	/*
	 * Do not bother to look and operate on extended channel switch element
	 * if our own channel-bonding state is not enabled
	 */
	if (psession_entry->htSupportedChannelWidthSet &&
			beacon->sec_chan_offset_present) {
		if (beacon->sec_chan_offset.secondaryChannelOffset ==
					PHY_DOUBLE_CHANNEL_LOW_PRIMARY) {
			ch_switch_params->state =
				    eLIM_CHANNEL_SWITCH_PRIMARY_AND_SECONDARY;
			ch_switch_params->ch_width = CH_WIDTH_40MHZ;
			ch_switch_params->ch_center_freq_seg0 =
				ch_switch_params->primaryChannel + 2;
		} else if (beacon->sec_chan_offset.secondaryChannelOffset ==
				PHY_DOUBLE_CHANNEL_HIGH_PRIMARY) {
			ch_switch_params->state =
				    eLIM_CHANNEL_SWITCH_PRIMARY_AND_SECONDARY;
			ch_switch_params->ch_width = CH_WIDTH_40MHZ;
			ch_switch_params->ch_center_freq_seg0 =
				ch_switch_params->primaryChannel - 2;
		}
		if (psession_entry->vhtCapability &&
			beacon->WiderBWChanSwitchAnnPresent) {
			ch_switch_params->ch_width =
				widerchnl_switch->newChanWidth + 1;
			ch_switch_params->ch_center_freq_seg0 =
				psession_entry->gLimWiderBWChannelSwitch.
						newCenterChanFreq0;
			ch_switch_params->ch_center_freq_seg1 =
				psession_entry->gLimWiderBWChannelSwitch.
						newCenterChanFreq1;
		}
	}
	if (QDF_STATUS_SUCCESS != lim_start_channel_switch(mac_ctx, psession_entry))
		pe_warn("Could not start Channel Switch");

	pe_debug("session: %d primary chl: %d freq %d ch_width: %d count: %d (%d ticks)",
		 psession_entry->peSessionId,
		 psession_entry->gLimChannelSwitch.primaryChannel,
		 psession_entry->gLimChannelSwitch.sw_target_freq,
		 psession_entry->gLimChannelSwitch.ch_width,
		 psession_entry->gLimChannelSwitch.switchCount,
		 psession_entry->gLimChannelSwitch.switchTimeoutValue);
	return;
}

/**
 * lim_cancel_dot11h_channel_switch
 *
 ***FUNCTION:
 * This function is called when STA does not send updated channel-swith IE
 * after indicating channel-switch start. This will cancel the channel-swith
 * timer which is already running.
 *
 ***LOGIC:
 *
 ***ASSUMPTIONS:
 *
 ***NOTE:
 *
 * @param  mac    - Pointer to Global MAC structure
 *
 * @return None
 */
void lim_cancel_dot11h_channel_switch(struct mac_context *mac,
				      struct pe_session *pe_session)
{
	if (!LIM_IS_STA_ROLE(pe_session))
		return;

	pe_debug("Received a beacon without channel switch IE");

	MTRACE(mac_trace
		       (mac, TRACE_CODE_TIMER_DEACTIVATE,
		       pe_session->peSessionId, eLIM_CHANNEL_SWITCH_TIMER));

	if (tx_timer_deactivate(&mac->lim.lim_timers.gLimChannelSwitchTimer) !=
	    QDF_STATUS_SUCCESS) {
		pe_err("tx_timer_deactivate failed!");
	}

	/* We need to restore pre-channelSwitch state on the STA */
	if (lim_restore_pre_channel_switch_state(mac, pe_session) !=
	    QDF_STATUS_SUCCESS) {
		pe_err("LIM: Could not restore pre-channelSwitch (11h) state, resetting the system");
	}
}

/** ------------------------------------------------------------------------ **/
/**
 * keep track of the number of ANI peers associated in the BSS
 * For the first and last ANI peer, we have to update EDCA params as needed
 *
 * When the first ANI peer joins the BSS, we notify SCH
 * When the last ANI peer leaves the BSS, we notfiy SCH
 */
void
lim_util_count_sta_add(struct mac_context *mac,
		       tpDphHashNode pSta, struct pe_session *pe_session)
{

	if ((!pSta) || (!pSta->valid) || (pSta->fAniCount))
		return;

	pSta->fAniCount = 1;

	if (mac->lim.gLimNumOfAniSTAs++ != 0)
		return;

	/* get here only if this is the first ANI peer in the BSS */
	sch_edca_profile_update(mac, pe_session);
}

void
lim_util_count_sta_del(struct mac_context *mac,
		       tpDphHashNode pSta, struct pe_session *pe_session)
{

	if ((!pSta) || (!pSta->fAniCount))
		return;

	/* Only if sta is invalid and the validInDummyState bit is set to 1,
	 * then go ahead and update the count and profiles. This ensures
	 * that the "number of ani station" count is properly incremented/decremented.
	 */
	if (pSta->valid == 1)
		return;

	pSta->fAniCount = 0;

	if (mac->lim.gLimNumOfAniSTAs <= 0) {
		pe_err("CountStaDel: ignoring Delete Req when AniPeer count: %d",
			mac->lim.gLimNumOfAniSTAs);
		return;
	}

	mac->lim.gLimNumOfAniSTAs--;

	if (mac->lim.gLimNumOfAniSTAs != 0)
		return;

	/* get here only if this is the last ANI peer in the BSS */
	sch_edca_profile_update(mac, pe_session);
}

/**
 * lim_switch_channel_vdev_started() - Send vdev started when switch channel
 *
 * @pe_session: PE session entry
 *
 * This function is called to deliver WLAN_VDEV_SM_EV_START_SUCCESS to VDEV SM
 *
 * Return: None
 */
static void lim_switch_channel_vdev_started(struct pe_session *pe_session)
{
	QDF_STATUS status;

	status = wlan_vdev_mlme_sm_deliver_evt(
				pe_session->vdev,
				WLAN_VDEV_SM_EV_START_SUCCESS,
				sizeof(*pe_session), pe_session);
}

/**
 * lim_switch_channel_cback()
 *
 ***FUNCTION:
 *  This is the callback function registered while requesting to switch channel
 *  after AP indicates a channel switch for spectrum management (11h).
 *
 ***NOTE:
 * @param  mac               Pointer to Global MAC structure
 * @param  status             Status of channel switch request
 * @param  data               User data
 * @param  pe_session      Session information
 * @return NONE
 */
void lim_switch_channel_cback(struct mac_context *mac, QDF_STATUS status,
			      uint32_t *data, struct pe_session *pe_session)
{
	struct scheduler_msg mmhMsg = { 0 };
	struct switch_channel_ind *pSirSmeSwitchChInd;
	enum reg_wifi_band band;
	uint8_t band_mask;

	pe_session->curr_op_freq = pe_session->curr_req_chan_freq;
	/* We need to restore pre-channelSwitch state on the STA */
	if (lim_restore_pre_channel_switch_state(mac, pe_session) !=
	    QDF_STATUS_SUCCESS) {
		pe_err("Could not restore pre-channelSwitch (11h) state, resetting the system");
		return;
	}

	mmhMsg.type = eWNI_SME_SWITCH_CHL_IND;
	pSirSmeSwitchChInd = qdf_mem_malloc(sizeof(*pSirSmeSwitchChInd));
	if (!pSirSmeSwitchChInd)
		return;

	pSirSmeSwitchChInd->messageType = eWNI_SME_SWITCH_CHL_IND;
	pSirSmeSwitchChInd->length = sizeof(*pSirSmeSwitchChInd);
	pSirSmeSwitchChInd->freq = pe_session->gLimChannelSwitch.sw_target_freq;
	pSirSmeSwitchChInd->sessionId = pe_session->smeSessionId;
	pSirSmeSwitchChInd->chan_params.ch_width =
			pe_session->gLimChannelSwitch.ch_width;
	pSirSmeSwitchChInd->chan_params.sec_ch_offset =
			pe_session->gLimChannelSwitch.sec_ch_offset;
	pSirSmeSwitchChInd->chan_params.center_freq_seg0 =
			pe_session->gLimChannelSwitch.ch_center_freq_seg0;
	pSirSmeSwitchChInd->chan_params.center_freq_seg1 =
			pe_session->gLimChannelSwitch.ch_center_freq_seg1;
	band = wlan_reg_freq_to_band(pSirSmeSwitchChInd->freq);
	band_mask = 1 << band;

	if (pe_session->gLimChannelSwitch.ch_center_freq_seg0)
		pSirSmeSwitchChInd->chan_params.mhz_freq_seg0 =
			wlan_reg_chan_band_to_freq(mac->pdev,
			    pe_session->gLimChannelSwitch.ch_center_freq_seg0,
			    band_mask);
	if (pe_session->gLimChannelSwitch.ch_center_freq_seg1)
		pSirSmeSwitchChInd->chan_params.mhz_freq_seg1 =
			wlan_reg_chan_band_to_freq(mac->pdev,
			    pe_session->gLimChannelSwitch.ch_center_freq_seg1,
			    band_mask);

	pSirSmeSwitchChInd->status = status;
	qdf_mem_copy(pSirSmeSwitchChInd->bssid.bytes, pe_session->bssId,
		     QDF_MAC_ADDR_SIZE);
	mmhMsg.bodyptr = pSirSmeSwitchChInd;
	mmhMsg.bodyval = 0;

	MTRACE(mac_trace(mac, TRACE_CODE_TX_SME_MSG,
			 pe_session->peSessionId, mmhMsg.type));

	sys_process_mmh_msg(mac, &mmhMsg);

	if (QDF_IS_STATUS_SUCCESS(status))
		lim_switch_channel_vdev_started(pe_session);
}

void lim_switch_primary_channel(struct mac_context *mac,
				uint32_t new_channel_freq,
				struct pe_session *pe_session)
{
<<<<<<< HEAD
	pe_debug("chan: %d --> chan: %d",
		 pe_session->currentOperChannel, newChannel);
=======
	pe_debug("freq: %d --> freq: %d", pe_session->curr_op_freq,
		 new_channel_freq);
>>>>>>> 5d8474a2

	pe_session->curr_req_chan_freq = new_channel_freq;
	pe_session->curr_op_freq = pe_session->curr_req_chan_freq;
	pe_session->ch_center_freq_seg0 = 0;
	pe_session->ch_center_freq_seg1 = 0;
	pe_session->ch_width = CH_WIDTH_20MHZ;
	pe_session->limRFBand = lim_get_rf_band(pe_session->curr_req_chan_freq);

	pe_session->channelChangeReasonCode = LIM_SWITCH_CHANNEL_OPERATION;

	mac->lim.gpchangeChannelCallback = lim_switch_channel_cback;
	mac->lim.gpchangeChannelData = NULL;

	lim_send_switch_chnl_params(mac, pe_session);
	return;
}

void lim_switch_primary_secondary_channel(struct mac_context *mac,
					  struct pe_session *pe_session,
					  uint32_t new_channel_freq,
					  uint8_t ch_center_freq_seg0,
					  uint8_t ch_center_freq_seg1,
					  enum phy_ch_width ch_width)
{

	/* Assign the callback to resume TX once channel is changed. */
	pe_session->curr_req_chan_freq = new_channel_freq;
	pe_session->limRFBand = lim_get_rf_band(pe_session->curr_req_chan_freq);
	pe_session->channelChangeReasonCode = LIM_SWITCH_CHANNEL_OPERATION;
	mac->lim.gpchangeChannelCallback = lim_switch_channel_cback;
	mac->lim.gpchangeChannelData = NULL;

	/* Store the new primary and secondary channel in session entries if different */
<<<<<<< HEAD
	if (pe_session->currentOperChannel != newChannel) {
		pe_warn("chan: %d --> chan: %d",
			pe_session->currentOperChannel, newChannel);
		pe_session->currentOperChannel = newChannel;
=======
	if (pe_session->curr_op_freq != new_channel_freq) {
		pe_warn("freq: %d --> freq: %d", pe_session->curr_op_freq,
			new_channel_freq);
		pe_session->curr_op_freq = new_channel_freq;
>>>>>>> 5d8474a2
	}
	if (pe_session->htSecondaryChannelOffset !=
			pe_session->gLimChannelSwitch.sec_ch_offset) {
		pe_warn("HT sec chnl: %d --> HT sec chnl: %d",
			pe_session->htSecondaryChannelOffset,
			pe_session->gLimChannelSwitch.sec_ch_offset);
		pe_session->htSecondaryChannelOffset =
			pe_session->gLimChannelSwitch.sec_ch_offset;
		if (pe_session->htSecondaryChannelOffset ==
		    PHY_SINGLE_CHANNEL_CENTERED) {
			pe_session->htSupportedChannelWidthSet =
				WNI_CFG_CHANNEL_BONDING_MODE_DISABLE;
		} else {
			pe_session->htSupportedChannelWidthSet =
				WNI_CFG_CHANNEL_BONDING_MODE_ENABLE;
		}
		pe_session->htRecommendedTxWidthSet =
			pe_session->htSupportedChannelWidthSet;
	}

	pe_session->ch_center_freq_seg0 = ch_center_freq_seg0;
	pe_session->ch_center_freq_seg1 = ch_center_freq_seg1;
	pe_session->ch_width = ch_width;

	lim_send_switch_chnl_params(mac, pe_session);

	return;
}

/**
 * lim_get_ht_capability()
 *
 ***FUNCTION:
 * A utility function that returns the "current HT capability state" for the HT
 * capability of interest (as requested in the API)
 *
 ***LOGIC:
 * This routine will return with the "current" setting of a requested HT
 * capability. This state info could be retrieved from -
 * a) CFG (for static entries)
 * b) Run time info
 *   - Dynamic state maintained by LIM
 *   - Configured at radio init time by SME
 *
 *
 ***ASSUMPTIONS:
 * NA
 *
 ***NOTE:
 *
 * @param  mac  Pointer to Global MAC structure
 * @param  htCap The HT capability being queried
 * @return uint8_t The current state of the requested HT capability is returned in a
 *            uint8_t variable
 */

uint8_t lim_get_ht_capability(struct mac_context *mac,
			      uint32_t htCap, struct pe_session *pe_session)
{
	uint8_t retVal = 0;
	uint8_t *ptr;
	tSirMacTxBFCapabilityInfo macTxBFCapabilityInfo = { 0 };
	tSirMacASCapabilityInfo macASCapabilityInfo = { 0 };
	struct mlme_vht_capabilities_info *vht_cap_info;

	vht_cap_info = &mac->mlme_cfg->vht_caps.vht_cap_info;

	/* */
	/* Determine which CFG to read from. Not ALL of the HT */
	/* related CFG's need to be read each time this API is */
	/* accessed */
	/* */
	if (htCap >= eHT_ANTENNA_SELECTION && htCap < eHT_SI_GRANULARITY) {
		/* Get Antenna Seletion HT Capabilities */
		ptr = (uint8_t *) &macASCapabilityInfo;
		*((uint8_t *)ptr) = (uint8_t)(vht_cap_info->as_cap & 0xff);
	} else if (htCap >= eHT_TX_BEAMFORMING &&
		   htCap < eHT_ANTENNA_SELECTION) {
		/* Get Transmit Beam Forming HT Capabilities */
		ptr = (uint8_t *)&macTxBFCapabilityInfo;
		*((uint32_t *)ptr) = (uint32_t)(vht_cap_info->tx_bf_cap);
	}

	switch (htCap) {
	case eHT_LSIG_TXOP_PROTECTION:
		retVal = mac->lim.gHTLsigTXOPProtection;
		break;

	case eHT_STBC_CONTROL_FRAME:
		retVal = (uint8_t)mac->mlme_cfg->ht_caps.ht_cap_info.
			stbc_control_frame;
		break;

	case eHT_PSMP:
		retVal = mac->lim.gHTPSMPSupport;
		break;

	case eHT_DSSS_CCK_MODE_40MHZ:
		retVal = mac->lim.gHTDsssCckRate40MHzSupport;
		break;

	case eHT_MAX_AMSDU_LENGTH:
		retVal = (uint8_t)mac->mlme_cfg->ht_caps.ht_cap_info.
			maximal_amsdu_size;
		break;

	case eHT_MAX_AMSDU_NUM:
		retVal = (uint8_t) pe_session->max_amsdu_num;
		break;

	case eHT_RX_STBC:
		retVal = (uint8_t) pe_session->ht_config.ht_rx_stbc;
		break;

	case eHT_TX_STBC:
		retVal = (uint8_t) pe_session->ht_config.ht_tx_stbc;
		break;

	case eHT_SHORT_GI_40MHZ:
		retVal = (uint8_t)(pe_session->ht_config.ht_sgi40) ?
			mac->mlme_cfg->ht_caps.ht_cap_info.short_gi_40_mhz : 0;
		break;

	case eHT_SHORT_GI_20MHZ:
		retVal = (uint8_t)(pe_session->ht_config.ht_sgi20) ?
			mac->mlme_cfg->ht_caps.ht_cap_info.short_gi_20_mhz : 0;
		break;

	case eHT_GREENFIELD:
		retVal = (uint8_t)mac->mlme_cfg->ht_caps.ht_cap_info.
			green_field;
		break;

	case eHT_MIMO_POWER_SAVE:
		retVal = (uint8_t) mac->lim.gHTMIMOPSState;
		break;

	case eHT_SUPPORTED_CHANNEL_WIDTH_SET:
		retVal = (uint8_t) pe_session->htSupportedChannelWidthSet;
		break;

	case eHT_ADVANCED_CODING:
		retVal = (uint8_t) pe_session->ht_config.ht_rx_ldpc;
		break;

	case eHT_MAX_RX_AMPDU_FACTOR:
		retVal = mac->lim.gHTMaxRxAMpduFactor;
		break;

	case eHT_MPDU_DENSITY:
		retVal = mac->lim.gHTAMpduDensity;
		break;

	case eHT_PCO:
		retVal = (uint8_t)mac->mlme_cfg->ht_caps.ext_cap_info.pco;
		break;

	case eHT_TRANSITION_TIME:
		retVal = (uint8_t)mac->mlme_cfg->ht_caps.ext_cap_info.
			transition_time;
		break;

	case eHT_MCS_FEEDBACK:
		retVal = (uint8_t)mac->mlme_cfg->ht_caps.ext_cap_info.
			mcs_feedback;
		break;

	case eHT_TX_BEAMFORMING:
		retVal = (uint8_t) macTxBFCapabilityInfo.txBF;
		break;

	case eHT_ANTENNA_SELECTION:
		retVal = (uint8_t) macASCapabilityInfo.antennaSelection;
		break;

	case eHT_SI_GRANULARITY:
		retVal = mac->lim.gHTServiceIntervalGranularity;
		break;

	case eHT_CONTROLLED_ACCESS:
		retVal = mac->lim.gHTControlledAccessOnly;
		break;

	case eHT_RIFS_MODE:
		retVal = pe_session->beaconParams.fRIFSMode;
		break;

	case eHT_RECOMMENDED_TX_WIDTH_SET:
		retVal = pe_session->htRecommendedTxWidthSet;
		break;

	case eHT_EXTENSION_CHANNEL_OFFSET:
		retVal = pe_session->htSecondaryChannelOffset;
		break;

	case eHT_OP_MODE:
		if (LIM_IS_AP_ROLE(pe_session))
			retVal = pe_session->htOperMode;
		else
			retVal = mac->lim.gHTOperMode;
		break;

	case eHT_BASIC_STBC_MCS:
		retVal = mac->lim.gHTSTBCBasicMCS;
		break;

	case eHT_DUAL_CTS_PROTECTION:
		retVal = mac->lim.gHTDualCTSProtection;
		break;

	case eHT_LSIG_TXOP_PROTECTION_FULL_SUPPORT:
		retVal =
			pe_session->beaconParams.fLsigTXOPProtectionFullSupport;
		break;

	case eHT_PCO_ACTIVE:
		retVal = mac->lim.gHTPCOActive;
		break;

	case eHT_PCO_PHASE:
		retVal = mac->lim.gHTPCOPhase;
		break;

	default:
		break;
	}

	return retVal;
}

/**
 * lim_enable_11a_protection() - updates protection params for enable 11a
 * protection request
 * @mac_ctx:    pointer to Global MAC structure
 * @overlap:    1=> called from overlap context, 0 => called from assoc context.
 * @bcn_prms:   beacon parameters
 * @pe_session: pe session entry
 *
 * This function updates protection params for enable 11a protection request
 *
 * @Return: void
 */
static void
lim_enable_11a_protection(struct mac_context *mac_ctx,
			 uint8_t overlap,
			 tpUpdateBeaconParams bcn_prms,
			 struct pe_session *pe_session)
{
	/*
	 * If we are AP and HT capable, we need to set the HT OP mode
	 * appropriately.
	 */
	if (LIM_IS_AP_ROLE(pe_session) && (true == pe_session->htCapability)) {
		if (overlap) {
			pe_session->gLimOverlap11aParams.protectionEnabled =
				true;
			if ((eSIR_HT_OP_MODE_OVERLAP_LEGACY !=
			    mac_ctx->lim.gHTOperMode)
				&& (eSIR_HT_OP_MODE_MIXED !=
				    mac_ctx->lim.gHTOperMode)) {
				mac_ctx->lim.gHTOperMode =
					eSIR_HT_OP_MODE_OVERLAP_LEGACY;
				pe_session->htOperMode =
					eSIR_HT_OP_MODE_OVERLAP_LEGACY;
				lim_enable_ht_rifs_protection(mac_ctx, true,
					overlap, bcn_prms, pe_session);
				lim_enable_ht_obss_protection(mac_ctx, true,
					overlap, bcn_prms, pe_session);
			}
		} else {
			pe_session->gLim11aParams.protectionEnabled = true;
			if (eSIR_HT_OP_MODE_MIXED != pe_session->htOperMode) {
				mac_ctx->lim.gHTOperMode =
					eSIR_HT_OP_MODE_MIXED;
				pe_session->htOperMode = eSIR_HT_OP_MODE_MIXED;
				lim_enable_ht_rifs_protection(mac_ctx, true,
					overlap, bcn_prms, pe_session);
				lim_enable_ht_obss_protection(mac_ctx, true,
					overlap, bcn_prms, pe_session);
			}
		}
	}
	/* This part is common for station as well. */
	if (false == pe_session->beaconParams.llaCoexist) {
		pe_debug(" => protection from 11A Enabled");
		bcn_prms->llaCoexist = true;
		pe_session->beaconParams.llaCoexist = true;
		bcn_prms->paramChangeBitmap |= PARAM_llACOEXIST_CHANGED;
	}
}

/**
 * lim_disable_11a_protection() - updates protection params for disable 11a
 * protection request
 * @mac_ctx:    pointer to Global MAC structure
 * @overlap:    1=> called from overlap context, 0 => called from assoc context.
 * @bcn_prms:   beacon parameters
 * @pe_session: pe session entry
 *
 * This function updates protection params for disable 11a protection request
 *
 * @Return: void
 */
static void
lim_disable_11a_protection(struct mac_context *mac_ctx,
			   uint8_t overlap,
			   tpUpdateBeaconParams bcn_prms,
			   struct pe_session *pe_session)
{
	if (false == pe_session->beaconParams.llaCoexist)
		return;

	/* for station role */
	if (!LIM_IS_AP_ROLE(pe_session)) {
		pe_debug("===> Protection from 11A Disabled");
		bcn_prms->llaCoexist = false;
		pe_session->beaconParams.llaCoexist = false;
		bcn_prms->paramChangeBitmap |= PARAM_llACOEXIST_CHANGED;
		return;
	}
	/*
	 * for AP role.
	 * we need to take care of HT OP mode change if needed.
	 * We need to take care of Overlap cases.
	 */
	if (overlap) {
		/* Overlap Legacy protection disabled. */
		pe_session->gLimOverlap11aParams.protectionEnabled = false;

		/*
		 * We need to take care of HT OP mode iff we are HT AP.
		 * OR no HT op-mode change is needed if any of the overlap
		 * protection enabled.
		 */
		if (!pe_session->htCapability ||
		     (pe_session->gLimOverlap11aParams.protectionEnabled
		     || pe_session->gLimOverlapHt20Params.protectionEnabled
		     || pe_session->gLimOverlapNonGfParams.protectionEnabled))
			goto disable_11a_end;

		/* Check if there is a need to change HT OP mode. */
		if (eSIR_HT_OP_MODE_OVERLAP_LEGACY ==
		    mac_ctx->lim.gHTOperMode) {
			lim_enable_ht_rifs_protection(mac_ctx, false, overlap,
						      bcn_prms, pe_session);
			lim_enable_ht_obss_protection(mac_ctx, false, overlap,
						      bcn_prms, pe_session);

			if (pe_session->gLimHt20Params.protectionEnabled)
				mac_ctx->lim.gHTOperMode =
					eSIR_HT_OP_MODE_NO_LEGACY_20MHZ_HT;
			else
				mac_ctx->lim.gHTOperMode = eSIR_HT_OP_MODE_PURE;
		}
	} else {
		/* Disable protection from 11A stations. */
		pe_session->gLim11aParams.protectionEnabled = false;
		lim_enable_ht_obss_protection(mac_ctx, false, overlap,
					      bcn_prms, pe_session);

		/*
		 * Check if any other non-HT protection enabled. Right now we
		 * are in HT OP Mixed mode. Change HT op mode appropriately.
		 */

		/* Change HT OP mode to 01 if any overlap protection enabled */
		if (pe_session->gLimOverlap11aParams.protectionEnabled
		    || pe_session->gLimOverlapHt20Params.protectionEnabled
		    || pe_session->gLimOverlapNonGfParams.protectionEnabled) {
			mac_ctx->lim.gHTOperMode =
				eSIR_HT_OP_MODE_OVERLAP_LEGACY;
			pe_session->htOperMode = eSIR_HT_OP_MODE_OVERLAP_LEGACY;
			lim_enable_ht_rifs_protection(mac_ctx, true, overlap,
						      bcn_prms, pe_session);
		} else if (pe_session->gLimHt20Params.protectionEnabled) {
			mac_ctx->lim.gHTOperMode =
				eSIR_HT_OP_MODE_NO_LEGACY_20MHZ_HT;
			pe_session->htOperMode =
				eSIR_HT_OP_MODE_NO_LEGACY_20MHZ_HT;
			lim_enable_ht_rifs_protection(mac_ctx, false, overlap,
						      bcn_prms, pe_session);
		} else {
			mac_ctx->lim.gHTOperMode = eSIR_HT_OP_MODE_PURE;
			pe_session->htOperMode = eSIR_HT_OP_MODE_PURE;
			lim_enable_ht_rifs_protection(mac_ctx, false, overlap,
						      bcn_prms, pe_session);
		}
	}

disable_11a_end:
	if (!pe_session->gLimOverlap11aParams.protectionEnabled &&
	    !pe_session->gLim11aParams.protectionEnabled) {
		pe_warn("===> Protection from 11A Disabled");
		bcn_prms->llaCoexist = false;
		pe_session->beaconParams.llaCoexist = false;
		bcn_prms->paramChangeBitmap |= PARAM_llACOEXIST_CHANGED;
	}
}

/**
 * lim_update_11a_protection() - based on config setting enables\disables 11a
 * protection.
 * @mac_ctx:    pointer to Global MAC structure
 * @enable:     1=> enable protection, 0=> disable protection.
 * @overlap:    1=> called from overlap context, 0 => called from assoc context.
 * @bcn_prms:   beacon parameters
 * @session:    pe session entry
 *
 * This based on config setting enables\disables 11a protection.
 *
 * @Return: success of failure of operation
 */
QDF_STATUS
lim_update_11a_protection(struct mac_context *mac_ctx, uint8_t enable,
			 uint8_t overlap, tpUpdateBeaconParams bcn_prms,
			 struct pe_session *session)
{
	if (!session) {
		pe_err("session is NULL");
		return QDF_STATUS_E_FAILURE;
	}
	/* overlapping protection configuration check. */
	if (!overlap) {
		/* normal protection config check */
		if ((LIM_IS_AP_ROLE(session)) &&
		    (!session->cfgProtection.fromlla)) {
			/* protection disabled. */
			pe_warn("protection from 11a is disabled");
			return QDF_STATUS_SUCCESS;
		}
	}

	if (enable)
		lim_enable_11a_protection(mac_ctx, overlap, bcn_prms, session);
	else
		lim_disable_11a_protection(mac_ctx, overlap, bcn_prms, session);

	return QDF_STATUS_SUCCESS;
}

/**
 * lim_handle_enable11g_protection_enabled() - handle 11g protection enabled
 * @mac_ctx: pointer to Globale Mac structure
 * @beaconparams: pointer to tpUpdateBeaconParams
 * @overlap: 1=> called from overlap context, 0 => called from assoc context.
 * @session_entry: pointer to struct pe_session *
 *
 * Function handles 11g protection enaled case
 *
 * Return: none
 */
static void
lim_handle_enable11g_protection_enabled(struct mac_context *mac_ctx,
			tpUpdateBeaconParams beaconparams,
			uint8_t overlap, struct pe_session *session_entry)
{
	/*
	 * If we are AP and HT capable, we need to set the HT OP mode
	 * appropriately.
	 */
	if (LIM_IS_AP_ROLE(session_entry) && overlap) {
		session_entry->gLimOlbcParams.protectionEnabled = true;

		pe_debug("protection from olbc is enabled");

		if (true == session_entry->htCapability) {
			if ((eSIR_HT_OP_MODE_OVERLAP_LEGACY !=
				session_entry->htOperMode) &&
				(eSIR_HT_OP_MODE_MIXED !=
				session_entry->htOperMode)) {
				session_entry->htOperMode =
					eSIR_HT_OP_MODE_OVERLAP_LEGACY;
			}
			/*
			 * CR-263021: OBSS bit is not switching back to 0 after
			 * disabling the overlapping legacy BSS
			 */
			/*
			 * This fixes issue of OBSS bit not set after 11b, 11g
			 * station leaves
			 */
			lim_enable_ht_rifs_protection(mac_ctx, true,
					overlap, beaconparams, session_entry);
			/*
			 * Not processing OBSS bit from other APs, as we are
			 * already taking care of Protection from overlapping
			 * BSS based on erp IE or useProtection bit
			 */
			lim_enable_ht_obss_protection(mac_ctx, true,
					overlap, beaconparams, session_entry);
		}
	} else if (LIM_IS_AP_ROLE(session_entry) && !overlap) {
		session_entry->gLim11bParams.protectionEnabled = true;
		pe_debug("protection from 11b is enabled");
		if (true == session_entry->htCapability) {
			if (eSIR_HT_OP_MODE_MIXED !=
				session_entry->htOperMode) {
				session_entry->htOperMode =
					eSIR_HT_OP_MODE_MIXED;
				lim_enable_ht_rifs_protection(mac_ctx,
						true, overlap, beaconparams,
						session_entry);
				lim_enable_ht_obss_protection(mac_ctx,
						true, overlap, beaconparams,
						session_entry);
			}
		}
	}

	/* This part is common for staiton as well. */
	if (false == session_entry->beaconParams.llbCoexist) {
		pe_debug("=> 11G Protection Enabled");
		beaconparams->llbCoexist =
			session_entry->beaconParams.llbCoexist = true;
		beaconparams->paramChangeBitmap |=
			PARAM_llBCOEXIST_CHANGED;
	}
}

/**
 * lim_handle_11g_protection_for_11bcoexist() - 11g protection for 11b co-ex
 * @mac_ctx: pointer to Globale Mac structure
 * @beaconparams: pointer to tpUpdateBeaconParams
 * @overlap: 1=> called from overlap context, 0 => called from assoc context.
 * @session_entry: pointer to struct pe_session *
 *
 * Function handles 11g protection for 11b co-exist
 *
 * Return: none
 */
static void
lim_handle_11g_protection_for_11bcoexist(struct mac_context *mac_ctx,
			tpUpdateBeaconParams beaconparams,
			uint8_t overlap, struct pe_session *session_entry)
{
	/*
	 * For AP role:
	 * we need to take care of HT OP mode change if needed.
	 * We need to take care of Overlap cases.
	 */
	if (LIM_IS_AP_ROLE(session_entry) && overlap) {
		/* Overlap Legacy protection disabled. */
		session_entry->gLimOlbcParams.protectionEnabled = false;

		/* We need to take care of HT OP mode if we are HT AP. */
		if (session_entry->htCapability) {
			/*
			 * no HT op mode change if any of the overlap
			 * protection enabled.
			 */
			if (!(session_entry->gLimOverlap11gParams.
					protectionEnabled ||
				session_entry->gLimOverlapHt20Params.
					protectionEnabled ||
				session_entry->gLimOverlapNonGfParams.
					protectionEnabled) &&
				/*
				 * Check if there is a need to change HT
				 * OP mode.
				 */
				(eSIR_HT_OP_MODE_OVERLAP_LEGACY ==
						session_entry->htOperMode)) {
				lim_enable_ht_rifs_protection(mac_ctx, false,
					overlap, beaconparams, session_entry);
				lim_enable_ht_obss_protection(mac_ctx, false,
					overlap, beaconparams, session_entry);
				if (session_entry->gLimHt20Params.
						protectionEnabled) {
				if (eHT_CHANNEL_WIDTH_20MHZ ==
					session_entry->htSupportedChannelWidthSet)
					session_entry->htOperMode =
						eSIR_HT_OP_MODE_PURE;
				else
					session_entry->htOperMode =
					eSIR_HT_OP_MODE_NO_LEGACY_20MHZ_HT;
				} else
					session_entry->htOperMode =
						eSIR_HT_OP_MODE_PURE;
			}
		}
	} else if (LIM_IS_AP_ROLE(session_entry) && !overlap) {
		/* Disable protection from 11B stations. */
		session_entry->gLim11bParams.protectionEnabled = false;
		pe_debug("===> 11B Protection Disabled");
		/* Check if any other non-HT protection enabled. */
		if (!session_entry->gLim11gParams.protectionEnabled) {
			/* Right now we are in HT OP Mixed mode. */
			/* Change HT op mode appropriately. */
			lim_enable_ht_obss_protection(mac_ctx, false, overlap,
					beaconparams, session_entry);
			/*
			 * Change HT OP mode to 01 if any overlap protection
			 * enabled
			 */
			if (session_entry->gLimOlbcParams.protectionEnabled ||
				session_entry->gLimOverlap11gParams.
					protectionEnabled ||
				session_entry->gLimOverlapHt20Params.
					protectionEnabled ||
				session_entry->gLimOverlapNonGfParams.
					protectionEnabled) {
				session_entry->htOperMode =
					eSIR_HT_OP_MODE_OVERLAP_LEGACY;
				pe_debug("===> 11G Protection Disabled");
				lim_enable_ht_rifs_protection(mac_ctx, true,
						overlap, beaconparams,
						session_entry);
			} else if (session_entry->gLimHt20Params.
						protectionEnabled) {
				/* Commenting because of CR 258588 WFA cert */
				/* session_entry->htOperMode =
				eSIR_HT_OP_MODE_NO_LEGACY_20MHZ_HT; */
				session_entry->htOperMode =
						eSIR_HT_OP_MODE_PURE;
				pe_debug("===> 11G Protection Disabled");
				lim_enable_ht_rifs_protection(mac_ctx, false,
						overlap, beaconparams,
						session_entry);
			} else {
				session_entry->htOperMode =
						eSIR_HT_OP_MODE_PURE;
				lim_enable_ht_rifs_protection(mac_ctx, false,
						overlap, beaconparams,
						session_entry);
			}
		}
	}
	if (LIM_IS_AP_ROLE(session_entry)) {
		if (!session_entry->gLimOlbcParams.protectionEnabled &&
			!session_entry->gLim11bParams.protectionEnabled) {
			pe_debug("===> 11G Protection Disabled");
			beaconparams->llbCoexist =
				session_entry->beaconParams.llbCoexist =
							false;
			beaconparams->paramChangeBitmap |=
				PARAM_llBCOEXIST_CHANGED;
		}
	}
	/* For station role */
	if (!LIM_IS_AP_ROLE(session_entry)) {
		pe_debug("===> 11G Protection Disabled");
		beaconparams->llbCoexist =
			session_entry->beaconParams.llbCoexist = false;
		beaconparams->paramChangeBitmap |=
			PARAM_llBCOEXIST_CHANGED;
	}
}

/**
 * lim_enable11g_protection() - Function to enable 11g protection
 * @mac_ctx: pointer to Global Mac structure
 * @enable: 1=> enable protection, 0=> disable protection.
 * @overlap: 1=> called from overlap context, 0 => called from assoc context.
 * @beaconparams: pointer to tpUpdateBeaconParams
 * @session_entry: pointer to struct pe_session *
 *
 * based on config setting enables\disables 11g protection.
 *
 * Return: Success - QDF_STATUS_SUCCESS - Success, Error number - Failure
 */
QDF_STATUS
lim_enable11g_protection(struct mac_context *mac_ctx, uint8_t enable,
			 uint8_t overlap, tpUpdateBeaconParams beaconparams,
			 struct pe_session *session_entry)
{

	/* overlapping protection configuration check. */
	if (!overlap) {
		/* normal protection config check */
		if ((LIM_IS_AP_ROLE(session_entry)) &&
			!session_entry->cfgProtection.fromllb) {
			/* protection disabled. */
			pe_debug("protection from 11b is disabled");
			return QDF_STATUS_SUCCESS;
		} else if (!LIM_IS_AP_ROLE(session_entry)) {
			if (!mac_ctx->lim.cfgProtection.fromllb) {
				/* protection disabled. */
				pe_debug("protection from 11b is disabled");
				return QDF_STATUS_SUCCESS;
			}
		}
	}

	if (enable) {
		lim_handle_enable11g_protection_enabled(mac_ctx, beaconparams,
					overlap, session_entry);
	} else if (true == session_entry->beaconParams.llbCoexist) {
		lim_handle_11g_protection_for_11bcoexist(mac_ctx, beaconparams,
					overlap, session_entry);
	}
	return QDF_STATUS_SUCCESS;
}

/** -------------------------------------------------------------
   \fn lim_enable_ht_protection_from11g
   \brief based on cofig enables\disables protection from 11g.
   \param      uint8_t enable : 1=> enable protection, 0=> disable protection.
   \param      uint8_t overlap: 1=> called from overlap context, 0 => called from assoc context.
   \param      tpUpdateBeaconParams pBeaconParams
   \return      None
   -------------------------------------------------------------*/
QDF_STATUS
lim_enable_ht_protection_from11g(struct mac_context *mac, uint8_t enable,
				 uint8_t overlap,
				 tpUpdateBeaconParams pBeaconParams,
				 struct pe_session *pe_session)
{
	if (!pe_session->htCapability)
		return QDF_STATUS_SUCCESS;  /* protection from 11g is only for HT stations. */

	/* overlapping protection configuration check. */
	if (overlap) {
		if ((LIM_IS_AP_ROLE(pe_session))
		    && (!pe_session->cfgProtection.overlapFromllg)) {
			/* protection disabled. */
			pe_debug("overlap protection from 11g is disabled");
			return QDF_STATUS_SUCCESS;
		}
	} else {
		/* normal protection config check */
		if (LIM_IS_AP_ROLE(pe_session) &&
		    !pe_session->cfgProtection.fromllg) {
			/* protection disabled. */
			pe_debug("protection from 11g is disabled");
			return QDF_STATUS_SUCCESS;
		} else if (!LIM_IS_AP_ROLE(pe_session)) {
			if (!mac->lim.cfgProtection.fromllg) {
				/* protection disabled. */
				pe_debug("protection from 11g is disabled");
				return QDF_STATUS_SUCCESS;
			}
		}
	}
	if (enable) {
		/* If we are AP and HT capable, we need to set the HT OP mode */
		/* appropriately. */

		if (LIM_IS_AP_ROLE(pe_session)) {
			if (overlap) {
				pe_session->gLimOverlap11gParams.
				protectionEnabled = true;
				/* 11g exists in overlap BSS. */
				/* need not to change the operating mode to overlap_legacy */
				/* if higher or same protection operating mode is enabled right now. */
				if ((eSIR_HT_OP_MODE_OVERLAP_LEGACY !=
				     pe_session->htOperMode)
				    && (eSIR_HT_OP_MODE_MIXED !=
					pe_session->htOperMode)) {
					pe_session->htOperMode =
						eSIR_HT_OP_MODE_OVERLAP_LEGACY;
				}
				lim_enable_ht_rifs_protection(mac, true, overlap,
							      pBeaconParams,
							      pe_session);
				lim_enable_ht_obss_protection(mac, true, overlap,
							      pBeaconParams,
							      pe_session);
			} else {
				/* 11g is associated to an AP operating in 11n mode. */
				/* Change the HT operating mode to 'mixed mode'. */
				pe_session->gLim11gParams.protectionEnabled =
					true;
				if (eSIR_HT_OP_MODE_MIXED !=
				    pe_session->htOperMode) {
					pe_session->htOperMode =
						eSIR_HT_OP_MODE_MIXED;
					lim_enable_ht_rifs_protection(mac, true,
								      overlap,
								      pBeaconParams,
								      pe_session);
					lim_enable_ht_obss_protection(mac, true,
								      overlap,
								      pBeaconParams,
								      pe_session);
				}
			}
		}
		/* This part is common for staiton as well. */
		if (false == pe_session->beaconParams.llgCoexist) {
			pBeaconParams->llgCoexist =
				pe_session->beaconParams.llgCoexist = true;
			pBeaconParams->paramChangeBitmap |=
				PARAM_llGCOEXIST_CHANGED;
		} else if (true ==
			   pe_session->gLimOverlap11gParams.
			   protectionEnabled) {
			/* As operating mode changed after G station assoc some way to update beacon */
			/* This addresses the issue of mode not changing to - 11 in beacon when OBSS overlap is enabled */
			/* mac->sch.beacon_changed = 1; */
			pBeaconParams->paramChangeBitmap |=
				PARAM_llGCOEXIST_CHANGED;
		}
	} else if (true == pe_session->beaconParams.llgCoexist) {
		/* for AP role. */
		/* we need to take care of HT OP mode change if needed. */
		/* We need to take care of Overlap cases. */

		if (LIM_IS_AP_ROLE(pe_session)) {
			if (overlap) {
				/* Overlap Legacy protection disabled. */
				if (pe_session->gLim11gParams.numSta == 0)
					pe_session->gLimOverlap11gParams.
					protectionEnabled = false;

				/* no HT op mode change if any of the overlap protection enabled. */
				if (!
				    (pe_session->gLimOlbcParams.
				     protectionEnabled
				     || pe_session->gLimOverlapHt20Params.
				     protectionEnabled
				     || pe_session->gLimOverlapNonGfParams.
				     protectionEnabled)) {
					/* Check if there is a need to change HT OP mode. */
					if (eSIR_HT_OP_MODE_OVERLAP_LEGACY ==
					    pe_session->htOperMode) {
						lim_enable_ht_rifs_protection(mac,
									      false,
									      overlap,
									      pBeaconParams,
									      pe_session);
						lim_enable_ht_obss_protection(mac,
									      false,
									      overlap,
									      pBeaconParams,
									      pe_session);

						if (pe_session->gLimHt20Params.protectionEnabled) {
						if (eHT_CHANNEL_WIDTH_20MHZ ==
							pe_session->htSupportedChannelWidthSet)
							pe_session->htOperMode =
								eSIR_HT_OP_MODE_PURE;
						else
							pe_session->htOperMode =
								eSIR_HT_OP_MODE_NO_LEGACY_20MHZ_HT;
						} else
							pe_session->htOperMode =
								eSIR_HT_OP_MODE_PURE;
					}
				}
			} else {
				/* Disable protection from 11G stations. */
				pe_session->gLim11gParams.protectionEnabled =
					false;
				/* Check if any other non-HT protection enabled. */
				if (!pe_session->gLim11bParams.
				    protectionEnabled) {

					/* Right now we are in HT OP Mixed mode. */
					/* Change HT op mode appropriately. */
					lim_enable_ht_obss_protection(mac, false,
								      overlap,
								      pBeaconParams,
								      pe_session);

					/* Change HT OP mode to 01 if any overlap protection enabled */
					if (pe_session->gLimOlbcParams.
					    protectionEnabled
					    || pe_session->
					    gLimOverlap11gParams.
					    protectionEnabled
					    || pe_session->
					    gLimOverlapHt20Params.
					    protectionEnabled
					    || pe_session->
					    gLimOverlapNonGfParams.
					    protectionEnabled) {
						pe_session->htOperMode =
							eSIR_HT_OP_MODE_OVERLAP_LEGACY;
						lim_enable_ht_rifs_protection(mac,
									      true,
									      overlap,
									      pBeaconParams,
									      pe_session);
					} else if (pe_session->
						   gLimHt20Params.
						   protectionEnabled) {
						/* Commenting because of CR 258588 WFA cert */
						/* pe_session->htOperMode = eSIR_HT_OP_MODE_NO_LEGACY_20MHZ_HT; */
						pe_session->htOperMode =
							eSIR_HT_OP_MODE_PURE;
						lim_enable_ht_rifs_protection(mac,
									      false,
									      overlap,
									      pBeaconParams,
									      pe_session);
					} else {
						pe_session->htOperMode =
							eSIR_HT_OP_MODE_PURE;
						lim_enable_ht_rifs_protection(mac,
									      false,
									      overlap,
									      pBeaconParams,
									      pe_session);
					}
				}
			}
			if (!pe_session->gLimOverlap11gParams.
			    protectionEnabled
			    && !pe_session->gLim11gParams.
			    protectionEnabled) {
				pe_debug("===> Protection from 11G Disabled");
				pBeaconParams->llgCoexist =
					pe_session->beaconParams.llgCoexist =
						false;
				pBeaconParams->paramChangeBitmap |=
					PARAM_llGCOEXIST_CHANGED;
			}
		}
		/* for station role */
		else {
			pe_debug("===> Protection from 11G Disabled");
			pBeaconParams->llgCoexist =
				pe_session->beaconParams.llgCoexist = false;
			pBeaconParams->paramChangeBitmap |=
				PARAM_llGCOEXIST_CHANGED;
		}
	}
	return QDF_STATUS_SUCCESS;
}

/* FIXME_PROTECTION : need to check for no APSD whenever we want to enable this protection. */
/* This check will be done at the caller. */

/** -------------------------------------------------------------
   \fn limEnableHtObssProtection
   \brief based on cofig enables\disables obss protection.
   \param      uint8_t enable : 1=> enable protection, 0=> disable protection.
   \param      uint8_t overlap: 1=> called from overlap context, 0 => called from assoc context.
   \param      tpUpdateBeaconParams pBeaconParams
   \return      None
   -------------------------------------------------------------*/
QDF_STATUS
lim_enable_ht_obss_protection(struct mac_context *mac, uint8_t enable,
			      uint8_t overlap, tpUpdateBeaconParams pBeaconParams,
			      struct pe_session *pe_session)
{

	if (!pe_session->htCapability)
		return QDF_STATUS_SUCCESS;  /* this protection  is only for HT stations. */

	/* overlapping protection configuration check. */
	if (overlap) {
		/* overlapping protection configuration check. */
	} else {
		/* normal protection config check */
		if ((LIM_IS_AP_ROLE(pe_session)) &&
		    !pe_session->cfgProtection.obss) { /* ToDo Update this field */
			/* protection disabled. */
			pe_debug("protection from Obss is disabled");
			return QDF_STATUS_SUCCESS;
		} else if (!LIM_IS_AP_ROLE(pe_session)) {
			if (!mac->lim.cfgProtection.obss) { /* ToDo Update this field */
				/* protection disabled. */
				pe_debug("protection from Obss is disabled");
				return QDF_STATUS_SUCCESS;
			}
		}
	}

	if (LIM_IS_AP_ROLE(pe_session)) {
		if ((enable)
		    && (false == pe_session->beaconParams.gHTObssMode)) {
			pe_debug("=>obss protection enabled");
			pe_session->beaconParams.gHTObssMode = true;
			pBeaconParams->paramChangeBitmap |= PARAM_OBSS_MODE_CHANGED; /* UPDATE AN ENUM FOR OBSS MODE <todo> */

		} else if (!enable
			   && (true ==
			       pe_session->beaconParams.gHTObssMode)) {
			pe_debug("===> obss Protection disabled");
			pe_session->beaconParams.gHTObssMode = false;
			pBeaconParams->paramChangeBitmap |=
				PARAM_OBSS_MODE_CHANGED;

		}
/* CR-263021: OBSS bit is not switching back to 0 after disabling the overlapping legacy BSS */
		if (!enable && !overlap) {
			pe_session->gLimOverlap11gParams.protectionEnabled =
				false;
		}
	} else {
		if ((enable)
		    && (false == pe_session->beaconParams.gHTObssMode)) {
			pe_debug("=>obss protection enabled");
			pe_session->beaconParams.gHTObssMode = true;
			pBeaconParams->paramChangeBitmap |= PARAM_OBSS_MODE_CHANGED; /* UPDATE AN ENUM FOR OBSS MODE <todo> */

		} else if (!enable
			   && (true ==
			       pe_session->beaconParams.gHTObssMode)) {
			pe_debug("===> obss Protection disabled");
			pe_session->beaconParams.gHTObssMode = false;
			pBeaconParams->paramChangeBitmap |=
				PARAM_OBSS_MODE_CHANGED;

		}
	}
	return QDF_STATUS_SUCCESS;
}

/**
 * lim_handle_ht20protection_enabled() - Handle ht20 protection  enabled
 * @mac_ctx: pointer to Gloal Mac Structure
 * @overlap: variable for overlap detection
 * @beaconparams: pointer to tpUpdateBeaconParams
 * @session_entry: pointer to struct pe_session *
 *
 * Function handles ht20 protection enabled
 *
 * Return: none
 */
static void lim_handle_ht20protection_enabled(struct mac_context *mac_ctx,
			uint8_t overlap, tpUpdateBeaconParams beaconparams,
			struct pe_session *session_entry)
{
	/*
	 * If we are AP and HT capable, we need to set the HT OP mode
	 * appropriately.
	 */
	if (LIM_IS_AP_ROLE(session_entry) && overlap) {
		session_entry->gLimOverlapHt20Params.protectionEnabled = true;
		if ((eSIR_HT_OP_MODE_OVERLAP_LEGACY !=
				session_entry->htOperMode) &&
			(eSIR_HT_OP_MODE_MIXED !=
				session_entry->htOperMode)) {
			session_entry->htOperMode =
				eSIR_HT_OP_MODE_OVERLAP_LEGACY;
			lim_enable_ht_rifs_protection(mac_ctx, true,
				overlap, beaconparams, session_entry);
		}
	} else if (LIM_IS_AP_ROLE(session_entry) && !overlap) {
		session_entry->gLimHt20Params.protectionEnabled = true;
		if (eSIR_HT_OP_MODE_PURE == session_entry->htOperMode) {
			if (session_entry->htSupportedChannelWidthSet !=
					eHT_CHANNEL_WIDTH_20MHZ)
				 session_entry->htOperMode =
					eSIR_HT_OP_MODE_NO_LEGACY_20MHZ_HT;
			lim_enable_ht_rifs_protection(mac_ctx, false,
				overlap, beaconparams, session_entry);
			lim_enable_ht_obss_protection(mac_ctx, false,
				overlap, beaconparams, session_entry);
		}
	}
	/* This part is common for staiton as well. */
	if (false == session_entry->beaconParams.ht20Coexist) {
		pe_debug("=> Protection from HT20 Enabled");
		beaconparams->ht20MhzCoexist =
			session_entry->beaconParams.ht20Coexist = true;
		beaconparams->paramChangeBitmap |=
			PARAM_HT20MHZCOEXIST_CHANGED;
	}
}

/**
 * lim_handle_ht20coexist_ht20protection() - ht20 protection for ht20 coexist
 * @mac_ctx: pointer to Gloal Mac Structure
 * @beaconparams: pointer to tpUpdateBeaconParams
 * @session_entry: pointer to struct pe_session *
 * @overlap: variable for overlap detection
 *
 * Function handles ht20 protection for ht20 coexist
 *
 * Return: none
 */
static void lim_handle_ht20coexist_ht20protection(struct mac_context *mac_ctx,
			tpUpdateBeaconParams beaconparams,
			struct pe_session *session_entry, uint8_t overlap)
{
	/*
	 * For AP role:
	 * we need to take care of HT OP mode change if needed.
	 * We need to take care of Overlap cases.
	 */
	if (LIM_IS_AP_ROLE(session_entry) && overlap) {
		/* Overlap Legacy protection disabled. */
		session_entry->gLimOverlapHt20Params.protectionEnabled =
			false;
		/*
		 * no HT op mode change if any of the overlap
		 * protection enabled.
		 */
		if (!(session_entry->gLimOlbcParams.protectionEnabled ||
			session_entry->gLimOverlap11gParams.protectionEnabled ||
			session_entry->gLimOverlapHt20Params.protectionEnabled
			|| session_entry->gLimOverlapNonGfParams.
				protectionEnabled) &&
			/*
			 * Check if there is a need to change HT
			 * OP mode.
			 */
			(eSIR_HT_OP_MODE_OVERLAP_LEGACY ==
				session_entry->htOperMode)) {
			if (session_entry->gLimHt20Params.
				protectionEnabled) {
				if (eHT_CHANNEL_WIDTH_20MHZ ==
					session_entry->
					htSupportedChannelWidthSet)
					session_entry->htOperMode =
						eSIR_HT_OP_MODE_PURE;
				else
					session_entry->htOperMode =
					eSIR_HT_OP_MODE_NO_LEGACY_20MHZ_HT;

				lim_enable_ht_rifs_protection(mac_ctx,
						false, overlap, beaconparams,
						session_entry);
				lim_enable_ht_obss_protection(mac_ctx,
						false, overlap, beaconparams,
						session_entry);
			} else {
				session_entry->htOperMode =
					eSIR_HT_OP_MODE_PURE;
			}
		}
	} else if (LIM_IS_AP_ROLE(session_entry) && !overlap) {
		/* Disable protection from 11G stations. */
		session_entry->gLimHt20Params.protectionEnabled = false;
		/* Change HT op mode appropriately. */
		if (eSIR_HT_OP_MODE_NO_LEGACY_20MHZ_HT ==
				session_entry->htOperMode) {
			session_entry->htOperMode =
				eSIR_HT_OP_MODE_PURE;
			lim_enable_ht_rifs_protection(mac_ctx, false,
					overlap, beaconparams, session_entry);
			lim_enable_ht_obss_protection(mac_ctx, false,
					overlap, beaconparams, session_entry);
		}
	}
	if (LIM_IS_AP_ROLE(session_entry)) {
		pe_debug("===> Protection from HT 20 Disabled");
		beaconparams->ht20MhzCoexist =
			session_entry->beaconParams.ht20Coexist = false;
		beaconparams->paramChangeBitmap |=
			PARAM_HT20MHZCOEXIST_CHANGED;
	}
	if (!LIM_IS_AP_ROLE(session_entry)) {
		/* For station role */
		pe_debug("===> Protection from HT20 Disabled");
		beaconparams->ht20MhzCoexist =
			session_entry->beaconParams.ht20Coexist = false;
		beaconparams->paramChangeBitmap |=
			PARAM_HT20MHZCOEXIST_CHANGED;
	}
}

/**
 * lim_enable_ht20_protection() -  Function to enable ht20 protection
 * @mac_ctx: pointer to Global Mac structure
 * @enable: 1=> enable protection, 0=> disable protection.
 * @overlap: 1=> called from overlap context, 0 => called from assoc context.
 * @beaconparams: pointer to tpUpdateBeaconParams
 * @session_entry: pointer to struct pe_session *
 *
 * based on cofig enables\disables protection from Ht20
 *
 * Return: 0 - success
 */
QDF_STATUS lim_enable_ht20_protection(struct mac_context *mac_ctx, uint8_t enable,
			   uint8_t overlap, tpUpdateBeaconParams beaconparams,
			   struct pe_session *session_entry)
{
	/* This protection  is only for HT stations. */
	if (!session_entry->htCapability)
		return QDF_STATUS_SUCCESS;

	/* overlapping protection configuration check. */
	if (!overlap) {
		/* normal protection config check */
		if ((LIM_IS_AP_ROLE(session_entry)) &&
		    !session_entry->cfgProtection.ht20) {
			/* protection disabled. */
			pe_debug("protection from HT20 is disabled");
			return QDF_STATUS_SUCCESS;
		} else if (!LIM_IS_AP_ROLE(session_entry)) {
			if (!mac_ctx->lim.cfgProtection.ht20) {
				/* protection disabled. */
				pe_debug("protection from HT20 is disabled");
				return QDF_STATUS_SUCCESS;
			}
		}
	}

	if (enable)
		lim_handle_ht20protection_enabled(mac_ctx, overlap,
				beaconparams, session_entry);
	else if (true == session_entry->beaconParams.ht20Coexist)
		lim_handle_ht20coexist_ht20protection(mac_ctx, beaconparams,
					session_entry, overlap);

	return QDF_STATUS_SUCCESS;
}

/** -------------------------------------------------------------
   \fn lim_enable_ht_non_gf_protection
   \brief based on cofig enables\disables protection from NonGf.
   \param      uint8_t enable : 1=> enable protection, 0=> disable protection.
   \param      uint8_t overlap: 1=> called from overlap context, 0 => called from assoc context.
   \param      tpUpdateBeaconParams pBeaconParams
   \return      None
   -------------------------------------------------------------*/
QDF_STATUS
lim_enable_ht_non_gf_protection(struct mac_context *mac, uint8_t enable,
				uint8_t overlap, tpUpdateBeaconParams pBeaconParams,
				struct pe_session *pe_session)
{
	if (!pe_session->htCapability)
		return QDF_STATUS_SUCCESS;  /* this protection  is only for HT stations. */

	/* overlapping protection configuration check. */
	if (overlap) {
	} else {
		/* normal protection config check */
		if (LIM_IS_AP_ROLE(pe_session) &&
		    !pe_session->cfgProtection.nonGf) {
			/* protection disabled. */
			pe_debug("protection from NonGf is disabled");
			return QDF_STATUS_SUCCESS;
		} else if (!LIM_IS_AP_ROLE(pe_session)) {
			/* normal protection config check */
			if (!mac->lim.cfgProtection.nonGf) {
				/* protection disabled. */
				pe_debug("protection from NonGf is disabled");
				return QDF_STATUS_SUCCESS;
			}
		}
	}
	if (LIM_IS_AP_ROLE(pe_session)) {
		if ((enable)
		    && (false == pe_session->beaconParams.llnNonGFCoexist)) {
			pe_debug(" => Protection from non GF Enabled");
			pBeaconParams->llnNonGFCoexist =
				pe_session->beaconParams.llnNonGFCoexist = true;
			pBeaconParams->paramChangeBitmap |=
				PARAM_NON_GF_DEVICES_PRESENT_CHANGED;
		} else if (!enable
			   && (true ==
			       pe_session->beaconParams.llnNonGFCoexist)) {
			pe_debug("===> Protection from Non GF Disabled");
			pBeaconParams->llnNonGFCoexist =
				pe_session->beaconParams.llnNonGFCoexist = false;
			pBeaconParams->paramChangeBitmap |=
				PARAM_NON_GF_DEVICES_PRESENT_CHANGED;
		}
	} else {
		if ((enable)
		    && (false == pe_session->beaconParams.llnNonGFCoexist)) {
			pe_debug(" => Protection from non GF Enabled");
			pBeaconParams->llnNonGFCoexist =
				pe_session->beaconParams.llnNonGFCoexist = true;
			pBeaconParams->paramChangeBitmap |=
				PARAM_NON_GF_DEVICES_PRESENT_CHANGED;
		} else if (!enable
			   && (true ==
			       pe_session->beaconParams.llnNonGFCoexist)) {
			pe_debug("===> Protection from Non GF Disabled");
			pBeaconParams->llnNonGFCoexist =
				pe_session->beaconParams.llnNonGFCoexist = false;
			pBeaconParams->paramChangeBitmap |=
				PARAM_NON_GF_DEVICES_PRESENT_CHANGED;
		}
	}

	return QDF_STATUS_SUCCESS;
}

/** -------------------------------------------------------------
   \fn lim_enable_ht_lsig_txop_protection
   \brief based on cofig enables\disables LsigTxop protection.
   \param      uint8_t enable : 1=> enable protection, 0=> disable protection.
   \param      uint8_t overlap: 1=> called from overlap context, 0 => called from assoc context.
   \param      tpUpdateBeaconParams pBeaconParams
   \return      None
   -------------------------------------------------------------*/
QDF_STATUS
lim_enable_ht_lsig_txop_protection(struct mac_context *mac, uint8_t enable,
				   uint8_t overlap,
				   tpUpdateBeaconParams pBeaconParams,
				   struct pe_session *pe_session)
{
	if (!pe_session->htCapability)
		return QDF_STATUS_SUCCESS;  /* this protection  is only for HT stations. */

	/* overlapping protection configuration check. */
	if (overlap) {
	} else {
		/* normal protection config check */
		if (LIM_IS_AP_ROLE(pe_session) &&
			!pe_session->cfgProtection.lsigTxop) {
			/* protection disabled. */
			pe_debug("protection from LsigTxop not supported is disabled");
			return QDF_STATUS_SUCCESS;
		} else if (!LIM_IS_AP_ROLE(pe_session)) {
			/* normal protection config check */
			if (!mac->lim.cfgProtection.lsigTxop) {
				/* protection disabled. */
				pe_debug("protection from LsigTxop not supported is disabled");
				return QDF_STATUS_SUCCESS;
			}
		}
	}

	if (LIM_IS_AP_ROLE(pe_session)) {
		if ((enable)
		    && (false ==
			pe_session->beaconParams.
			fLsigTXOPProtectionFullSupport)) {
			pe_debug(" => Protection from LsigTxop Enabled");
			pBeaconParams->fLsigTXOPProtectionFullSupport =
				pe_session->beaconParams.
				fLsigTXOPProtectionFullSupport = true;
			pBeaconParams->paramChangeBitmap |=
				PARAM_LSIG_TXOP_FULL_SUPPORT_CHANGED;
		} else if (!enable
			   && (true ==
			       pe_session->beaconParams.
			       fLsigTXOPProtectionFullSupport)) {
			pe_debug("===> Protection from LsigTxop Disabled");
			pBeaconParams->fLsigTXOPProtectionFullSupport =
				pe_session->beaconParams.
				fLsigTXOPProtectionFullSupport = false;
			pBeaconParams->paramChangeBitmap |=
				PARAM_LSIG_TXOP_FULL_SUPPORT_CHANGED;
		}
	} else {
		if ((enable)
		    && (false ==
			pe_session->beaconParams.
			fLsigTXOPProtectionFullSupport)) {
			pe_debug(" => Protection from LsigTxop Enabled");
			pBeaconParams->fLsigTXOPProtectionFullSupport =
				pe_session->beaconParams.
				fLsigTXOPProtectionFullSupport = true;
			pBeaconParams->paramChangeBitmap |=
				PARAM_LSIG_TXOP_FULL_SUPPORT_CHANGED;
		} else if (!enable
			   && (true ==
			       pe_session->beaconParams.
			       fLsigTXOPProtectionFullSupport)) {
			pe_debug("===> Protection from LsigTxop Disabled");
			pBeaconParams->fLsigTXOPProtectionFullSupport =
				pe_session->beaconParams.
				fLsigTXOPProtectionFullSupport = false;
			pBeaconParams->paramChangeBitmap |=
				PARAM_LSIG_TXOP_FULL_SUPPORT_CHANGED;
		}
	}
	return QDF_STATUS_SUCCESS;
}

/* FIXME_PROTECTION : need to check for no APSD whenever we want to enable this protection. */
/* This check will be done at the caller. */
/** -------------------------------------------------------------
   \fn lim_enable_ht_rifs_protection
   \brief based on cofig enables\disables Rifs protection.
   \param      uint8_t enable : 1=> enable protection, 0=> disable protection.
   \param      uint8_t overlap: 1=> called from overlap context, 0 => called from assoc context.
   \param      tpUpdateBeaconParams pBeaconParams
   \return      None
   -------------------------------------------------------------*/
QDF_STATUS
lim_enable_ht_rifs_protection(struct mac_context *mac, uint8_t enable,
			      uint8_t overlap, tpUpdateBeaconParams pBeaconParams,
			      struct pe_session *pe_session)
{
	if (!pe_session->htCapability)
		return QDF_STATUS_SUCCESS;  /* this protection  is only for HT stations. */

	/* overlapping protection configuration check. */
	if (overlap) {
	} else {
		/* normal protection config check */
		if (LIM_IS_AP_ROLE(pe_session) &&
		    !pe_session->cfgProtection.rifs) {
			/* protection disabled. */
			pe_debug("protection from Rifs is disabled");
			return QDF_STATUS_SUCCESS;
		} else if (!LIM_IS_AP_ROLE(pe_session)) {
			/* normal protection config check */
			if (!mac->lim.cfgProtection.rifs) {
				/* protection disabled. */
				pe_debug("protection from Rifs is disabled");
				return QDF_STATUS_SUCCESS;
			}
		}
	}

	if (LIM_IS_AP_ROLE(pe_session)) {
		/* Disabling the RIFS Protection means Enable the RIFS mode of operation in the BSS */
		if ((!enable)
		    && (false == pe_session->beaconParams.fRIFSMode)) {
			pe_debug(" => Rifs protection Disabled");
			pBeaconParams->fRIFSMode =
				pe_session->beaconParams.fRIFSMode = true;
			pBeaconParams->paramChangeBitmap |=
				PARAM_RIFS_MODE_CHANGED;
		}
		/* Enabling the RIFS Protection means Disable the RIFS mode of operation in the BSS */
		else if (enable
			 && (true == pe_session->beaconParams.fRIFSMode)) {
			pe_debug("===> Rifs Protection Enabled");
			pBeaconParams->fRIFSMode =
				pe_session->beaconParams.fRIFSMode = false;
			pBeaconParams->paramChangeBitmap |=
				PARAM_RIFS_MODE_CHANGED;
		}
	} else {
		/* Disabling the RIFS Protection means Enable the RIFS mode of operation in the BSS */
		if ((!enable)
		    && (false == pe_session->beaconParams.fRIFSMode)) {
			pe_debug(" => Rifs protection Disabled");
			pBeaconParams->fRIFSMode =
				pe_session->beaconParams.fRIFSMode = true;
			pBeaconParams->paramChangeBitmap |=
				PARAM_RIFS_MODE_CHANGED;
		}
		/* Enabling the RIFS Protection means Disable the RIFS mode of operation in the BSS */
		else if (enable
			 && (true == pe_session->beaconParams.fRIFSMode)) {
			pe_debug("===> Rifs Protection Enabled");
			pBeaconParams->fRIFSMode =
				pe_session->beaconParams.fRIFSMode = false;
			pBeaconParams->paramChangeBitmap |=
				PARAM_RIFS_MODE_CHANGED;
		}
	}
	return QDF_STATUS_SUCCESS;
}

/* --------------------------------------------------------------------- */
/**
 * lim_enable_short_preamble
 *
 * FUNCTION:
 * Enable/Disable short preamble
 *
 * LOGIC:
 *
 * ASSUMPTIONS:
 *
 * NOTE:
 *
 * @param enable        Flag to enable/disable short preamble
 * @return None
 */

QDF_STATUS
lim_enable_short_preamble(struct mac_context *mac, uint8_t enable,
			  tpUpdateBeaconParams pBeaconParams,
			  struct pe_session *pe_session)
{
	if (!mac->mlme_cfg->ht_caps.short_preamble)
		return QDF_STATUS_SUCCESS;

	/* 11G short preamble switching is disabled. */
	if (!mac->mlme_cfg->feature_flags.enable_short_preamble_11g)
		return QDF_STATUS_SUCCESS;

	if (LIM_IS_AP_ROLE(pe_session)) {
		if (enable && (pe_session->beaconParams.fShortPreamble == 0)) {
			pe_debug("===> Short Preamble Enabled");
			pe_session->beaconParams.fShortPreamble = true;
			pBeaconParams->fShortPreamble =
				(uint8_t) pe_session->beaconParams.
				fShortPreamble;
			pBeaconParams->paramChangeBitmap |=
				PARAM_SHORT_PREAMBLE_CHANGED;
		} else if (!enable
			   && (pe_session->beaconParams.fShortPreamble ==
			       1)) {
			pe_debug("===> Short Preamble Disabled");
			pe_session->beaconParams.fShortPreamble = false;
			pBeaconParams->fShortPreamble =
				(uint8_t) pe_session->beaconParams.
				fShortPreamble;
			pBeaconParams->paramChangeBitmap |=
				PARAM_SHORT_PREAMBLE_CHANGED;
		}
	}

	return QDF_STATUS_SUCCESS;
}

/**
 * lim_tx_complete
 *
 * Function:
 * This is LIM's very own "TX MGMT frame complete" completion routine.
 *
 * Logic:
 * LIM wants to send a MGMT frame (broadcast or unicast)
 * LIM allocates memory using cds_packet_alloc( ..., **pData, **pPacket )
 * LIM transmits the MGMT frame using the API:
 *  wma_tx_frame( ... pPacket, ..., (void *) lim_tx_complete, pData )
 * HDD, via wma_tx_frame/DXE, "transfers" the packet over to BMU
 * HDD, if it determines that a TX completion routine (in this case
 * lim_tx_complete) has been provided, will invoke this callback
 * LIM will try to free the TX MGMT packet that was earlier allocated, in order
 * to send this MGMT frame, using the PAL API cds_packet_free( ... pData, pPacket )
 *
 * Assumptions:
 * Presently, this is ONLY being used for MGMT frames/packets
 * TODO:
 * Would it do good for LIM to have some sort of "signature" validation to
 * ensure that the pData argument passed in was a buffer that was actually
 * allocated by LIM and/or is not corrupted?
 *
 * Note: FIXME and TODO
 * Looks like cds_packet_free() is interested in pPacket. But, when this completion
 * routine is called, only pData is made available to LIM!!
 *
 * @param void A pointer to pData. Shouldn't it be pPacket?!
 *
 * @return QDF_STATUS_SUCCESS - in case of success
 */
QDF_STATUS lim_tx_complete(void *context, qdf_nbuf_t buf, bool free)
{
	if (free)
		cds_packet_free((void *)buf);

	return QDF_STATUS_SUCCESS;
}

static void lim_ht_switch_chnl_params(struct pe_session *pe_session)
{
	uint8_t center_freq = 0;
	enum phy_ch_width ch_width = CH_WIDTH_20MHZ;
	struct mac_context *mac;
	uint8_t primary_channel;

	mac = pe_session->mac_ctx;
	if (!mac) {
		pe_err("Invalid mac_ctx");
		return;
	}

<<<<<<< HEAD
	primary_channel = pe_session->currentOperChannel;
=======
	primary_channel = wlan_reg_freq_to_chan(mac->pdev,
						 pe_session->curr_op_freq);
>>>>>>> 5d8474a2
	if (eHT_CHANNEL_WIDTH_40MHZ ==
	    pe_session->htRecommendedTxWidthSet) {
		ch_width = CH_WIDTH_40MHZ;
		if (PHY_DOUBLE_CHANNEL_LOW_PRIMARY ==
		    pe_session->htSecondaryChannelOffset)
			center_freq = primary_channel + 2;
		else if (PHY_DOUBLE_CHANNEL_HIGH_PRIMARY ==
			 pe_session->htSecondaryChannelOffset)
			center_freq = primary_channel - 2;
		else
			ch_width = CH_WIDTH_20MHZ;
	}
<<<<<<< HEAD

	pe_session->gLimChannelSwitch.primaryChannel = primary_channel;
	pe_session->currentReqChannel = primary_channel;
	pe_session->ch_center_freq_seg0 = center_freq;
	pe_session->gLimChannelSwitch.ch_center_freq_seg0 = center_freq;
	pe_session->ch_width = ch_width;
	pe_session->gLimChannelSwitch.ch_width = ch_width;
	pe_session->gLimChannelSwitch.sec_ch_offset =
				pe_session->htSecondaryChannelOffset;
	pe_session->gLimChannelSwitch.ch_center_freq_seg1 = 0;

	pe_debug("HT IE changed: Primary Channel: %d center chan: %d Channel Width: %d",
=======
	pe_session->gLimChannelSwitch.primaryChannel = primary_channel;
	pe_session->curr_req_chan_freq = pe_session->curr_op_freq;
	pe_session->ch_center_freq_seg0 = center_freq;
	pe_session->gLimChannelSwitch.ch_center_freq_seg0 = center_freq;
	pe_session->gLimChannelSwitch.sw_target_freq =
						pe_session->curr_op_freq;
	pe_session->ch_width = ch_width;
	pe_session->gLimChannelSwitch.ch_width = ch_width;
	pe_session->gLimChannelSwitch.sec_ch_offset =
		pe_session->htSecondaryChannelOffset;
	pe_session->gLimChannelSwitch.ch_center_freq_seg1 = 0;

	pe_debug("HT IE changed: Primary Channel: %d center chan: %d Channel Width: %d cur op freq %d",
>>>>>>> 5d8474a2
		 primary_channel, center_freq,
		 pe_session->htRecommendedTxWidthSet,
		 pe_session->gLimChannelSwitch.sw_target_freq);
	pe_session->channelChangeReasonCode =
			LIM_SWITCH_CHANNEL_HT_WIDTH;
	mac->lim.gpchangeChannelCallback = lim_switch_channel_cback;
	mac->lim.gpchangeChannelData = NULL;

	lim_send_switch_chnl_params(mac, pe_session);
}

static void lim_ht_switch_chnl_req(struct pe_session *session)
{
	struct mac_context *mac;
	QDF_STATUS status;

	mac = session->mac_ctx;
	if (!mac) {
		pe_err("Invalid mac context");
		return;
	}

	session->channelChangeReasonCode =
			LIM_SWITCH_CHANNEL_HT_WIDTH;
	mlme_set_chan_switch_in_progress(session->vdev, true);
	status = wlan_vdev_mlme_sm_deliver_evt(
					session->vdev,
					WLAN_VDEV_SM_EV_FW_VDEV_RESTART,
					sizeof(*session),
					session);
	if (QDF_IS_STATUS_ERROR(status)) {
		pe_err("Failed to post WLAN_VDEV_SM_EV_FW_VDEV_RESTART for vdevid %d",
		       session->smeSessionId);
		mlme_set_chan_switch_in_progress(session->vdev, false);
	}
}

void lim_update_sta_run_time_ht_switch_chnl_params(struct mac_context *mac,
						   tDot11fIEHTInfo *pHTInfo,
						   struct pe_session *pe_session)
{
	/* If self capability is set to '20Mhz only', then do not change the CB mode. */
	if (!lim_get_ht_capability
		    (mac, eHT_SUPPORTED_CHANNEL_WIDTH_SET, pe_session))
		return;

	if (wlan_reg_is_24ghz_ch_freq(pe_session->curr_op_freq) &&
	    pe_session->force_24ghz_in_ht20) {
		pe_debug("force_24ghz_in_ht20 is set and channel is 2.4 Ghz");
		return;
	}

	if (pe_session->ftPEContext.ftPreAuthSession) {
		pe_err("FT PREAUTH channel change is in progress");
		return;
	}

	if (pe_session->ch_switch_in_progress == true) {
		pe_debug("ch switch is in progress, ignore HT IE BW update");
		return;
	}

	if (wlan_reg_get_chan_enum(pHTInfo->primaryChannel) ==
	    INVALID_CHANNEL) {
		pe_debug("Ignore Invalid channel in HT info");
		return;
	}

	/* If channel mismatch the CSA will take care of this change */
	if (pHTInfo->primaryChannel != wlan_reg_freq_to_chan(
			mac->pdev, pe_session->curr_op_freq)) {
		pe_debug("Current channel doesnt match HT info ignore");
		return;
	}

	if (lim_is_roam_synch_in_progress(pe_session)) {
		pe_debug("Roaming in progress, ignore HT IE BW update");
		return;
	}

	if (pe_session->htSecondaryChannelOffset !=
	    (uint8_t) pHTInfo->secondaryChannelOffset
	    || pe_session->htRecommendedTxWidthSet !=
	    (uint8_t) pHTInfo->recommendedTxWidthSet) {
		pe_session->htSecondaryChannelOffset =
			(ePhyChanBondState) pHTInfo->secondaryChannelOffset;
		pe_session->htRecommendedTxWidthSet =
			(uint8_t) pHTInfo->recommendedTxWidthSet;

		/* Before restarting vdev, delete the tdls peers */
		lim_update_tdls_set_state_for_fw(pe_session, false);
		lim_delete_tdls_peers(mac, pe_session);

		lim_ht_switch_chnl_req(pe_session);

		/* In case of IBSS, if STA should update HT Info IE in its beacons. */
		if (LIM_IS_IBSS_ROLE(pe_session))
			sch_set_fixed_beacon_fields(mac, pe_session);
	}

} /* End limUpdateStaRunTimeHTParams. */

/**
 * \brief This function updates the lim global structure, if any of the
 * HT Capabilities have changed.
 *
 *
 * \param mac Pointer to Global MAC structure
 *
 * \param pHTCapability Pointer to HT Capability Information Element
 * obtained from a Beacon or Probe Response
 *
 *
 *
 */

void lim_update_sta_run_time_ht_capability(struct mac_context *mac,
					   tDot11fIEHTCaps *pHTCaps)
{

	if (mac->lim.gHTLsigTXOPProtection !=
	    (uint8_t) pHTCaps->lsigTXOPProtection) {
		mac->lim.gHTLsigTXOPProtection =
			(uint8_t) pHTCaps->lsigTXOPProtection;
		/* Send change notification to HAL */
	}

	if (mac->lim.gHTAMpduDensity != (uint8_t) pHTCaps->mpduDensity) {
		mac->lim.gHTAMpduDensity = (uint8_t) pHTCaps->mpduDensity;
		/* Send change notification to HAL */
	}

	if (mac->lim.gHTMaxRxAMpduFactor !=
	    (uint8_t) pHTCaps->maxRxAMPDUFactor) {
		mac->lim.gHTMaxRxAMpduFactor =
			(uint8_t) pHTCaps->maxRxAMPDUFactor;
		/* Send change notification to HAL */
	}

} /* End lim_update_sta_run_time_ht_capability. */

/**
 * \brief This function updates lim global structure, if any of the HT
 * Info Parameters have changed.
 *
 *
 * \param mac Pointer to the global MAC structure
 *
 * \param pHTInfo Pointer to the HT Info IE obtained from a Beacon or
 * Probe Response
 *
 *
 */

void lim_update_sta_run_time_ht_info(struct mac_context *mac,
				     tDot11fIEHTInfo *pHTInfo,
				     struct pe_session *pe_session)
{
	if (pe_session->htRecommendedTxWidthSet !=
	    (uint8_t) pHTInfo->recommendedTxWidthSet) {
		pe_session->htRecommendedTxWidthSet =
			(uint8_t) pHTInfo->recommendedTxWidthSet;
		/* Send change notification to HAL */
	}

	if (pe_session->beaconParams.fRIFSMode !=
	    (uint8_t) pHTInfo->rifsMode) {
		pe_session->beaconParams.fRIFSMode =
			(uint8_t) pHTInfo->rifsMode;
		/* Send change notification to HAL */
	}

	if (mac->lim.gHTServiceIntervalGranularity !=
	    (uint8_t) pHTInfo->serviceIntervalGranularity) {
		mac->lim.gHTServiceIntervalGranularity =
			(uint8_t) pHTInfo->serviceIntervalGranularity;
		/* Send change notification to HAL */
	}

	if (mac->lim.gHTOperMode != (tSirMacHTOperatingMode) pHTInfo->opMode) {
		mac->lim.gHTOperMode =
			(tSirMacHTOperatingMode) pHTInfo->opMode;
		/* Send change notification to HAL */
	}

	if (pe_session->beaconParams.llnNonGFCoexist !=
	    pHTInfo->nonGFDevicesPresent) {
		pe_session->beaconParams.llnNonGFCoexist =
			(uint8_t) pHTInfo->nonGFDevicesPresent;
	}

	if (mac->lim.gHTSTBCBasicMCS != (uint8_t) pHTInfo->basicSTBCMCS) {
		mac->lim.gHTSTBCBasicMCS = (uint8_t) pHTInfo->basicSTBCMCS;
		/* Send change notification to HAL */
	}

	if (mac->lim.gHTDualCTSProtection !=
	    (uint8_t) pHTInfo->dualCTSProtection) {
		mac->lim.gHTDualCTSProtection =
			(uint8_t) pHTInfo->dualCTSProtection;
		/* Send change notification to HAL */
	}

	if (mac->lim.gHTSecondaryBeacon != (uint8_t) pHTInfo->secondaryBeacon) {
		mac->lim.gHTSecondaryBeacon =
			(uint8_t) pHTInfo->secondaryBeacon;
		/* Send change notification to HAL */
	}

	if (pe_session->beaconParams.fLsigTXOPProtectionFullSupport !=
	    (uint8_t) pHTInfo->lsigTXOPProtectionFullSupport) {
		pe_session->beaconParams.fLsigTXOPProtectionFullSupport =
			(uint8_t) pHTInfo->lsigTXOPProtectionFullSupport;
		/* Send change notification to HAL */
	}

	if (mac->lim.gHTPCOActive != (uint8_t) pHTInfo->pcoActive) {
		mac->lim.gHTPCOActive = (uint8_t) pHTInfo->pcoActive;
		/* Send change notification to HAL */
	}

	if (mac->lim.gHTPCOPhase != (uint8_t) pHTInfo->pcoPhase) {
		mac->lim.gHTPCOPhase = (uint8_t) pHTInfo->pcoPhase;
		/* Send change notification to HAL */
	}

} /* End lim_update_sta_run_time_ht_info. */

/**
 * lim_validate_delts_req() - This function validates DelTs req
 * @mac_ctx: pointer to Global Mac structure
 * @delts_req: pointer to delete traffic stream structure
 * @peer_mac_addr: variable for peer mac address
 * @session: pe session entry
 *
 * Function validates DelTs req originated by SME or by HAL and also
 * sends halMsg_DelTs to HAL
 *
 * Return: QDF_STATUS_SUCCESS - Success, QDF_STATUS_E_FAILURE - Failure
 */

QDF_STATUS
lim_validate_delts_req(struct mac_context *mac_ctx, tpSirDeltsReq delts_req,
		       tSirMacAddr peer_mac_addr,
		       struct pe_session *session)
{
	tpDphHashNode sta;
	uint8_t ts_status;
	struct mac_ts_info *tsinfo;
	uint32_t i;
	uint8_t tspec_idx;

	/*
	 * if sta
	 *  - verify assoc state
	 *  - del tspec locally
	 * if ap
	 *  - verify sta is in assoc state
	 *  - del sta tspec locally
	 */
	if (!delts_req) {
		pe_err("Delete TS request pointer is NULL");
		return QDF_STATUS_E_FAILURE;
	}

	if (LIM_IS_STA_ROLE(session)) {
		uint32_t val;

		/* station always talks to the AP */
		sta = dph_get_hash_entry(mac_ctx, DPH_STA_HASH_INDEX_PEER,
					&session->dph.dphHashTable);

		val = sizeof(tSirMacAddr);
		sir_copy_mac_addr(peer_mac_addr, session->bssId);

	} else {
		uint16_t associd;
		uint8_t *macaddr = (uint8_t *) peer_mac_addr;

		associd = delts_req->aid;
		if (associd != 0)
			sta = dph_get_hash_entry(mac_ctx, associd,
					&session->dph.dphHashTable);
		else
			sta = dph_lookup_hash_entry(mac_ctx,
						delts_req->macaddr.bytes,
						&associd,
						&session->dph.
							dphHashTable);

		if (sta)
			/* TBD: check sta assoc state as well */
			for (i = 0; i < sizeof(tSirMacAddr); i++)
				macaddr[i] = sta->staAddr[i];
	}

	if (!sta) {
		pe_err("Cannot find station context for delts req");
		return QDF_STATUS_E_FAILURE;
	}

	if ((!sta->valid) ||
		(sta->mlmStaContext.mlmState !=
			eLIM_MLM_LINK_ESTABLISHED_STATE)) {
		pe_err("Invalid Sta (or state) for DelTsReq");
		return QDF_STATUS_E_FAILURE;
	}

	delts_req->req.wsmTspecPresent = 0;
	delts_req->req.wmeTspecPresent = 0;
	delts_req->req.lleTspecPresent = 0;

	if ((sta->wsmEnabled) &&
		(delts_req->req.tspec.tsinfo.traffic.accessPolicy !=
						SIR_MAC_ACCESSPOLICY_EDCA))
		delts_req->req.wsmTspecPresent = 1;
	else if (sta->wmeEnabled)
		delts_req->req.wmeTspecPresent = 1;
	else if (sta->lleEnabled)
		delts_req->req.lleTspecPresent = 1;
	else {
		pe_warn("DELTS_REQ ignore - qos is disabled");
		return QDF_STATUS_E_FAILURE;
	}

	tsinfo = delts_req->req.wmeTspecPresent ? &delts_req->req.tspec.tsinfo
						: &delts_req->req.tsinfo;
	pe_debug("received DELTS_REQ message wmeTspecPresent: %d lleTspecPresent: %d wsmTspecPresent: %d tsid: %d  up: %d direction: %d",
		delts_req->req.wmeTspecPresent,
		delts_req->req.lleTspecPresent,
		delts_req->req.wsmTspecPresent, tsinfo->traffic.tsid,
		tsinfo->traffic.userPrio, tsinfo->traffic.direction);

	/* if no Access Control, ignore the request */
	if (lim_admit_control_delete_ts(mac_ctx, sta->assocId, tsinfo,
				&ts_status, &tspec_idx) != QDF_STATUS_SUCCESS) {
		pe_err("DELTS request for sta assocId: %d tsid: %d up: %d",
			sta->assocId, tsinfo->traffic.tsid,
			tsinfo->traffic.userPrio);
		return QDF_STATUS_E_FAILURE;
	} else if ((tsinfo->traffic.accessPolicy == SIR_MAC_ACCESSPOLICY_HCCA)
				|| (tsinfo->traffic.accessPolicy ==
			SIR_MAC_ACCESSPOLICY_BOTH)) {
		/* edca only now. */
	} else if (tsinfo->traffic.accessPolicy == SIR_MAC_ACCESSPOLICY_EDCA) {
		/* send message to HAL to delete TS */
		if (QDF_STATUS_SUCCESS !=
			lim_send_hal_msg_del_ts(mac_ctx,
						tspec_idx, delts_req->req,
						session->peSessionId,
						session->bssId)) {
			pe_warn("DelTs with UP: %d failed in lim_send_hal_msg_del_ts - ignoring request",
				tsinfo->traffic.userPrio);
			return QDF_STATUS_E_FAILURE;
		}
	}
	return QDF_STATUS_SUCCESS;
}

/**
 * @function :  lim_post_sm_state_update()
 *
 * @brief  :  This function Updates the HAL and Softmac about the change in the STA's SMPS state.
 *
 *      LOGIC:
 *
 *      ASSUMPTIONS:
 *          NA
 *
 *      NOTE:
 *          NA
 *
 * @param  mac - Pointer to Global MAC structure
 * @param  limMsg - Lim Message structure object with the MimoPSparam in body
 * @return None
 */
QDF_STATUS
lim_post_sm_state_update(struct mac_context *mac,
			 tSirMacHTMIMOPowerSaveState state,
			 uint8_t *pPeerStaMac, uint8_t sessionId)
{
	QDF_STATUS retCode = QDF_STATUS_SUCCESS;
	struct scheduler_msg msgQ = {0};
	tpSetMIMOPS pMIMO_PSParams;

	msgQ.reserved = 0;
	msgQ.type = WMA_SET_MIMOPS_REQ;

	/* Allocate for WMA_SET_MIMOPS_REQ */
	pMIMO_PSParams = qdf_mem_malloc(sizeof(tSetMIMOPS));
	if (!pMIMO_PSParams)
		return QDF_STATUS_E_NOMEM;

	pMIMO_PSParams->htMIMOPSState = state;
	pMIMO_PSParams->fsendRsp = true;
	pMIMO_PSParams->sessionId = sessionId;
	qdf_mem_copy(pMIMO_PSParams->peerMac, pPeerStaMac, sizeof(tSirMacAddr));

	msgQ.bodyptr = pMIMO_PSParams;
	msgQ.bodyval = 0;

	pe_debug("Sending WMA_SET_MIMOPS_REQ");

	MTRACE(mac_trace_msg_tx(mac, NO_SESSION, msgQ.type));
	retCode = wma_post_ctrl_msg(mac, &msgQ);
	if (QDF_STATUS_SUCCESS != retCode) {
		pe_err("Posting WMA_SET_MIMOPS_REQ to HAL failed! Reason: %d",
			retCode);
		qdf_mem_free(pMIMO_PSParams);
		return retCode;
	}

	return retCode;
}

void lim_pkt_free(struct mac_context *mac,
		  eFrameType frmType, uint8_t *pRxPacketInfo, void *pBody)
{
	(void)mac;
	(void)frmType;
	(void)pRxPacketInfo;
	(void)pBody;
}

/**
 * lim_get_b_dfrom_rx_packet()
 *
 ***FUNCTION:
 * This function is called to get pointer to Polaris
 * Buffer Descriptor containing MAC header & other control
 * info from the body of the message posted to LIM.
 *
 ***LOGIC:
 * NA
 *
 ***ASSUMPTIONS:
 * NA
 *
 ***NOTE:
 * NA
 *
 * @param  body    - Received message body
 * @param  pRxPacketInfo     - Pointer to received BD
 * @return None
 */

void
lim_get_b_dfrom_rx_packet(struct mac_context *mac, void *body, uint32_t **pRxPacketInfo)
{
	*pRxPacketInfo = (uint32_t *) body;
} /*** end lim_get_b_dfrom_rx_packet() ***/

void lim_add_channel_status_info(struct mac_context *p_mac,
				 struct lim_channel_status *channel_stat,
				 uint8_t channel_id)
{
	uint8_t i;
	bool found = false;
	struct lim_scan_channel_status *channel_info =
		&p_mac->lim.scan_channel_status;
	struct lim_channel_status *channel_status_list =
		channel_info->channel_status_list;
	uint8_t total_channel = channel_info->total_channel;

	if (!p_mac->sap.acs_with_more_param)
		return;

	for (i = 0; i < total_channel; i++) {
		if (channel_status_list[i].channel_id == channel_id) {
			if (channel_stat->cmd_flags ==
			    WMI_CHAN_InFO_END_RESP &&
			    channel_status_list[i].cmd_flags ==
			    WMI_CHAN_InFO_START_RESP) {
				/* adjust to delta value for counts */
				channel_stat->rx_clear_count -=
				    channel_status_list[i].rx_clear_count;
				channel_stat->cycle_count -=
				    channel_status_list[i].cycle_count;
				channel_stat->rx_frame_count -=
				    channel_status_list[i].rx_frame_count;
				channel_stat->tx_frame_count -=
				    channel_status_list[i].tx_frame_count;
				channel_stat->bss_rx_cycle_count -=
				    channel_status_list[i].bss_rx_cycle_count;
			}
			qdf_mem_copy(&channel_status_list[i], channel_stat,
				     sizeof(*channel_status_list));
			found = true;
			break;
		}
	}

	if (!found) {
		if (total_channel < SIR_MAX_SUPPORTED_CHANNEL_LIST) {
			qdf_mem_copy(&channel_status_list[total_channel++],
				     channel_stat,
				     sizeof(*channel_status_list));
			channel_info->total_channel = total_channel;
		} else {
			pe_warn("Chan cnt exceed, channel_id=%d", channel_id);
		}
	}

	return;
}

bool lim_is_channel_valid_for_channel_switch(struct mac_context *mac,
					     uint32_t channel_freq)
{
	uint8_t index;
	bool ok = false;

	if (policy_mgr_is_chan_ok_for_dnbs(mac->psoc, channel_freq,
					   &ok)) {
		pe_err("policy_mgr_is_chan_ok_for_dnbs() returned error");
		return false;
	}

	if (!ok) {
		pe_debug("channel not ok for DNBS");
		return false;
	}

	for (index = 0; index < mac->mlme_cfg->reg.valid_channel_list_num; index++) {
		if (mac->mlme_cfg->reg.valid_channel_freq_list[index] !=
		    channel_freq)
			continue;

		ok = policy_mgr_is_valid_for_channel_switch(
				mac->psoc, channel_freq);
		return ok;
	}

	/* channel does not belong to list of valid channels */
	return false;
}

/**
 * @function :  lim_restore_pre_channel_switch_state()
 *
 * @brief  :  This API is called by the user to undo any
 *            specific changes done on the device during
 *            channel switch.
 *      LOGIC:
 *
 *      ASSUMPTIONS:
 *          NA
 *
 *      NOTE:
 *          NA
 *
 * @param  mac - Pointer to Global MAC structure
 * @return None
 */

QDF_STATUS
lim_restore_pre_channel_switch_state(struct mac_context *mac, struct pe_session *pe_session)
{

	QDF_STATUS retCode = QDF_STATUS_SUCCESS;

	if (!LIM_IS_STA_ROLE(pe_session))
		return retCode;

	/* Channel switch should be ready for the next time */
	pe_session->gLimSpecMgmt.dot11hChanSwState = eLIM_11H_CHANSW_INIT;

	return retCode;
}

/**
 * @function: lim_prepare_for11h_channel_switch()
 *
 * @brief  :  This API is called by the user to prepare for
 *            11h channel switch. As of now, the API does
 *            very minimal work. User can add more into the
 *            same API if needed.
 *      LOGIC:
 *
 *      ASSUMPTIONS:
 *          NA
 *
 *      NOTE:
 *          NA
 *
 * @param  mac - Pointer to Global MAC structure
 * @param  pe_session
 * @return None
 */
void
lim_prepare_for11h_channel_switch(struct mac_context *mac, struct pe_session *pe_session)
{
	if (!LIM_IS_STA_ROLE(pe_session))
		return;

	/* Flag to indicate 11h channel switch in progress */
	pe_session->gLimSpecMgmt.dot11hChanSwState = eLIM_11H_CHANSW_RUNNING;

	/** We are safe to switch channel at this point */
	lim_stop_tx_and_switch_channel(mac, pe_session->peSessionId);
}

tSirNwType lim_get_nw_type(struct mac_context *mac, uint32_t chan_freq, uint32_t type,
			   tpSchBeaconStruct pBeacon)
{
	tSirNwType nwType = eSIR_11B_NW_TYPE;

	/* Logic to be cleaned up for 11AC & 11AX */
	if (type == SIR_MAC_DATA_FRAME) {
		if (WLAN_REG_IS_24GHZ_CH_FREQ(chan_freq)) {
			nwType = eSIR_11G_NW_TYPE;
		} else {
			nwType = eSIR_11A_NW_TYPE;
		}
	} else {
		if (WLAN_REG_IS_24GHZ_CH_FREQ(chan_freq)) {
			int i;
			/* 11b or 11g packet */
			/* 11g iff extended Rate IE is present or */
			/* if there is an A rate in suppRate IE */
			for (i = 0; i < pBeacon->supportedRates.numRates; i++) {
				if (sirIsArate
					    (pBeacon->supportedRates.rate[i] & 0x7f)) {
					nwType = eSIR_11G_NW_TYPE;
					break;
				}
			}
			if (pBeacon->extendedRatesPresent) {
				nwType = eSIR_11G_NW_TYPE;
			} else if (pBeacon->HTInfo.present ||
				   IS_BSS_VHT_CAPABLE(pBeacon->VHTCaps)) {
				nwType = eSIR_11G_NW_TYPE;
			}
		} else {
			/* 11a packet */
			nwType = eSIR_11A_NW_TYPE;
		}
	}
	return nwType;
}

uint32_t lim_get_channel_from_beacon(struct mac_context *mac, tpSchBeaconStruct pBeacon)
{
	uint8_t chan_freq = 0;

	if (pBeacon->he_op.oper_info_6g_present)
		chan_freq = wlan_reg_chan_band_to_freq(mac->pdev,
						   pBeacon->he_op.oper_info_6g.info.primary_ch,
						   BIT(REG_BAND_6G));
	else if (pBeacon->dsParamsPresent)
		chan_freq = pBeacon->chan_freq;
	else if (pBeacon->HTInfo.present)
		chan_freq = wlan_reg_legacy_chan_to_freq(mac->pdev,
							 pBeacon->HTInfo.primaryChannel);
	else
		chan_freq = pBeacon->chan_freq;

	return chan_freq;
}

void lim_set_tspec_uapsd_mask_per_session(struct mac_context *mac,
					  struct pe_session *pe_session,
					  struct mac_ts_info *pTsInfo,
					  uint32_t action)
{
	uint8_t userPrio = (uint8_t) pTsInfo->traffic.userPrio;
	uint16_t direction = pTsInfo->traffic.direction;
	uint8_t ac = upToAc(userPrio);

	pe_debug("Set UAPSD mask for AC: %d dir: %d action: %d"
			, ac, direction, action);

	/* Converting AC to appropriate Uapsd Bit Mask
	 * AC_BE(0) --> UAPSD_BITOFFSET_ACVO(3)
	 * AC_BK(1) --> UAPSD_BITOFFSET_ACVO(2)
	 * AC_VI(2) --> UAPSD_BITOFFSET_ACVO(1)
	 * AC_VO(3) --> UAPSD_BITOFFSET_ACVO(0)
	 */
	ac = ((~ac) & 0x3);

	if (action == CLEAR_UAPSD_MASK) {
		if (direction == SIR_MAC_DIRECTION_UPLINK)
			pe_session->gUapsdPerAcTriggerEnableMask &=
				~(1 << ac);
		else if (direction == SIR_MAC_DIRECTION_DNLINK)
			pe_session->gUapsdPerAcDeliveryEnableMask &=
				~(1 << ac);
		else if (direction == SIR_MAC_DIRECTION_BIDIR) {
			pe_session->gUapsdPerAcTriggerEnableMask &=
				~(1 << ac);
			pe_session->gUapsdPerAcDeliveryEnableMask &=
				~(1 << ac);
		}
	} else if (action == SET_UAPSD_MASK) {
		if (direction == SIR_MAC_DIRECTION_UPLINK)
			pe_session->gUapsdPerAcTriggerEnableMask |=
				(1 << ac);
		else if (direction == SIR_MAC_DIRECTION_DNLINK)
			pe_session->gUapsdPerAcDeliveryEnableMask |=
				(1 << ac);
		else if (direction == SIR_MAC_DIRECTION_BIDIR) {
			pe_session->gUapsdPerAcTriggerEnableMask |=
				(1 << ac);
			pe_session->gUapsdPerAcDeliveryEnableMask |=
				(1 << ac);
		}
	}

	pe_debug("New pe_session->gUapsdPerAcTriggerEnableMask 0x%x pe_session->gUapsdPerAcDeliveryEnableMask 0x%x",
		pe_session->gUapsdPerAcTriggerEnableMask,
		pe_session->gUapsdPerAcDeliveryEnableMask);

	return;
}

/**
 * lim_handle_heart_beat_timeout_for_session() - Handle heart beat time out
 * @mac_ctx: pointer to Global Mac Structure
 * @psession_entry: pointer to struct pe_session *
 *
 * Function handles heart beat time out for session
 *
 * Return: none
 */
void lim_handle_heart_beat_timeout_for_session(struct mac_context *mac_ctx,
					       struct pe_session *psession_entry)
{
	if (psession_entry->valid == true) {
		if (psession_entry->bssType == eSIR_IBSS_MODE)
			lim_ibss_heart_beat_handle(mac_ctx, psession_entry);

		if ((psession_entry->bssType == eSIR_INFRASTRUCTURE_MODE) &&
					(LIM_IS_STA_ROLE(psession_entry)))
			lim_handle_heart_beat_failure(mac_ctx, psession_entry);
	}
	/*
	 * In the function lim_handle_heart_beat_failure things can change
	 * so check for the session entry  valid and the other things
	 * again
	 */
	if ((psession_entry->valid == true) &&
		(psession_entry->bssType == eSIR_INFRASTRUCTURE_MODE) &&
			(LIM_IS_STA_ROLE(psession_entry)) &&
				(psession_entry->LimHBFailureStatus == true)) {
		tLimTimers *lim_timer  = &mac_ctx->lim.lim_timers;
		/*
		 * Activate Probe After HeartBeat Timer incase HB
		 * Failure detected
		 */
		pe_debug("Sending Probe for Session: %d",
			psession_entry->vdev_id);
		lim_deactivate_and_change_timer(mac_ctx,
			eLIM_PROBE_AFTER_HB_TIMER);
		MTRACE(mac_trace(mac_ctx, TRACE_CODE_TIMER_ACTIVATE, 0,
			eLIM_PROBE_AFTER_HB_TIMER));
		if (tx_timer_activate(&lim_timer->gLimProbeAfterHBTimer)
					!= TX_SUCCESS)
			pe_err("Fail to re-activate Probe-after-hb timer");
	}
}

void lim_process_add_sta_rsp(struct mac_context *mac_ctx,
			     struct scheduler_msg *msg)
{
	struct pe_session *session;
	tpAddStaParams add_sta_params;

	add_sta_params = (tpAddStaParams) msg->bodyptr;

	session = pe_find_session_by_session_id(mac_ctx,
			add_sta_params->sessionId);
	if (!session) {
		pe_err("Session Does not exist for given sessionID");
		qdf_mem_free(add_sta_params);
		return;
	}
	session->csaOffloadEnable = add_sta_params->csaOffloadEnable;
	if (LIM_IS_IBSS_ROLE(session))
		(void)lim_ibss_add_sta_rsp(mac_ctx, msg->bodyptr, session);
	else if (LIM_IS_NDI_ROLE(session))
		lim_ndp_add_sta_rsp(mac_ctx, session, msg->bodyptr);
#ifdef FEATURE_WLAN_TDLS
	else if (add_sta_params->staType == STA_ENTRY_TDLS_PEER)
		lim_process_tdls_add_sta_rsp(mac_ctx, msg->bodyptr, session);
#endif
	else
		lim_process_mlm_add_sta_rsp(mac_ctx, msg, session);

}

/**
 * lim_update_beacon() - This function updates beacon
 * @mac_ctx: pointer to Global Mac Structure
 *
 * This Function is invoked to update the beacon
 *
 * Return: none
 */
void lim_update_beacon(struct mac_context *mac_ctx)
{
	uint8_t i;

	for (i = 0; i < mac_ctx->lim.maxBssId; i++) {
		if (mac_ctx->lim.gpSession[i].valid != true)
			continue;
		if (((mac_ctx->lim.gpSession[i].limSystemRole == eLIM_AP_ROLE)
			|| (mac_ctx->lim.gpSession[i].limSystemRole ==
					eLIM_STA_IN_IBSS_ROLE))
			&& (eLIM_SME_NORMAL_STATE ==
				mac_ctx->lim.gpSession[i].limSmeState)) {

			sch_set_fixed_beacon_fields(mac_ctx,
						&mac_ctx->lim.gpSession[i]);

			if (false == mac_ctx->sap.SapDfsInfo.
					is_dfs_cac_timer_running)
				lim_send_beacon_ind(mac_ctx,
						&mac_ctx->lim.gpSession[i],
						REASON_DEFAULT);
		}
	}
}

/**
 * lim_handle_heart_beat_failure_timeout - handle heart beat failure
 * @mac_ctx: pointer to Global Mac Structure
 *
 * Function handle heart beat failure timeout
 *
 * Return: none
 */
void lim_handle_heart_beat_failure_timeout(struct mac_context *mac_ctx)
{
	uint8_t i;
	struct pe_session *psession_entry;
	/*
	 * Probe response is not received  after HB failure.
	 * This is handled by LMM sub module.
	 */
	for (i = 0; i < mac_ctx->lim.maxBssId; i++) {
		if (mac_ctx->lim.gpSession[i].valid != true)
			continue;
		psession_entry = &mac_ctx->lim.gpSession[i];
		if (psession_entry->LimHBFailureStatus != true)
			continue;
		pe_debug("SME: %d MLME: %d HB-Count: %d",
				psession_entry->limSmeState,
				psession_entry->limMlmState,
				psession_entry->LimRxedBeaconCntDuringHB);

#ifdef FEATURE_WLAN_DIAG_SUPPORT_LIM
		lim_diag_event_report(mac_ctx, WLAN_PE_DIAG_HB_FAILURE_TIMEOUT,
					psession_entry, 0, 0);
#endif
		if ((psession_entry->limMlmState ==
					eLIM_MLM_LINK_ESTABLISHED_STATE) &&
			(psession_entry->limSmeState !=
					eLIM_SME_WT_DISASSOC_STATE) &&
			(psession_entry->limSmeState !=
					eLIM_SME_WT_DEAUTH_STATE) &&
			((!LIM_IS_CONNECTION_ACTIVE(psession_entry)) ||
			/*
			 * Disconnect even if we have not received a single
			 * beacon after connection.
			 */
			 (psession_entry->currentBssBeaconCnt == 0))) {
			pe_nofl_info("HB fail vdev %d",psession_entry->vdev_id);
			lim_send_deauth_mgmt_frame(mac_ctx,
				eSIR_MAC_DISASSOC_DUE_TO_INACTIVITY_REASON,
				psession_entry->bssId, psession_entry, false);

			/*
			 * AP did not respond to Probe Request.
			 * Tear down link with it.
			 */
			lim_tear_down_link_with_ap(mac_ctx,
						psession_entry->peSessionId,
						eSIR_MAC_BEACON_MISSED,
						eLIM_LINK_MONITORING_DISASSOC);
			mac_ctx->lim.gLimProbeFailureAfterHBfailedCnt++;
		} else {
			pe_err("Unexpected wt-probe-timeout in state");
			lim_print_mlm_state(mac_ctx, LOGE,
				psession_entry->limMlmState);
			if (mac_ctx->sme.tx_queue_cb)
				mac_ctx->sme.tx_queue_cb(mac_ctx->hdd_handle,
						psession_entry->smeSessionId,
						WLAN_WAKE_ALL_NETIF_QUEUE,
						WLAN_CONTROL_PATH);
		}
	}
	/*
	 * Deactivate Timer ProbeAfterHB Timer -> As its a oneshot timer,
	 * need not deactivate the timer
	 * tx_timer_deactivate(&mac->lim.lim_timers.gLimProbeAfterHBTimer);
	 */
}

#ifdef QCA_IBSS_SUPPORT
/*
 * This function assumes there will not be more than one IBSS session active at any time.
 */
struct pe_session *lim_is_ibss_session_active(struct mac_context *mac)
{
	uint8_t i;

	for (i = 0; i < mac->lim.maxBssId; i++) {
		if ((mac->lim.gpSession[i].valid) &&
		    (mac->lim.gpSession[i].limSystemRole ==
		     eLIM_STA_IN_IBSS_ROLE))
			return &mac->lim.gpSession[i];
	}

	return NULL;
}
#endif

struct pe_session *lim_is_ap_session_active(struct mac_context *mac)
{
	uint8_t i;

	for (i = 0; i < mac->lim.maxBssId; i++) {
		if (mac->lim.gpSession[i].valid &&
		    (mac->lim.gpSession[i].limSystemRole == eLIM_AP_ROLE))
			return &mac->lim.gpSession[i];
	}

	return NULL;
}

/**---------------------------------------------------------
   \fn        lim_handle_defer_msg_error
   \brief    handles error scenario, when the msg can not be deferred.
   \param mac
   \param pLimMsg LIM msg, which could not be deferred.
   \return void
   -----------------------------------------------------------*/

void lim_handle_defer_msg_error(struct mac_context *mac,
				struct scheduler_msg *pLimMsg)
{
	if (SIR_BB_XPORT_MGMT_MSG == pLimMsg->type) {
		lim_decrement_pending_mgmt_count(mac);
		cds_pkt_return_packet((cds_pkt_t *) pLimMsg->bodyptr);
		pLimMsg->bodyptr = NULL;
	} else if (pLimMsg->bodyptr) {
		qdf_mem_free(pLimMsg->bodyptr);
		pLimMsg->bodyptr = NULL;
	}

}

#ifdef FEATURE_WLAN_DIAG_SUPPORT
/**---------------------------------------------------------
   \fn    lim_diag_event_report
   \brief This function reports Diag event
   \param mac
   \param eventType
   \param bssid
   \param status
   \param reasonCode
   \return void
   -----------------------------------------------------------*/
void lim_diag_event_report(struct mac_context *mac, uint16_t eventType,
			   struct pe_session *pe_session, uint16_t status,
			   uint16_t reasonCode)
{
	tSirMacAddr nullBssid = { 0, 0, 0, 0, 0, 0 };

	WLAN_HOST_DIAG_EVENT_DEF(peEvent, host_event_wlan_pe_payload_type);

	qdf_mem_zero(&peEvent, sizeof(host_event_wlan_pe_payload_type));

	if (!pe_session) {
		qdf_mem_copy(peEvent.bssid, nullBssid, sizeof(tSirMacAddr));
		peEvent.sme_state = (uint16_t) mac->lim.gLimSmeState;
		peEvent.mlm_state = (uint16_t) mac->lim.gLimMlmState;

	} else {
		qdf_mem_copy(peEvent.bssid, pe_session->bssId,
			     sizeof(tSirMacAddr));
		peEvent.sme_state = (uint16_t) pe_session->limSmeState;
		peEvent.mlm_state = (uint16_t) pe_session->limMlmState;
	}
	peEvent.event_type = eventType;
	peEvent.status = status;
	peEvent.reason_code = reasonCode;

	WLAN_HOST_DIAG_EVENT_REPORT(&peEvent, EVENT_WLAN_PE);
	return;
}

static void lim_diag_fill_mgmt_event_report(struct mac_context *mac_ctx,
			tpSirMacMgmtHdr mac_hdr,
			struct pe_session *session, uint16_t result_code,
			uint16_t reason_code,
			struct host_event_wlan_mgmt_payload_type *mgmt_event)
{
	uint8_t length;

	qdf_mem_zero(mgmt_event, sizeof(*mgmt_event));
	mgmt_event->mgmt_type = mac_hdr->fc.type;
	mgmt_event->mgmt_subtype = mac_hdr->fc.subType;
	qdf_mem_copy(mgmt_event->self_mac_addr, session->self_mac_addr,
		     QDF_MAC_ADDR_SIZE);
	qdf_mem_copy(mgmt_event->bssid, session->bssId,
		     QDF_MAC_ADDR_SIZE);
	length = session->ssId.length;
	if (length > WLAN_SSID_MAX_LEN)
		length = WLAN_SSID_MAX_LEN;
	qdf_mem_copy(mgmt_event->ssid, session->ssId.ssId, length);
	mgmt_event->ssid_len = length;
	mgmt_event->operating_channel = wlan_reg_freq_to_chan(
		mac_ctx->pdev, session->curr_op_freq);
	mgmt_event->result_code = result_code;
	mgmt_event->reason_code = reason_code;
}

void lim_diag_mgmt_tx_event_report(struct mac_context *mac_ctx, void *mgmt_hdr,
				   struct pe_session *session, uint16_t result_code,
				   uint16_t reason_code)
{
	tpSirMacMgmtHdr mac_hdr = mgmt_hdr;

	WLAN_HOST_DIAG_EVENT_DEF(mgmt_event,
				 struct host_event_wlan_mgmt_payload_type);
	if (!session || !mac_hdr) {
		pe_err("not valid input");
		return;
	}
	lim_diag_fill_mgmt_event_report(mac_ctx, mac_hdr, session,
					result_code, reason_code, &mgmt_event);

	pe_debug("TX frame: type:%d sub_type:%d seq_num:%d ssid:%.*s selfmacaddr:%pM bssid:%pM channel:%d",
		 mgmt_event.mgmt_type, mgmt_event.mgmt_subtype,
		 ((mac_hdr->seqControl.seqNumHi << 4) |
				mac_hdr->seqControl.seqNumLo),
		 mgmt_event.ssid_len, mgmt_event.ssid,
		 mgmt_event.self_mac_addr, mgmt_event.bssid,
		 mgmt_event.operating_channel);
	WLAN_HOST_DIAG_EVENT_REPORT(&mgmt_event, EVENT_WLAN_HOST_MGMT_TX_V2);
}

void lim_diag_mgmt_rx_event_report(struct mac_context *mac_ctx, void *mgmt_hdr,
				   struct pe_session *session, uint16_t result_code,
				   uint16_t reason_code)
{
	tpSirMacMgmtHdr mac_hdr = mgmt_hdr;

	WLAN_HOST_DIAG_EVENT_DEF(mgmt_event,
				 struct host_event_wlan_mgmt_payload_type);
	if (!session || !mac_hdr) {
		pe_debug("not valid input");
		return;
	}
	lim_diag_fill_mgmt_event_report(mac_ctx, mac_hdr, session,
					result_code, reason_code, &mgmt_event);
	pe_debug("RX frame: type:%d sub_type:%d seq_num:%d ssid:%.*s selfmacaddr:%pM bssid:%pM channel:%d",
		 mgmt_event.mgmt_type, mgmt_event.mgmt_subtype,
		 ((mac_hdr->seqControl.seqNumHi << 4) |
				mac_hdr->seqControl.seqNumLo),
		 mgmt_event.ssid_len, mgmt_event.ssid,
		 mgmt_event.self_mac_addr, mgmt_event.bssid,
		 mgmt_event.operating_channel);
	WLAN_HOST_DIAG_EVENT_REPORT(&mgmt_event, EVENT_WLAN_HOST_MGMT_RX_V2);
}
#endif /* FEATURE_WLAN_DIAG_SUPPORT */

/* Returns length of P2P stream and Pointer ie passed to this function is filled with noa stream */

uint8_t lim_build_p2p_ie(struct mac_context *mac, uint8_t *ie, uint8_t *data,
			 uint8_t ie_len)
{
	int length = 0;
	uint8_t *ptr = ie;

	ptr[length++] = WLAN_ELEMID_VENDOR;
	ptr[length++] = ie_len + SIR_MAC_P2P_OUI_SIZE;
	qdf_mem_copy(&ptr[length], SIR_MAC_P2P_OUI, SIR_MAC_P2P_OUI_SIZE);
	qdf_mem_copy(&ptr[length + SIR_MAC_P2P_OUI_SIZE], data, ie_len);
	return ie_len + SIR_P2P_IE_HEADER_LEN;
}

/* Returns length of NoA stream and Pointer pNoaStream passed to this function is filled with noa stream */
uint8_t lim_get_noa_attr_stream(struct mac_context *mac, uint8_t *pNoaStream,
				struct pe_session *pe_session)
{
	uint8_t len = 0;

	uint8_t *pBody = pNoaStream;

	if ((pe_session) && (pe_session->valid) &&
	    (pe_session->opmode == QDF_P2P_GO_MODE)) {
		if ((!(pe_session->p2pGoPsUpdate.uNoa1Duration))
		    && (!(pe_session->p2pGoPsUpdate.uNoa2Duration))
		    && (!pe_session->p2pGoPsUpdate.oppPsFlag)
		    )
			return 0;  /* No NoA Descriptor then return 0 */

		pBody[0] = SIR_P2P_NOA_ATTR;

		pBody[3] = pe_session->p2pGoPsUpdate.index;
		pBody[4] =
			pe_session->p2pGoPsUpdate.ctWin | (pe_session->
							      p2pGoPsUpdate.
							      oppPsFlag << 7);
		len = 5;
		pBody += len;

		if (pe_session->p2pGoPsUpdate.uNoa1Duration) {
			*pBody = pe_session->p2pGoPsUpdate.uNoa1IntervalCnt;
			pBody += 1;
			len += 1;

			*((uint32_t *) (pBody)) =
				sir_swap_u32if_needed(pe_session->p2pGoPsUpdate.
						      uNoa1Duration);
			pBody += sizeof(uint32_t);
			len += 4;

			*((uint32_t *) (pBody)) =
				sir_swap_u32if_needed(pe_session->p2pGoPsUpdate.
						      uNoa1Interval);
			pBody += sizeof(uint32_t);
			len += 4;

			*((uint32_t *) (pBody)) =
				sir_swap_u32if_needed(pe_session->p2pGoPsUpdate.
						      uNoa1StartTime);
			pBody += sizeof(uint32_t);
			len += 4;

		}

		if (pe_session->p2pGoPsUpdate.uNoa2Duration) {
			*pBody = pe_session->p2pGoPsUpdate.uNoa2IntervalCnt;
			pBody += 1;
			len += 1;

			*((uint32_t *) (pBody)) =
				sir_swap_u32if_needed(pe_session->p2pGoPsUpdate.
						      uNoa2Duration);
			pBody += sizeof(uint32_t);
			len += 4;

			*((uint32_t *) (pBody)) =
				sir_swap_u32if_needed(pe_session->p2pGoPsUpdate.
						      uNoa2Interval);
			pBody += sizeof(uint32_t);
			len += 4;

			*((uint32_t *) (pBody)) =
				sir_swap_u32if_needed(pe_session->p2pGoPsUpdate.
						      uNoa2StartTime);
			pBody += sizeof(uint32_t);
			len += 4;

		}

		pBody = pNoaStream + 1;
		*((uint16_t *) (pBody)) = sir_swap_u16if_needed(len - 3); /*one byte for Attr and 2 bytes for length */

		return len;

	}
	return 0;

}

void pe_set_resume_channel(struct mac_context *mac, uint16_t channel,
			   ePhyChanBondState phyCbState)
{

	mac->lim.gResumeChannel = channel;
	mac->lim.gResumePhyCbState = phyCbState;
}

bool lim_isconnected_on_dfs_channel(struct mac_context *mac_ctx,
		uint8_t currentChannel)
{
	if (CHANNEL_STATE_DFS ==
	    wlan_reg_get_channel_state(mac_ctx->pdev, currentChannel)) {
		return true;
	} else {
		return false;
	}
}

#ifdef WLAN_FEATURE_11W
void lim_pmf_sa_query_timer_handler(void *pMacGlobal, uint32_t param)
{
	struct mac_context *mac = (struct mac_context *) pMacGlobal;
	tPmfSaQueryTimerId timerId;
	struct pe_session *pe_session;
	tpDphHashNode pSta;
	uint8_t maxretries;

	pe_debug("SA Query timer fires");
	timerId.value = param;

	/* Check that SA Query is in progress */
	pe_session = pe_find_session_by_session_id(mac,
			timerId.fields.sessionId);
	if (!pe_session) {
		pe_err("Session does not exist for given session ID: %d",
			timerId.fields.sessionId);
		return;
	}
	pSta = dph_get_hash_entry(mac, timerId.fields.peerIdx,
			       &pe_session->dph.dphHashTable);
	if (!pSta) {
		pe_err("Entry does not exist for given peer index: %d",
			timerId.fields.peerIdx);
		return;
	}
	if (DPH_SA_QUERY_IN_PROGRESS != pSta->pmfSaQueryState)
		return;

	/* Increment the retry count, check if reached maximum */
	maxretries = mac->mlme_cfg->gen.pmf_sa_query_max_retries;
	pSta->pmfSaQueryRetryCount++;
	if (pSta->pmfSaQueryRetryCount >= maxretries) {
		pe_err("SA Query timed out,Deleting STA");
		lim_print_mac_addr(mac, pSta->staAddr, LOGE);
		lim_send_disassoc_mgmt_frame(mac,
			eSIR_MAC_DISASSOC_DUE_TO_INACTIVITY_REASON,
			pSta->staAddr, pe_session, false);
		lim_trigger_sta_deletion(mac, pSta, pe_session);
		pSta->pmfSaQueryState = DPH_SA_QUERY_TIMED_OUT;
		return;
	}
	/* Retry SA Query */
	lim_send_sa_query_request_frame(mac,
					(uint8_t *) &(pSta->
						      pmfSaQueryCurrentTransId),
					pSta->staAddr, pe_session);
	pSta->pmfSaQueryCurrentTransId++;
	pe_debug("Starting SA Query retry: %d", pSta->pmfSaQueryRetryCount);
	if (tx_timer_activate(&pSta->pmfSaQueryTimer) != TX_SUCCESS) {
		pe_err("PMF SA Query timer activation failed!");
		pSta->pmfSaQueryState = DPH_SA_QUERY_NOT_IN_PROGRESS;
	}
}
#endif

bool lim_check_vht_op_mode_change(struct mac_context *mac,
				  struct pe_session *pe_session,
				  uint8_t chanWidth, uint8_t *peerMac)
{
	tUpdateVHTOpMode tempParam;

	tempParam.opMode = chanWidth;
	tempParam.smesessionId = pe_session->smeSessionId;
	qdf_mem_copy(tempParam.peer_mac, peerMac, sizeof(tSirMacAddr));

	lim_send_mode_update(mac, &tempParam, pe_session);

	return true;
}

#ifdef WLAN_FEATURE_11AX_BSS_COLOR
bool lim_send_he_ie_update(struct mac_context *mac_ctx, struct pe_session *pe_session)
{
	QDF_STATUS status;

	status = wma_update_he_ops_ie(cds_get_context(QDF_MODULE_ID_WMA),
				      pe_session->smeSessionId,
				      &pe_session->he_op);
	if (QDF_IS_STATUS_ERROR(status))
		return false;

	return true;
}
#endif

bool lim_set_nss_change(struct mac_context *mac, struct pe_session *pe_session,
			uint8_t rxNss, uint8_t *peerMac)
{
	tUpdateRxNss tempParam;

	if (!rxNss) {
		pe_err("Invalid rxNss value: %u", rxNss);
		cds_trigger_recovery(QDF_REASON_UNSPECIFIED);
	}

	tempParam.rxNss = rxNss;
	tempParam.smesessionId = pe_session->smeSessionId;
	qdf_mem_copy(tempParam.peer_mac, peerMac, sizeof(tSirMacAddr));

	lim_send_rx_nss_update(mac, &tempParam, pe_session);

	return true;
}

bool lim_check_membership_user_position(struct mac_context *mac,
					struct pe_session *pe_session,
					uint32_t membership,
					uint32_t userPosition)
{
	tUpdateMembership tempParamMembership;
	tUpdateUserPos tempParamUserPosition;

	tempParamMembership.membership = membership;
	tempParamMembership.smesessionId = pe_session->smeSessionId;
	qdf_mem_copy(tempParamMembership.peer_mac, pe_session->bssId,
		     sizeof(tSirMacAddr));

	lim_set_membership(mac, &tempParamMembership, pe_session);

	tempParamUserPosition.userPos = userPosition;
	tempParamUserPosition.smesessionId = pe_session->smeSessionId;
	qdf_mem_copy(tempParamUserPosition.peer_mac, pe_session->bssId,
		     sizeof(tSirMacAddr));

	lim_set_user_pos(mac, &tempParamUserPosition, pe_session);

	return true;
}

void lim_get_short_slot_from_phy_mode(struct mac_context *mac, struct pe_session *pe_session,
				      uint32_t phyMode, uint8_t *pShortSlotEnabled)
{
	uint8_t val = 0;

	/* only 2.4G band should have short slot enable, rest it should be default */
	if (phyMode == WNI_CFG_PHY_MODE_11G) {
		/* short slot is default in all other modes */
		if ((pe_session->opmode == QDF_SAP_MODE) ||
		    (pe_session->opmode == QDF_IBSS_MODE) ||
		    (pe_session->opmode == QDF_P2P_GO_MODE)) {
			val = true;
		}
		/* Program Polaris based on AP capability */
		if (pe_session->limMlmState == eLIM_MLM_WT_JOIN_BEACON_STATE) {
			/* Joining BSS. */
			val =
				SIR_MAC_GET_SHORT_SLOT_TIME(pe_session->
							    limCurrentBssCaps);
		} else if (pe_session->limMlmState ==
			   eLIM_MLM_WT_REASSOC_RSP_STATE) {
			/* Reassociating with AP. */
			val =
				SIR_MAC_GET_SHORT_SLOT_TIME(pe_session->
							    limReassocBssCaps);
		}
	} else {
		/*
		 * 11B does not short slot and short slot is default
		 * for 11A mode. Hence, not need to set this bit
		 */
		val = false;
	}

	pe_debug("phyMode: %u shortslotsupported: %u", phyMode, val);
	*pShortSlotEnabled = val;
}

#ifdef WLAN_FEATURE_11W
/**
 *
 * \brief This function is called by various LIM modules to correctly set
 * the Protected bit in the Frame Control Field of the 802.11 frame MAC header
 *
 *
 * \param  mac Pointer to Global MAC structure
 *
 * \param pe_session Pointer to session corresponding to the connection
 *
 * \param peer Peer address of the STA to which the frame is to be sent
 *
 * \param pMacHdr Pointer to the frame MAC header
 *
 * \return nothing
 *
 *
 */
void
lim_set_protected_bit(struct mac_context *mac,
		      struct pe_session *pe_session,
		      tSirMacAddr peer, tpSirMacMgmtHdr pMacHdr)
{
	uint16_t aid;
	tpDphHashNode sta;

	sta = dph_lookup_hash_entry(mac, peer, &aid,
				    &pe_session->dph.dphHashTable);
	if (sta) {
		/* rmfenabled will be set at the time of addbss.
		 * but sometimes EAP auth fails and keys are not
		 * installed then if we send any management frame
		 * like deauth/disassoc with this bit set then
		 * firmware crashes. so check for keys are
		 * installed or not also before setting the bit
		 */
		if (sta->rmfEnabled && sta->is_key_installed)
			pMacHdr->fc.wep = 1;

		pe_debug("wep:%d rmf:%d is_key_set:%d", pMacHdr->fc.wep,
			 sta->rmfEnabled, sta->is_key_installed);
	}
} /*** end lim_set_protected_bit() ***/
#endif

void lim_set_ht_caps(struct mac_context *p_mac, struct pe_session *p_session_entry,
		uint8_t *p_ie_start, uint32_t num_bytes)
{
	const uint8_t *p_ie = NULL;
	tDot11fIEHTCaps dot11_ht_cap = {0,};

	populate_dot11f_ht_caps(p_mac, p_session_entry, &dot11_ht_cap);
	p_ie = wlan_get_ie_ptr_from_eid(DOT11F_EID_HTCAPS,
					p_ie_start, num_bytes);
	pe_debug("p_ie: %pK dot11_ht_cap.supportedMCSSet[0]: 0x%x",
		p_ie, dot11_ht_cap.supportedMCSSet[0]);
	if (p_ie) {
		/* convert from unpacked to packed structure */
		tHtCaps *p_ht_cap = (tHtCaps *) &p_ie[2];

		p_ht_cap->advCodingCap = dot11_ht_cap.advCodingCap;
		p_ht_cap->supportedChannelWidthSet =
			dot11_ht_cap.supportedChannelWidthSet;
		p_ht_cap->mimoPowerSave = dot11_ht_cap.mimoPowerSave;
		p_ht_cap->greenField = dot11_ht_cap.greenField;
		p_ht_cap->shortGI20MHz = dot11_ht_cap.shortGI20MHz;
		p_ht_cap->shortGI40MHz = dot11_ht_cap.shortGI40MHz;
		p_ht_cap->txSTBC = dot11_ht_cap.txSTBC;
		p_ht_cap->rxSTBC = dot11_ht_cap.rxSTBC;
		p_ht_cap->delayedBA = dot11_ht_cap.delayedBA;
		p_ht_cap->maximalAMSDUsize = dot11_ht_cap.maximalAMSDUsize;
		p_ht_cap->dsssCckMode40MHz = dot11_ht_cap.dsssCckMode40MHz;
		p_ht_cap->psmp = dot11_ht_cap.psmp;
		p_ht_cap->stbcControlFrame = dot11_ht_cap.stbcControlFrame;
		p_ht_cap->lsigTXOPProtection = dot11_ht_cap.lsigTXOPProtection;
		p_ht_cap->maxRxAMPDUFactor = dot11_ht_cap.maxRxAMPDUFactor;
		p_ht_cap->mpduDensity = dot11_ht_cap.mpduDensity;
		qdf_mem_copy((void *)p_ht_cap->supportedMCSSet,
			(void *)(dot11_ht_cap.supportedMCSSet),
			sizeof(p_ht_cap->supportedMCSSet));
		p_ht_cap->pco = dot11_ht_cap.pco;
		p_ht_cap->transitionTime = dot11_ht_cap.transitionTime;
		p_ht_cap->mcsFeedback = dot11_ht_cap.mcsFeedback;
		p_ht_cap->txBF = dot11_ht_cap.txBF;
		p_ht_cap->rxStaggeredSounding =
			dot11_ht_cap.rxStaggeredSounding;
		p_ht_cap->txStaggeredSounding =
			dot11_ht_cap.txStaggeredSounding;
		p_ht_cap->rxZLF = dot11_ht_cap.rxZLF;
		p_ht_cap->txZLF = dot11_ht_cap.txZLF;
		p_ht_cap->implicitTxBF = dot11_ht_cap.implicitTxBF;
		p_ht_cap->calibration = dot11_ht_cap.calibration;
		p_ht_cap->explicitCSITxBF = dot11_ht_cap.explicitCSITxBF;
		p_ht_cap->explicitUncompressedSteeringMatrix =
			dot11_ht_cap.explicitUncompressedSteeringMatrix;
		p_ht_cap->explicitBFCSIFeedback =
			dot11_ht_cap.explicitBFCSIFeedback;
		p_ht_cap->explicitUncompressedSteeringMatrixFeedback =
			dot11_ht_cap.explicitUncompressedSteeringMatrixFeedback;
		p_ht_cap->explicitCompressedSteeringMatrixFeedback =
			dot11_ht_cap.explicitCompressedSteeringMatrixFeedback;
		p_ht_cap->csiNumBFAntennae = dot11_ht_cap.csiNumBFAntennae;
		p_ht_cap->uncompressedSteeringMatrixBFAntennae =
			dot11_ht_cap.uncompressedSteeringMatrixBFAntennae;
		p_ht_cap->compressedSteeringMatrixBFAntennae =
			dot11_ht_cap.compressedSteeringMatrixBFAntennae;
		p_ht_cap->antennaSelection = dot11_ht_cap.antennaSelection;
		p_ht_cap->explicitCSIFeedbackTx =
			dot11_ht_cap.explicitCSIFeedbackTx;
		p_ht_cap->antennaIndicesFeedbackTx =
			dot11_ht_cap.antennaIndicesFeedbackTx;
		p_ht_cap->explicitCSIFeedback =
			dot11_ht_cap.explicitCSIFeedback;
		p_ht_cap->antennaIndicesFeedback =
			dot11_ht_cap.antennaIndicesFeedback;
		p_ht_cap->rxAS = dot11_ht_cap.rxAS;
		p_ht_cap->txSoundingPPDUs = dot11_ht_cap.txSoundingPPDUs;
	}
}

void lim_set_vht_caps(struct mac_context *p_mac, struct pe_session *p_session_entry,
		      uint8_t *p_ie_start, uint32_t num_bytes)
{
	const uint8_t       *p_ie = NULL;
	tDot11fIEVHTCaps     dot11_vht_cap;

	populate_dot11f_vht_caps(p_mac, p_session_entry, &dot11_vht_cap);
	p_ie = wlan_get_ie_ptr_from_eid(DOT11F_EID_VHTCAPS, p_ie_start,
					num_bytes);
	if (p_ie) {
		tSirMacVHTCapabilityInfo *vht_cap =
					(tSirMacVHTCapabilityInfo *) &p_ie[2];
		tSirVhtMcsInfo *vht_mcs = (tSirVhtMcsInfo *) &p_ie[2 +
					  sizeof(tSirMacVHTCapabilityInfo)];

		union {
			uint16_t                       u_value;
			tSirMacVHTRxSupDataRateInfo    vht_rx_supp_rate;
			tSirMacVHTTxSupDataRateInfo    vht_tx_supp_rate;
		} u_vht_data_rate_info;

		vht_cap->maxMPDULen = dot11_vht_cap.maxMPDULen;
		vht_cap->supportedChannelWidthSet =
					dot11_vht_cap.supportedChannelWidthSet;
		vht_cap->ldpcCodingCap = dot11_vht_cap.ldpcCodingCap;
		vht_cap->shortGI80MHz = dot11_vht_cap.shortGI80MHz;
		vht_cap->shortGI160and80plus80MHz =
					dot11_vht_cap.shortGI160and80plus80MHz;
		vht_cap->txSTBC = dot11_vht_cap.txSTBC;
		vht_cap->rxSTBC = dot11_vht_cap.rxSTBC;
		vht_cap->suBeamFormerCap = dot11_vht_cap.suBeamFormerCap;
		vht_cap->suBeamformeeCap = dot11_vht_cap.suBeamformeeCap;
		vht_cap->csnofBeamformerAntSup =
					dot11_vht_cap.csnofBeamformerAntSup;
		vht_cap->numSoundingDim = dot11_vht_cap.numSoundingDim;
		vht_cap->muBeamformerCap = dot11_vht_cap.muBeamformerCap;
		vht_cap->muBeamformeeCap = dot11_vht_cap.muBeamformeeCap;
		vht_cap->vhtTXOPPS = dot11_vht_cap.vhtTXOPPS;
		vht_cap->htcVHTCap = dot11_vht_cap.htcVHTCap;
		vht_cap->maxAMPDULenExp = dot11_vht_cap.maxAMPDULenExp;
		vht_cap->vhtLinkAdaptCap = dot11_vht_cap.vhtLinkAdaptCap;
		vht_cap->rxAntPattern = dot11_vht_cap.rxAntPattern;
		vht_cap->txAntPattern = dot11_vht_cap.txAntPattern;
		vht_cap->extended_nss_bw_supp =
			dot11_vht_cap.extended_nss_bw_supp;

		/* Populate VHT MCS Information */
		vht_mcs->rxMcsMap = dot11_vht_cap.rxMCSMap;
		u_vht_data_rate_info.vht_rx_supp_rate.rxSupDataRate =
					dot11_vht_cap.rxHighSupDataRate;
		u_vht_data_rate_info.vht_rx_supp_rate.max_nsts_total =
					dot11_vht_cap.max_nsts_total;
		vht_mcs->rxHighest = u_vht_data_rate_info.u_value;

		vht_mcs->txMcsMap = dot11_vht_cap.txMCSMap;
		u_vht_data_rate_info.vht_tx_supp_rate.txSupDataRate =
					dot11_vht_cap.txSupDataRate;
		u_vht_data_rate_info.vht_tx_supp_rate.vht_extended_nss_bw_cap =
					dot11_vht_cap.vht_extended_nss_bw_cap;
		vht_mcs->txHighest = u_vht_data_rate_info.u_value;
	}
}

/**
 * lim_validate_received_frame_a1_addr() - To validate received frame's A1 addr
 * @mac_ctx: pointer to mac context
 * @a1: received frame's a1 address which is nothing but our self address
 * @session: PE session pointer
 *
 * This routine will validate, A1 address of the received frame
 *
 * Return: true or false
 */
bool lim_validate_received_frame_a1_addr(struct mac_context *mac_ctx,
		tSirMacAddr a1, struct pe_session *session)
{
	if (!mac_ctx || !session) {
		pe_err("mac or session context is null");
		/* let main routine handle it */
		return true;
	}
	if (IEEE80211_IS_MULTICAST(a1) || QDF_IS_ADDR_BROADCAST(a1)) {
		/* just for fail safe, don't handle MC/BC a1 in this routine */
		return true;
	}
	if (qdf_mem_cmp(a1, session->self_mac_addr, 6)) {
		pe_err("Invalid A1 address in received frame");
		return false;
	}
	return true;
}

/**
 * lim_check_and_reset_protection_params() - reset protection related parameters
 *
 * @mac_ctx: pointer to global mac structure
 *
 * resets protection related global parameters if the pe active session count
 * is zero.
 *
 * Return: None
 */
void lim_check_and_reset_protection_params(struct mac_context *mac_ctx)
{
	if (!pe_get_active_session_count(mac_ctx)) {
		mac_ctx->lim.gHTOperMode = eSIR_HT_OP_MODE_PURE;
	}
}

/**
 * lim_set_stads_rtt_cap() - update station node RTT capability
 * @sta_ds: Station hash node
 * @ext_cap: Pointer to extended capability
 * @mac_ctx: global MAC context
 *
 * This funciton update hash node's RTT capability based on received
 * Extended capability IE.
 *
 * Return: None
 */
void lim_set_stads_rtt_cap(tpDphHashNode sta_ds, struct s_ext_cap *ext_cap,
			   struct mac_context *mac_ctx)
{
	sta_ds->timingMeasCap = 0;
	sta_ds->timingMeasCap |= (ext_cap->timing_meas) ?
				  RTT_TIMING_MEAS_CAPABILITY :
				  RTT_INVALID;
	sta_ds->timingMeasCap |= (ext_cap->fine_time_meas_initiator) ?
				  RTT_FINE_TIME_MEAS_INITIATOR_CAPABILITY :
				  RTT_INVALID;
	sta_ds->timingMeasCap |= (ext_cap->fine_time_meas_responder) ?
				  RTT_FINE_TIME_MEAS_RESPONDER_CAPABILITY :
				  RTT_INVALID;

	pe_debug("ExtCap present, timingMeas: %d Initiator: %d Responder: %d",
	    ext_cap->timing_meas, ext_cap->fine_time_meas_initiator,
	    ext_cap->fine_time_meas_responder);
}

#ifdef WLAN_SUPPORT_TWT
void lim_set_peer_twt_cap(struct pe_session *session, struct s_ext_cap *ext_cap)
{
	if (session->enable_session_twt_support) {
		session->peer_twt_requestor = ext_cap->twt_requestor_support;
		session->peer_twt_responder = ext_cap->twt_responder_support;
	}

	pe_debug("Ext Cap peer TWT requestor: %d, responder: %d, enable_twt %d",
		 ext_cap->twt_requestor_support,
		 ext_cap->twt_responder_support,
		 session->enable_session_twt_support);
}
#endif

/**
 * lim_send_ie() - sends IE to wma
 * @mac_ctx: global MAC context
 * @vdev_id: vdev_id
 * @eid: IE id
 * @band: band for which IE is intended
 * @buf: buffer containing IE
 * @len: length of buffer
 *
 * This funciton sends the IE data to WMA.
 *
 * Return: status of operation
 */
static QDF_STATUS lim_send_ie(struct mac_context *mac_ctx, uint32_t vdev_id,
			      uint8_t eid, enum cds_band_type band,
			      uint8_t *buf, uint32_t len)
{
	struct vdev_ie_info *ie_msg;
	struct scheduler_msg msg = {0};
	QDF_STATUS status;

	/* Allocate memory for the WMI request */
	ie_msg = qdf_mem_malloc(sizeof(*ie_msg) + len);
	if (!ie_msg)
		return QDF_STATUS_E_NOMEM;

	ie_msg->vdev_id = vdev_id;
	ie_msg->ie_id = eid;
	ie_msg->length = len;
	ie_msg->band = band;
	/* IE data buffer starts at end of the struct */
	ie_msg->data = (uint8_t *)&ie_msg[1];

	qdf_mem_copy(ie_msg->data, buf, len);
	msg.type = WMA_SET_IE_INFO;
	msg.bodyptr = ie_msg;
	msg.reserved = 0;

	status = scheduler_post_message(QDF_MODULE_ID_PE,
					QDF_MODULE_ID_WMA,
					QDF_MODULE_ID_WMA, &msg);
	if (QDF_STATUS_SUCCESS != status) {
		pe_err("Not able to post WMA_SET_IE_INFO to WMA");
		qdf_mem_free(ie_msg);
		return status;
	}

	return status;
}

/**
 * lim_get_rx_ldpc() - gets ldpc setting for given channel(band)
 * @mac_ctx: global mac context
 * @ch: channel enum for which ldpc setting is required
 *      Note: ch param is not absolute channel number rather it is
 *            channel number enum.
 *
 * Return: true if enabled and false otherwise
 */
static inline bool lim_get_rx_ldpc(struct mac_context *mac_ctx,
				   enum channel_enum ch)
{
	if (mac_ctx->mlme_cfg->ht_caps.ht_cap_info.adv_coding_cap &&
	    wma_is_rx_ldpc_supported_for_channel(wlan_reg_ch_to_freq(ch)))
		return true;
	else
		return false;
}

/**
 * lim_populate_mcs_set_ht_per_vdev() - update the MCS set according to vdev nss
 * @mac_ctx: global mac context
 * @ht_cap: pointer to ht caps
 * @vdev_id: vdev for which IE is targeted
 * @band: band for which the MCS set has to be updated
 *
 * This function updates the MCS set according to vdev nss
 *
 * Return: None
 */
static void lim_populate_mcs_set_ht_per_vdev(struct mac_context *mac_ctx,
						      struct sHtCaps *ht_cap,
						      uint8_t vdev_id,
						      uint8_t band)
{
	struct wlan_mlme_nss_chains *nss_chains_ini_cfg;
	struct wlan_objmgr_vdev *vdev =
			wlan_objmgr_get_vdev_by_id_from_psoc(mac_ctx->psoc,
							     vdev_id,
							     WLAN_MLME_SB_ID);
	if (!vdev) {
		pe_err("Got NULL vdev obj, returning");
		return;
	}
	if (!ht_cap->supportedMCSSet[1])
		goto end;
	nss_chains_ini_cfg = mlme_get_ini_vdev_config(vdev);
	if (!nss_chains_ini_cfg) {
		pe_err("nss chain dynamic config NULL");
		goto end;
	}

	/* convert from unpacked to packed structure */
	if (nss_chains_ini_cfg->rx_nss[band] == 1)
		ht_cap->supportedMCSSet[1] = 0;

end:
	wlan_objmgr_vdev_release_ref(vdev, WLAN_MLME_SB_ID);
}

/**
 * lim_populate_mcs_set_vht_per_vdev() - update MCS set according to vdev nss
 * @mac_ctx: global mac context
 * @vht_caps: pointer to vht_caps
 * @vdev_id: vdev for which IE is targeted
 * @band: band for which the MCS set has to be updated
 *
 * This function updates the MCS set according to vdev nss
 *
 * Return: None
 */
static void lim_populate_mcs_set_vht_per_vdev(struct mac_context *mac_ctx,
					      uint8_t *vht_caps,
					      uint8_t vdev_id,
					      uint8_t band)
{
	struct wlan_mlme_nss_chains *nss_chains_ini_cfg;
	tSirVhtMcsInfo *vht_mcs;
	struct wlan_objmgr_vdev *vdev =
			wlan_objmgr_get_vdev_by_id_from_psoc(mac_ctx->psoc,
							     vdev_id,
							     WLAN_MLME_SB_ID);
	if (!vdev) {
		pe_err("Got NULL vdev obj, returning");
		return;
	}

	nss_chains_ini_cfg = mlme_get_ini_vdev_config(vdev);
	if (!nss_chains_ini_cfg) {
		pe_err("nss chain dynamic config NULL");
		goto end;
	}

	vht_mcs = (tSirVhtMcsInfo *)&vht_caps[2 +
					sizeof(tSirMacVHTCapabilityInfo)];
	if (nss_chains_ini_cfg->tx_nss[band] == 1) {
	/* Populate VHT MCS Information */
		vht_mcs->txMcsMap |= DISABLE_NSS2_MCS;
		vht_mcs->txHighest =
				VHT_TX_HIGHEST_SUPPORTED_DATA_RATE_1_1;
	}

	if (nss_chains_ini_cfg->rx_nss[band] == 1) {
	/* Populate VHT MCS Information */
		vht_mcs->rxMcsMap |= DISABLE_NSS2_MCS;
		vht_mcs->rxHighest =
				VHT_RX_HIGHEST_SUPPORTED_DATA_RATE_1_1;
	}

end:
	wlan_objmgr_vdev_release_ref(vdev, WLAN_MLME_SB_ID);
}

/**
 * lim_send_ies_per_band() - gets ht and vht capability and send to firmware via
 * wma
 * @mac_ctx: global mac context
 * @session: pe session. This can be NULL. In that case self cap will be sent
 * @vdev_id: vdev for which IE is targeted
 *
 * This funciton gets ht and vht capability and send to firmware via wma
 *
 * Return: status of operation
 */
QDF_STATUS lim_send_ies_per_band(struct mac_context *mac_ctx,
				 struct pe_session *session,
				 uint8_t vdev_id)
{
	uint8_t ht_caps[DOT11F_IE_HTCAPS_MIN_LEN + 2] = {0};
	uint8_t vht_caps[DOT11F_IE_VHTCAPS_MAX_LEN + 2] = {0};
	tHtCaps *p_ht_cap = (tHtCaps *)(&ht_caps[2]);
	tSirMacVHTCapabilityInfo *p_vht_cap =
			(tSirMacVHTCapabilityInfo *)(&vht_caps[2]);
	QDF_STATUS status;
	struct wlan_objmgr_vdev *vdev;
	enum QDF_OPMODE device_mode;

	vdev = wlan_objmgr_get_vdev_by_id_from_psoc(
			mac_ctx->psoc, vdev_id,
			WLAN_LEGACY_MAC_ID);
	if (!vdev) {
		pe_err("vdev is NULL");
		return QDF_STATUS_E_FAILURE;
	}
	device_mode = wlan_vdev_mlme_get_opmode(vdev);
	wlan_objmgr_vdev_release_ref(vdev, WLAN_LEGACY_MAC_ID);


	/*
	 * Note: Do not use Dot11f VHT structure, since 1 byte present flag in
	 * it is causing weird padding errors. Instead use Sir Mac VHT struct
	 * to send IE to wma.
	 */
	ht_caps[0] = DOT11F_EID_HTCAPS;
	ht_caps[1] = DOT11F_IE_HTCAPS_MIN_LEN;
	lim_set_ht_caps(mac_ctx, session, ht_caps,
			DOT11F_IE_HTCAPS_MIN_LEN + 2);
	/* Get LDPC and over write for 2G */
	p_ht_cap->advCodingCap = lim_get_rx_ldpc(mac_ctx, CHAN_ENUM_2437);
	/* Get self cap for HT40 support in 2G */
	if (mac_ctx->roam.configParam.channelBondingMode24GHz) {
		p_ht_cap->supportedChannelWidthSet = 1;
		p_ht_cap->shortGI40MHz = 1;
	} else {
		p_ht_cap->supportedChannelWidthSet = 0;
		p_ht_cap->shortGI40MHz = 0;
	}

	lim_populate_mcs_set_ht_per_vdev(mac_ctx, p_ht_cap, vdev_id,
					 NSS_CHAINS_BAND_2GHZ);
	if(device_mode == QDF_NDI_MODE) {
		p_ht_cap->txBF = 0;
		p_ht_cap->implicitTxBF = 0;
		p_ht_cap->explicitCSITxBF = 0;
	}

	lim_send_ie(mac_ctx, vdev_id, DOT11F_EID_HTCAPS,
		CDS_BAND_2GHZ, &ht_caps[2], DOT11F_IE_HTCAPS_MIN_LEN);
	/*
	 * Get LDPC and over write for 5G - using channel 64 because it
	 * is available in all reg domains.
	 */
	p_ht_cap->advCodingCap = lim_get_rx_ldpc(mac_ctx, CHAN_ENUM_5320);
	/* Get self cap for HT40 support in 5G */
	if (mac_ctx->roam.configParam.channelBondingMode5GHz) {
		p_ht_cap->supportedChannelWidthSet = 1;
		p_ht_cap->shortGI40MHz = 1;
	} else {
		p_ht_cap->supportedChannelWidthSet = 0;
		p_ht_cap->shortGI40MHz = 0;
	}
	lim_populate_mcs_set_ht_per_vdev(mac_ctx, p_ht_cap, vdev_id,
					 NSS_CHAINS_BAND_5GHZ);
	lim_send_ie(mac_ctx, vdev_id, DOT11F_EID_HTCAPS,
		CDS_BAND_5GHZ, &ht_caps[2], DOT11F_IE_HTCAPS_MIN_LEN);

	vht_caps[0] = DOT11F_EID_VHTCAPS;
	vht_caps[1] = DOT11F_IE_VHTCAPS_MAX_LEN;
	lim_set_vht_caps(mac_ctx, session, vht_caps,
			 DOT11F_IE_VHTCAPS_MIN_LEN + 2);
	/*
	 * Get LDPC and over write for 5G - using channel 64 because it
	 * is available in all reg domains.
	 */
	p_vht_cap->ldpcCodingCap = lim_get_rx_ldpc(mac_ctx, CHAN_ENUM_5320);
	lim_populate_mcs_set_vht_per_vdev(mac_ctx, vht_caps,
					  vdev_id, NSS_CHAINS_BAND_5GHZ);

	if(device_mode == QDF_NDI_MODE) {
		p_vht_cap->muBeamformeeCap = 0;
		p_vht_cap->muBeamformerCap = 0;
		p_vht_cap->suBeamformeeCap = 0;
		p_vht_cap->suBeamFormerCap = 0;
	}
	/* Self VHT channel width for 5G is already negotiated with FW */
	lim_send_ie(mac_ctx, vdev_id, DOT11F_EID_VHTCAPS,
			CDS_BAND_5GHZ, &vht_caps[2], DOT11F_IE_VHTCAPS_MIN_LEN);

	/* Get LDPC and over write for 2G */
	p_vht_cap->ldpcCodingCap = lim_get_rx_ldpc(mac_ctx, CHAN_ENUM_2437);
	/* Self VHT 80/160/80+80 channel width for 2G is 0 */
	p_vht_cap->supportedChannelWidthSet = 0;
	p_vht_cap->shortGI80MHz = 0;
	p_vht_cap->shortGI160and80plus80MHz = 0;
	lim_populate_mcs_set_vht_per_vdev(mac_ctx, vht_caps,
					  vdev_id, NSS_CHAINS_BAND_2GHZ);
	lim_send_ie(mac_ctx, vdev_id, DOT11F_EID_VHTCAPS,
			CDS_BAND_2GHZ, &vht_caps[2], DOT11F_IE_VHTCAPS_MIN_LEN);

	status = lim_send_he_caps_ie(mac_ctx, session, vdev_id);

	if (QDF_IS_STATUS_SUCCESS(status))
		status = lim_send_he_6g_band_caps_ie(mac_ctx, session, vdev_id);

	return status;
}

/**
 * lim_send_ext_cap_ie() - send ext cap IE to FW
 * @mac_ctx: global MAC context
 * @session_entry: PE session
 * @extra_extcap: extracted ext cap
 * @merge: merge extra ext cap
 *
 * This function is invoked after VDEV is created to update firmware
 * about the extended capabilities that the corresponding VDEV is capable
 * of. Since STA/SAP can have different Extended capabilities set, this function
 * is called per vdev creation.
 *
 * Return: QDF_STATUS
 */
QDF_STATUS lim_send_ext_cap_ie(struct mac_context *mac_ctx,
			       uint32_t session_id,
			       tDot11fIEExtCap *extra_extcap, bool merge)
{
	tDot11fIEExtCap ext_cap_data = {0};
	uint32_t dot11mode, num_bytes;
	bool vht_enabled = false;
	struct vdev_ie_info *vdev_ie;
	struct scheduler_msg msg = {0};
	QDF_STATUS status;

	dot11mode = mac_ctx->mlme_cfg->dot11_mode.dot11_mode;
	if (IS_DOT11_MODE_VHT(dot11mode))
		vht_enabled = true;

	status = populate_dot11f_ext_cap(mac_ctx, vht_enabled, &ext_cap_data,
					 NULL);
	if (QDF_STATUS_SUCCESS != status) {
		pe_err("Failed to populate ext cap IE");
		return QDF_STATUS_E_FAILURE;
	}

	num_bytes = ext_cap_data.num_bytes;

	if (merge && extra_extcap && extra_extcap->num_bytes > 0) {
		if (extra_extcap->num_bytes > ext_cap_data.num_bytes)
			num_bytes = extra_extcap->num_bytes;
		lim_merge_extcap_struct(&ext_cap_data, extra_extcap, true);
	}

	/* Allocate memory for the WMI request, and copy the parameter */
	vdev_ie = qdf_mem_malloc(sizeof(*vdev_ie) + num_bytes);
	if (!vdev_ie)
		return QDF_STATUS_E_NOMEM;

	vdev_ie->vdev_id = session_id;
	vdev_ie->ie_id = DOT11F_EID_EXTCAP;
	vdev_ie->length = num_bytes;
	vdev_ie->band = 0;

	vdev_ie->data = (uint8_t *)vdev_ie + sizeof(*vdev_ie);
	qdf_mem_copy(vdev_ie->data, ext_cap_data.bytes, num_bytes);

	msg.type = WMA_SET_IE_INFO;
	msg.bodyptr = vdev_ie;
	msg.reserved = 0;

	if (QDF_STATUS_SUCCESS !=
		scheduler_post_message(QDF_MODULE_ID_PE,
				       QDF_MODULE_ID_WMA,
				       QDF_MODULE_ID_WMA, &msg)) {
		pe_err("Not able to post WMA_SET_IE_INFO to WDA");
		qdf_mem_free(vdev_ie);
		return QDF_STATUS_E_FAILURE;
	}

	return QDF_STATUS_SUCCESS;
}

/**
 * lim_strip_ie() - strip requested IE from IE buffer
 * @mac_ctx: global MAC context
 * @addn_ie: Additional IE buffer
 * @addn_ielen: Length of additional IE
 * @eid: EID of IE to strip
 * @size_of_len_field: length of IE length field
 * @oui: if present matches OUI also
 * @oui_length: if previous present, this is length of oui
 * @extracted_ie: if not NULL, copy the stripped IE to this buffer
 *
 * This utility function is used to strip of the requested IE if present
 * in IE buffer.
 *
 * Return: QDF_STATUS
 */
QDF_STATUS lim_strip_ie(struct mac_context *mac_ctx,
		uint8_t *addn_ie, uint16_t *addn_ielen,
		uint8_t eid, eSizeOfLenField size_of_len_field,
		uint8_t *oui, uint8_t oui_length, uint8_t *extracted_ie,
		uint32_t eid_max_len)
{
	uint8_t *tempbuf = NULL;
	uint16_t templen = 0;
	int left = *addn_ielen;
	uint8_t *ptr = addn_ie;
	uint8_t elem_id;
	uint16_t elem_len, ie_len, extracted_ie_len = 0;

	if (!addn_ie) {
		pe_debug("NULL addn_ie pointer");
		return QDF_STATUS_E_INVAL;
	}

	tempbuf = qdf_mem_malloc(left);
	if (!tempbuf)
		return QDF_STATUS_E_NOMEM;

	if (extracted_ie)
		qdf_mem_zero(extracted_ie, eid_max_len + size_of_len_field + 1);

	while (left >= 2) {
		elem_id  = ptr[0];
		left -= 1;
		if (size_of_len_field == TWO_BYTE) {
			elem_len = *((uint16_t *)&ptr[1]);
			left -= 2;
		} else {
			elem_len = ptr[1];
			left -= 1;
		}
		if (elem_len > left) {
			pe_err("Invalid IEs eid: %d elem_len: %d left: %d",
				elem_id, elem_len, left);
			qdf_mem_free(tempbuf);
			return QDF_STATUS_E_FAILURE;
		}

		if (eid != elem_id ||
				(oui && qdf_mem_cmp(oui,
						&ptr[size_of_len_field + 1],
						oui_length))) {
			qdf_mem_copy(tempbuf + templen, &ptr[0],
				     elem_len + size_of_len_field + 1);
			templen += (elem_len + size_of_len_field + 1);
		} else {
			/*
			 * eid matched and if provided OUI also matched
			 * take oui IE and store in provided buffer.
			 */
			if (extracted_ie) {
				ie_len = elem_len + size_of_len_field + 1;
				if (ie_len <= eid_max_len - extracted_ie_len) {
					qdf_mem_copy(
					extracted_ie + extracted_ie_len,
					&ptr[0], ie_len);
					extracted_ie_len += ie_len;
				}
			}
		}
		left -= elem_len;
		ptr += (elem_len + size_of_len_field + 1);
	}
	qdf_mem_copy(addn_ie, tempbuf, templen);

	*addn_ielen = templen;
	qdf_mem_free(tempbuf);

	return QDF_STATUS_SUCCESS;
}

#ifdef WLAN_FEATURE_11W
void lim_del_pmf_sa_query_timer(struct mac_context *mac_ctx, struct pe_session *pe_session)
{
	uint32_t associated_sta;
	tpDphHashNode sta_ds = NULL;

	for (associated_sta = 1;
			associated_sta <
			mac_ctx->mlme_cfg->sap_cfg.assoc_sta_limit;
			associated_sta++) {
		sta_ds = dph_get_hash_entry(mac_ctx, associated_sta,
				&pe_session->dph.dphHashTable);
		if (!sta_ds)
			continue;
		if (!sta_ds->rmfEnabled) {
			pe_debug("no PMF timer for assoc-id:%d sta mac"
				 QDF_MAC_ADDR_STR, sta_ds->assocId,
				 QDF_MAC_ADDR_ARRAY(sta_ds->staAddr));
			continue;
		}

		pe_debug("Deleting pmfSaQueryTimer for assoc-id:%d sta mac"
			 QDF_MAC_ADDR_STR, sta_ds->assocId,
			 QDF_MAC_ADDR_ARRAY(sta_ds->staAddr));
		tx_timer_deactivate(&sta_ds->pmfSaQueryTimer);
		tx_timer_delete(&sta_ds->pmfSaQueryTimer);
	}
}
#endif

QDF_STATUS lim_strip_supp_op_class_update_struct(struct mac_context *mac_ctx,
		uint8_t *addn_ie, uint16_t *addn_ielen,
		tDot11fIESuppOperatingClasses *dst)
{
	uint8_t extracted_buff[DOT11F_IE_SUPPOPERATINGCLASSES_MAX_LEN + 2];
	QDF_STATUS status;

	qdf_mem_zero((uint8_t *)&extracted_buff[0],
		    DOT11F_IE_SUPPOPERATINGCLASSES_MAX_LEN + 2);
	status = lim_strip_ie(mac_ctx, addn_ie, addn_ielen,
			      DOT11F_EID_SUPPOPERATINGCLASSES, ONE_BYTE,
			      NULL, 0, extracted_buff,
			      DOT11F_IE_SUPPOPERATINGCLASSES_MAX_LEN);
	if (QDF_STATUS_SUCCESS != status) {
		pe_warn("Failed to strip supp_op_mode IE status: %d",
		       status);
		return status;
	}

	if (DOT11F_EID_SUPPOPERATINGCLASSES != extracted_buff[0] ||
	    extracted_buff[1] > DOT11F_IE_SUPPOPERATINGCLASSES_MAX_LEN) {
		pe_warn("Invalid IEs eid: %d elem_len: %d",
			extracted_buff[0], extracted_buff[1]);
		return QDF_STATUS_E_FAILURE;
	}

	/* update the extracted supp op class to struct*/
	if (DOT11F_PARSE_SUCCESS != dot11f_unpack_ie_supp_operating_classes(
	    mac_ctx, &extracted_buff[2], extracted_buff[1], dst, false)) {
		pe_err("dot11f_unpack Parse Error");
		return QDF_STATUS_E_FAILURE;
	}

	return QDF_STATUS_SUCCESS;
}

uint8_t lim_op_class_from_bandwidth(struct mac_context *mac_ctx,
				    uint16_t channel_freq,
				    enum phy_ch_width ch_bandwidth,
				    enum offset_t offset)
{
	uint8_t op_class = 0;
	uint16_t ch_behav_limit = BEHAV_NONE;
	uint8_t channel;

	if (ch_bandwidth == CH_WIDTH_40MHZ &&
	    wlan_reg_is_24ghz_ch_freq(channel_freq)) {
		if (offset == BW40_LOW_PRIMARY)
			ch_behav_limit = BEHAV_BW40_LOW_PRIMARY;
		else
			ch_behav_limit = BEHAV_BW40_HIGH_PRIMARY;
	} else if (ch_bandwidth == CH_WIDTH_80P80MHZ) {
		ch_behav_limit = BEHAV_BW80_PLUS;
	}
	wlan_reg_freq_width_to_chan_op_class_auto
		(mac_ctx->pdev, channel_freq,
		 ch_width_in_mhz(ch_bandwidth),
		 true, BIT(ch_behav_limit), &op_class,
		 &channel);

	return op_class;
}

/**
 * lim_update_extcap_struct() - poputlate the dot11f structure
 * @mac_ctx: global MAC context
 * @buf: extracted IE buffer
 * @dst: extended capability IE structure to be updated
 *
 * This function is used to update the extended capability structure
 * with @buf.
 *
 * Return: None
 */
void lim_update_extcap_struct(struct mac_context *mac_ctx,
	uint8_t *buf, tDot11fIEExtCap *dst)
{
	uint8_t out[DOT11F_IE_EXTCAP_MAX_LEN];
	uint32_t status;

	if (!buf) {
		pe_err("Invalid Buffer Address");
		return;
	}

	if (!dst) {
		pe_err("NULL dst pointer");
		return;
	}

	if (DOT11F_EID_EXTCAP != buf[0] || buf[1] > DOT11F_IE_EXTCAP_MAX_LEN) {
		pe_debug_rl("Invalid IEs eid: %d elem_len: %d", buf[0], buf[1]);
		return;
	}

	qdf_mem_zero((uint8_t *)&out[0], DOT11F_IE_EXTCAP_MAX_LEN);
	qdf_mem_copy(&out[0], &buf[2], buf[1]);

	status = dot11f_unpack_ie_ext_cap(mac_ctx, &out[0],
					buf[1], dst, false);
	if (DOT11F_PARSE_SUCCESS != status)
		pe_err("dot11f_unpack Parse Error %d", status);
}

/**
 * lim_strip_extcap_update_struct - strip extended capability IE and populate
 *				  the dot11f structure
 * @mac_ctx: global MAC context
 * @addn_ie: Additional IE buffer
 * @addn_ielen: Length of additional IE
 * @dst: extended capability IE structure to be updated
 *
 * This function is used to strip extended capability IE from IE buffer and
 * update the passed structure.
 *
 * Return: QDF_STATUS
 */
QDF_STATUS lim_strip_extcap_update_struct(struct mac_context *mac_ctx,
		uint8_t *addn_ie, uint16_t *addn_ielen, tDot11fIEExtCap *dst)
{
	uint8_t extracted_buff[DOT11F_IE_EXTCAP_MAX_LEN + 2];
	QDF_STATUS status;

	qdf_mem_zero((uint8_t *)&extracted_buff[0],
			DOT11F_IE_EXTCAP_MAX_LEN + 2);
	status = lim_strip_ie(mac_ctx, addn_ie, addn_ielen,
			      DOT11F_EID_EXTCAP, ONE_BYTE,
			      NULL, 0, extracted_buff,
			      DOT11F_IE_EXTCAP_MAX_LEN);
	if (QDF_STATUS_SUCCESS != status) {
		pe_debug("Failed to strip extcap IE status: %d", status);
		return status;
	}

	/* update the extracted ExtCap to struct*/
	lim_update_extcap_struct(mac_ctx, extracted_buff, dst);
	return status;
}

/**
 * lim_merge_extcap_struct() - merge extended capabilities info
 * @dst: destination extended capabilities
 * @src: source extended capabilities
 * @add: true if add the capabilities, false if strip the capabilities.
 *
 * This function is used to take @src info and add/strip it to/from
 * @dst extended capabilities info.
 *
 * Return: None
 */
void lim_merge_extcap_struct(tDot11fIEExtCap *dst,
			     tDot11fIEExtCap *src,
			     bool add)
{
	uint8_t *tempdst = (uint8_t *)dst->bytes;
	uint8_t *tempsrc = (uint8_t *)src->bytes;
	uint8_t structlen = member_size(tDot11fIEExtCap, bytes);

	/* Return if @src not present */
	if (!src->present)
		return;

	/* Return if strip the capabilities from @dst which not present */
	if (!dst->present && !add)
		return;

	/* Merge the capabilities info in other cases */
	while (tempdst && tempsrc && structlen--) {
		if (add)
			*tempdst |= *tempsrc;
		else
			*tempdst &= *tempsrc;
		tempdst++;
		tempsrc++;
	}
	dst->num_bytes = lim_compute_ext_cap_ie_length(dst);
	if (dst->num_bytes == 0)
		dst->present = 0;
	else
		dst->present = 1;
}

/**
 * lim_send_action_frm_tb_ppdu_cfg_flush_cb() - flush TB PPDU cfg msg
 * @msg: Message pointer
 *
 * Flushes the send action frame in HE TB PPDU configuration message.
 *
 * Return: None
 */
static void lim_send_action_frm_tb_ppdu_cfg_flush_cb(struct scheduler_msg *msg)
{
	if (msg->bodyptr) {
		qdf_mem_free(msg->bodyptr);
		msg->bodyptr = NULL;
	}
}

QDF_STATUS lim_send_action_frm_tb_ppdu_cfg(struct mac_context *mac_ctx,
					   uint32_t vdev_id, uint8_t cfg)
{
	tDot11fvendor_action_frame *frm;
	uint8_t frm_len = sizeof(*frm);
	struct pe_session *session;
	struct cfg_action_frm_tb_ppdu *cfg_msg;
	struct scheduler_msg msg = {0};
	uint8_t *data_buf;

	session = pe_find_session_by_vdev_id(mac_ctx, vdev_id);
	if (!session) {
		pe_err("pe session does not exist for vdev_id %d",
		       vdev_id);
		return QDF_STATUS_E_FAILURE;
	}

	data_buf = qdf_mem_malloc(frm_len + sizeof(*cfg_msg));
	if (!data_buf)
		return QDF_STATUS_E_FAILURE;

	cfg_msg = (struct cfg_action_frm_tb_ppdu *)data_buf;

	frm = (tDot11fvendor_action_frame *)(data_buf + sizeof(*cfg_msg));

	frm->Category.category = SIR_MAC_ACTION_VENDOR_SPECIFIC_CATEGORY;

	frm->vendor_oui.oui_data[0] = 0x00;
	frm->vendor_oui.oui_data[1] = 0xA0;
	frm->vendor_oui.oui_data[2] = 0xC6;

	frm->vendor_action_subtype.subtype = 0xFF;

	cfg_msg->vdev_id = vdev_id;
	cfg_msg->cfg = cfg;
	cfg_msg->frm_len = frm_len;
	cfg_msg->data = (uint8_t *)frm;

	msg.type = WMA_CFG_VENDOR_ACTION_TB_PPDU;
	msg.bodyptr = cfg_msg;
	msg.reserved = 0;
	msg.flush_callback = lim_send_action_frm_tb_ppdu_cfg_flush_cb;

	if (QDF_STATUS_SUCCESS !=
		scheduler_post_message(QDF_MODULE_ID_PE,
				       QDF_MODULE_ID_WMA,
				       QDF_MODULE_ID_WMA, &msg)) {
		pe_err("Not able to post WMA_SET_IE_INFO to WDA");
		qdf_mem_free(data_buf);
		return QDF_STATUS_E_FAILURE;
	}

	return QDF_STATUS_SUCCESS;
}

/**
 * lim_get_80Mhz_center_channel - finds 80 Mhz center channel
 *
 * @primary_channel:   Primary channel for given 80 MHz band
 *
 * There are fixed 80MHz band and for each fixed band there is only one center
 * valid channel. Also location of primary channel decides what 80 MHz band will
 * it use, hence it decides what center channel will be used. This function
 * does thus calculation and returns the center channel.
 *
 * Return: center channel
 */
uint8_t
lim_get_80Mhz_center_channel(uint8_t primary_channel)
{
	if (primary_channel >= 36 && primary_channel <= 48)
		return (36+48)/2;
	if (primary_channel >= 52 && primary_channel <= 64)
		return (52+64)/2;
	if (primary_channel >= 100 && primary_channel <= 112)
		return (100+112)/2;
	if (primary_channel >= 116 && primary_channel <= 128)
		return (116+128)/2;
	if (primary_channel >= 132 && primary_channel <= 144)
		return (132+144)/2;
	if (primary_channel >= 149 && primary_channel <= 161)
		return (149+161)/2;

	return INVALID_CHANNEL_ID;
}

/**
 * lim_bss_type_to_string(): converts bss type enum to string.
 * @bss_type: enum value of bss_type.
 *
 * Return: Printable string for bss_type
 */
const char *lim_bss_type_to_string(const uint16_t bss_type)
{
	switch (bss_type) {
	CASE_RETURN_STRING(eSIR_INFRASTRUCTURE_MODE);
	CASE_RETURN_STRING(eSIR_INFRA_AP_MODE);
	CASE_RETURN_STRING(eSIR_IBSS_MODE);
	CASE_RETURN_STRING(eSIR_AUTO_MODE);
	CASE_RETURN_STRING(eSIR_NDI_MODE);
	default:
		return "Unknown bss_type";
	}
}

/**
 * lim_init_obss_params(): Initializes the OBSS Scan Parameters
 * @sesssion: LIM session
 * @mac_ctx: Mac context
 *
 * Return: None
 */
void lim_init_obss_params(struct mac_context *mac_ctx, struct pe_session *session)
{
	struct wlan_mlme_obss_ht40 *obss_ht40;

	if (!(mac_ctx->mlme_cfg)) {
		pe_err("invalid mlme cfg");
		return;
	}

	obss_ht40  = &mac_ctx->mlme_cfg->obss_ht40;

	session->obss_ht40_scanparam.obss_active_dwelltime =
		obss_ht40->active_dwelltime;

	session->obss_ht40_scanparam.obss_passive_dwelltime =
		obss_ht40->passive_dwelltime;

	session->obss_ht40_scanparam.obss_width_trigger_interval =
		obss_ht40->width_trigger_interval;

	session->obss_ht40_scanparam.obss_active_total_per_channel =
		obss_ht40->active_per_channel;

	session->obss_ht40_scanparam.obss_passive_total_per_channel =
		obss_ht40->passive_per_channel;

	session->obss_ht40_scanparam.bsswidth_ch_trans_delay =
		obss_ht40->width_trans_delay;

	session->obss_ht40_scanparam.obss_activity_threshold =
		obss_ht40->scan_activity_threshold;
}

/**
 * lim_update_obss_scanparams(): Updates OBSS SCAN IE parameters to session
 * @sesssion: LIM session
 * @scan_params: Scan parameters
 *
 * Return: None
 */
void lim_update_obss_scanparams(struct pe_session *session,
			tDot11fIEOBSSScanParameters *scan_params)
{
	/*
	 * If the received value is not in the range specified
	 * by the Specification then it will be the default value
	 * configured through cfg
	 */
	if ((scan_params->obssScanActiveDwell >
		cfg_min(CFG_OBSS_HT40_SCAN_ACTIVE_DWELL_TIME)) &&
		(scan_params->obssScanActiveDwell <
		cfg_max(CFG_OBSS_HT40_SCAN_ACTIVE_DWELL_TIME)))
		session->obss_ht40_scanparam.obss_active_dwelltime =
			scan_params->obssScanActiveDwell;

	if ((scan_params->obssScanPassiveDwell >
		cfg_min(CFG_OBSS_HT40_SCAN_PASSIVE_DWELL_TIME)) &&
		(scan_params->obssScanPassiveDwell <
		cfg_max(CFG_OBSS_HT40_SCAN_PASSIVE_DWELL_TIME)))
		session->obss_ht40_scanparam.obss_passive_dwelltime =
			scan_params->obssScanPassiveDwell;

	if ((scan_params->bssWidthChannelTransitionDelayFactor >
		cfg_min(CFG_OBSS_HT40_WIDTH_CH_TRANSITION_DELAY)) &&
		(scan_params->bssWidthChannelTransitionDelayFactor <
		cfg_max(CFG_OBSS_HT40_WIDTH_CH_TRANSITION_DELAY)))
		session->obss_ht40_scanparam.bsswidth_ch_trans_delay =
			scan_params->bssWidthChannelTransitionDelayFactor;

	if ((scan_params->obssScanActiveTotalPerChannel >
		cfg_min(CFG_OBSS_HT40_SCAN_ACTIVE_TOTAL_PER_CHANNEL)) &&
		(scan_params->obssScanActiveTotalPerChannel <
		cfg_max(CFG_OBSS_HT40_SCAN_ACTIVE_TOTAL_PER_CHANNEL)))
		session->obss_ht40_scanparam.obss_active_total_per_channel =
			scan_params->obssScanActiveTotalPerChannel;

	if ((scan_params->obssScanPassiveTotalPerChannel >
		cfg_min(CFG_OBSS_HT40_SCAN_PASSIVE_TOTAL_PER_CHANNEL)) &&
		(scan_params->obssScanPassiveTotalPerChannel <
		cfg_max(CFG_OBSS_HT40_SCAN_PASSIVE_TOTAL_PER_CHANNEL)))
		session->obss_ht40_scanparam.obss_passive_total_per_channel =
			scan_params->obssScanPassiveTotalPerChannel;

	if ((scan_params->bssChannelWidthTriggerScanInterval >
		cfg_min(CFG_OBSS_HT40_SCAN_WIDTH_TRIGGER_INTERVAL)) &&
		(scan_params->bssChannelWidthTriggerScanInterval <
		cfg_max(CFG_OBSS_HT40_SCAN_WIDTH_TRIGGER_INTERVAL)))
		session->obss_ht40_scanparam.obss_width_trigger_interval =
			scan_params->bssChannelWidthTriggerScanInterval;

	if ((scan_params->obssScanActivityThreshold >
		cfg_min(CFG_OBSS_HT40_SCAN_ACTIVITY_THRESHOLD)) &&
		(scan_params->obssScanActivityThreshold <
		cfg_max(CFG_OBSS_HT40_SCAN_ACTIVITY_THRESHOLD)))
		session->obss_ht40_scanparam.obss_activity_threshold =
			scan_params->obssScanActivityThreshold;
	return;
}

/**
 * lim_is_robust_mgmt_action_frame() - Check if action category is
 * robust action frame
 * @action_category: Action frame category.
 *
 * This function is used to check if given action category is robust
 * action frame.
 *
 * Return: bool
 */
bool lim_is_robust_mgmt_action_frame(uint8_t action_category)
{
	switch (action_category) {
	/*
	 * NOTE: This function doesn't take care of the DMG
	 * (Directional Multi-Gigatbit) BSS case as 8011ad
	 * support is not yet added. In future, if the support
	 * is required then this function need few more arguments
	 * and little change in logic.
	 */
	case ACTION_CATEGORY_SPECTRUM_MGMT:
	case ACTION_CATEGORY_QOS:
	case ACTION_CATEGORY_DLS:
	case ACTION_CATEGORY_BACK:
	case ACTION_CATEGORY_RRM:
	case ACTION_FAST_BSS_TRNST:
	case ACTION_CATEGORY_SA_QUERY:
	case ACTION_CATEGORY_PROTECTED_DUAL_OF_PUBLIC_ACTION:
	case ACTION_CATEGORY_WNM:
	case ACTION_CATEGORY_MESH_ACTION:
	case ACTION_CATEGORY_MULTIHOP_ACTION:
	case ACTION_CATEGORY_FST:
		return true;
	default:
		pe_debug("non-PMF action category: %d", action_category);
		break;
	}
	return false;
}

/**
 * lim_compute_ext_cap_ie_length - compute the length of ext cap ie
 * based on the bits set
 * @ext_cap: extended IEs structure
 *
 * Return: length of the ext cap ie, 0 means should not present
 */
uint8_t lim_compute_ext_cap_ie_length(tDot11fIEExtCap *ext_cap)
{
	uint8_t i = DOT11F_IE_EXTCAP_MAX_LEN;

	while (i) {
		if (ext_cap->bytes[i-1])
			break;
		i--;
	}

	return i;
}

/**
 * lim_update_caps_info_for_bss - Update capability info for this BSS
 *
 * @mac_ctx: mac context
 * @caps: Pointer to capability info to be updated
 * @bss_caps: Capability info of the BSS
 *
 * Update the capability info in Assoc/Reassoc request frames and reset
 * the spectrum management, short preamble, immediate block ack bits
 * if the BSS doesnot support it
 *
 * Return: None
 */
void lim_update_caps_info_for_bss(struct mac_context *mac_ctx,
		uint16_t *caps, uint16_t bss_caps)
{
	if (!(bss_caps & LIM_SPECTRUM_MANAGEMENT_BIT_MASK)) {
		*caps &= (~LIM_SPECTRUM_MANAGEMENT_BIT_MASK);
		pe_debug("Clearing spectrum management:no AP support");
	}

	if (!(bss_caps & LIM_SHORT_PREAMBLE_BIT_MASK)) {
		*caps &= (~LIM_SHORT_PREAMBLE_BIT_MASK);
		pe_debug("Clearing short preamble:no AP support");
	}

	if (!(bss_caps & LIM_IMMEDIATE_BLOCK_ACK_MASK)) {
		*caps &= (~LIM_IMMEDIATE_BLOCK_ACK_MASK);
		pe_debug("Clearing Immed Blk Ack:no AP support");
	}
}
/**
 * lim_send_set_dtim_period(): Send SIR_HAL_SET_DTIM_PERIOD message
 * to set dtim period.
 *
 * @sesssion: LIM session
 * @dtim_period: dtim value
 * @mac_ctx: Mac context
 * @return None
 */
void lim_send_set_dtim_period(struct mac_context *mac_ctx, uint8_t dtim_period,
			      struct pe_session *session)
{
	struct set_dtim_params *dtim_params = NULL;
	QDF_STATUS ret = QDF_STATUS_SUCCESS;
	struct scheduler_msg msg = {0};

	if (!session) {
		pe_err("Inavalid parameters");
		return;
	}
	dtim_params = qdf_mem_malloc(sizeof(*dtim_params));
	if (!dtim_params)
		return;
	dtim_params->dtim_period = dtim_period;
	dtim_params->session_id = session->smeSessionId;
	msg.type = WMA_SET_DTIM_PERIOD;
	msg.bodyptr = dtim_params;
	msg.bodyval = 0;
	pe_debug("Post WMA_SET_DTIM_PERIOD to WMA");
	ret = wma_post_ctrl_msg(mac_ctx, &msg);
	if (QDF_STATUS_SUCCESS != ret) {
		pe_err("wma_post_ctrl_msg() failed");
		qdf_mem_free(dtim_params);
	}
}

/**
 * lim_is_valid_frame(): validate RX frame using last processed frame details
 * to find if it is duplicate frame.
 *
 * @last_processed_frm: last processed frame pointer.
 * @pRxPacketInfo: RX packet.
 *
 * Frame treat as duplicate:
 * if retry bit is set and
 *	 if source address and seq number matches with the last processed frame
 *
 * Return: false if duplicate frame, else true.
 */
bool lim_is_valid_frame(last_processed_msg *last_processed_frm,
		uint8_t *pRxPacketInfo)
{
	uint16_t seq_num;
	tpSirMacMgmtHdr pHdr;

	if (!pRxPacketInfo) {
		pe_err("Invalid RX frame");
		return false;
	}

	pHdr = WMA_GET_RX_MAC_HEADER(pRxPacketInfo);

	if (pHdr->fc.retry == 0)
		return true;

	seq_num = (((pHdr->seqControl.seqNumHi <<
			HIGH_SEQ_NUM_OFFSET) |
			pHdr->seqControl.seqNumLo));

	if (last_processed_frm->seq_num == seq_num &&
		qdf_mem_cmp(last_processed_frm->sa, pHdr->sa, ETH_ALEN) == 0) {
		pe_err("Duplicate frame from "QDF_MAC_ADDR_STR " Seq Number %d",
		QDF_MAC_ADDR_ARRAY(pHdr->sa), seq_num);
		return false;
	}
	return true;
}

/**
 * lim_update_last_processed_frame(): update new processed frame info to cache.
 *
 * @last_processed_frm: last processed frame pointer.
 * @pRxPacketInfo: Successfully processed RX packet.
 *
 * Return: None.
 */
void lim_update_last_processed_frame(last_processed_msg *last_processed_frm,
		uint8_t *pRxPacketInfo)
{
	uint16_t seq_num;
	tpSirMacMgmtHdr pHdr;

	if (!pRxPacketInfo) {
		pe_err("Invalid RX frame");
		return;
	}

	pHdr = WMA_GET_RX_MAC_HEADER(pRxPacketInfo);
	seq_num = (((pHdr->seqControl.seqNumHi <<
			HIGH_SEQ_NUM_OFFSET) |
			pHdr->seqControl.seqNumLo));

	qdf_mem_copy(last_processed_frm->sa, pHdr->sa, ETH_ALEN);
	last_processed_frm->seq_num = seq_num;
}

#if defined(CONFIG_BAND_6GHZ) && defined(WLAN_FEATURE_11AX)
static bool lim_support_6ghz_band_op_class(struct mac_context *mac_ctx,
					   tDot11fIESuppOperatingClasses *
					   op_class_ie)
{
	uint16_t i;

	if (!op_class_ie->present)
		return false;
	for (i = 0; i < op_class_ie->num_classes; i++) {
		if (wlan_reg_is_6ghz_op_class(mac_ctx->pdev,
					      op_class_ie->classes[i]))
			break;
	}
	if (i < op_class_ie->num_classes)
		return true;

	return false;
}

void lim_ap_check_6g_compatible_peer(struct mac_context *mac_ctx,
				     struct pe_session *session)
{
	uint16_t i;
	tpDphHashNode sta_ds;
	bool legacy_client_present = false;

	if (!LIM_IS_AP_ROLE(session))
		return;

	for (i = 1; i < session->dph.dphHashTable.size; i++) {
		sta_ds = dph_get_hash_entry(mac_ctx, i,
					    &session->dph.dphHashTable);
		if (!sta_ds)
			continue;
		if (sta_ds->staType != STA_ENTRY_PEER)
			continue;
		if (!lim_support_6ghz_band_op_class(
			mac_ctx, &sta_ds->supp_operating_classes)) {
			legacy_client_present = true;
			pe_debug("peer %pM 6ghz not supported",
				 sta_ds->staAddr);
			break;
		}
		pe_debug("peer %pM 6ghz supported",
			 sta_ds->staAddr);
	}
	if (legacy_client_present)
		policy_mgr_set_ap_6ghz_capable(
			mac_ctx->psoc, session->vdev_id, false,
			CONN_6GHZ_FLAG_NO_LEGACY_CLIENT);
	else
		policy_mgr_set_ap_6ghz_capable(
			mac_ctx->psoc, session->vdev_id, true,
			CONN_6GHZ_FLAG_NO_LEGACY_CLIENT);
}
#endif

#ifdef WLAN_FEATURE_11AX
void lim_update_he_6ghz_band_caps(struct mac_context *mac,
				  tDot11fIEhe_6ghz_band_cap *he_6ghz_band_cap,
				  tpAddStaParams params)
{
	qdf_mem_copy(&params->he_6ghz_band_caps, he_6ghz_band_cap,
		     sizeof(tDot11fIEhe_6ghz_band_cap));

	lim_log_he_6g_cap(mac, &params->he_6ghz_band_caps);
}

void lim_add_he_cap(struct mac_context *mac_ctx, struct pe_session *pe_session,
		    tpAddStaParams add_sta_params, tpSirAssocReq assoc_req)
{
	if (!add_sta_params->he_capable || !assoc_req)
		return;

	qdf_mem_copy(&add_sta_params->he_config, &assoc_req->he_cap,
		     sizeof(add_sta_params->he_config));

	if (lim_is_he_6ghz_band(pe_session))
		lim_update_he_6ghz_band_caps(mac_ctx,
					     &assoc_req->he_6ghz_band_cap,
					     add_sta_params);

}

void lim_add_self_he_cap(tpAddStaParams add_sta_params, struct pe_session *session)
{
	if (!session)
		return;

	add_sta_params->he_capable = true;

	qdf_mem_copy(&add_sta_params->he_config, &session->he_config,
		     sizeof(add_sta_params->he_config));
	qdf_mem_copy(&add_sta_params->he_op, &session->he_op,
		     sizeof(add_sta_params->he_op));
}

/**
 * lim_intersect_he_caps() - Intersect peer capability and self capability
 * @rcvd_he: pointer to received peer capability
 * @session_he: pointer to self capability
 * @peer_he: pointer to Intersected capability
 *
 * Return: None
 */
static void lim_intersect_he_caps(tDot11fIEhe_cap *rcvd_he,
			tDot11fIEhe_cap *session_he,
			tDot11fIEhe_cap *peer_he)
{
	uint8_t val;

	qdf_mem_copy(peer_he, rcvd_he, sizeof(*peer_he));

	peer_he->fragmentation = QDF_MIN(session_he->fragmentation,
					 peer_he->fragmentation);

	peer_he->ldpc_coding &= session_he->ldpc_coding;

	if (session_he->tb_ppdu_tx_stbc_lt_80mhz && peer_he->rx_stbc_lt_80mhz)
		peer_he->rx_stbc_lt_80mhz = 1;
	else
		peer_he->rx_stbc_lt_80mhz = 0;

	if (session_he->rx_stbc_lt_80mhz && peer_he->tb_ppdu_tx_stbc_lt_80mhz)
		peer_he->tb_ppdu_tx_stbc_lt_80mhz = 1;
	else
		peer_he->tb_ppdu_tx_stbc_lt_80mhz = 0;

	if (session_he->tb_ppdu_tx_stbc_gt_80mhz && peer_he->rx_stbc_gt_80mhz)
		peer_he->rx_stbc_gt_80mhz = 1;
	else
		peer_he->rx_stbc_gt_80mhz = 0;

	if (session_he->rx_stbc_gt_80mhz && peer_he->tb_ppdu_tx_stbc_gt_80mhz)
		peer_he->tb_ppdu_tx_stbc_gt_80mhz = 1;
	else
		peer_he->tb_ppdu_tx_stbc_gt_80mhz = 0;

	/* Tx Doppler is first bit and Rx Doppler is second bit */
	if (session_he->doppler) {
		val = 0;
		if ((session_he->doppler & 0x1) && (peer_he->doppler & 0x10))
			val |= (1 << 1);
		if ((session_he->doppler & 0x10) && (peer_he->doppler & 0x1))
			val |= (1 << 0);
		peer_he->doppler = val;
	}

	peer_he->su_beamformer = session_he->su_beamformee ?
					peer_he->su_beamformer : 0;
	peer_he->su_beamformee = (session_he->su_beamformer ||
				  session_he->mu_beamformer) ?
					peer_he->su_beamformee : 0;
	peer_he->mu_beamformer = session_he->su_beamformee ?
					peer_he->mu_beamformer : 0;

	peer_he->twt_request = session_he->twt_responder ?
					peer_he->twt_request : 0;
	peer_he->twt_responder = session_he->twt_request ?
					peer_he->twt_responder : 0;
}

void lim_intersect_sta_he_caps(tpSirAssocReq assoc_req, struct pe_session *session,
		tpDphHashNode sta_ds)
{
	tDot11fIEhe_cap *rcvd_he = &assoc_req->he_cap;
	tDot11fIEhe_cap *session_he = &session->he_config;
	tDot11fIEhe_cap *peer_he = &sta_ds->he_config;

	if (sta_ds->mlmStaContext.he_capable)
		lim_intersect_he_caps(rcvd_he, session_he, peer_he);
}

void lim_intersect_ap_he_caps(struct pe_session *session, struct bss_params *add_bss,
		tSchBeaconStruct *beacon, tpSirAssocRsp assoc_rsp)
{
	tDot11fIEhe_cap *rcvd_he;
	tDot11fIEhe_cap *session_he = &session->he_config;
	tDot11fIEhe_cap *peer_he = &add_bss->staContext.he_config;

	if (beacon)
		rcvd_he = &beacon->he_cap;
	else
		rcvd_he = &assoc_rsp->he_cap;

	lim_intersect_he_caps(rcvd_he, session_he, peer_he);
	add_bss->staContext.he_capable = true;
}

void lim_add_bss_he_cap(struct bss_params *add_bss, tpSirAssocRsp assoc_rsp)
{
	tDot11fIEhe_cap *he_cap;
	tDot11fIEhe_op *he_op;

	he_cap = &assoc_rsp->he_cap;
	he_op = &assoc_rsp->he_op;
	add_bss->he_capable = he_cap->present;
	if (he_cap)
		qdf_mem_copy(&add_bss->staContext.he_config,
			     he_cap, sizeof(*he_cap));
	if (he_op)
		qdf_mem_copy(&add_bss->staContext.he_op,
			     he_op, sizeof(*he_op));
}

void lim_add_bss_he_cfg(struct bss_params *add_bss, struct pe_session *session)
{
	add_bss->he_sta_obsspd = session->he_sta_obsspd;
}

void lim_update_he_6gop_assoc_resp(struct bss_params *pAddBssParams,
				   tDot11fIEhe_op *he_op,
				   struct pe_session *pe_session)
{
	if (!pe_session->he_6ghz_band)
		return;

	if (!he_op->oper_info_6g_present) {
		pe_debug("6G operation info not present in beacon");
		return;
	}
	if (!pe_session->ch_width)
		return;

	pAddBssParams->ch_width = QDF_MIN(he_op->oper_info_6g.info.ch_width,
					  pe_session->ch_width);

	if (pAddBssParams->ch_width == CH_WIDTH_160MHZ)
		pAddBssParams->ch_width = pe_session->ch_width;
	pAddBssParams->staContext.ch_width = pAddBssParams->ch_width;
}

void lim_update_stads_he_caps(tpDphHashNode sta_ds, tpSirAssocRsp assoc_rsp,
			      struct pe_session *session_entry)
{
	tDot11fIEhe_cap *he_cap;

	he_cap = &assoc_rsp->he_cap;
	sta_ds->mlmStaContext.he_capable = he_cap->present;

	if (!he_cap->present)
		return;

	qdf_mem_copy(&sta_ds->he_config, he_cap, sizeof(*he_cap));

}

void lim_update_stads_he_6ghz_op(struct pe_session *session,
				 tpDphHashNode sta_ds)
{
	tDot11fIEhe_cap *peer_he = &sta_ds->he_config;
	enum phy_ch_width ch_width;

	if (!session->he_6ghz_band)
		return;

	if (!peer_he->present) {
		pe_debug("HE cap not present in peer");
		return;
	}

	if (peer_he->chan_width_3)
		ch_width = CH_WIDTH_80P80MHZ;
	else if (peer_he->chan_width_2)
		ch_width = CH_WIDTH_160MHZ;
	else if (peer_he->chan_width_1)
		ch_width = CH_WIDTH_80MHZ;
	else
		ch_width = CH_WIDTH_20MHZ;
	if (ch_width > session->ch_width)
		ch_width = session->ch_width;
	sta_ds->ch_width = ch_width;
}

void lim_update_usr_he_cap(struct mac_context *mac_ctx, struct pe_session *session)
{
	struct add_ie_params *add_ie = &session->add_ie_params;
	tDot11fIEhe_cap *he_cap = &session->he_config;
	struct he_cap_network_endian *he_cap_from_ie;
	uint8_t extracted_buff[DOT11F_IE_HE_CAP_MAX_LEN + 2];
	QDF_STATUS status;
	struct sir_vht_config *vht_cfg = &session->vht_config;
	qdf_mem_zero(extracted_buff, sizeof(extracted_buff));
	status = lim_strip_ie(mac_ctx, add_ie->probeRespBCNData_buff,
			&add_ie->probeRespBCNDataLen,
			DOT11F_EID_HE_CAP, ONE_BYTE,
			HE_CAP_OUI_TYPE, (uint8_t)HE_CAP_OUI_SIZE,
			extracted_buff, DOT11F_IE_HE_CAP_MAX_LEN);
	if (QDF_STATUS_SUCCESS != status) {
		pe_debug("Failed to strip HE cap IE status: %d", status);
		return;
	}

	pe_debug("Before update: su_beamformer: %d, su_beamformee: %d, mu_beamformer: %d",
		he_cap->su_beamformer, he_cap->su_beamformee, he_cap->mu_beamformer);

	he_cap_from_ie = (struct he_cap_network_endian *)
					&extracted_buff[HE_CAP_OUI_SIZE + 2];

	he_cap->su_beamformer =
		he_cap->su_beamformer & he_cap_from_ie->su_beamformer;
	he_cap->su_beamformee =
		he_cap->su_beamformee & he_cap_from_ie->su_beamformee;
	he_cap->mu_beamformer =
		he_cap->mu_beamformer & he_cap_from_ie->mu_beamformer;

	pe_debug("After update: su_beamformer: %d, su_beamformee: %d, mu_beamformer: %d",
		he_cap->su_beamformer, he_cap->su_beamformee, he_cap->mu_beamformer);
	if (!he_cap->su_beamformer) {
		he_cap->mu_beamformer = 0;
		he_cap->num_sounding_lt_80 = 0;
		he_cap->num_sounding_gt_80 = 0;
		vht_cfg->su_beam_former = 0;
		vht_cfg->mu_beam_former = 0;
		vht_cfg->num_soundingdim = 0;
	}
	if (!he_cap->su_beamformee) {
		he_cap->bfee_sts_lt_80 = 0;
		he_cap->bfee_sts_gt_80 = 0;
		vht_cfg->su_beam_formee = 0;
		vht_cfg->mu_beam_formee = 0;
		vht_cfg->csnof_beamformer_antSup = 0;
	}
	wma_set_he_txbf_params(session->vdev_id, he_cap->su_beamformer,
			       he_cap->su_beamformee, he_cap->mu_beamformer);
}

<<<<<<< HEAD
void lim_decide_he_op(struct mac_context *mac_ctx, tpAddBssParams add_bss,
=======
void lim_decide_he_op(struct mac_context *mac_ctx, uint32_t *mlme_he_ops,
>>>>>>> 5d8474a2
		      struct pe_session *session)
{
	uint32_t val;
	uint8_t color;
	struct he_ops_network_endian *he_ops_from_ie;
	tDot11fIEhe_op he_ops = {0};
	struct add_ie_params *add_ie = &session->add_ie_params;
	uint8_t extracted_buff[DOT11F_IE_HE_OP_MAX_LEN + 2];
	QDF_STATUS status;

	qdf_mem_zero(extracted_buff, sizeof(extracted_buff));
	status = lim_strip_ie(mac_ctx, add_ie->probeRespBCNData_buff,
			&add_ie->probeRespBCNDataLen,
			DOT11F_EID_HE_OP, ONE_BYTE,
			HE_OP_OUI_TYPE, (uint8_t)HE_OP_OUI_SIZE,
			extracted_buff, DOT11F_IE_HE_OP_MAX_LEN);
	if (QDF_STATUS_SUCCESS != status) {
		pe_debug("Failed to strip HE OP IE status: %d", status);
		return;
	}
	he_ops_from_ie = (struct he_ops_network_endian *)
					&extracted_buff[HE_OP_OUI_SIZE + 2];

	if (he_ops_from_ie->bss_color) {
		he_ops.bss_color = he_ops_from_ie->bss_color;
	} else {
		qdf_get_random_bytes(&color, sizeof(color));
		/* make sure color is within 1-63*/
		he_ops.bss_color = (color % WNI_CFG_HE_OPS_BSS_COLOR_MAX) + 1;
	}
	he_ops.default_pe = he_ops_from_ie->default_pe;
	he_ops.twt_required = he_ops_from_ie->twt_required;
	he_ops.txop_rts_threshold = he_ops_from_ie->txop_rts_threshold;
	he_ops.partial_bss_col = he_ops_from_ie->partial_bss_col;
	he_ops.bss_col_disabled = he_ops_from_ie->bss_col_disabled;

	val = mac_ctx->mlme_cfg->he_caps.he_ops_basic_mcs_nss;

	*((uint16_t *)he_ops.basic_mcs_nss) = (uint16_t)val;

	qdf_mem_copy(&session->he_op, &he_ops, sizeof(tDot11fIEhe_op));

	pe_debug("HE Op: bss_color: 0x%0x, default_pe_duration: 0x%0x",
		he_ops.bss_color, he_ops.default_pe);
	pe_debug("He Op: twt_required: 0x%0x, txop_rts_threshold: 0x%0x",
		 he_ops.twt_required, he_ops.txop_rts_threshold);
	pe_debug("HE Op: partial_bss_color: 0x%0x",
		 he_ops.partial_bss_col);
	pe_debug("HE Op: BSS color disabled: 0x%0x",
		he_ops.bss_col_disabled);
	pe_debug("HE Op: Basic MCS NSS: 0x%04x",
		*((uint16_t *)he_ops.basic_mcs_nss));

	wma_update_vdev_he_ops(mlme_he_ops, &he_ops);
}

void lim_copy_bss_he_cap(struct pe_session *session,
			 struct start_bss_req *sme_start_bss_req)
{
	qdf_mem_copy(&(session->he_config), &(sme_start_bss_req->he_config),
		     sizeof(session->he_config));
}

void lim_copy_join_req_he_cap(struct pe_session *session,
			      struct join_req *sme_join_req)
{
	qdf_mem_copy(&(session->he_config), &(sme_join_req->he_config),
		     sizeof(session->he_config));
}

void lim_log_he_cap(struct mac_context *mac, tDot11fIEhe_cap *he_cap)
{
	uint8_t chan_width;
	struct ppet_hdr *hdr;

	if (!he_cap->present)
		return;

	pe_nofl_debug("HE Capabilities: htc_he 0x%x twt_req 0x%x twt_res 0x%x fragmentation 0x%x max frag msdu amsdu 0x%x min frag 0x%x",
		      he_cap->htc_he, he_cap->twt_request,
		      he_cap->twt_responder, he_cap->fragmentation,
		      he_cap->max_num_frag_msdu_amsdu_exp,
		      he_cap->min_frag_size);
	pe_nofl_debug("\ttrig frm mac pad 0x%x multi tid aggr supp 0x%x link adaptaion 0x%x all ack 0x%x trigd_rsp_sched 0x%x a_bsr 0x%x",
		      he_cap->trigger_frm_mac_pad,
		      he_cap->multi_tid_aggr_rx_supp,
		      he_cap->he_link_adaptation, he_cap->all_ack,
		      he_cap->trigd_rsp_sched, he_cap->a_bsr);
	pe_nofl_debug("\tBC twt 0x%x ba_32bit_bitmap supp 0x%x mu_cascade 0x%x ack_enabled_multitid 0x%x omi_a_ctrl 0x%x ofdma_ra 0x%x",
		      he_cap->broadcast_twt, he_cap->ba_32bit_bitmap,
		      he_cap->mu_cascade, he_cap->ack_enabled_multitid,
		      he_cap->omi_a_ctrl, he_cap->ofdma_ra);
	pe_nofl_debug("\tmax_ampdu_len exp ext 0x%x amsdu_frag 0x%x flex_twt_sched 0x%x rx_ctrl frm 0x%x bsrp_ampdu_aggr 0x%x qtp 0x%x a_bqr 0x%x",
		      he_cap->max_ampdu_len_exp_ext, he_cap->amsdu_frag,
		      he_cap->flex_twt_sched, he_cap->rx_ctrl_frame,
		      he_cap->bsrp_ampdu_aggr, he_cap->qtp, he_cap->a_bqr);
	pe_nofl_debug("\tSR Reponder 0x%x ndp_feedback 0x%x ops_supp 0x%x amsdu_in_ampdu 0x%x multi_tid_aggr_tx 0x%x he_sub_ch_sel_tx 0x%x",
		      he_cap->spatial_reuse_param_rspder,
		      he_cap->ndp_feedback_supp,
		      he_cap->ops_supp, he_cap->amsdu_in_ampdu,
		      he_cap->multi_tid_aggr_tx_supp,
		      he_cap->he_sub_ch_sel_tx_supp);

	pe_nofl_debug("\tul_2x996_tone_ru 0x%x om_ctrl_ul_mu_data_dis_rx 0x%x dynamic_smps 0x%x punctured_sounding 0x%x ht_vht_trg_frm_rx 0x%x",
		      he_cap->ul_2x996_tone_ru_supp,
		      he_cap->om_ctrl_ul_mu_data_dis_rx,
		      he_cap->he_dynamic_smps, he_cap->punctured_sounding_supp,
		      he_cap->ht_vht_trg_frm_rx_supp);

	chan_width = HE_CH_WIDTH_COMBINE(he_cap->chan_width_0,
			he_cap->chan_width_1, he_cap->chan_width_2,
			he_cap->chan_width_3, he_cap->chan_width_4,
			he_cap->chan_width_5, he_cap->chan_width_6);

	pe_nofl_debug("\tchan width %d rx_pream_puncturing 0x%x device_class 0x%x ldpc_coding 0x%x 1x_ltf_800_gi_ppdu 0x%x midamble_tx_rx_max_nsts 0x%x",
		      chan_width, he_cap->rx_pream_puncturing,
		      he_cap->device_class,
		      he_cap->ldpc_coding, he_cap->he_1x_ltf_800_gi_ppdu,
		      he_cap->midamble_tx_rx_max_nsts);

	pe_nofl_debug("\t4x_ltf_3200_gi_ndp 0x%x tb_ppdu_tx_stbc_lt_80mhz 0x%x rx_stbc_lt_80mhz 0x%x doppler 0x%x ul_mu 0x%x dcm_enc_tx 0x%x dcm_enc_rx 0x%x",
		      he_cap->he_4x_ltf_3200_gi_ndp,
		      he_cap->tb_ppdu_tx_stbc_lt_80mhz,
		      he_cap->rx_stbc_lt_80mhz, he_cap->doppler, he_cap->ul_mu,
		      he_cap->dcm_enc_tx, he_cap->dcm_enc_rx);

	pe_nofl_debug("\tul_he_mu 0x%x su_bfer 0x%x su_fee 0x%x mu_bfer 0x%x bfee_sts_lt_80 0x%x bfee_sts_gt_80 0x%x num_sd_lt_80 0x%x num_sd_gt_80 0x%x",
		      he_cap->ul_he_mu, he_cap->su_beamformer,
		      he_cap->su_beamformee,
		      he_cap->mu_beamformer, he_cap->bfee_sts_lt_80,
		      he_cap->bfee_sts_gt_80, he_cap->num_sounding_lt_80,
		      he_cap->num_sounding_gt_80);

	pe_nofl_debug("\tsu_fb_tone16 0x%x mu_fb_tone16 0x%x codebook_su 0x%x codebook_mu 0x%x bforming_feedback 0x%x he_er_su_ppdu 0x%x dl_mu_mimo_part_bw 0x%x",
		      he_cap->su_feedback_tone16, he_cap->mu_feedback_tone16,
		      he_cap->codebook_su, he_cap->codebook_mu,
		      he_cap->beamforming_feedback, he_cap->he_er_su_ppdu,
		      he_cap->dl_mu_mimo_part_bw);

	pe_nofl_debug("\tppet_present 0x%x srp 0x%x power_boost 0x%x ltf_800_gi_4x 0x%x tb_ppdu_tx_stbc_gt_80mhz 0x%x rx_stbc_gt_80mhz 0x%x max_nc 0x%x",
		      he_cap->ppet_present, he_cap->srp,
		      he_cap->power_boost, he_cap->he_ltf_800_gi_4x,
		      he_cap->tb_ppdu_tx_stbc_gt_80mhz,
		      he_cap->rx_stbc_gt_80mhz, he_cap->max_nc);

	pe_nofl_debug("\ter_ltf_800_gi_4x 0x%x ppdu_20_in_40Mhz_2G 0x%x ppdu_20_in_160_80p80Mhz 0x%x ppdu_80_in_160_80p80Mhz 0x%x er_1x_ltf_gi 0x%x",
		      he_cap->er_he_ltf_800_gi_4x,
		      he_cap->he_ppdu_20_in_40Mhz_2G,
		      he_cap->he_ppdu_20_in_160_80p80Mhz,
		      he_cap->he_ppdu_80_in_160_80p80Mhz,
		      he_cap->er_1x_he_ltf_gi);

	pe_nofl_debug("\tmidamble_tx_rx_1x_ltf 0x%x dcm_max_bw 0x%x longer_than_16_he_sigb_ofdm_sym 0x%x non_trig_cqi_feedback 0x%x tx_1024_qam_lt_242_tone_ru 0x%x",
		      he_cap->midamble_tx_rx_1x_he_ltf, he_cap->dcm_max_bw,
		      he_cap->longer_than_16_he_sigb_ofdm_sym,
		      he_cap->non_trig_cqi_feedback,
		      he_cap->tx_1024_qam_lt_242_tone_ru);

	pe_nofl_debug("\trx_1024_qam_lt_242_tone_ru 0x%x rx_full_bw_su_he_mu_compress_sigb 0x%x rx_he_mcs_map_lt_80 0x%x tx_he_mcs_map_lt_80 0x%x",
		      he_cap->rx_1024_qam_lt_242_tone_ru,
		      he_cap->rx_full_bw_su_he_mu_compress_sigb,
		      he_cap->rx_he_mcs_map_lt_80,
		      he_cap->tx_he_mcs_map_lt_80);

	hdr = (struct ppet_hdr *)&he_cap->ppet;
	pe_nofl_debug("\tRx MCS map 160 Mhz: 0x%x Tx MCS map 160 Mhz: 0x%x Rx MCS map 80+80 Mhz: 0x%x Tx MCS map 80+80 Mhz: 0x%x ppe_th:: nss_count: %d, ru_idx_msk: %d",
		      *((uint16_t *)he_cap->rx_he_mcs_map_160),
		      *((uint16_t *)he_cap->tx_he_mcs_map_160),
		      *((uint16_t *)he_cap->rx_he_mcs_map_80_80),
		      *((uint16_t *)he_cap->tx_he_mcs_map_80_80),
		      hdr->nss, hdr->ru_idx_mask);

	QDF_TRACE_HEX_DUMP(QDF_MODULE_ID_PE, QDF_TRACE_LEVEL_DEBUG,
		&he_cap->ppet, HE_MAX_PPET_SIZE);
}

void lim_log_he_op(struct mac_context *mac, tDot11fIEhe_op *he_ops,
		   struct pe_session *session)
{
	pe_debug("bss_color 0x%x, default_pe_dur 0x%x, twt_req  0x%x, txop_rts_thres  0x%x, vht_op 0x%x",
		 he_ops->bss_color, he_ops->default_pe,
		 he_ops->twt_required, he_ops->txop_rts_threshold,
		 he_ops->vht_oper_present);
	pe_debug("\tpart_bss_color 0x%x, Co-located BSS 0x%x, BSS color dis 0x%x basic mcs nss: 0x%x",
		 he_ops->partial_bss_col, he_ops->co_located_bss,
		 he_ops->bss_col_disabled,
		 *((uint16_t *)he_ops->basic_mcs_nss));
<<<<<<< HEAD
=======

	if (!session->he_6ghz_band) {
		if (!he_ops->vht_oper_present)
			pe_debug("VHT Info not present in HE Operation");
		else
			pe_debug("VHT Info: ch_bw %d cntr_freq0 %d cntr_freq1 %d",
				 he_ops->vht_oper.info.chan_width,
				 he_ops->vht_oper.info.center_freq_seg0,
				 he_ops->vht_oper.info.center_freq_seg1);
	} else {
		if (!he_ops->oper_info_6g_present)
			pe_debug("6G op_info not present in HE Operation");
		else
			pe_debug("6G_op_info:ch_bw %d cntr_freq0 %d cntr_freq1 %d dup_bcon %d, min_rate %d",
				 he_ops->oper_info_6g.info.ch_width,
				 he_ops->oper_info_6g.info.center_freq_seg0,
				 he_ops->oper_info_6g.info.center_freq_seg1,
				 he_ops->oper_info_6g.info.dup_bcon,
				 he_ops->oper_info_6g.info.min_rate);
	}
>>>>>>> 5d8474a2

}

void lim_log_he_6g_cap(struct mac_context *mac,
		       tDot11fIEhe_6ghz_band_cap *he_6g_cap)
{
	pe_debug("min_mpdu_space: %0d, max_mpdu_len_exp: %0x, max_mpdu_len %0x, smps %0x, rd %0x rx_ant_ptn %d tx_ant_ptn %d",
		 he_6g_cap->min_mpdu_start_spacing,
		 he_6g_cap->max_ampdu_len_exp, he_6g_cap->max_mpdu_len,
		 he_6g_cap->sm_pow_save, he_6g_cap->rd_responder,
		 he_6g_cap->rx_ant_pattern_consistency,
		 he_6g_cap->tx_ant_pattern_consistency);
}

#ifdef WLAN_FEATURE_11AX_BSS_COLOR
void lim_log_he_bss_color(struct mac_context *mac,
				tDot11fIEbss_color_change *he_bss_color)
{
	pe_debug("countdown: %d, new_color: %d",
			he_bss_color->countdown, he_bss_color->new_color);
}
#endif

void lim_update_sta_he_capable(struct mac_context *mac,
	tpAddStaParams add_sta_params, tpDphHashNode sta_ds,
	struct pe_session *session_entry)
{
	if (LIM_IS_AP_ROLE(session_entry) || LIM_IS_IBSS_ROLE(session_entry))
		add_sta_params->he_capable = sta_ds->mlmStaContext.he_capable &&
						session_entry->he_capable;
#ifdef FEATURE_WLAN_TDLS
	else if (STA_ENTRY_TDLS_PEER == sta_ds->staType)
		add_sta_params->he_capable = sta_ds->mlmStaContext.he_capable;
#endif
	else
		add_sta_params->he_capable = session_entry->he_capable;

	pe_debug("he_capable: %d", add_sta_params->he_capable);
}

void lim_update_bss_he_capable(struct mac_context *mac,
			       struct bss_params *add_bss)
{
	add_bss->he_capable = true;
	pe_debug("he_capable: %d", add_bss->he_capable);
}

void lim_update_stads_he_capable(tpDphHashNode sta_ds, tpSirAssocReq assoc_req)
{
	sta_ds->mlmStaContext.he_capable = assoc_req->he_cap.present;
}

void lim_update_session_he_capable(struct mac_context *mac, struct pe_session *session)
{
	session->he_capable = true;
	if (wlan_reg_is_6ghz_chan_freq(session->curr_op_freq)) {
		session->htCapability = 0;
		session->vhtCapability = 0;
		session->he_6ghz_band = 1;
	}
	if (wlan_reg_is_24ghz_ch_freq(session->curr_op_freq) &&
	    !mac->mlme_cfg->vht_caps.vht_cap_info.b24ghz_band)
		session->vhtCapability = 0;

	pe_debug("he_capable: %d", session->he_capable);
}

void lim_update_session_he_capable_chan_switch(struct mac_context *mac,
					       struct pe_session *session,
					       uint32_t new_chan_freq)
{
	session->he_capable = true;
	if (wlan_reg_is_6ghz_chan_freq(session->curr_op_freq) &&
	    !wlan_reg_is_6ghz_chan_freq(new_chan_freq)) {
		session->htCapability = 1;
		session->vhtCapability = 1;
		session->he_6ghz_band = 0;
	} else if (!wlan_reg_is_6ghz_chan_freq(session->curr_op_freq) &&
		   wlan_reg_is_6ghz_chan_freq(new_chan_freq)) {
		session->htCapability = 0;
		session->vhtCapability = 0;
		session->he_6ghz_band = 1;
	}

	/*
	 * If new channel is 2.4gh set VHT as per the b24ghz_band INI
	 * if new channel is 5Ghz set the vht, this will happen if we move from
	 * 2.4Ghz to 5Ghz.
	 */
	if (wlan_reg_is_24ghz_ch_freq(new_chan_freq) &&
	    !mac->mlme_cfg->vht_caps.vht_cap_info.b24ghz_band)
		session->vhtCapability = 0;
	else if (wlan_reg_is_5ghz_ch_freq(new_chan_freq))
		session->vhtCapability = 1;

	pe_debug("he_capable: %d ht %d vht %d 6ghz_band %d new freq %d vht in 2.4gh %d",
		 session->he_capable, session->htCapability,
		 session->vhtCapability, session->he_6ghz_band, new_chan_freq,
		 mac->mlme_cfg->vht_caps.vht_cap_info.b24ghz_band);
}

void lim_set_he_caps(struct mac_context *mac, struct pe_session *session,
		     uint8_t *ie_start, uint32_t num_bytes)
{
	const uint8_t *ie = NULL;
	tDot11fIEhe_cap dot11_cap;
	struct he_capability_info *he_cap;

	populate_dot11f_he_caps(mac, session, &dot11_cap);
	lim_log_he_cap(mac, &dot11_cap);
	ie = wlan_get_ext_ie_ptr_from_ext_id(HE_CAP_OUI_TYPE,
			HE_CAP_OUI_SIZE, ie_start, num_bytes);
	if (ie) {
		/* convert from unpacked to packed structure */
		he_cap = (struct he_capability_info *) &ie[2 + HE_CAP_OUI_SIZE];

		he_cap->htc_he = dot11_cap.htc_he;
		he_cap->twt_request = dot11_cap.twt_request;
		he_cap->twt_responder = dot11_cap.twt_responder;
		he_cap->fragmentation = dot11_cap.fragmentation;
		he_cap->max_num_frag_msdu_amsdu_exp =
			dot11_cap.max_num_frag_msdu_amsdu_exp;
		he_cap->min_frag_size = dot11_cap.min_frag_size;
		he_cap->trigger_frm_mac_pad = dot11_cap.trigger_frm_mac_pad;
		he_cap->multi_tid_aggr_rx_supp =
			dot11_cap.multi_tid_aggr_rx_supp;
		he_cap->he_link_adaptation = dot11_cap.he_link_adaptation;
		he_cap->all_ack = dot11_cap.all_ack;
		he_cap->trigd_rsp_sched = dot11_cap.trigd_rsp_sched;
		he_cap->a_bsr = dot11_cap.a_bsr;
		he_cap->broadcast_twt = dot11_cap.broadcast_twt;
		he_cap->ba_32bit_bitmap = dot11_cap.ba_32bit_bitmap;
		he_cap->mu_cascade = dot11_cap.mu_cascade;
		he_cap->ack_enabled_multitid = dot11_cap.ack_enabled_multitid;
		he_cap->omi_a_ctrl = dot11_cap.omi_a_ctrl;
		he_cap->ofdma_ra = dot11_cap.ofdma_ra;
		he_cap->max_ampdu_len_exp_ext = dot11_cap.max_ampdu_len_exp_ext;
		he_cap->amsdu_frag = dot11_cap.amsdu_frag;
		he_cap->flex_twt_sched = dot11_cap.flex_twt_sched;
		he_cap->rx_ctrl_frame = dot11_cap.rx_ctrl_frame;

		he_cap->bsrp_ampdu_aggr = dot11_cap.bsrp_ampdu_aggr;
		he_cap->qtp = dot11_cap.qtp;
		he_cap->a_bqr = dot11_cap.a_bqr;
		he_cap->spatial_reuse_param_rspder =
			dot11_cap.spatial_reuse_param_rspder;
		he_cap->ops_supp = dot11_cap.ops_supp;
		he_cap->ndp_feedback_supp = dot11_cap.ndp_feedback_supp;
		he_cap->amsdu_in_ampdu = dot11_cap.amsdu_in_ampdu;

		he_cap->chan_width = HE_CH_WIDTH_COMBINE(dot11_cap.chan_width_0,
				dot11_cap.chan_width_1, dot11_cap.chan_width_2,
				dot11_cap.chan_width_3, dot11_cap.chan_width_4,
				dot11_cap.chan_width_5, dot11_cap.chan_width_6);

		he_cap->rx_pream_puncturing = dot11_cap.rx_pream_puncturing;
		he_cap->device_class = dot11_cap.device_class;
		he_cap->ldpc_coding = dot11_cap.ldpc_coding;
		he_cap->he_1x_ltf_800_gi_ppdu = dot11_cap.he_1x_ltf_800_gi_ppdu;
		he_cap->midamble_tx_rx_max_nsts =
			dot11_cap.midamble_tx_rx_max_nsts;
		he_cap->he_4x_ltf_3200_gi_ndp = dot11_cap.he_4x_ltf_3200_gi_ndp;
		he_cap->tb_ppdu_tx_stbc_lt_80mhz =
			dot11_cap.tb_ppdu_tx_stbc_lt_80mhz;
		he_cap->rx_stbc_lt_80mhz = dot11_cap.rx_stbc_lt_80mhz;
		he_cap->tb_ppdu_tx_stbc_gt_80mhz =
			dot11_cap.tb_ppdu_tx_stbc_gt_80mhz;
		he_cap->rx_stbc_gt_80mhz = dot11_cap.rx_stbc_gt_80mhz;
		he_cap->doppler = dot11_cap.doppler;
		he_cap->ul_mu = dot11_cap.ul_mu;
		he_cap->dcm_enc_tx = dot11_cap.dcm_enc_tx;
		he_cap->dcm_enc_rx = dot11_cap.dcm_enc_rx;
		he_cap->ul_he_mu = dot11_cap.ul_he_mu;
		he_cap->su_beamformer = dot11_cap.su_beamformer;

		he_cap->su_beamformee = dot11_cap.su_beamformee;
		he_cap->mu_beamformer = dot11_cap.mu_beamformer;
		he_cap->bfee_sts_lt_80 = dot11_cap.bfee_sts_lt_80;
		he_cap->bfee_sts_gt_80 = dot11_cap.bfee_sts_gt_80;
		he_cap->num_sounding_lt_80 = dot11_cap.num_sounding_lt_80;
		he_cap->num_sounding_gt_80 = dot11_cap.num_sounding_gt_80;
		he_cap->su_feedback_tone16 = dot11_cap.su_feedback_tone16;
		he_cap->mu_feedback_tone16 = dot11_cap.mu_feedback_tone16;
		he_cap->codebook_su = dot11_cap.codebook_su;
		he_cap->codebook_mu = dot11_cap.codebook_mu;
		he_cap->beamforming_feedback = dot11_cap.beamforming_feedback;
		he_cap->he_er_su_ppdu = dot11_cap.he_er_su_ppdu;
		he_cap->dl_mu_mimo_part_bw = dot11_cap.dl_mu_mimo_part_bw;
		he_cap->ppet_present = dot11_cap.ppet_present;
		he_cap->srp = dot11_cap.srp;
		he_cap->power_boost = dot11_cap.power_boost;

		he_cap->he_ltf_800_gi_4x = dot11_cap.he_ltf_800_gi_4x;
		he_cap->max_nc = dot11_cap.max_nc;
		he_cap->er_he_ltf_800_gi_4x = dot11_cap.er_he_ltf_800_gi_4x;
		he_cap->he_ppdu_20_in_40Mhz_2G =
					dot11_cap.he_ppdu_20_in_40Mhz_2G;
		he_cap->he_ppdu_20_in_160_80p80Mhz =
					dot11_cap.he_ppdu_20_in_160_80p80Mhz;
		he_cap->he_ppdu_80_in_160_80p80Mhz =
					dot11_cap.he_ppdu_80_in_160_80p80Mhz;
		he_cap->er_1x_he_ltf_gi =
					dot11_cap.er_1x_he_ltf_gi;
		he_cap->midamble_tx_rx_1x_he_ltf =
					dot11_cap.midamble_tx_rx_1x_he_ltf;
		he_cap->reserved2 = dot11_cap.reserved2;

		he_cap->rx_he_mcs_map_lt_80 = dot11_cap.rx_he_mcs_map_lt_80;
		he_cap->tx_he_mcs_map_lt_80 = dot11_cap.tx_he_mcs_map_lt_80;
		if (dot11_cap.chan_width_2) {
			he_cap->rx_he_mcs_map_160 =
				*((uint16_t *)dot11_cap.rx_he_mcs_map_160);
			he_cap->tx_he_mcs_map_160 =
				*((uint16_t *)dot11_cap.tx_he_mcs_map_160);
			ie_start[1] += HE_CAP_160M_MCS_MAP_LEN;
		}
		if (dot11_cap.chan_width_3) {
			he_cap->rx_he_mcs_map_80_80 =
				*((uint16_t *)dot11_cap.rx_he_mcs_map_80_80);
			he_cap->tx_he_mcs_map_80_80 =
				*((uint16_t *)dot11_cap.tx_he_mcs_map_80_80);
			ie_start[1] += HE_CAP_80P80_MCS_MAP_LEN;
		}
	}
}

QDF_STATUS lim_send_he_caps_ie(struct mac_context *mac_ctx,
			       struct pe_session *session, uint8_t vdev_id)
{
	uint8_t he_caps[SIR_MAC_HE_CAP_MIN_LEN + HE_CAP_OUI_LEN +
			HE_CAP_160M_MCS_MAP_LEN + HE_CAP_80P80_MCS_MAP_LEN];
	struct he_capability_info *he_cap;
	QDF_STATUS status_5g, status_2g;
	struct wlan_objmgr_vdev *vdev;
	enum QDF_OPMODE device_mode;
<<<<<<< HEAD
=======
	uint8_t he_cap_total_len = SIR_MAC_HE_CAP_MIN_LEN + HE_CAP_OUI_LEN +
				   HE_CAP_160M_MCS_MAP_LEN +
				   HE_CAP_80P80_MCS_MAP_LEN;
>>>>>>> 5d8474a2

	vdev = wlan_objmgr_get_vdev_by_id_from_psoc(
			mac_ctx->psoc, vdev_id,
			WLAN_LEGACY_MAC_ID);
	if (!vdev) {
		pe_err("vdev is NULL");
		return QDF_STATUS_E_FAILURE;
	}
	device_mode = wlan_vdev_mlme_get_opmode(vdev);
	wlan_objmgr_vdev_release_ref(vdev, WLAN_LEGACY_MAC_ID);

	/* Sending only minimal info(no PPET) to FW now, update if required */
	qdf_mem_zero(he_caps, he_cap_total_len);
	he_caps[0] = DOT11F_EID_HE_CAP;
	he_caps[1] = SIR_MAC_HE_CAP_MIN_LEN;
	qdf_mem_copy(&he_caps[2], HE_CAP_OUI_TYPE, HE_CAP_OUI_SIZE);
	lim_set_he_caps(mac_ctx, session, he_caps, he_cap_total_len);
	he_cap = (struct he_capability_info *) (&he_caps[2 + HE_CAP_OUI_SIZE]);
	he_cap->ppet_present = 0;
	if(device_mode == QDF_NDI_MODE) {
		he_cap->su_beamformee = 0;
		he_cap->su_beamformer = 0;
		he_cap->mu_beamformer = 0;
		he_cap->bfee_sts_gt_80 = 0;
		he_cap->bfee_sts_lt_80 = 0;
		he_cap->num_sounding_gt_80 = 0;
		he_cap->num_sounding_lt_80 = 0;
		he_cap->su_feedback_tone16 = 0;
		he_cap->mu_feedback_tone16 = 0;
	}
	status_5g = lim_send_ie(mac_ctx, vdev_id, DOT11F_EID_HE_CAP,
			CDS_BAND_5GHZ, &he_caps[2],
			he_caps[1] + 1);
	if (QDF_IS_STATUS_ERROR(status_5g))
		pe_err("Unable send HE Cap IE for 5GHZ band, status: %d",
			status_5g);

	status_2g = lim_send_ie(mac_ctx, vdev_id, DOT11F_EID_HE_CAP,
			CDS_BAND_2GHZ, &he_caps[2],
			he_caps[1] + 1);
	if (QDF_IS_STATUS_ERROR(status_2g))
		pe_err("Unable send HE Cap IE for 2GHZ band, status: %d",
			status_2g);

	if (QDF_IS_STATUS_SUCCESS(status_2g) &&
		QDF_IS_STATUS_SUCCESS(status_5g))
		return QDF_STATUS_SUCCESS;

	return QDF_STATUS_E_FAILURE;
}

/**
 * lim_populate_he_mcs_per_bw() - pouldate HE mcs set per BW (le 80, 160, 80+80)
 * @mac_ctx: Global MAC context
 * @self_rx: self rx mcs set
 * @self_tx: self tx mcs set
 * @peer_rx: peer rx mcs set
 * @peer_tx: peer tx mcs set
 * @nss: nss
 * @cfg_rx_param: rx wni param to read
 * @cfg_tx_param: tx wni param to read
 *
 * MCS values are interpreted as in IEEE 11ax-D1.4 spec onwards
 * +-----------------------------------------------------+
 * |  SS8  |  SS7  |  SS6  | SS5 | SS4 | SS3 | SS2 | SS1 |
 * +-----------------------------------------------------+
 * | 15-14 | 13-12 | 11-10 | 9-8 | 7-6 | 5-4 | 3-2 | 1-0 |
 * +-----------------------------------------------------+
 *
 * Return: status of operation
 */
static QDF_STATUS lim_populate_he_mcs_per_bw(struct mac_context *mac_ctx,
				uint16_t *supp_rx_mcs, uint16_t *supp_tx_mcs,
				uint16_t peer_rx, uint16_t peer_tx, uint8_t nss,
				uint16_t rx_mcs, uint16_t tx_mcs)
{

	pe_debug("peer rates: rx_mcs - 0x%04x tx_mcs - 0x%04x",
		 peer_rx, peer_tx);

	*supp_rx_mcs = rx_mcs;
	*supp_tx_mcs = tx_mcs;

	*supp_tx_mcs = HE_INTERSECT_MCS(*supp_rx_mcs, peer_tx);
	*supp_rx_mcs = HE_INTERSECT_MCS(*supp_tx_mcs, peer_rx);

	if (nss == NSS_1x1_MODE) {
		*supp_rx_mcs |= HE_MCS_INV_MSK_4_NSS(1);
		*supp_tx_mcs |= HE_MCS_INV_MSK_4_NSS(1);
	}
	/* if nss is 2, disable higher NSS */
	if (nss == NSS_2x2_MODE) {
		*supp_rx_mcs |= (HE_MCS_INV_MSK_4_NSS(1) &
				 HE_MCS_INV_MSK_4_NSS(2));
		*supp_tx_mcs |= (HE_MCS_INV_MSK_4_NSS(1) &
				 HE_MCS_INV_MSK_4_NSS(2));
	}

	return QDF_STATUS_SUCCESS;
}

QDF_STATUS lim_populate_he_mcs_set(struct mac_context *mac_ctx,
				   struct supported_rates *rates,
				   tDot11fIEhe_cap *peer_he_caps,
				   struct pe_session *session_entry, uint8_t nss)
{
	bool support_2x2 = false;
	uint32_t self_sta_dot11mode = mac_ctx->mlme_cfg->dot11_mode.dot11_mode;

	if (!IS_DOT11_MODE_HE(self_sta_dot11mode))
		return QDF_STATUS_SUCCESS;

	if ((!peer_he_caps) || (!peer_he_caps->present)) {
		pe_debug("peer not he capable or he_caps NULL");
		return QDF_STATUS_SUCCESS;
	}

	if (!session_entry) {
		pe_err("session is NULL");
		return QDF_STATUS_E_FAILURE;
	}

	pe_debug("PEER: lt 80: rx 0x%04x tx 0x%04x, 160: rx 0x%04x tx 0x%04x, 80+80: rx 0x%04x tx 0x%04x",
		peer_he_caps->rx_he_mcs_map_lt_80,
		peer_he_caps->tx_he_mcs_map_lt_80,
		(*(uint16_t *)peer_he_caps->rx_he_mcs_map_160),
		(*(uint16_t *)peer_he_caps->tx_he_mcs_map_160),
		(*(uint16_t *)peer_he_caps->rx_he_mcs_map_80_80),
		(*(uint16_t *)peer_he_caps->tx_he_mcs_map_80_80));

	if (session_entry->nss == NSS_2x2_MODE) {
		if (mac_ctx->lteCoexAntShare &&
		    wlan_reg_is_24ghz_ch_freq(session_entry->curr_op_freq)) {
			if (IS_2X2_CHAIN(session_entry->chainMask))
				support_2x2 = true;
			else
				pe_err("2x2 not enabled %d",
					session_entry->chainMask);
		} else {
			support_2x2 = true;
		}
	}

	lim_populate_he_mcs_per_bw(mac_ctx,
		&rates->rx_he_mcs_map_lt_80, &rates->tx_he_mcs_map_lt_80,
		peer_he_caps->rx_he_mcs_map_lt_80,
		peer_he_caps->tx_he_mcs_map_lt_80, nss,
		mac_ctx->mlme_cfg->he_caps.dot11_he_cap.rx_he_mcs_map_lt_80,
		mac_ctx->mlme_cfg->he_caps.dot11_he_cap.tx_he_mcs_map_lt_80);
	if (session_entry->ch_width == CH_WIDTH_160MHZ) {
		lim_populate_he_mcs_per_bw(
			mac_ctx, &rates->rx_he_mcs_map_160,
			&rates->tx_he_mcs_map_160,
			*((uint16_t *)peer_he_caps->rx_he_mcs_map_160),
			*((uint16_t *)peer_he_caps->tx_he_mcs_map_160),
			nss,
			*((uint16_t *)mac_ctx->mlme_cfg->he_caps.dot11_he_cap.
				rx_he_mcs_map_160),
			*((uint16_t *)mac_ctx->mlme_cfg->he_caps.dot11_he_cap.
					tx_he_mcs_map_160));
	} else {
		rates->tx_he_mcs_map_160 = HE_MCS_ALL_DISABLED;
		rates->rx_he_mcs_map_160 = HE_MCS_ALL_DISABLED;
	}
	if (session_entry->ch_width == CH_WIDTH_80P80MHZ) {
		lim_populate_he_mcs_per_bw(
			mac_ctx, &rates->rx_he_mcs_map_80_80,
			&rates->tx_he_mcs_map_80_80,
			*((uint16_t *)peer_he_caps->rx_he_mcs_map_80_80),
			*((uint16_t *)peer_he_caps->tx_he_mcs_map_80_80), nss,
			*((uint16_t *)mac_ctx->mlme_cfg->he_caps.dot11_he_cap.
					rx_he_mcs_map_80_80),
			*((uint16_t *)mac_ctx->mlme_cfg->he_caps.dot11_he_cap.
					tx_he_mcs_map_80_80));
	} else {
		rates->tx_he_mcs_map_80_80 = HE_MCS_ALL_DISABLED;
		rates->rx_he_mcs_map_80_80 = HE_MCS_ALL_DISABLED;
	}
	if (!support_2x2) {
		/* disable 2 and higher NSS MCS sets */
		rates->rx_he_mcs_map_lt_80 |= HE_MCS_INV_MSK_4_NSS(1);
		rates->tx_he_mcs_map_lt_80 |= HE_MCS_INV_MSK_4_NSS(1);
		rates->rx_he_mcs_map_160 |= HE_MCS_INV_MSK_4_NSS(1);
		rates->tx_he_mcs_map_160 |= HE_MCS_INV_MSK_4_NSS(1);
		rates->rx_he_mcs_map_80_80 |= HE_MCS_INV_MSK_4_NSS(1);
		rates->tx_he_mcs_map_80_80 |= HE_MCS_INV_MSK_4_NSS(1);
	}

	pe_debug("lt 80: rx 0x%x tx 0x%x, 160: rx 0x%x tx 0x%x, 80_80: rx 0x%x tx 0x%x",
		 rates->rx_he_mcs_map_lt_80, rates->tx_he_mcs_map_lt_80,
		 rates->rx_he_mcs_map_160, rates->tx_he_mcs_map_160,
		 rates->rx_he_mcs_map_80_80, rates->tx_he_mcs_map_80_80);

	return QDF_STATUS_SUCCESS;
}
#endif

#if defined(CONFIG_BAND_6GHZ) && defined(WLAN_FEATURE_11AX)
QDF_STATUS lim_send_he_6g_band_caps_ie(struct mac_context *mac_ctx,
				       struct pe_session *session,
				       uint8_t vdev_id)
{
	uint8_t he_6g_band_caps_ie[DOT11F_IE_HE_6GHZ_BAND_CAP_MIN_LEN + 3];
	tDot11fIEhe_6ghz_band_cap he_6g_band_cap;
	QDF_STATUS status;
	uint32_t size = 0;
	uint32_t result;

	qdf_mem_zero(&he_6g_band_cap, sizeof(he_6g_band_cap));
	populate_dot11f_he_6ghz_cap(mac_ctx, session, &he_6g_band_cap);
	if (!he_6g_band_cap.present) {
		pe_debug("no HE 6g band cap for vdev %d", vdev_id);
		return QDF_STATUS_SUCCESS;
	}

	qdf_mem_zero(he_6g_band_caps_ie, sizeof(he_6g_band_caps_ie));
	result = dot11f_pack_ie_he_6ghz_band_cap(mac_ctx, &he_6g_band_cap,
						 he_6g_band_caps_ie,
						 sizeof(he_6g_band_caps_ie),
						 &size);
	if (result != DOT11F_PARSE_SUCCESS) {
		pe_err("pack erro for HE 6g band cap for vdev %d", vdev_id);
		return QDF_STATUS_E_FAILURE;
	}
	pe_debug("send HE 6ghz band cap: 0x%01x 0x%01x for vdev %d",
		 he_6g_band_caps_ie[3], he_6g_band_caps_ie[4],
		 vdev_id);
	status = lim_send_ie(mac_ctx, vdev_id, DOT11F_EID_HE_6GHZ_BAND_CAP,
			     CDS_BAND_5GHZ, &he_6g_band_caps_ie[2],
			     DOT11F_IE_HE_6GHZ_BAND_CAP_MIN_LEN + 1);
	if (QDF_IS_STATUS_ERROR(status))
		pe_err("Unable send HE 6g band Cap IE for 5GHZ band, status: %d",
		       status);

	return status;
}
#endif

int
lim_assoc_rej_get_remaining_delta(struct sir_rssi_disallow_lst *node)
{
	qdf_time_t cur_time;
	uint32_t time_diff;

	cur_time = qdf_do_div(qdf_get_monotonic_boottime(),
				QDF_MC_TIMER_TO_MS_UNIT);
	time_diff = cur_time - node->time_during_rejection;

	return node->retry_delay - time_diff;
}

QDF_STATUS
lim_rem_blacklist_entry_with_lowest_delta(qdf_list_t *list)
{
	struct sir_rssi_disallow_lst *oldest_node = NULL;
	struct sir_rssi_disallow_lst *cur_node;
	qdf_list_node_t *cur_list = NULL;
	qdf_list_node_t *next_list = NULL;

	qdf_list_peek_front(list, &cur_list);
	while (cur_list) {
		cur_node = qdf_container_of(cur_list,
			struct sir_rssi_disallow_lst, node);
		if (!oldest_node ||
		   (lim_assoc_rej_get_remaining_delta(oldest_node) >
		    lim_assoc_rej_get_remaining_delta(cur_node)))
			oldest_node = cur_node;

		qdf_list_peek_next(list, cur_list, &next_list);
		cur_list = next_list;
		next_list = NULL;
	}

	if (oldest_node) {
		pe_debug("remove node %pM with lowest delta %d",
			oldest_node->bssid.bytes,
			lim_assoc_rej_get_remaining_delta(oldest_node));
		qdf_list_remove_node(list, &oldest_node->node);
		qdf_mem_free(oldest_node);
		return QDF_STATUS_SUCCESS;
	}

	return QDF_STATUS_E_INVAL;
}

void
lim_add_bssid_to_reject_list(struct wlan_objmgr_pdev *pdev,
			     struct sir_rssi_disallow_lst *entry)
{
	struct reject_ap_info ap_info;

	ap_info.bssid = entry->bssid;
	ap_info.reject_ap_type = DRIVER_RSSI_REJECT_TYPE;
	ap_info.rssi_reject_params.expected_rssi = entry->expected_rssi;
	ap_info.rssi_reject_params.retry_delay = entry->retry_delay;

	/* Add this ap info to the rssi reject ap type in blacklist manager */
	wlan_blm_add_bssid_to_reject_list(pdev, &ap_info);
}

void lim_decrement_pending_mgmt_count(struct mac_context *mac_ctx)
{
	qdf_spin_lock(&mac_ctx->sys.bbt_mgmt_lock);
	if (!mac_ctx->sys.sys_bbt_pending_mgmt_count) {
		qdf_spin_unlock(&mac_ctx->sys.bbt_mgmt_lock);
		return;
	}
	mac_ctx->sys.sys_bbt_pending_mgmt_count--;
	qdf_spin_unlock(&mac_ctx->sys.bbt_mgmt_lock);
}

<<<<<<< HEAD
struct csr_roam_session *lim_get_session_by_macaddr(struct mac_context *mac_ctx,
		tSirMacAddr self_mac)
{
	int i = 0;
	struct csr_roam_session *session;

	if (!mac_ctx || !self_mac) {
		QDF_TRACE(QDF_MODULE_ID_PE, QDF_TRACE_LEVEL_ERROR,
			  FL("Invalid arguments"));
		return NULL;
	}

	for (i = 0; i < mac_ctx->sme.max_intf_count; i++) {
		session = CSR_GET_SESSION(mac_ctx, i);
		if (!session)
			continue;
		else if (!qdf_mem_cmp(&session->self_mac_addr,
				      self_mac, sizeof(tSirMacAddr))) {

			QDF_TRACE(QDF_MODULE_ID_PE, QDF_TRACE_LEVEL_INFO,
				  FL("session %d exists with mac address "
				  QDF_MAC_ADDR_STR), session->sessionId,
				  QDF_MAC_ADDR_ARRAY(self_mac));

			return session;
		}
	}

	return NULL;
}

=======
>>>>>>> 5d8474a2
bool lim_check_if_vendor_oui_match(struct mac_context *mac_ctx,
					uint8_t *oui, uint8_t oui_len,
			       uint8_t *ie, uint8_t ie_len)
{
	uint8_t *ptr = ie;
	uint8_t elem_id;

	if (!ie || 0 == ie_len) {
		pe_err("IE Null or ie len zero %d", ie_len);
		return false;
	}

	elem_id = *ie;

	if (elem_id == WLAN_ELEMID_VENDOR &&
		!qdf_mem_cmp(&ptr[2], oui, oui_len))
		return true;
	else
		return false;
}

QDF_STATUS lim_util_get_type_subtype(void *pkt, uint8_t *type,
						uint8_t *subtype)
{
	cds_pkt_t *cds_pkt;
	QDF_STATUS status;
	tpSirMacMgmtHdr hdr;
	uint8_t *rxpktinfor;

	cds_pkt = (cds_pkt_t *) pkt;
	if (!cds_pkt) {
		pe_err("NULL packet received");
		return QDF_STATUS_E_FAILURE;
	}
	status =
		wma_ds_peek_rx_packet_info(cds_pkt, (void *)&rxpktinfor, false);
	if (!QDF_IS_STATUS_SUCCESS(status)) {
		pe_err("Failed extract cds packet. status %d", status);
		return QDF_STATUS_E_FAILURE;
	}

	hdr = WMA_GET_RX_MAC_HEADER(rxpktinfor);
	if (hdr->fc.type == SIR_MAC_MGMT_FRAME) {
		pe_debug("RxBd: %pK mHdr: %pK Type: %d Subtype: %d SizeFC: %zu",
				rxpktinfor, hdr, hdr->fc.type, hdr->fc.subType,
				sizeof(tSirMacFrameCtl));
		*type = hdr->fc.type;
		*subtype = hdr->fc.subType;
	} else {
		pe_err("Not a management packet type %d", hdr->fc.type);
		return QDF_STATUS_E_INVAL;
	}
	return QDF_STATUS_SUCCESS;
}

enum rateid lim_get_min_session_txrate(struct pe_session *session)
{
	enum rateid rid = RATEID_DEFAULT;
	uint8_t min_rate = SIR_MAC_RATE_54, curr_rate, i;
	tSirMacRateSet *rateset = &session->rateSet;

	if (!session)
		return rid;

	for (i = 0; i < rateset->numRates; i++) {
		/* Ignore MSB - set to indicate basic rate */
		curr_rate = rateset->rate[i] & 0x7F;
		min_rate =  (curr_rate < min_rate) ? curr_rate : min_rate;
	}
	pe_debug("supported min_rate: %0x(%d)", min_rate, min_rate);

	switch (min_rate) {
	case SIR_MAC_RATE_1:
		rid = RATEID_1MBPS;
		break;
	case SIR_MAC_RATE_2:
		rid = RATEID_2MBPS;
		break;
	case SIR_MAC_RATE_5_5:
		rid = RATEID_5_5MBPS;
		break;
	case SIR_MAC_RATE_11:
		rid = RATEID_11MBPS;
		break;
	case SIR_MAC_RATE_6:
		rid = RATEID_6MBPS;
		break;
	case SIR_MAC_RATE_9:
		rid = RATEID_9MBPS;
		break;
	case SIR_MAC_RATE_12:
		rid = RATEID_12MBPS;
		break;
	case SIR_MAC_RATE_18:
		rid = RATEID_18MBPS;
		break;
	case SIR_MAC_RATE_24:
		rid = RATEID_24MBPS;
		break;
	case SIR_MAC_RATE_36:
		rid = RATEID_36MBPS;
		break;
	case SIR_MAC_RATE_48:
		rid = RATEID_48MBPS;
		break;
	case SIR_MAC_RATE_54:
		rid = RATEID_54MBPS;
		break;
	default:
		rid = RATEID_DEFAULT;
		break;
	}

	return rid;
}

void lim_send_sme_mgmt_frame_ind(struct mac_context *mac_ctx, uint8_t frame_type,
				 uint8_t *frame, uint32_t frame_len,
				 uint16_t session_id, uint32_t rx_freq,
				 struct pe_session *psession_entry,
				 int8_t rx_rssi, enum rxmgmt_flags rx_flags)
{
	tpSirSmeMgmtFrameInd sme_mgmt_frame = NULL;
	uint16_t length;

	length = sizeof(tSirSmeMgmtFrameInd) + frame_len;

	sme_mgmt_frame = qdf_mem_malloc(length);
	if (!sme_mgmt_frame)
		return;

	if (qdf_is_macaddr_broadcast(
		(struct qdf_mac_addr *)(frame + 4)) &&
		!session_id) {
		pe_debug("Broadcast action frame");
		session_id = SME_SESSION_ID_BROADCAST;
	}

	sme_mgmt_frame->frame_len = frame_len;
	sme_mgmt_frame->sessionId = session_id;
	sme_mgmt_frame->frameType = frame_type;
	sme_mgmt_frame->rxRssi = rx_rssi;
	sme_mgmt_frame->rx_freq = rx_freq;
	sme_mgmt_frame->rx_flags = rx_flags;

	qdf_mem_zero(sme_mgmt_frame->frameBuf, frame_len);
	qdf_mem_copy(sme_mgmt_frame->frameBuf, frame, frame_len);

	if (mac_ctx->mgmt_frame_ind_cb)
		mac_ctx->mgmt_frame_ind_cb(sme_mgmt_frame);
	else
		pe_debug_rl("Management indication callback not registered!!");
	qdf_mem_free(sme_mgmt_frame);
	return;
}

void
lim_send_dfs_chan_sw_ie_update(struct mac_context *mac_ctx, struct pe_session *session)
{
	/* Update the beacon template and send to FW */
	if (sch_set_fixed_beacon_fields(mac_ctx, session) !=
					QDF_STATUS_SUCCESS) {
		pe_err("Unable to set CSA IE in beacon");
		return;
	}

	/* Send update beacon template message */
	lim_send_beacon_ind(mac_ctx, session, REASON_CHANNEL_SWITCH);
	pe_debug("Updated CSA IE, IE COUNT: %d",
		 session->gLimChannelSwitch.switchCount);
}

void lim_process_ap_ecsa_timeout(void *data)
{
	struct pe_session *session = (struct pe_session *)data;
	struct mac_context *mac_ctx;
	uint8_t bcn_int, ch_width;
	uint32_t ch_freq;
	QDF_STATUS status;

	if (!session || !session->valid) {
		pe_err("Session is not valid");
		return;
	}

	mac_ctx = session->mac_ctx;

	if (!session->dfsIncludeChanSwIe) {
		pe_debug("session->dfsIncludeChanSwIe not set");
		return;
	}

	/* Stop the timer if already running */
	qdf_mc_timer_stop(&session->ap_ecsa_timer);

	if (session->gLimChannelSwitch.switchCount)
		/* Decrement the beacon switch count */
		session->gLimChannelSwitch.switchCount--;

	/*
	 * Send only g_sap_chanswitch_beacon_cnt beacons with CSA IE Set in
	 * when a radar is detected
	 */
	if (session->gLimChannelSwitch.switchCount > 0) {
		/* Send the next beacon with updated CSA IE count */
		lim_send_dfs_chan_sw_ie_update(mac_ctx, session);

		ch_freq = session->gLimChannelSwitch.sw_target_freq;
		ch_width = session->gLimChannelSwitch.ch_width;
		if (mac_ctx->mlme_cfg->dfs_cfg.dfs_beacon_tx_enhanced) {
			if (WLAN_REG_IS_6GHZ_CHAN_FREQ(ch_freq)) {
				send_extended_chan_switch_action_frame
					(mac_ctx, ch_freq, ch_width,
					 session);
			} else {
				/* Send Action frame after updating beacon */
				lim_send_chan_switch_action_frame
					(mac_ctx, ch_freq, ch_width,
					 session);
			}
		}

		/* Restart the timer */
		if (session->beaconParams.beaconInterval)
			bcn_int = session->beaconParams.beaconInterval;
		else
			bcn_int = MLME_CFG_BEACON_INTERVAL_DEF;

		status = qdf_mc_timer_start(&session->ap_ecsa_timer,
					    bcn_int);
		if (QDF_IS_STATUS_ERROR(status)) {
			pe_err("cannot start ap_ecsa_timer");
			lim_process_ap_ecsa_timeout(session);
		}
	} else {
		tSirSmeCSAIeTxCompleteRsp *chan_switch_tx_rsp;
		struct scheduler_msg msg = {0};
		uint8_t length = sizeof(*chan_switch_tx_rsp);

		/* Done with CSA IE update, send response back to SME */
		session->gLimChannelSwitch.switchCount = 0;
		if (mac_ctx->sap.SapDfsInfo.disable_dfs_ch_switch == false)
			session->gLimChannelSwitch.switchMode = 0;
		session->dfsIncludeChanSwIe = false;
		session->dfsIncludeChanWrapperIe = false;

		chan_switch_tx_rsp = qdf_mem_malloc(length);
		if (!chan_switch_tx_rsp)
			return;

		chan_switch_tx_rsp->sessionId = session->smeSessionId;
		chan_switch_tx_rsp->chanSwIeTxStatus = QDF_STATUS_SUCCESS;

		msg.type = eWNI_SME_DFS_CSAIE_TX_COMPLETE_IND;
		msg.bodyptr = chan_switch_tx_rsp;

		status = scheduler_post_message(QDF_MODULE_ID_PE,
						QDF_MODULE_ID_SME,
						QDF_MODULE_ID_SME, &msg);
		if (QDF_IS_STATUS_ERROR(status))
			qdf_mem_free(chan_switch_tx_rsp);
	}
}

QDF_STATUS lim_sta_mlme_vdev_start_send(struct vdev_mlme_obj *vdev_mlme,
					uint16_t data_len, void *data)
{
	struct mac_context *mac_ctx;
	enum vdev_assoc_type assoc_type;

	mac_ctx = cds_get_context(QDF_MODULE_ID_PE);
	if (!mac_ctx) {
		pe_err("mac_ctx is NULL");
		if (data)
			qdf_mem_free(data);
		return QDF_STATUS_E_INVAL;
	}

	assoc_type = mlme_get_assoc_type(vdev_mlme->vdev);
	switch (assoc_type) {
	case VDEV_ASSOC:
		lim_process_mlm_join_req(mac_ctx, (tLimMlmJoinReq *)data);
		break;
	case VDEV_REASSOC:
		lim_process_mlm_reassoc_req(mac_ctx, (tLimMlmReassocReq *)data);
		break;
	case VDEV_FT_REASSOC:
		lim_process_mlm_ft_reassoc_req(mac_ctx,
					       (tLimMlmReassocReq *)data);
		break;
	default:
		pe_err("assoc_type %d is invalid", assoc_type);
	}
	return QDF_STATUS_SUCCESS;
}

QDF_STATUS lim_sta_mlme_vdev_restart_send(struct vdev_mlme_obj *vdev_mlme,
					  uint16_t data_len, void *data)
{
	struct pe_session *session;

	session = (struct pe_session *)data;
	if (!session) {
		pe_err("Invalid session");
		return QDF_STATUS_E_INVAL;
	}
	if (!vdev_mlme) {
		pe_err("vdev_mlme is NULL");
		return QDF_STATUS_E_INVAL;
	}
	if (!data) {
		pe_err("event_data is NULL");
		return QDF_STATUS_E_INVAL;
	}
	if (mlme_is_chan_switch_in_progress(vdev_mlme->vdev)) {
		switch (session->channelChangeReasonCode) {
		case LIM_SWITCH_CHANNEL_OPERATION:
			__lim_process_channel_switch_timeout(session);
			break;
		case LIM_SWITCH_CHANNEL_HT_WIDTH:
			lim_ht_switch_chnl_params(session);
			break;
		case LIM_SWITCH_CHANNEL_REASSOC:
<<<<<<< HEAD
			lim_set_channel(session->mac_ctx,
					session->limReassocChannelId,
					session->ch_center_freq_seg0,
					session->ch_center_freq_seg1,
					session->ch_width,
					session->maxTxPower,
					session->peSessionId, 0, 0);
=======
			lim_send_switch_chnl_params(session->mac_ctx, session);
>>>>>>> 5d8474a2
			break;
		default:
			break;
		}
	}
	return QDF_STATUS_SUCCESS;
}

QDF_STATUS lim_sta_mlme_vdev_stop_send(struct vdev_mlme_obj *vdev_mlme,
				       uint16_t data_len, void *data)
{
	QDF_STATUS status = QDF_STATUS_SUCCESS;
	bool connection_fail = false;
	enum vdev_assoc_type assoc_type;

	if (!vdev_mlme) {
		pe_err("vdev_mlme is NULL");
		return QDF_STATUS_E_INVAL;
	}
	if (!data) {
		pe_err("event_data is NULL");
		return QDF_STATUS_E_INVAL;
	}

	connection_fail = mlme_is_connection_fail(vdev_mlme->vdev);
	pe_debug("Send vdev stop, connection_fail %d", connection_fail);
	if (connection_fail) {
		assoc_type = mlme_get_assoc_type(vdev_mlme->vdev);
		switch (assoc_type) {
		case VDEV_ASSOC:
			status =
			    lim_sta_handle_connect_fail((join_params *)data);
			break;
		case VDEV_REASSOC:
		case VDEV_FT_REASSOC:
			status = lim_sta_reassoc_error_handler(
					(struct reassoc_params *)data);
			break;
		default:
			pe_info("Invalid assoc_type %d", assoc_type);
			status = QDF_STATUS_E_INVAL;
			break;
		}
		mlme_set_connection_fail(vdev_mlme->vdev, false);
	} else {
		status = lim_sta_send_del_bss((struct pe_session *)data);
	}

	return status;
}

QDF_STATUS lim_sta_mlme_vdev_req_fail(struct vdev_mlme_obj *vdev_mlme,
				      uint16_t data_len, void *data)
{
	QDF_STATUS status = QDF_STATUS_SUCCESS;
	enum vdev_assoc_type assoc_type;

	if (!vdev_mlme) {
		pe_err("vdev_mlme is NULL");
		return QDF_STATUS_E_INVAL;
	}
	if (!data) {
		pe_err("event_data is NULL");
		return QDF_STATUS_E_INVAL;
	}

	assoc_type = mlme_get_assoc_type(vdev_mlme->vdev);
	switch (assoc_type) {
	case VDEV_ASSOC:
		status = lim_sta_handle_connect_fail((join_params *)data);
		break;
	case VDEV_REASSOC:
	case VDEV_FT_REASSOC:
		status = lim_sta_reassoc_error_handler(
				(struct reassoc_params *)data);
		break;
	default:
		pe_info("Invalid assoc_type %d", assoc_type);
		status = QDF_STATUS_E_INVAL;
		break;
	}

	return status;
}

void lim_send_beacon(struct mac_context *mac_ctx, struct pe_session *session)
{
	if (wlan_vdev_mlme_get_state(session->vdev) ==
	    WLAN_VDEV_S_DFS_CAC_WAIT)
		wlan_vdev_mlme_sm_deliver_evt(session->vdev,
					      WLAN_VDEV_SM_EV_DFS_CAC_COMPLETED,
					      sizeof(*session), session);
	else if (mac_ctx->mlme_cfg->dfs_cfg.dfs_disable_channel_switch &&
		 (wlan_vdev_mlme_get_substate(session->vdev) ==
		  WLAN_VDEV_SS_SUSPEND_CSA_RESTART))
		wlan_vdev_mlme_sm_deliver_evt(
					session->vdev,
					WLAN_VDEV_SM_EV_CHAN_SWITCH_DISABLED,
					sizeof(*session), session);
	else
		wlan_vdev_mlme_sm_deliver_evt(session->vdev,
					      WLAN_VDEV_SM_EV_START_SUCCESS,
					      sizeof(*session), session);
}

void lim_ndi_mlme_vdev_up_transition(struct pe_session *session)
{
	if (!LIM_IS_NDI_ROLE(session))
		return;

	wlan_vdev_mlme_sm_deliver_evt(session->vdev,
				      WLAN_VDEV_SM_EV_START_SUCCESS,
				      sizeof(*session), session);
}

QDF_STATUS lim_sap_move_to_cac_wait_state(struct pe_session *session)
{
	QDF_STATUS status;

	status =
		wlan_vdev_mlme_sm_deliver_evt(session->vdev,
					      WLAN_VDEV_SM_EV_DFS_CAC_WAIT,
					      sizeof(*session), session);
	return status;
}

QDF_STATUS lim_ap_mlme_vdev_start_send(struct vdev_mlme_obj *vdev_mlme,
				       uint16_t data_len, void *data)
{
	struct pe_session *session;
	tSirResultCodes ret;
	tpLimMlmStartReq start_req = (tLimMlmStartReq *)data;
	struct mac_context *mac_ctx;

	if (!data) {
		pe_err("data is NULL");
		return QDF_STATUS_E_INVAL;
	}

	mac_ctx = cds_get_context(QDF_MODULE_ID_PE);
	if (!mac_ctx) {
		pe_err("mac_ctx is NULL");
		return QDF_STATUS_E_INVAL;
	}

	session = pe_find_session_by_session_id(mac_ctx,
						start_req->sessionId);
	if (!session) {
		pe_err("session is NULL");
		return QDF_STATUS_E_INVAL;
	}

	if (LIM_IS_IBSS_ROLE(session) &&
	    session->mac_ctx->lim.gLimIbssCoalescingHappened) {
		ibss_bss_add(session->mac_ctx, session);
		ret = lim_mlm_add_bss(session->mac_ctx, start_req, session);
		if (ret != eSIR_SME_SUCCESS) {
			pe_err("AddBss failure");
			return QDF_STATUS_E_INVAL;
		}
	} else {
		lim_process_mlm_start_req(session->mac_ctx, start_req);
	}

	return QDF_STATUS_SUCCESS;
}

static inline void lim_send_csa_restart_resp(struct mac_context *mac_ctx,
					     struct pe_session *session)
{
	struct scheduler_msg msg = {0};
	QDF_STATUS status;

	msg.type = eWNI_SME_CSA_RESTART_RSP;
	msg.bodyptr = NULL;
	msg.bodyval = session->smeSessionId;

	status = scheduler_post_message(QDF_MODULE_ID_PE, QDF_MODULE_ID_SME,
					QDF_MODULE_ID_SME, &msg);
}

QDF_STATUS lim_ap_mlme_vdev_update_beacon(struct vdev_mlme_obj *vdev_mlme,
					  enum beacon_update_op op,
					  uint16_t data_len, void *data)
{
	struct pe_session *session;

	if (!data) {
		pe_err("event_data is NULL");
		return QDF_STATUS_E_INVAL;
	}
	session = (struct pe_session *)data;
	if (LIM_IS_NDI_ROLE(session))
		return QDF_STATUS_SUCCESS;

	if (op == BEACON_INIT)
		lim_send_beacon_ind(session->mac_ctx, session, REASON_DEFAULT);
	else if (op == BEACON_UPDATE)
		lim_send_beacon_ind(session->mac_ctx,
				    session,
				    REASON_CONFIG_UPDATE);
	else if (op == BEACON_CSA)
		lim_send_csa_restart_resp(session->mac_ctx, session);

	return QDF_STATUS_SUCCESS;
}

QDF_STATUS lim_ap_mlme_vdev_up_send(struct vdev_mlme_obj *vdev_mlme,
				    uint16_t data_len, void *data)
{
	struct scheduler_msg msg = {0};
	QDF_STATUS status;
	struct pe_session *session = (struct pe_session *)data;

	if (!session) {
		pe_err("session is NULL");
		return QDF_STATUS_E_INVAL;
	}
	if (LIM_IS_NDI_ROLE(session))
		return QDF_STATUS_SUCCESS;


	msg.type = SIR_HAL_SEND_AP_VDEV_UP;
	msg.bodyval = session->smeSessionId;

	status = scheduler_post_message(QDF_MODULE_ID_PE, QDF_MODULE_ID_WMA,
					QDF_MODULE_ID_WMA, &msg);

	return status;
}

QDF_STATUS lim_ap_mlme_vdev_disconnect_peers(struct vdev_mlme_obj *vdev_mlme,
					     uint16_t data_len, void *data)
{
	struct pe_session *session = (struct pe_session *)data;

	if (!data) {
		pe_err("data is NULL");
		return QDF_STATUS_E_INVAL;
	}

	if (LIM_IS_IBSS_ROLE(session))
		lim_ibss_delete_all_peers(session->mac_ctx, session);
	else
		lim_delete_all_peers(session);

	return QDF_STATUS_SUCCESS;
}

QDF_STATUS lim_ap_mlme_vdev_stop_send(struct vdev_mlme_obj *vdev_mlme,
				      uint16_t data_len, void *data)
{
	struct pe_session *session = (struct pe_session *)data;
	QDF_STATUS status = QDF_STATUS_SUCCESS;

	if (!data) {
		pe_err("data is NULL");
		return QDF_STATUS_E_INVAL;
	}

	if (LIM_IS_IBSS_ROLE(session) &&
	    session->mac_ctx->lim.gLimIbssCoalescingHappened)
		ibss_bss_delete(session->mac_ctx, session);
	else
		status =  lim_send_vdev_stop(session);

	return status;
}

QDF_STATUS lim_ap_mlme_vdev_restart_send(struct vdev_mlme_obj *vdev_mlme,
					 uint16_t data_len, void *data)
{
	struct pe_session *session = (struct pe_session *)data;

	if (!data) {
		pe_err("data is NULL");
		return QDF_STATUS_E_INVAL;
	}

	if (ap_mlme_is_hidden_ssid_restart_in_progress(vdev_mlme->vdev))
		lim_send_vdev_restart(session->mac_ctx, session,
				      session->smeSessionId);
	else
		lim_send_switch_chnl_params(session->mac_ctx, session);

	return QDF_STATUS_SUCCESS;
}

QDF_STATUS lim_ap_mlme_vdev_start_req_failed(struct vdev_mlme_obj *vdev_mlme,
					     uint16_t data_len, void *data)
{
	struct mac_context *mac_ctx;

	mac_ctx = cds_get_context(QDF_MODULE_ID_PE);
	if (!mac_ctx) {
		pe_err("mac_ctx is NULL");
		if (data)
			qdf_mem_free(data);
		return QDF_STATUS_E_INVAL;
	}

	lim_process_mlm_start_cnf(mac_ctx, data);

	return QDF_STATUS_SUCCESS;
}

QDF_STATUS lim_mon_mlme_vdev_start_send(struct vdev_mlme_obj *vdev_mlme,
					uint16_t data_len, void *data)
{
	struct mac_context *mac_ctx;
	struct pe_session *session = (struct pe_session *)data;

	if (!data) {
		pe_err("data is NULL");
		return QDF_STATUS_E_INVAL;
	}

	mac_ctx = session->mac_ctx;
	if (!mac_ctx) {
		pe_err("mac_ctx is NULL");
		return QDF_STATUS_E_INVAL;
	}

<<<<<<< HEAD
	lim_set_channel(mac_ctx, session->currentOperChannel,
			session->ch_center_freq_seg0,
			session->ch_center_freq_seg1,
			session->ch_width,
			session->maxTxPower,
			session->peSessionId,
			session->cac_duration_ms,
			session->dfs_regdomain);
=======
	lim_send_switch_chnl_params(mac_ctx, session);
>>>>>>> 5d8474a2

	return QDF_STATUS_SUCCESS;
}

void lim_send_start_bss_confirm(struct mac_context *mac_ctx,
				tLimMlmStartCnf *start_cnf)
{
	if (start_cnf->resultCode == eSIR_SME_SUCCESS) {
		lim_post_sme_message(mac_ctx, LIM_MLM_START_CNF,
				     (uint32_t *)start_cnf);
	} else {
		struct pe_session *session;

		session = pe_find_session_by_session_id(mac_ctx,
							start_cnf->sessionId);
		if (!session) {
			pe_err("session is NULL");
			return;
		}
		mlme_set_vdev_start_failed(session->vdev, true);
		wlan_vdev_mlme_sm_deliver_evt(session->vdev,
					      WLAN_VDEV_SM_EV_START_REQ_FAIL,
					      sizeof(*start_cnf), start_cnf);
	}
}

QDF_STATUS lim_get_capability_info(struct mac_context *mac, uint16_t *pcap,
				   struct pe_session *pe_session)
{
	uint32_t val = 0;
	tpSirMacCapabilityInfo pcap_info;

	*pcap = 0;
	pcap_info = (tpSirMacCapabilityInfo)pcap;

	if (LIM_IS_IBSS_ROLE(pe_session))
		pcap_info->ibss = 1;     /* IBSS bit */
	else if (LIM_IS_AP_ROLE(pe_session) ||
		LIM_IS_STA_ROLE(pe_session))
		pcap_info->ess = 1;      /* ESS bit */
	else if (LIM_IS_P2P_DEVICE_ROLE(pe_session) ||
		LIM_IS_NDI_ROLE(pe_session)) {
		pcap_info->ess = 0;
		pcap_info->ibss = 0;
	} else
		pe_warn("can't get capability, role is UNKNOWN!!");

	if (LIM_IS_AP_ROLE(pe_session)) {
		val = pe_session->privacy;
	} else {
		/* PRIVACY bit */
		val = mac->mlme_cfg->wep_params.is_privacy_enabled;
	}
	if (val)
		pcap_info->privacy = 1;

	/* Short preamble bit */
	if (mac->mlme_cfg->ht_caps.short_preamble)
		pcap_info->shortPreamble =
			mac->mlme_cfg->ht_caps.short_preamble;

	/* PBCC bit */
	pcap_info->pbcc = 0;

	/* Channel agility bit */
	pcap_info->channelAgility = 0;
	/* If STA/AP operating in 11B mode, don't set rest of the
	 * capability info bits.
	 */
	if (pe_session->dot11mode == MLME_DOT11_MODE_11B)
		return QDF_STATUS_SUCCESS;

	/* Short slot time bit */
	if (LIM_IS_AP_ROLE(pe_session)) {
		pcap_info->shortSlotTime = pe_session->shortSlotTimeSupported;
	} else {
		/* When in STA mode, we need to check if short slot is
		 * enabled as well as check if the current operating
		 * mode is short slot time and then decide whether to
		 * enable short slot or not. It is safe to check both
		 * cfg values to determine short slot value in this
		 * funcn since this funcn is always used after assoc
		 * when these cfg values are already set based on
		 * peer's capability. Even in case of IBSS, its value
		 * is set to correct value either in delBSS as part of
		 * deleting the previous IBSS or in start BSS as part
		 * of coalescing
		 */
		if (mac->mlme_cfg->feature_flags.enable_short_slot_time_11g) {
			pcap_info->shortSlotTime =
				pe_session->shortSlotTimeSupported;
		}
	}

	/* Spectrum Management bit */
	if (!LIM_IS_IBSS_ROLE(pe_session) && pe_session->lim11hEnable) {
		if (mac->mlme_cfg->gen.enabled_11h)
			pcap_info->spectrumMgt = 1;
	}
	/* QoS bit */
	if (mac->mlme_cfg->wmm_params.qos_enabled)
		pcap_info->qos = 1;

	/* APSD bit */
	if (mac->mlme_cfg->scoring.apsd_enabled)
		pcap_info->apsd = 1;

	pcap_info->rrm = mac->rrm.rrmConfig.rrm_enabled;
	pe_debug("RRM: %d", pcap_info->rrm);
	/* DSSS-OFDM */
	/* FIXME : no config defined yet. */

	/* Block ack bit */
	val = mac->mlme_cfg->feature_flags.enable_block_ack;
	pcap_info->delayedBA =
		(uint16_t) ((val >> WNI_CFG_BLOCK_ACK_ENABLED_DELAYED) & 1);
	pcap_info->immediateBA =
		(uint16_t) ((val >> WNI_CFG_BLOCK_ACK_ENABLED_IMMEDIATE) & 1);

	return QDF_STATUS_SUCCESS;
}

void lim_flush_bssid(struct mac_context *mac_ctx, uint8_t *bssid)
{
	struct scan_filter *filter;
	struct wlan_objmgr_pdev *pdev = NULL;
	QDF_STATUS status;

	if (!bssid)
		return;

	filter = qdf_mem_malloc(sizeof(*filter));
	if (!filter)
		return;

	filter->num_of_bssid = 1;
	qdf_mem_copy(filter->bssid_list[0].bytes, bssid, QDF_MAC_ADDR_SIZE);

	pdev = wlan_objmgr_get_pdev_by_id(mac_ctx->psoc, 0, WLAN_LEGACY_MAC_ID);
	if (!pdev) {
		pe_err("pdev is NULL");
		qdf_mem_free(filter);
		return;
	}
	status = ucfg_scan_flush_results(pdev, filter);

	wlan_objmgr_pdev_release_ref(pdev, WLAN_LEGACY_MAC_ID);

	if (QDF_IS_STATUS_SUCCESS(status))
		pe_debug("Removed BSS entry:%pM from scan cache", bssid);

	if (filter)
		qdf_mem_free(filter);
}

bool lim_is_sha384_akm(enum ani_akm_type akm)
{
	switch (akm) {
	case ANI_AKM_TYPE_FILS_SHA384:
	case ANI_AKM_TYPE_FT_FILS_SHA384:
	case ANI_AKM_TYPE_SUITEB_EAP_SHA384:
	case ANI_AKM_TYPE_FT_SUITEB_EAP_SHA384:
		return true;
	default:
		return false;
	}
}

QDF_STATUS lim_set_ch_phy_mode(struct wlan_objmgr_vdev *vdev, uint8_t dot11mode)
{
	struct vdev_mlme_obj *mlme_obj;
	struct wlan_channel *des_chan;
	uint32_t chan_mode;
	enum phy_ch_width ch_width;
	struct mac_context *mac_ctx = cds_get_context(QDF_MODULE_ID_PE);
	uint16_t bw_val;
	enum reg_wifi_band band;
	uint8_t band_mask;
	enum channel_state ch_state;
	uint32_t start_ch_freq;

	if (!mac_ctx) {
		pe_err("Invalid mac context");
		return QDF_STATUS_E_FAILURE;
	}
	mlme_obj = wlan_vdev_mlme_get_cmpt_obj(vdev);
	if (!mlme_obj) {
		pe_err("vdev component object is NULL");
		return QDF_STATUS_E_FAILURE;
	}
	des_chan = vdev->vdev_mlme.des_chan;
	/*
	 * Set ch_cfreq1 to ch_freq for 20Mhz. If BW is greater than 20 it
	 * will be updated from ch_freq_seg1.
	 */
	des_chan->ch_cfreq1 = des_chan->ch_freq;
	band = wlan_reg_freq_to_band(des_chan->ch_freq);
	band_mask = 1 << band;
	ch_width = des_chan->ch_width;
	bw_val = wlan_reg_get_bw_value(ch_width);
	if (bw_val > 20) {
		if (des_chan->ch_freq_seg1) {
			des_chan->ch_cfreq1 =
			wlan_reg_chan_band_to_freq(mac_ctx->pdev,
						   des_chan->ch_freq_seg1,
						   band_mask);
		} else {
			pe_err("Invalid cntr_freq for bw %d, drop to 20",
			       bw_val);
			ch_width = CH_WIDTH_20MHZ;
			bw_val = 20;
			if (des_chan->ch_cfreq1)
				des_chan->ch_freq_seg1 =
					wlan_reg_freq_to_chan(
						mac_ctx->pdev,
						des_chan->ch_cfreq1);
		}
	} else if (des_chan->ch_cfreq1) {
		des_chan->ch_freq_seg1 =
			wlan_reg_freq_to_chan(mac_ctx->pdev,
					      des_chan->ch_cfreq1);
	}
	if (bw_val > 80) {
		if (des_chan->ch_freq_seg2) {
			des_chan->ch_cfreq2 =
			wlan_reg_chan_band_to_freq(mac_ctx->pdev,
						   des_chan->ch_freq_seg2,
						   band_mask);
		} else {
			pe_err("Invalid cntr_freq for bw %d, drop to 80",
			       bw_val);
			des_chan->ch_cfreq2 = 0;
			des_chan->ch_freq_seg2 = 0;
			ch_width = CH_WIDTH_80MHZ;
		}
	} else {
		des_chan->ch_cfreq2 = 0;
		des_chan->ch_freq_seg2 = 0;
	}

	des_chan->ch_width = ch_width;

	des_chan->ch_flags = 0;
	switch (ch_width) {
	case CH_WIDTH_20MHZ:
		des_chan->ch_flags |= IEEE80211_CHAN_VHT20;
		break;
	case CH_WIDTH_40MHZ:
		des_chan->ch_flags |= IEEE80211_CHAN_VHT40PLUS;
		break;
	case CH_WIDTH_80MHZ:
		des_chan->ch_flags |= IEEE80211_CHAN_VHT80;
		break;
	case CH_WIDTH_80P80MHZ:
		des_chan->ch_flags |= IEEE80211_CHAN_VHT80_80;
		break;
	case CH_WIDTH_160MHZ:
		des_chan->ch_flags |= IEEE80211_CHAN_VHT160;
		break;
	default:
		break;
	}

	if (WLAN_REG_IS_24GHZ_CH_FREQ(des_chan->ch_freq))
		des_chan->ch_flags |= IEEE80211_CHAN_2GHZ;
	else
		des_chan->ch_flags |= IEEE80211_CHAN_5GHZ;

	des_chan->ch_flagext = 0;
	if (wlan_reg_is_dfs_for_freq(mac_ctx->pdev, des_chan->ch_freq))
		des_chan->ch_flagext |= IEEE80211_CHAN_DFS;
	if (des_chan->ch_cfreq2) {
		if (CH_WIDTH_80P80MHZ == des_chan->ch_width)
			start_ch_freq = des_chan->ch_cfreq2 - 30;
		else
			start_ch_freq = des_chan->ch_freq;

		ch_state = wlan_reg_get_5g_bonded_channel_state_for_freq(
					mac_ctx->pdev, start_ch_freq,
					des_chan->ch_width);
		if (CHANNEL_STATE_DFS == ch_state)
			des_chan->ch_flagext |= IEEE80211_CHAN_DFS_CFREQ2;
	}

	chan_mode = wma_chan_phy_mode(des_chan->ch_freq, ch_width,
				      dot11mode);

	if (chan_mode == MODE_UNKNOWN) {
		pe_err("Invalid phy mode!");
		return QDF_STATUS_E_FAILURE;
	}
	if (!des_chan->ch_cfreq1) {
		pe_err("Invalid center freq1");
		return QDF_STATUS_E_FAILURE;
	}

	if ((ch_width == CH_WIDTH_160MHZ ||
	     ch_width == CH_WIDTH_80P80MHZ) && !des_chan->ch_cfreq2) {
		pe_err("Invalid center freq2 for 160MHz");
		return QDF_STATUS_E_FAILURE;
	}
	/* Till conversion is not done in WMI we need to fill fw phy mode */
	mlme_obj->mgmt.generic.phy_mode = wma_host_to_fw_phymode(chan_mode);
	des_chan->ch_phymode = chan_mode;

	return QDF_STATUS_SUCCESS;
}

QDF_STATUS lim_pre_vdev_start(struct mac_context *mac,
			      struct vdev_mlme_obj *mlme_obj,
			      struct pe_session *session)
{
	struct wlan_channel *des_chan;

	des_chan = mlme_obj->vdev->vdev_mlme.des_chan;
	des_chan->ch_freq = session->curr_op_freq;
	des_chan->ch_width = session->ch_width;
	des_chan->ch_freq_seg1 = session->ch_center_freq_seg0;
	des_chan->ch_freq_seg2 = session->ch_center_freq_seg1;
	des_chan->ch_ieee = wlan_reg_freq_to_chan(mac->pdev, des_chan->ch_freq);

	mlme_obj->mgmt.generic.maxregpower = session->maxTxPower;
	mlme_obj->proto.generic.beacon_interval =
				session->beaconParams.beaconInterval;
	if (mlme_obj->mgmt.generic.type == WLAN_VDEV_MLME_TYPE_AP) {
		mlme_obj->mgmt.ap.hidden_ssid = session->ssidHidden;
		mlme_obj->mgmt.ap.cac_duration_ms = session->cac_duration_ms;
	}
	mlme_obj->proto.generic.dtim_period = session->dtimPeriod;
	mlme_obj->proto.generic.slot_time = session->shortSlotTimeSupported;
	mlme_obj->mgmt.rate_info.bcn_tx_rate = session->beacon_tx_rate;

	pe_debug("cac_duration_ms %d beacon_interval %d hidden_ssid: %d dtimPeriod %d slot_time %d bcn tx rate %d",
		 session->cac_duration_ms, session->beaconParams.beaconInterval,
		 session->ssidHidden, session->dtimPeriod,
		 mlme_obj->proto.generic.slot_time, session->beacon_tx_rate);

	mlme_obj->proto.ht_info.allow_ht = !!session->htCapability;
	mlme_obj->proto.vht_info.allow_vht = !!session->vhtCapability;

	if (cds_is_5_mhz_enabled())
		mlme_obj->mgmt.rate_info.quarter_rate = 1;
	else if (cds_is_10_mhz_enabled())
		mlme_obj->mgmt.rate_info.half_rate = 1;

	if (session->nss == 2) {
		mlme_obj->mgmt.chainmask_info.num_rx_chain = 2;
		mlme_obj->mgmt.chainmask_info.num_tx_chain = 2;
	} else {
		mlme_obj->mgmt.chainmask_info.num_rx_chain = 1;
		mlme_obj->mgmt.chainmask_info.num_tx_chain = 1;
	}
	wlan_vdev_mlme_set_ssid(mlme_obj->vdev, session->ssId.ssId,
				session->ssId.length);

	return lim_set_ch_phy_mode(mlme_obj->vdev, session->dot11mode);
}<|MERGE_RESOLUTION|>--- conflicted
+++ resolved
@@ -2256,13 +2256,8 @@
 				uint32_t new_channel_freq,
 				struct pe_session *pe_session)
 {
-<<<<<<< HEAD
-	pe_debug("chan: %d --> chan: %d",
-		 pe_session->currentOperChannel, newChannel);
-=======
 	pe_debug("freq: %d --> freq: %d", pe_session->curr_op_freq,
 		 new_channel_freq);
->>>>>>> 5d8474a2
 
 	pe_session->curr_req_chan_freq = new_channel_freq;
 	pe_session->curr_op_freq = pe_session->curr_req_chan_freq;
@@ -2296,17 +2291,10 @@
 	mac->lim.gpchangeChannelData = NULL;
 
 	/* Store the new primary and secondary channel in session entries if different */
-<<<<<<< HEAD
-	if (pe_session->currentOperChannel != newChannel) {
-		pe_warn("chan: %d --> chan: %d",
-			pe_session->currentOperChannel, newChannel);
-		pe_session->currentOperChannel = newChannel;
-=======
 	if (pe_session->curr_op_freq != new_channel_freq) {
 		pe_warn("freq: %d --> freq: %d", pe_session->curr_op_freq,
 			new_channel_freq);
 		pe_session->curr_op_freq = new_channel_freq;
->>>>>>> 5d8474a2
 	}
 	if (pe_session->htSecondaryChannelOffset !=
 			pe_session->gLimChannelSwitch.sec_ch_offset) {
@@ -3842,12 +3830,8 @@
 		return;
 	}
 
-<<<<<<< HEAD
-	primary_channel = pe_session->currentOperChannel;
-=======
 	primary_channel = wlan_reg_freq_to_chan(mac->pdev,
 						 pe_session->curr_op_freq);
->>>>>>> 5d8474a2
 	if (eHT_CHANNEL_WIDTH_40MHZ ==
 	    pe_session->htRecommendedTxWidthSet) {
 		ch_width = CH_WIDTH_40MHZ;
@@ -3860,20 +3844,6 @@
 		else
 			ch_width = CH_WIDTH_20MHZ;
 	}
-<<<<<<< HEAD
-
-	pe_session->gLimChannelSwitch.primaryChannel = primary_channel;
-	pe_session->currentReqChannel = primary_channel;
-	pe_session->ch_center_freq_seg0 = center_freq;
-	pe_session->gLimChannelSwitch.ch_center_freq_seg0 = center_freq;
-	pe_session->ch_width = ch_width;
-	pe_session->gLimChannelSwitch.ch_width = ch_width;
-	pe_session->gLimChannelSwitch.sec_ch_offset =
-				pe_session->htSecondaryChannelOffset;
-	pe_session->gLimChannelSwitch.ch_center_freq_seg1 = 0;
-
-	pe_debug("HT IE changed: Primary Channel: %d center chan: %d Channel Width: %d",
-=======
 	pe_session->gLimChannelSwitch.primaryChannel = primary_channel;
 	pe_session->curr_req_chan_freq = pe_session->curr_op_freq;
 	pe_session->ch_center_freq_seg0 = center_freq;
@@ -3887,7 +3857,6 @@
 	pe_session->gLimChannelSwitch.ch_center_freq_seg1 = 0;
 
 	pe_debug("HT IE changed: Primary Channel: %d center chan: %d Channel Width: %d cur op freq %d",
->>>>>>> 5d8474a2
 		 primary_channel, center_freq,
 		 pe_session->htRecommendedTxWidthSet,
 		 pe_session->gLimChannelSwitch.sw_target_freq);
@@ -6935,11 +6904,7 @@
 			       he_cap->su_beamformee, he_cap->mu_beamformer);
 }
 
-<<<<<<< HEAD
-void lim_decide_he_op(struct mac_context *mac_ctx, tpAddBssParams add_bss,
-=======
 void lim_decide_he_op(struct mac_context *mac_ctx, uint32_t *mlme_he_ops,
->>>>>>> 5d8474a2
 		      struct pe_session *session)
 {
 	uint32_t val;
@@ -7127,8 +7092,6 @@
 		 he_ops->partial_bss_col, he_ops->co_located_bss,
 		 he_ops->bss_col_disabled,
 		 *((uint16_t *)he_ops->basic_mcs_nss));
-<<<<<<< HEAD
-=======
 
 	if (!session->he_6ghz_band) {
 		if (!he_ops->vht_oper_present)
@@ -7149,7 +7112,6 @@
 				 he_ops->oper_info_6g.info.dup_bcon,
 				 he_ops->oper_info_6g.info.min_rate);
 	}
->>>>>>> 5d8474a2
 
 }
 
@@ -7385,12 +7347,9 @@
 	QDF_STATUS status_5g, status_2g;
 	struct wlan_objmgr_vdev *vdev;
 	enum QDF_OPMODE device_mode;
-<<<<<<< HEAD
-=======
 	uint8_t he_cap_total_len = SIR_MAC_HE_CAP_MIN_LEN + HE_CAP_OUI_LEN +
 				   HE_CAP_160M_MCS_MAP_LEN +
 				   HE_CAP_80P80_MCS_MAP_LEN;
->>>>>>> 5d8474a2
 
 	vdev = wlan_objmgr_get_vdev_by_id_from_psoc(
 			mac_ctx->psoc, vdev_id,
@@ -7702,40 +7661,6 @@
 	qdf_spin_unlock(&mac_ctx->sys.bbt_mgmt_lock);
 }
 
-<<<<<<< HEAD
-struct csr_roam_session *lim_get_session_by_macaddr(struct mac_context *mac_ctx,
-		tSirMacAddr self_mac)
-{
-	int i = 0;
-	struct csr_roam_session *session;
-
-	if (!mac_ctx || !self_mac) {
-		QDF_TRACE(QDF_MODULE_ID_PE, QDF_TRACE_LEVEL_ERROR,
-			  FL("Invalid arguments"));
-		return NULL;
-	}
-
-	for (i = 0; i < mac_ctx->sme.max_intf_count; i++) {
-		session = CSR_GET_SESSION(mac_ctx, i);
-		if (!session)
-			continue;
-		else if (!qdf_mem_cmp(&session->self_mac_addr,
-				      self_mac, sizeof(tSirMacAddr))) {
-
-			QDF_TRACE(QDF_MODULE_ID_PE, QDF_TRACE_LEVEL_INFO,
-				  FL("session %d exists with mac address "
-				  QDF_MAC_ADDR_STR), session->sessionId,
-				  QDF_MAC_ADDR_ARRAY(self_mac));
-
-			return session;
-		}
-	}
-
-	return NULL;
-}
-
-=======
->>>>>>> 5d8474a2
 bool lim_check_if_vendor_oui_match(struct mac_context *mac_ctx,
 					uint8_t *oui, uint8_t oui_len,
 			       uint8_t *ie, uint8_t ie_len)
@@ -8059,17 +7984,7 @@
 			lim_ht_switch_chnl_params(session);
 			break;
 		case LIM_SWITCH_CHANNEL_REASSOC:
-<<<<<<< HEAD
-			lim_set_channel(session->mac_ctx,
-					session->limReassocChannelId,
-					session->ch_center_freq_seg0,
-					session->ch_center_freq_seg1,
-					session->ch_width,
-					session->maxTxPower,
-					session->peSessionId, 0, 0);
-=======
 			lim_send_switch_chnl_params(session->mac_ctx, session);
->>>>>>> 5d8474a2
 			break;
 		default:
 			break;
@@ -8393,18 +8308,7 @@
 		return QDF_STATUS_E_INVAL;
 	}
 
-<<<<<<< HEAD
-	lim_set_channel(mac_ctx, session->currentOperChannel,
-			session->ch_center_freq_seg0,
-			session->ch_center_freq_seg1,
-			session->ch_width,
-			session->maxTxPower,
-			session->peSessionId,
-			session->cac_duration_ms,
-			session->dfs_regdomain);
-=======
 	lim_send_switch_chnl_params(mac_ctx, session);
->>>>>>> 5d8474a2
 
 	return QDF_STATUS_SUCCESS;
 }
