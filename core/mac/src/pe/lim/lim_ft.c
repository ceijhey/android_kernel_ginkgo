--- conflicted
+++ resolved
@@ -65,7 +65,7 @@
 void lim_ft_cleanup(struct mac_context *mac, struct pe_session *pe_session)
 {
 	if (!pe_session) {
-		pe_debug("pe_session is NULL");
+		pe_err("pe_session is NULL");
 		return;
 	}
 
@@ -149,17 +149,6 @@
 
 	qdf_mem_copy(pAddBssParams->bssId, bssDescription->bssId,
 		     sizeof(tSirMacAddr));
-<<<<<<< HEAD
-
-	/* Fill in tAddBssParams self_mac_addr */
-	qdf_mem_copy(pAddBssParams->self_mac_addr, ft_session->self_mac_addr,
-		     sizeof(tSirMacAddr));
-
-	pAddBssParams->bssType = ft_session->bssType;
-	pAddBssParams->operMode = BSS_OPERATIONAL_MODE_STA;
-
-=======
->>>>>>> 5d8474a2
 	pAddBssParams->beaconInterval = bssDescription->beaconInterval;
 
 	pAddBssParams->dtimPeriod = pBeaconStruct->tim.dtimPeriod;
@@ -256,13 +245,8 @@
 		lim_add_bss_he_cfg(pAddBssParams, ft_session);
 	}
 
-<<<<<<< HEAD
-	pe_debug("SIR_HAL_ADD_BSS_REQ with channel: %d",
-		pAddBssParams->currentOperChannel);
-=======
 	pe_debug("SIR_HAL_ADD_BSS_REQ with frequency: %d",
 		bssDescription->chan_freq);
->>>>>>> 5d8474a2
 
 	/* Populate the STA-related parameters here */
 	/* Note that the STA here refers to the AP */
@@ -378,11 +362,6 @@
 #endif
 	pAddBssParams->staContext.sessionId = ft_session->peSessionId;
 	pAddBssParams->staContext.smesessionId = ft_session->smeSessionId;
-<<<<<<< HEAD
-	pAddBssParams->sessionId = ft_session->peSessionId;
-	pAddBssParams->bss_idx = ft_session->smeSessionId;
-=======
->>>>>>> 5d8474a2
 
 	/* Set a new state for MLME */
 	if (!lim_is_roam_synch_in_progress(ft_session)) {
@@ -430,11 +409,7 @@
 	}
 	self_dot11_mode = mac_ctx->mlme_cfg->dot11_mode.dot11_mode;
 	pe_debug("selfDot11Mode: %d", self_dot11_mode);
-<<<<<<< HEAD
-	if (ft_session->limRFBand == BAND_2G)
-=======
 	if (ft_session->limRFBand == REG_BAND_2G)
->>>>>>> 5d8474a2
 		ft_session->dot11mode = MLME_DOT11_MODE_11G;
 	else
 		ft_session->dot11mode = MLME_DOT11_MODE_11A;
@@ -542,20 +517,6 @@
 	qdf_mem_copy(ft_session->ssId.ssId, pBeaconStruct->ssId.ssId,
 		     ft_session->ssId.length);
 	/* Copy The channel Id to the session Table */
-<<<<<<< HEAD
-	ft_session->limReassocChannelId = pbssDescription->channelId;
-	ft_session->currentOperChannel = pbssDescription->channelId;
-
-	ft_session->limRFBand = lim_get_rf_band(
-				ft_session->currentOperChannel);
-
-	lim_fill_dot11mode(mac, ft_session, pe_session, pBeaconStruct);
-	pe_debug("dot11mode: %d", ft_session->dot11mode);
-
-	if (IS_DOT11_MODE_HE(ft_session->dot11mode))
-		lim_update_session_he_capable(mac, ft_session);
-
-=======
 	bss_chan_id =
 		wlan_reg_freq_to_chan(mac->pdev, pbssDescription->chan_freq);
 	ft_session->lim_reassoc_chan_freq = pbssDescription->chan_freq;
@@ -565,7 +526,6 @@
 	lim_fill_dot11mode(mac, ft_session, pe_session, pBeaconStruct);
 	pe_debug("dot11mode: %d", ft_session->dot11mode);
 
->>>>>>> 5d8474a2
 	ft_session->vhtCapability =
 		(IS_DOT11_MODE_VHT(ft_session->dot11mode)
 		 && IS_BSS_VHT_CAPABLE(pBeaconStruct->VHTCaps));
@@ -573,17 +533,12 @@
 		(IS_DOT11_MODE_HT(ft_session->dot11mode)
 		 && pBeaconStruct->HTCaps.present);
 
-<<<<<<< HEAD
-	/* Assign default configured nss value in the new session */
-	if (IS_5G_CH(ft_session->currentOperChannel))
-=======
 	if (IS_DOT11_MODE_HE(ft_session->dot11mode) &&
 	    pBeaconStruct->he_cap.present)
 		lim_update_session_he_capable(mac, ft_session);
 
 	/* Assign default configured nss value in the new session */
 	if (wlan_reg_is_5ghz_ch_freq(ft_session->curr_op_freq))
->>>>>>> 5d8474a2
 		ft_session->vdev_nss = mac->vdev_type_nss_5g.sta;
 	else
 		ft_session->vdev_nss = mac->vdev_type_nss_2g.sta;
@@ -740,100 +695,6 @@
 }
 #endif
 
-<<<<<<< HEAD
-/*------------------------------------------------------------------
- *
- * This function is called to process the update key request from SME
- *
- *------------------------------------------------------------------*/
-bool lim_process_ft_update_key(struct mac_context *mac, uint32_t *msg_buf)
-{
-	tAddBssParams *pAddBssParams;
-	tSirFTUpdateKeyInfo *pKeyInfo;
-	struct pe_session *pe_session;
-	uint8_t sessionId;
-
-	/* Sanity Check */
-	if (!mac || !msg_buf)
-		return false;
-
-	pKeyInfo = (tSirFTUpdateKeyInfo *)msg_buf;
-
-	pe_session = pe_find_session_by_bssid(mac, pKeyInfo->bssid.bytes,
-					      &sessionId);
-	if (!pe_session) {
-		pe_err("%s: Unable to find session for the following bssid",
-			       __func__);
-		lim_print_mac_addr(mac, pKeyInfo->bssid.bytes, LOGE);
-		return false;
-	}
-
-	/* Nothing to be done if the session is not in STA mode */
-	if (!LIM_IS_STA_ROLE(pe_session)) {
-		pe_err("pe_session is not in STA mode");
-		return false;
-	}
-
-	if (!pe_session->ftPEContext.pAddBssReq) {
-		/* AddBss Req is NULL, save the keys to configure them later. */
-		tpLimMlmSetKeysReq pMlmSetKeysReq =
-			&pe_session->ftPEContext.PreAuthKeyInfo.
-			extSetStaKeyParam;
-
-		qdf_mem_zero(pMlmSetKeysReq, sizeof(tLimMlmSetKeysReq));
-		qdf_copy_macaddr(&pMlmSetKeysReq->peer_macaddr,
-				 &pKeyInfo->bssid);
-		pMlmSetKeysReq->sessionId = pe_session->peSessionId;
-		pMlmSetKeysReq->smesessionId = pe_session->smeSessionId;
-		pMlmSetKeysReq->edType = pKeyInfo->keyMaterial.edType;
-		pMlmSetKeysReq->numKeys = pKeyInfo->keyMaterial.numKeys;
-		qdf_mem_copy((uint8_t *) &pMlmSetKeysReq->key,
-			     (uint8_t *) &pKeyInfo->keyMaterial.key,
-			     sizeof(tSirKeys));
-
-		pe_session->ftPEContext.PreAuthKeyInfo.
-		extSetStaKeyParamValid = true;
-
-		if (!pe_session->ftPEContext.pAddStaReq) {
-			pe_err("pAddStaReq is NULL");
-			lim_send_set_sta_key_req(mac, pMlmSetKeysReq, 0, 0,
-						 pe_session, false);
-			pe_session->ftPEContext.PreAuthKeyInfo.
-			extSetStaKeyParamValid = false;
-		}
-	} else {
-		pAddBssParams = pe_session->ftPEContext.pAddBssReq;
-
-		/* Store the key information in the ADD BSS parameters */
-		pAddBssParams->extSetStaKeyParamValid = 1;
-		pAddBssParams->extSetStaKeyParam.encType =
-			pKeyInfo->keyMaterial.edType;
-		qdf_mem_copy((uint8_t *) &pAddBssParams->extSetStaKeyParam.key,
-			     (uint8_t *) &pKeyInfo->keyMaterial.key,
-			     sizeof(tSirKeys));
-
-		pAddBssParams->extSetStaKeyParam.singleTidRc =
-			(uint8_t)mac->mlme_cfg->sta.single_tid;
-		pe_debug("Key valid: %d keyLength: %d",
-			pAddBssParams->extSetStaKeyParamValid,
-			pAddBssParams->extSetStaKeyParam.key[0].keyLength);
-
-		pAddBssParams->extSetStaKeyParam.staIdx = 0;
-
-		pe_debug("BSSID: " QDF_MAC_ADDR_STR,
-			       QDF_MAC_ADDR_ARRAY(pKeyInfo->bssid.bytes));
-
-		qdf_copy_macaddr(&pAddBssParams->extSetStaKeyParam.peer_macaddr,
-				 &pKeyInfo->bssid);
-
-		pAddBssParams->extSetStaKeyParam.sendRsp = false;
-
-	}
-	return true;
-}
-
-=======
->>>>>>> 5d8474a2
 static void
 lim_ft_send_aggr_qos_rsp(struct mac_context *mac, uint8_t rspReqd,
 			 struct aggr_add_ts_param *aggrQosRsp,
