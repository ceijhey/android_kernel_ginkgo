/*
 * Copyright (c) 2012-2020 The Linux Foundation. All rights reserved.
 *
 * Permission to use, copy, modify, and/or distribute this software for
 * any purpose with or without fee is hereby granted, provided that the
 * above copyright notice and this permission notice appear in all
 * copies.
 *
 * THE SOFTWARE IS PROVIDED "AS IS" AND THE AUTHOR DISCLAIMS ALL
 * WARRANTIES WITH REGARD TO THIS SOFTWARE INCLUDING ALL IMPLIED
 * WARRANTIES OF MERCHANTABILITY AND FITNESS. IN NO EVENT SHALL THE
 * AUTHOR BE LIABLE FOR ANY SPECIAL, DIRECT, INDIRECT, OR CONSEQUENTIAL
 * DAMAGES OR ANY DAMAGES WHATSOEVER RESULTING FROM LOSS OF USE, DATA OR
 * PROFITS, WHETHER IN AN ACTION OF CONTRACT, NEGLIGENCE OR OTHER
 * TORTIOUS ACTION, ARISING OUT OF OR IN CONNECTION WITH THE USE OR
 * PERFORMANCE OF THIS SOFTWARE.
 */

/*
 * This file lim_send_sme_rspMessages.cc contains the functions
 * for sending SME response/notification messages to applications
 * above MAC software.
 * Author:        Chandra Modumudi
 * Date:          02/13/02
 * History:-
 * Date           Modified by    Modification Information
 * --------------------------------------------------------------------
 */

#include "qdf_types.h"
#include "wni_api.h"
#include "sir_common.h"
#include "ani_global.h"

#include "wni_cfg.h"
#include "sys_def.h"

#include "sch_api.h"
#include "utils_api.h"
#include "lim_utils.h"
#include "lim_security_utils.h"
#include "lim_ser_des_utils.h"
#include "lim_send_sme_rsp_messages.h"
#include "lim_ibss_peer_mgmt.h"
#include "lim_session_utils.h"
#include "lim_types.h"
#include "sir_api.h"
#include "cds_regdomain.h"
#include "lim_send_messages.h"
#include "nan_datapath.h"
#include "lim_assoc_utils.h"
#include "wlan_reg_services_api.h"
#include "wlan_utility.h"

#include "wlan_tdls_tgt_api.h"
#include "lim_process_fils.h"
#include "wma.h"

void lim_send_sme_rsp(struct mac_context *mac_ctx, uint16_t msg_type,
		      tSirResultCodes result_code, uint8_t vdev_id)
{
	struct scheduler_msg msg = {0};
	tSirSmeRsp *sme_rsp;

	pe_debug("Sending message: %s with reasonCode: %s",
		lim_msg_str(msg_type), lim_result_code_str(result_code));

	sme_rsp = qdf_mem_malloc(sizeof(tSirSmeRsp));
	if (!sme_rsp)
		return;

	sme_rsp->messageType = msg_type;
	sme_rsp->length = sizeof(tSirSmeRsp);
	sme_rsp->status_code = result_code;
<<<<<<< HEAD
	sme_rsp->sessionId = sme_session_id;
=======
	sme_rsp->vdev_id = vdev_id;
>>>>>>> 5d8474a2

	msg.type = msg_type;
	msg.bodyptr = sme_rsp;
	msg.bodyval = 0;
	MTRACE(mac_trace(mac_ctx, TRACE_CODE_TX_SME_MSG, vdev_id, msg.type));

#ifdef FEATURE_WLAN_DIAG_SUPPORT_LIM    /* FEATURE_WLAN_DIAG_SUPPORT */
	switch (msg_type) {
	case eWNI_SME_STOP_BSS_RSP:
		lim_diag_event_report(mac_ctx, WLAN_PE_DIAG_STOP_BSS_RSP_EVENT,
				NULL, (uint16_t) result_code, 0);
		break;
	}
#endif /* FEATURE_WLAN_DIAG_SUPPORT */
	lim_sys_process_mmh_msg_api(mac_ctx, &msg);
}

/**
 * lim_get_max_rate_flags() - Get rate flags
 * @mac_ctx: Pointer to global MAC structure
 * @sta_ds: Pointer to station ds structure
 *
 * This function is called to get the rate flags for a connection
 * from the station ds structure depending on the ht and the vht
 * channel width supported.
 *
 * Return: Returns the populated rate_flags
 */
uint32_t lim_get_max_rate_flags(struct mac_context *mac_ctx, tpDphHashNode sta_ds)
{
	uint32_t rate_flags = 0;

	if (!sta_ds) {
		pe_err("sta_ds is NULL");
		return rate_flags;
	}

	if (!sta_ds->mlmStaContext.htCapability &&
	    !sta_ds->mlmStaContext.vhtCapability) {
		rate_flags |= TX_RATE_LEGACY;
	} else {
		if (sta_ds->mlmStaContext.vhtCapability) {
			if (WNI_CFG_VHT_CHANNEL_WIDTH_80MHZ ==
				sta_ds->vhtSupportedChannelWidthSet) {
				rate_flags |= TX_RATE_VHT80;
			} else if (WNI_CFG_VHT_CHANNEL_WIDTH_20_40MHZ ==
					sta_ds->vhtSupportedChannelWidthSet) {
				if (sta_ds->htSupportedChannelWidthSet)
					rate_flags |= TX_RATE_VHT40;
				else
					rate_flags |= TX_RATE_VHT20;
			}
		} else if (sta_ds->mlmStaContext.htCapability) {
			if (sta_ds->htSupportedChannelWidthSet)
				rate_flags |= TX_RATE_HT40;
			else
				rate_flags |= TX_RATE_HT20;
		}
	}

	if (sta_ds->htShortGI20Mhz || sta_ds->htShortGI40Mhz)
		rate_flags |= TX_RATE_SGI;

	return rate_flags;
}

/**
 * lim_send_sme_join_reassoc_rsp_after_resume() - Send Response to SME
 * @mac_ctx:      Pointer to Global MAC structure
 * @status:       Resume link status
 * @sme_join_rsp: Join response to be sent
 *
 * This function is called to send Join/Reassoc rsp
 * message to SME after the resume link.
 *
 * Return: None
 */
static void
lim_send_sme_join_reassoc_rsp_after_resume(struct mac_context *mac_ctx,
					   QDF_STATUS status,
					   struct join_rsp *sme_join_rsp)
{
	struct scheduler_msg msg = {0};

	msg.type = sme_join_rsp->messageType;
	msg.bodyptr = sme_join_rsp;
	msg.bodyval = 0;
	MTRACE(mac_trace(mac_ctx, TRACE_CODE_TX_SME_MSG, NO_SESSION, msg.type));
	lim_sys_process_mmh_msg_api(mac_ctx, &msg);
}

/**
 * lim_handle_join_rsp_status() - Handle the response.
 * @mac_ctx:            Pointer to Global MAC structure
 * @session_entry:      PE Session Info
 * @result_code:        Indicates the result of previously issued
 *                      eWNI_SME_msgType_REQ message
 * @sme_join_rsp        The received response.
 *
 * This function will handle both the success and failure status
 * of the received response.
 *
 * Return: None
 */
static void lim_handle_join_rsp_status(struct mac_context *mac_ctx,
				       struct pe_session *session_entry,
				       tSirResultCodes result_code,
				       struct join_rsp *sme_join_rsp)
{
	uint16_t bss_ie_len;
	void *bss_ies;
	bool is_vendor_ap_1_present;
	struct join_req *join_reassoc_req = NULL;

#ifdef FEATURE_WLAN_MCC_TO_SCC_SWITCH
	struct ht_profile *ht_profile;
#endif
	if (session_entry->beacon) {
		sme_join_rsp->beaconLength = session_entry->bcnLen;
		qdf_mem_copy(sme_join_rsp->frames,
			     session_entry->beacon,
			     sme_join_rsp->beaconLength);
		qdf_mem_free(session_entry->beacon);
		session_entry->beacon = NULL;
		session_entry->bcnLen = 0;
	}

	if (session_entry->assoc_req) {
		sme_join_rsp->assocReqLength =
			session_entry->assocReqLen;
		qdf_mem_copy(sme_join_rsp->frames +
			     sme_join_rsp->beaconLength,
			     session_entry->assoc_req,
			     sme_join_rsp->assocReqLength);
		qdf_mem_free(session_entry->assoc_req);
		session_entry->assoc_req = NULL;
		session_entry->assocReqLen = 0;
	}
	if (session_entry->assocRsp) {
		sme_join_rsp->assocRspLength =
			session_entry->assocRspLen;
		qdf_mem_copy(sme_join_rsp->frames +
			     sme_join_rsp->beaconLength +
			     sme_join_rsp->assocReqLength,
			     session_entry->assocRsp,
			     sme_join_rsp->assocRspLength);
		qdf_mem_free(session_entry->assocRsp);
		session_entry->assocRsp = NULL;
		session_entry->assocRspLen = 0;
	}

	pe_debug("Beacon len %d Assoc Req len %d Assoc Rsp len %d",
		 sme_join_rsp->beaconLength, sme_join_rsp->assocReqLength,
		 sme_join_rsp->assocRspLength);

	if (result_code == eSIR_SME_SUCCESS) {
		if (session_entry->ricData) {
			sme_join_rsp->parsedRicRspLen =
				session_entry->RICDataLen;
			qdf_mem_copy(sme_join_rsp->frames +
				sme_join_rsp->beaconLength +
				sme_join_rsp->assocReqLength +
				sme_join_rsp->assocRspLength,
				session_entry->ricData,
				sme_join_rsp->parsedRicRspLen);
			qdf_mem_free(session_entry->ricData);
			session_entry->ricData = NULL;
			session_entry->RICDataLen = 0;
			pe_debug("RicLength: %d",
				sme_join_rsp->parsedRicRspLen);
		}
#ifdef FEATURE_WLAN_ESE
		if (session_entry->tspecIes) {
			sme_join_rsp->tspecIeLen =
				session_entry->tspecLen;
			qdf_mem_copy(sme_join_rsp->frames +
				sme_join_rsp->beaconLength +
				sme_join_rsp->assocReqLength +
				sme_join_rsp->assocRspLength +
				sme_join_rsp->parsedRicRspLen,
				session_entry->tspecIes,
				sme_join_rsp->tspecIeLen);
			qdf_mem_free(session_entry->tspecIes);
			session_entry->tspecIes = NULL;
			session_entry->tspecLen = 0;
			pe_debug("ESE-TspecLen: %d",
				sme_join_rsp->tspecIeLen);
		}
#endif
		sme_join_rsp->aid = session_entry->limAID;
		sme_join_rsp->vht_channel_width =
			session_entry->ch_width;
#ifdef FEATURE_WLAN_MCC_TO_SCC_SWITCH
		if (session_entry->cc_switch_mode !=
				QDF_MCC_TO_SCC_SWITCH_DISABLE) {
			ht_profile = &sme_join_rsp->ht_profile;
			ht_profile->htSupportedChannelWidthSet =
				session_entry->htSupportedChannelWidthSet;
			ht_profile->htRecommendedTxWidthSet =
				session_entry->htRecommendedTxWidthSet;
			ht_profile->htSecondaryChannelOffset =
				session_entry->htSecondaryChannelOffset;
			ht_profile->dot11mode = session_entry->dot11mode;
			ht_profile->htCapability = session_entry->htCapability;
			ht_profile->vhtCapability =
				session_entry->vhtCapability;
			ht_profile->apCenterChan = session_entry->ch_center_freq_seg0;
			ht_profile->apChanWidth = session_entry->ch_width;
		}
#endif
		pe_debug("lim_join_req:%pK, pLimReAssocReq:%pK",
			 session_entry->lim_join_req,
			 session_entry->pLimReAssocReq);

		if (session_entry->lim_join_req)
			join_reassoc_req = session_entry->lim_join_req;

		if (session_entry->pLimReAssocReq)
			join_reassoc_req = session_entry->pLimReAssocReq;

		if (!join_reassoc_req) {
			pe_err("both  lim_join_req and pLimReAssocReq NULL");
			return;
		}

		bss_ie_len = lim_get_ielen_from_bss_description(
				&join_reassoc_req->bssDescription);
		bss_ies = &join_reassoc_req->bssDescription.ieFields;
		is_vendor_ap_1_present = (wlan_get_vendor_ie_ptr_from_oui(
			SIR_MAC_VENDOR_AP_1_OUI, SIR_MAC_VENDOR_AP_1_OUI_LEN,
			bss_ies, bss_ie_len) != NULL);

		if (mac_ctx->roam.configParam.is_force_1x1 &&
		    is_vendor_ap_1_present && (session_entry->nss == 2) &&
		    (mac_ctx->lteCoexAntShare == 0 ||
		     wlan_reg_is_5ghz_ch_freq(session_entry->curr_op_freq))) {
			/* SET vdev param */
			pe_debug("sending SMPS intolrent vdev_param");
			wma_cli_set_command(session_entry->smeSessionId,
					   (int)WMI_VDEV_PARAM_SMPS_INTOLERANT,
					    1, VDEV_CMD);

		}
	} else {
		if (session_entry->beacon) {
			qdf_mem_free(session_entry->beacon);
			session_entry->beacon = NULL;
			session_entry->bcnLen = 0;
		}
		if (session_entry->assoc_req) {
			qdf_mem_free(session_entry->assoc_req);
			session_entry->assoc_req = NULL;
			session_entry->assocReqLen = 0;
		}
		if (session_entry->assocRsp) {
			qdf_mem_free(session_entry->assocRsp);
			session_entry->assocRsp = NULL;
			session_entry->assocRspLen = 0;
		}
		if (session_entry->ricData) {
			qdf_mem_free(session_entry->ricData);
			session_entry->ricData = NULL;
			session_entry->RICDataLen = 0;
		}
#ifdef FEATURE_WLAN_ESE
		if (session_entry->tspecIes) {
			qdf_mem_free(session_entry->tspecIes);
			session_entry->tspecIes = NULL;
			session_entry->tspecLen = 0;
		}
#endif
	}
}

#ifdef WLAN_FEATURE_11AX
static void lim_add_he_info(struct parsed_ies *parsed_ies,
			    struct join_rsp *sme_join_rsp)
{
	if (parsed_ies->he_operation.present)
		sme_join_rsp->he_operation = parsed_ies->he_operation;
}
#else
static inline void lim_add_he_info(struct parsed_ies *parsed_ies,
				   struct join_rsp *sme_join_rsp)
{
}
#endif

/**
 * lim_add_bss_info() - copy data from session entry to join rsp
 * @sta_ds: Station dph entry
 * @sme_join_rsp: Join response buffer to be filled up
 *
 * Return: None
 */
static void lim_add_bss_info(tpDphHashNode sta_ds,
			     struct join_rsp *sme_join_rsp)
{
	struct parsed_ies *parsed_ies = &sta_ds->parsed_ies;

	if (parsed_ies->hs20vendor_ie.present)
		sme_join_rsp->hs20vendor_ie = parsed_ies->hs20vendor_ie;
	if (parsed_ies->vht_caps.present)
		sme_join_rsp->vht_caps = parsed_ies->vht_caps;
	if (parsed_ies->ht_caps.present)
		sme_join_rsp->ht_caps = parsed_ies->ht_caps;
	if (parsed_ies->ht_operation.present)
		sme_join_rsp->ht_operation = parsed_ies->ht_operation;
	if (parsed_ies->vht_operation.present)
		sme_join_rsp->vht_operation = parsed_ies->vht_operation;
	lim_add_he_info(parsed_ies, sme_join_rsp);
}

#ifdef WLAN_FEATURE_FILS_SK
static void lim_update_fils_seq_num(struct join_rsp *sme_join_rsp,
				    struct pe_session *session_entry)
{
	sme_join_rsp->fils_seq_num =
		session_entry->fils_info->sequence_number;
}
#else
static inline void lim_update_fils_seq_num(struct join_rsp *sme_join_rsp,
					   struct pe_session *session_entry)
{}
#endif

void lim_send_sme_join_reassoc_rsp(struct mac_context *mac_ctx,
				   uint16_t msg_type,
				   tSirResultCodes result_code,
				   uint16_t prot_status_code,
				   struct pe_session *session_entry,
				   uint8_t vdev_id)
{
	struct join_rsp *sme_join_rsp;
	uint32_t rsp_len;
	tpDphHashNode sta_ds = NULL;
#ifdef FEATURE_WLAN_DIAG_SUPPORT_LIM    /* FEATURE_WLAN_DIAG_SUPPORT */
	if (msg_type == eWNI_SME_REASSOC_RSP)
		lim_diag_event_report(mac_ctx, WLAN_PE_DIAG_REASSOC_RSP_EVENT,
			session_entry, (uint16_t) result_code, 0);
	else
		lim_diag_event_report(mac_ctx, WLAN_PE_DIAG_JOIN_RSP_EVENT,
			session_entry, (uint16_t) result_code, 0);
#endif /* FEATURE_WLAN_DIAG_SUPPORT */

	pe_debug("Sending message: %s with reasonCode: %s",
		lim_msg_str(msg_type), lim_result_code_str(result_code));

	if (!session_entry) {
		rsp_len = sizeof(*sme_join_rsp);
		sme_join_rsp = qdf_mem_malloc(rsp_len);
		if (!sme_join_rsp)
			return;

		sme_join_rsp->beaconLength = 0;
		sme_join_rsp->assocReqLength = 0;
		sme_join_rsp->assocRspLength = 0;
	} else {
		rsp_len = session_entry->assocReqLen +
			session_entry->assocRspLen + session_entry->bcnLen +
			session_entry->RICDataLen +
#ifdef FEATURE_WLAN_ESE
			session_entry->tspecLen +
#endif
			sizeof(*sme_join_rsp) - sizeof(uint8_t);
		sme_join_rsp = qdf_mem_malloc(rsp_len);
		if (!sme_join_rsp)
			return;

		if (lim_is_fils_connection(session_entry)) {
			sme_join_rsp->is_fils_connection = true;
			lim_update_fils_seq_num(sme_join_rsp,
						session_entry);
		}

		if (result_code == eSIR_SME_SUCCESS) {
			sta_ds = dph_get_hash_entry(mac_ctx,
				DPH_STA_HASH_INDEX_PEER,
				&session_entry->dph.dphHashTable);
			if (!sta_ds) {
				pe_err("Get Self Sta Entry fail");
			} else {
				sme_join_rsp->timingMeasCap =
					sta_ds->timingMeasCap;
#ifdef FEATURE_WLAN_TDLS
				sme_join_rsp->tdls_prohibited =
					session_entry->tdls_prohibited;
				sme_join_rsp->tdls_chan_swit_prohibited =
				   session_entry->tdls_chan_swit_prohibited;
#endif
				sme_join_rsp->nss = sta_ds->nss;
				sme_join_rsp->max_rate_flags =
					lim_get_max_rate_flags(mac_ctx, sta_ds);
				lim_add_bss_info(sta_ds, sme_join_rsp);

				/* Copy FILS params only for Successful join */
				populate_fils_connect_params(mac_ctx,
						session_entry, sme_join_rsp);
			}
		}

		sme_join_rsp->beaconLength = 0;
		sme_join_rsp->assocReqLength = 0;
		sme_join_rsp->assocRspLength = 0;
		sme_join_rsp->parsedRicRspLen = 0;
#ifdef FEATURE_WLAN_ESE
		sme_join_rsp->tspecIeLen = 0;
#endif
		lim_handle_join_rsp_status(mac_ctx, session_entry, result_code,
			sme_join_rsp);
		sme_join_rsp->uapsd_mask = session_entry->gUapsdPerAcBitmask;
		/* Send supported NSS 1x1 to SME */
		sme_join_rsp->supported_nss_1x1 =
			session_entry->supported_nss_1x1;
		pe_debug("SME Join Rsp is supported NSS 1X1: %d",
		       sme_join_rsp->supported_nss_1x1);
	}

	sme_join_rsp->messageType = msg_type;
	sme_join_rsp->length = (uint16_t) rsp_len;
	sme_join_rsp->status_code = result_code;
	sme_join_rsp->protStatusCode = prot_status_code;

	sme_join_rsp->vdev_id = vdev_id;

	lim_send_sme_join_reassoc_rsp_after_resume(mac_ctx, QDF_STATUS_SUCCESS,
						   sme_join_rsp);
}

void lim_send_sme_start_bss_rsp(struct mac_context *mac,
				uint16_t msgType,
				tSirResultCodes resultCode,
				struct pe_session *pe_session,
				uint8_t smesessionId)
{

	uint16_t size = 0;
	struct scheduler_msg mmhMsg = {0};
	struct start_bss_rsp *pSirSmeRsp;
	uint16_t ieLen;
	uint16_t ieOffset, curLen;

	pe_debug("Sending message: %s with reasonCode: %s",
		       lim_msg_str(msgType), lim_result_code_str(resultCode));

	size = sizeof(struct start_bss_rsp);

	if (!pe_session) {
		pSirSmeRsp = qdf_mem_malloc(size);
		if (!pSirSmeRsp)
			return;
	} else {
		/* subtract size of beaconLength + Mac Hdr + Fixed Fields before SSID */
		ieOffset = sizeof(tAniBeaconStruct) + SIR_MAC_B_PR_SSID_OFFSET;
		ieLen = pe_session->schBeaconOffsetBegin
			+ pe_session->schBeaconOffsetEnd - ieOffset;
		/* calculate the memory size to allocate */
		size += ieLen;

		pSirSmeRsp = qdf_mem_malloc(size);
		if (!pSirSmeRsp)
			return;
		size = sizeof(struct start_bss_rsp);
		if (resultCode == eSIR_SME_SUCCESS) {

			sir_copy_mac_addr(pSirSmeRsp->bssDescription.bssId,
					  pe_session->bssId);

			/* Read beacon interval from session */
			pSirSmeRsp->bssDescription.beaconInterval =
				(uint16_t) pe_session->beaconParams.
				beaconInterval;
			pSirSmeRsp->bssType = pe_session->bssType;

			if (lim_get_capability_info
				    (mac, &pSirSmeRsp->bssDescription.capabilityInfo,
				    pe_session)
			    != QDF_STATUS_SUCCESS)
				pe_err("could not retrieve Capabilities value");

			lim_get_phy_mode(mac,
					 (uint32_t *) &pSirSmeRsp->bssDescription.
					 nwType, pe_session);

			pSirSmeRsp->bssDescription.chan_freq =
				pe_session->curr_op_freq;

		if (!LIM_IS_NDI_ROLE(pe_session)) {
			curLen = pe_session->schBeaconOffsetBegin - ieOffset;
			qdf_mem_copy((uint8_t *) &pSirSmeRsp->bssDescription.
				     ieFields,
				     pe_session->pSchBeaconFrameBegin +
				     ieOffset, (uint32_t) curLen);

			qdf_mem_copy(((uint8_t *) &pSirSmeRsp->bssDescription.
				      ieFields) + curLen,
				     pe_session->pSchBeaconFrameEnd,
				     (uint32_t) pe_session->
				     schBeaconOffsetEnd);

			pSirSmeRsp->bssDescription.length = (uint16_t)
				(offsetof(struct bss_description, ieFields[0])
				- sizeof(pSirSmeRsp->bssDescription.length)
				+ ieLen);
			/* This is the size of the message, subtracting the size of the pointer to ieFields */
			size += ieLen - sizeof(uint32_t);
		}
#ifdef FEATURE_WLAN_MCC_TO_SCC_SWITCH
			if (pe_session->cc_switch_mode
			    != QDF_MCC_TO_SCC_SWITCH_DISABLE) {
				pSirSmeRsp->ht_profile.
				htSupportedChannelWidthSet =
					pe_session->htSupportedChannelWidthSet;
				pSirSmeRsp->ht_profile.htRecommendedTxWidthSet =
					pe_session->htRecommendedTxWidthSet;
				pSirSmeRsp->ht_profile.htSecondaryChannelOffset =
					pe_session->htSecondaryChannelOffset;
				pSirSmeRsp->ht_profile.dot11mode =
					pe_session->dot11mode;
				pSirSmeRsp->ht_profile.htCapability =
					pe_session->htCapability;
				pSirSmeRsp->ht_profile.vhtCapability =
					pe_session->vhtCapability;
				pSirSmeRsp->ht_profile.apCenterChan =
					pe_session->ch_center_freq_seg0;
				pSirSmeRsp->ht_profile.apChanWidth =
					pe_session->ch_width;
			}
#endif
		}
	}
	pSirSmeRsp->messageType = msgType;
	pSirSmeRsp->length = size;
	pSirSmeRsp->sessionId = smesessionId;
	pSirSmeRsp->status_code = resultCode;
<<<<<<< HEAD
	if (pe_session)
		pSirSmeRsp->staId = pe_session->staId;       /* else it will be always zero smeRsp StaID = 0 */
=======
>>>>>>> 5d8474a2

	mmhMsg.type = msgType;
	mmhMsg.bodyptr = pSirSmeRsp;
	mmhMsg.bodyval = 0;
	if (!pe_session) {
		MTRACE(mac_trace(mac, TRACE_CODE_TX_SME_MSG,
				 NO_SESSION, mmhMsg.type));
	} else {
		MTRACE(mac_trace(mac, TRACE_CODE_TX_SME_MSG,
				 pe_session->peSessionId, mmhMsg.type));
	}
#ifdef FEATURE_WLAN_DIAG_SUPPORT_LIM    /* FEATURE_WLAN_DIAG_SUPPORT */
	lim_diag_event_report(mac, WLAN_PE_DIAG_START_BSS_RSP_EVENT,
			      pe_session, (uint16_t) resultCode, 0);
#endif /* FEATURE_WLAN_DIAG_SUPPORT */

	lim_sys_process_mmh_msg_api(mac, &mmhMsg);
} /*** end lim_send_sme_start_bss_rsp() ***/

void lim_send_sme_disassoc_deauth_ntf(struct mac_context *mac,
				      QDF_STATUS status, uint32_t *pCtx)
{
	struct scheduler_msg mmhMsg = {0};
	struct scheduler_msg *pMsg = (struct scheduler_msg *) pCtx;

	mmhMsg.type = pMsg->type;
	mmhMsg.bodyptr = pMsg;
	mmhMsg.bodyval = 0;

	MTRACE(mac_trace(mac, TRACE_CODE_TX_SME_MSG, NO_SESSION, mmhMsg.type));

	lim_sys_process_mmh_msg_api(mac, &mmhMsg);
}

void lim_send_sme_disassoc_ntf(struct mac_context *mac,
			       tSirMacAddr peerMacAddr,
			       tSirResultCodes reasonCode,
			       uint16_t disassocTrigger,
			       uint16_t aid,
			       uint8_t smesessionId,
			       struct pe_session *pe_session)
{
	struct disassoc_rsp *pSirSmeDisassocRsp;
	struct disassoc_ind *pSirSmeDisassocInd;
	uint32_t *pMsg = NULL;
	bool failure = false;
	struct pe_session *session = NULL;
	uint16_t i, assoc_id;
	tpDphHashNode sta_ds = NULL;
	QDF_STATUS status;

	pe_debug("Disassoc Ntf with trigger : %d reasonCode: %d",
		disassocTrigger, reasonCode);

	switch (disassocTrigger) {
	case eLIM_DUPLICATE_ENTRY:
		/*
		 * Duplicate entry is removed at LIM.
		 * Initiate new entry for other session
		 */
		pe_debug("Rcvd eLIM_DUPLICATE_ENTRY for " QDF_MAC_ADDR_STR,
			QDF_MAC_ADDR_ARRAY(peerMacAddr));

		for (i = 0; i < mac->lim.maxBssId; i++) {
			session = &mac->lim.gpSession[i];
			if (session->valid &&
			    (session->opmode == QDF_SAP_MODE)) {
				/* Find the sta ds entry in another session */
				sta_ds = dph_lookup_hash_entry(mac,
						peerMacAddr, &assoc_id,
						&session->dph.dphHashTable);
				if (sta_ds)
					break;
			}
		}
		if (sta_ds) {
			if (lim_add_sta(mac, sta_ds, false, session) !=
					QDF_STATUS_SUCCESS)
					pe_err("could not Add STA with assocId: %d",
					sta_ds->assocId);
		}
		status = lim_prepare_disconnect_done_ind(mac, &pMsg,
							 smesessionId,
							 reasonCode,
							 &peerMacAddr[0]);
		if (!QDF_IS_STATUS_SUCCESS(status)) {
			pe_err("Failed to prepare message");
			return;
		}
		break;

	case eLIM_HOST_DISASSOC:
		/**
		 * Disassociation response due to
		 * host triggered disassociation
		 */

		pSirSmeDisassocRsp = qdf_mem_malloc(sizeof(struct disassoc_rsp));
		if (!pSirSmeDisassocRsp) {
			failure = true;
			goto error;
		}
		pe_debug("send eWNI_SME_DISASSOC_RSP with retCode: %d for "
			 QDF_MAC_ADDR_STR,
			 reasonCode, QDF_MAC_ADDR_ARRAY(peerMacAddr));
		pSirSmeDisassocRsp->messageType = eWNI_SME_DISASSOC_RSP;
		pSirSmeDisassocRsp->length = sizeof(struct disassoc_rsp);
		pSirSmeDisassocRsp->sessionId = smesessionId;
		pSirSmeDisassocRsp->status_code = reasonCode;
		qdf_mem_copy(pSirSmeDisassocRsp->peer_macaddr.bytes,
			     peerMacAddr, sizeof(tSirMacAddr));

#ifdef FEATURE_WLAN_DIAG_SUPPORT_LIM    /* FEATURE_WLAN_DIAG_SUPPORT */

		lim_diag_event_report(mac, WLAN_PE_DIAG_DISASSOC_RSP_EVENT,
				      pe_session, (uint16_t) reasonCode, 0);
#endif
		pMsg = (uint32_t *) pSirSmeDisassocRsp;
		break;

	case eLIM_PEER_ENTITY_DISASSOC:
	case eLIM_LINK_MONITORING_DISASSOC:
		status = lim_prepare_disconnect_done_ind(mac, &pMsg,
						smesessionId,
						reasonCode, &peerMacAddr[0]);
		if (!QDF_IS_STATUS_SUCCESS(status)) {
			pe_err("Failed to prepare message");
			return;
		}
		break;

	default:
		/**
		 * Disassociation indication due to Disassociation
		 * frame reception from peer entity or due to
		 * loss of link with peer entity.
		 */
		pSirSmeDisassocInd =
				qdf_mem_malloc(sizeof(*pSirSmeDisassocInd));
		if (!pSirSmeDisassocInd) {
			failure = true;
			goto error;
		}
		pe_debug("send eWNI_SME_DISASSOC_IND with retCode: %d for "
			 QDF_MAC_ADDR_STR,
			 reasonCode, QDF_MAC_ADDR_ARRAY(peerMacAddr));
		pSirSmeDisassocInd->messageType = eWNI_SME_DISASSOC_IND;
		pSirSmeDisassocInd->length = sizeof(*pSirSmeDisassocInd);
		pSirSmeDisassocInd->vdev_id = smesessionId;
		pSirSmeDisassocInd->reasonCode = reasonCode;
		pSirSmeDisassocInd->status_code = reasonCode;
		qdf_mem_copy(pSirSmeDisassocInd->bssid.bytes,
			     pe_session->bssId, sizeof(tSirMacAddr));
		qdf_mem_copy(pSirSmeDisassocInd->peer_macaddr.bytes,
			     peerMacAddr, sizeof(tSirMacAddr));

#ifdef FEATURE_WLAN_DIAG_SUPPORT_LIM    /* FEATURE_WLAN_DIAG_SUPPORT */
		lim_diag_event_report(mac, WLAN_PE_DIAG_DISASSOC_IND_EVENT,
				      pe_session, (uint16_t) reasonCode, 0);
#endif
		pMsg = (uint32_t *) pSirSmeDisassocInd;

		break;
	}

error:
	/* Delete the PE session Created */
	if ((pe_session) && LIM_IS_STA_ROLE(pe_session))
		pe_delete_session(mac, pe_session);

	if (false == failure)
		lim_send_sme_disassoc_deauth_ntf(mac, QDF_STATUS_SUCCESS,
						 (uint32_t *) pMsg);
} /*** end lim_send_sme_disassoc_ntf() ***/

static bool lim_is_disconnect_from_ap(enum eLimDisassocTrigger trigger)
{
	if (trigger == eLIM_PEER_ENTITY_DEAUTH ||
	    trigger == eLIM_PEER_ENTITY_DISASSOC)
		return true;

	return false;
}
/** -----------------------------------------------------------------
   \brief lim_send_sme_disassoc_ind() - sends SME_DISASSOC_IND

   After receiving disassociation frame from peer entity, this
   function sends a eWNI_SME_DISASSOC_IND to SME with a specific
   reason code.

   \param mac - global mac structure
   \param sta - station dph hash node
   \return none
   \sa
   ----------------------------------------------------------------- */
void
lim_send_sme_disassoc_ind(struct mac_context *mac, tpDphHashNode sta,
			  struct pe_session *pe_session)
{
	struct scheduler_msg mmhMsg = {0};
	struct disassoc_ind *pSirSmeDisassocInd;

	pSirSmeDisassocInd = qdf_mem_malloc(sizeof(*pSirSmeDisassocInd));
	if (!pSirSmeDisassocInd)
		return;

	pSirSmeDisassocInd->messageType = eWNI_SME_DISASSOC_IND;
	pSirSmeDisassocInd->length = sizeof(*pSirSmeDisassocInd);

<<<<<<< HEAD
	pSirSmeDisassocInd->sessionId = pe_session->smeSessionId;
=======
	pSirSmeDisassocInd->vdev_id = pe_session->smeSessionId;
>>>>>>> 5d8474a2
	pSirSmeDisassocInd->status_code = eSIR_SME_DEAUTH_STATUS;
	pSirSmeDisassocInd->reasonCode = sta->mlmStaContext.disassocReason;

	qdf_mem_copy(pSirSmeDisassocInd->bssid.bytes, pe_session->bssId,
		     QDF_MAC_ADDR_SIZE);

	qdf_mem_copy(pSirSmeDisassocInd->peer_macaddr.bytes, sta->staAddr,
		     QDF_MAC_ADDR_SIZE);

	if (LIM_IS_STA_ROLE(pe_session))
		pSirSmeDisassocInd->from_ap =
		lim_is_disconnect_from_ap(sta->mlmStaContext.cleanupTrigger);

	if (LIM_IS_STA_ROLE(pe_session))
		pSirSmeDisassocInd->from_ap =
		lim_is_disconnect_from_ap(sta->mlmStaContext.cleanupTrigger);

	mmhMsg.type = eWNI_SME_DISASSOC_IND;
	mmhMsg.bodyptr = pSirSmeDisassocInd;
	mmhMsg.bodyval = 0;

	MTRACE(mac_trace(mac, TRACE_CODE_TX_SME_MSG,
			 pe_session->peSessionId, mmhMsg.type));
#ifdef FEATURE_WLAN_DIAG_SUPPORT_LIM    /* FEATURE_WLAN_DIAG_SUPPORT */
	lim_diag_event_report(mac, WLAN_PE_DIAG_DISASSOC_IND_EVENT, pe_session,
			      0, (uint16_t) sta->mlmStaContext.disassocReason);
#endif /* FEATURE_WLAN_DIAG_SUPPORT */

	lim_sys_process_mmh_msg_api(mac, &mmhMsg);

} /*** end lim_send_sme_disassoc_ind() ***/

/** -----------------------------------------------------------------
   \brief lim_send_sme_deauth_ind() - sends SME_DEAUTH_IND

   After receiving deauthentication frame from peer entity, this
   function sends a eWNI_SME_DEAUTH_IND to SME with a specific
   reason code.

   \param mac - global mac structure
   \param sta - station dph hash node
   \return none
   \sa
   ----------------------------------------------------------------- */
void
lim_send_sme_deauth_ind(struct mac_context *mac, tpDphHashNode sta,
			struct pe_session *pe_session)
{
	struct scheduler_msg mmhMsg = {0};
	struct deauth_ind *pSirSmeDeauthInd;

	pSirSmeDeauthInd = qdf_mem_malloc(sizeof(*pSirSmeDeauthInd));
	if (!pSirSmeDeauthInd)
		return;

	pSirSmeDeauthInd->messageType = eWNI_SME_DEAUTH_IND;
	pSirSmeDeauthInd->length = sizeof(*pSirSmeDeauthInd);

	pSirSmeDeauthInd->vdev_id = pe_session->smeSessionId;
	if (eSIR_INFRA_AP_MODE == pe_session->bssType) {
		pSirSmeDeauthInd->status_code =
			(tSirResultCodes) sta->mlmStaContext.cleanupTrigger;
	} else {
		/* Need to indicate the reason code over the air */
		pSirSmeDeauthInd->status_code =
			(tSirResultCodes) sta->mlmStaContext.disassocReason;
	}
	/* BSSID */
	qdf_mem_copy(pSirSmeDeauthInd->bssid.bytes, pe_session->bssId,
		     QDF_MAC_ADDR_SIZE);
	/* peerMacAddr */
	qdf_mem_copy(pSirSmeDeauthInd->peer_macaddr.bytes, sta->staAddr,
		     QDF_MAC_ADDR_SIZE);
	pSirSmeDeauthInd->reasonCode = sta->mlmStaContext.disassocReason;

	if (eSIR_MAC_PEER_STA_REQ_LEAVING_BSS_REASON ==
		sta->mlmStaContext.disassocReason)
		pSirSmeDeauthInd->rssi = sta->del_sta_ctx_rssi;

	if (LIM_IS_STA_ROLE(pe_session))
		pSirSmeDeauthInd->from_ap =
		lim_is_disconnect_from_ap(sta->mlmStaContext.cleanupTrigger);

	mmhMsg.type = eWNI_SME_DEAUTH_IND;
	mmhMsg.bodyptr = pSirSmeDeauthInd;
	mmhMsg.bodyval = 0;

	MTRACE(mac_trace_msg_tx(mac, pe_session->peSessionId, mmhMsg.type));
#ifdef FEATURE_WLAN_DIAG_SUPPORT_LIM    /* FEATURE_WLAN_DIAG_SUPPORT */
	lim_diag_event_report(mac, WLAN_PE_DIAG_DEAUTH_IND_EVENT, pe_session,
			      0, sta->mlmStaContext.cleanupTrigger);
#endif /* FEATURE_WLAN_DIAG_SUPPORT */

	lim_sys_process_mmh_msg_api(mac, &mmhMsg);
	return;
} /*** end lim_send_sme_deauth_ind() ***/

#ifdef FEATURE_WLAN_TDLS
/**
 * lim_send_sme_tdls_del_sta_ind()
 *
 ***FUNCTION:
 * This function is called to send the TDLS STA context deletion to SME.
 *
 ***LOGIC:
 *
 ***ASSUMPTIONS:
 *
 ***NOTE:
 * NA
 *
 * @param  mac   - Pointer to global MAC structure
 * @param  sta - Pointer to internal STA Datastructure
 * @param  pe_session - Pointer to the session entry
 * @param  reasonCode - Reason for TDLS sta deletion
 * @return None
 */
void
lim_send_sme_tdls_del_sta_ind(struct mac_context *mac, tpDphHashNode sta,
			      struct pe_session *pe_session, uint16_t reasonCode)
{
	struct tdls_event_info info;

	pe_debug("Delete TDLS Peer "QDF_MAC_ADDR_STR "with reason code: %d",
			QDF_MAC_ADDR_ARRAY(sta->staAddr), reasonCode);
	info.vdev_id = pe_session->smeSessionId;
	qdf_mem_copy(info.peermac.bytes, sta->staAddr, QDF_MAC_ADDR_SIZE);
	info.message_type = TDLS_PEER_DISCONNECTED;
	info.peer_reason = TDLS_DISCONNECTED_PEER_DELETE;

	tgt_tdls_event_handler(mac->psoc, &info);

	return;
} /*** end lim_send_sme_tdls_del_sta_ind() ***/

/**
 * lim_send_sme_mgmt_tx_completion()
 *
 ***FUNCTION:
 * This function is called to send the eWNI_SME_MGMT_FRM_TX_COMPLETION_IND
 * message to SME.
 *
 ***LOGIC:
 *
 ***ASSUMPTIONS:
 *
 ***NOTE:
 * NA
 *
 * @param  mac   - Pointer to global MAC structure
 * @param  pe_session - Pointer to the session entry
 * @param  txCompleteStatus - TX Complete Status of Mgmt Frames
 * @return None
 */
void
lim_send_sme_mgmt_tx_completion(struct mac_context *mac,
				uint32_t vdev_id,
				uint32_t txCompleteStatus)
{
	struct scheduler_msg msg = {0};
	struct tdls_mgmt_tx_completion_ind *mgmt_tx_completion_ind;
	QDF_STATUS status;

	mgmt_tx_completion_ind =
		qdf_mem_malloc(sizeof(*mgmt_tx_completion_ind));
	if (!mgmt_tx_completion_ind)
		return;

	/* sessionId */
	mgmt_tx_completion_ind->vdev_id = vdev_id;

	mgmt_tx_completion_ind->tx_complete_status = txCompleteStatus;

	msg.type = eWNI_SME_MGMT_FRM_TX_COMPLETION_IND;
	msg.bodyptr = mgmt_tx_completion_ind;
	msg.bodyval = 0;

	mgmt_tx_completion_ind->psoc = mac->psoc;
	msg.callback = tgt_tdls_send_mgmt_tx_completion;
	status = scheduler_post_message(QDF_MODULE_ID_PE,
			       QDF_MODULE_ID_TDLS,
			       QDF_MODULE_ID_TARGET_IF, &msg);
	if (QDF_IS_STATUS_ERROR(status)) {
		pe_err("post msg fail, %d", status);
		qdf_mem_free(mgmt_tx_completion_ind);
	}
} /*** end lim_send_sme_tdls_delete_all_peer_ind() ***/

#endif /* FEATURE_WLAN_TDLS */

QDF_STATUS lim_prepare_disconnect_done_ind(struct mac_context *mac_ctx,
					   uint32_t **msg,
					   uint8_t session_id,
					   tSirResultCodes reason_code,
					   uint8_t *peer_mac_addr)
{
	struct sir_sme_discon_done_ind *sir_sme_dis_ind;

	sir_sme_dis_ind = qdf_mem_malloc(sizeof(*sir_sme_dis_ind));
	if (!sir_sme_dis_ind)
		return QDF_STATUS_E_FAILURE;

	pe_debug("Prepare eWNI_SME_DISCONNECT_DONE_IND withretCode: %d",
		 reason_code);

	sir_sme_dis_ind->message_type = eWNI_SME_DISCONNECT_DONE_IND;
	sir_sme_dis_ind->length = sizeof(*sir_sme_dis_ind);
	sir_sme_dis_ind->session_id = session_id;
	if (peer_mac_addr)
		qdf_mem_copy(sir_sme_dis_ind->peer_mac,
			     peer_mac_addr, ETH_ALEN);

	/*
	 * Instead of sending deauth reason code as 505 which is
	 * internal value(eSIR_SME_LOST_LINK_WITH_PEER_RESULT_CODE)
	 * Send reason code as zero to Supplicant
	 */
	if (reason_code == eSIR_SME_LOST_LINK_WITH_PEER_RESULT_CODE)
		sir_sme_dis_ind->reason_code = 0;
	else
		sir_sme_dis_ind->reason_code = reason_code;

	*msg = (uint32_t *)sir_sme_dis_ind;

	return QDF_STATUS_SUCCESS;
}

void lim_send_sme_deauth_ntf(struct mac_context *mac, tSirMacAddr peerMacAddr,
			     tSirResultCodes reasonCode, uint16_t deauthTrigger,
			     uint16_t aid, uint8_t smesessionId)
{
	uint8_t *pBuf;
	struct deauth_rsp *pSirSmeDeauthRsp;
	struct deauth_ind *pSirSmeDeauthInd;
	struct pe_session *pe_session;
	uint8_t sessionId;
	uint32_t *pMsg = NULL;
	QDF_STATUS status;

	pe_session = pe_find_session_by_bssid(mac, peerMacAddr, &sessionId);
	switch (deauthTrigger) {
	case eLIM_HOST_DEAUTH:
		/**
		 * Deauthentication response to host triggered
		 * deauthentication.
		 */
		pSirSmeDeauthRsp = qdf_mem_malloc(sizeof(*pSirSmeDeauthRsp));
		if (!pSirSmeDeauthRsp)
			return;
		pe_debug("send eWNI_SME_DEAUTH_RSP with retCode: %d for "
			 QDF_MAC_ADDR_STR,
			 reasonCode, QDF_MAC_ADDR_ARRAY(peerMacAddr));
		pSirSmeDeauthRsp->messageType = eWNI_SME_DEAUTH_RSP;
		pSirSmeDeauthRsp->length = sizeof(*pSirSmeDeauthRsp);
		pSirSmeDeauthRsp->status_code = reasonCode;
		pSirSmeDeauthRsp->sessionId = smesessionId;

		pBuf = (uint8_t *) pSirSmeDeauthRsp->peer_macaddr.bytes;
		qdf_mem_copy(pBuf, peerMacAddr, sizeof(tSirMacAddr));

#ifdef FEATURE_WLAN_DIAG_SUPPORT_LIM    /* FEATURE_WLAN_DIAG_SUPPORT */
		lim_diag_event_report(mac, WLAN_PE_DIAG_DEAUTH_RSP_EVENT,
				      pe_session, 0, (uint16_t) reasonCode);
#endif
		pMsg = (uint32_t *) pSirSmeDeauthRsp;

		break;

	case eLIM_PEER_ENTITY_DEAUTH:
	case eLIM_LINK_MONITORING_DEAUTH:
		status = lim_prepare_disconnect_done_ind(mac, &pMsg,
						smesessionId, reasonCode,
						&peerMacAddr[0]);
		if (!QDF_IS_STATUS_SUCCESS(status)) {
			pe_err("Failed to prepare message");
			return;
		}
		break;
	default:
		/**
		 * Deauthentication indication due to Deauthentication
		 * frame reception from peer entity or due to
		 * loss of link with peer entity.
		 */
		pSirSmeDeauthInd = qdf_mem_malloc(sizeof(*pSirSmeDeauthInd));
		if (!pSirSmeDeauthInd)
			return;
		pe_debug("send eWNI_SME_DEAUTH_IND with retCode: %d for "
			 QDF_MAC_ADDR_STR,
			 reasonCode, QDF_MAC_ADDR_ARRAY(peerMacAddr));
		pSirSmeDeauthInd->messageType = eWNI_SME_DEAUTH_IND;
		pSirSmeDeauthInd->length = sizeof(*pSirSmeDeauthInd);
		pSirSmeDeauthInd->reasonCode = eSIR_MAC_UNSPEC_FAILURE_REASON;
<<<<<<< HEAD
		pSirSmeDeauthInd->sessionId = smesessionId;
=======
		pSirSmeDeauthInd->vdev_id = smesessionId;
>>>>>>> 5d8474a2
		pSirSmeDeauthInd->status_code = reasonCode;
		qdf_mem_copy(pSirSmeDeauthInd->bssid.bytes, pe_session->bssId,
			     sizeof(tSirMacAddr));
		qdf_mem_copy(pSirSmeDeauthInd->peer_macaddr.bytes, peerMacAddr,
			     QDF_MAC_ADDR_SIZE);

#ifdef FEATURE_WLAN_DIAG_SUPPORT_LIM    /* FEATURE_WLAN_DIAG_SUPPORT */
		lim_diag_event_report(mac, WLAN_PE_DIAG_DEAUTH_IND_EVENT,
				      pe_session, 0, (uint16_t) reasonCode);
#endif /* FEATURE_WLAN_DIAG_SUPPORT */
		pMsg = (uint32_t *) pSirSmeDeauthInd;

		break;
	}

	/*Delete the PE session  created */
	if (pe_session && LIM_IS_STA_ROLE(pe_session))
		pe_delete_session(mac, pe_session);

	lim_send_sme_disassoc_deauth_ntf(mac, QDF_STATUS_SUCCESS,
					 (uint32_t *) pMsg);

} /*** end lim_send_sme_deauth_ntf() ***/

/**
 * lim_send_sme_wm_status_change_ntf() - Send Notification
 * @mac_ctx:             Global MAC Context
 * @status_change_code:  Indicates the change in the wireless medium.
 * @status_change_info:  Indicates the information associated with
 *                       change in the wireless medium.
 * @info_len:            Indicates the length of status change information
 *                       being sent.
 * @session_id           SessionID
 *
 * This function is called by limProcessSmeMessages() to send
 * eWNI_SME_WM_STATUS_CHANGE_NTF message to host.
 *
 * Return: None
 */
void
lim_send_sme_wm_status_change_ntf(struct mac_context *mac_ctx,
	tSirSmeStatusChangeCode status_change_code,
	uint32_t *status_change_info, uint16_t info_len, uint8_t session_id)
{
	struct scheduler_msg msg = {0};
	struct wm_status_change_ntf *wm_status_change_ntf;
	uint32_t max_info_len;

	wm_status_change_ntf = qdf_mem_malloc(sizeof(*wm_status_change_ntf));
	if (!wm_status_change_ntf)
		return;

	msg.type = eWNI_SME_WM_STATUS_CHANGE_NTF;
	msg.bodyval = 0;
	msg.bodyptr = wm_status_change_ntf;

	switch (status_change_code) {
	case eSIR_SME_AP_CAPS_CHANGED:
		max_info_len = sizeof(struct ap_new_caps);
		break;
	case eSIR_SME_JOINED_NEW_BSS:
		max_info_len = sizeof(struct new_bss_info);
		break;
	default:
		max_info_len = sizeof(wm_status_change_ntf->statusChangeInfo);
		break;
	}

	switch (status_change_code) {
	case eSIR_SME_RADAR_DETECTED:
		break;
	default:
		wm_status_change_ntf->messageType =
			eWNI_SME_WM_STATUS_CHANGE_NTF;
		wm_status_change_ntf->statusChangeCode = status_change_code;
		wm_status_change_ntf->length = sizeof(*wm_status_change_ntf);
		wm_status_change_ntf->sessionId = session_id;
		if (info_len <= max_info_len && status_change_info) {
			qdf_mem_copy(
			    (uint8_t *) &wm_status_change_ntf->statusChangeInfo,
			    (uint8_t *) status_change_info, info_len);
		}
		pe_debug("StatusChg code: 0x%x length: %d",
			status_change_code, info_len);
		break;
	}

	MTRACE(mac_trace(mac_ctx, TRACE_CODE_TX_SME_MSG, session_id, msg.type));
	lim_sys_process_mmh_msg_api(mac_ctx, &msg);

} /*** end lim_send_sme_wm_status_change_ntf() ***/

void lim_send_sme_set_context_rsp(struct mac_context *mac,
				  struct qdf_mac_addr peer_macaddr,
				  uint16_t aid,
				  tSirResultCodes resultCode,
				  struct pe_session *pe_session,
				  uint8_t smesessionId)
{
	struct scheduler_msg mmhMsg = {0};
	struct set_context_rsp *set_context_rsp;

	set_context_rsp = qdf_mem_malloc(sizeof(*set_context_rsp));
	if (!set_context_rsp)
		return;

	set_context_rsp->messageType = eWNI_SME_SETCONTEXT_RSP;
	set_context_rsp->length = sizeof(*set_context_rsp);
	set_context_rsp->status_code = resultCode;

	qdf_copy_macaddr(&set_context_rsp->peer_macaddr, &peer_macaddr);

	set_context_rsp->sessionId = smesessionId;

	mmhMsg.type = eWNI_SME_SETCONTEXT_RSP;
	mmhMsg.bodyptr = set_context_rsp;
	mmhMsg.bodyval = 0;
	if (!pe_session) {
		MTRACE(mac_trace(mac, TRACE_CODE_TX_SME_MSG,
				 NO_SESSION, mmhMsg.type));
	} else {
		MTRACE(mac_trace(mac, TRACE_CODE_TX_SME_MSG,
				 pe_session->peSessionId, mmhMsg.type));
	}

#ifdef FEATURE_WLAN_DIAG_SUPPORT_LIM    /* FEATURE_WLAN_DIAG_SUPPORT */
	lim_diag_event_report(mac, WLAN_PE_DIAG_SETCONTEXT_RSP_EVENT,
			      pe_session, (uint16_t) resultCode, 0);
#endif /* FEATURE_WLAN_DIAG_SUPPORT */

	mac->lim.sme_msg_callback(mac, &mmhMsg);
} /*** end lim_send_sme_set_context_rsp() ***/

void lim_send_sme_addts_rsp(struct mac_context *mac,
			    uint8_t rspReqd, uint32_t status,
			    struct pe_session *pe_session,
			    struct mac_tspec_ie tspec,
			    uint8_t smesessionId)
{
	tpSirAddtsRsp rsp;
	struct scheduler_msg mmhMsg = {0};

	if (!rspReqd)
		return;

	rsp = qdf_mem_malloc(sizeof(tSirAddtsRsp));
	if (!rsp)
		return;

	rsp->messageType = eWNI_SME_ADDTS_RSP;
	rsp->rc = status;
	rsp->rsp.status = (enum mac_status_code)status;
	rsp->rsp.tspec = tspec;
	rsp->sessionId = smesessionId;

	mmhMsg.type = eWNI_SME_ADDTS_RSP;
	mmhMsg.bodyptr = rsp;
	mmhMsg.bodyval = 0;
	if (!pe_session) {
		MTRACE(mac_trace(mac, TRACE_CODE_TX_SME_MSG,
				 NO_SESSION, mmhMsg.type));
	} else {
		MTRACE(mac_trace(mac, TRACE_CODE_TX_SME_MSG,
				 pe_session->peSessionId, mmhMsg.type));
	}
#ifdef FEATURE_WLAN_DIAG_SUPPORT_LIM    /* FEATURE_WLAN_DIAG_SUPPORT */
	lim_diag_event_report(mac, WLAN_PE_DIAG_ADDTS_RSP_EVENT, pe_session, 0,
			      0);
#endif /* FEATURE_WLAN_DIAG_SUPPORT */

	lim_sys_process_mmh_msg_api(mac, &mmhMsg);
	return;
}

void lim_send_sme_delts_rsp(struct mac_context *mac, tpSirDeltsReq delts,
			    uint32_t status, struct pe_session *pe_session,
			    uint8_t smesessionId)
{
	tpSirDeltsRsp rsp;
	struct scheduler_msg mmhMsg = {0};

	pe_debug("SendSmeDeltsRsp aid: %d tsid: %d up: %d status: %d",
		delts->aid,
		delts->req.tsinfo.traffic.tsid,
		delts->req.tsinfo.traffic.userPrio, status);
	if (!delts->rspReqd)
		return;

	rsp = qdf_mem_malloc(sizeof(tSirDeltsRsp));
	if (!rsp)
		return;

	if (pe_session) {

		rsp->aid = delts->aid;
		qdf_copy_macaddr(&rsp->macaddr, &delts->macaddr);
		qdf_mem_copy((uint8_t *) &rsp->rsp, (uint8_t *) &delts->req,
			     sizeof(struct delts_req_info));
	}

	rsp->messageType = eWNI_SME_DELTS_RSP;
	rsp->rc = status;
	rsp->sessionId = smesessionId;

	mmhMsg.type = eWNI_SME_DELTS_RSP;
	mmhMsg.bodyptr = rsp;
	mmhMsg.bodyval = 0;
	if (!pe_session) {
		MTRACE(mac_trace(mac, TRACE_CODE_TX_SME_MSG,
				 NO_SESSION, mmhMsg.type));
	} else {
		MTRACE(mac_trace(mac, TRACE_CODE_TX_SME_MSG,
				 pe_session->peSessionId, mmhMsg.type));
	}
#ifdef FEATURE_WLAN_DIAG_SUPPORT_LIM    /* FEATURE_WLAN_DIAG_SUPPORT */
	lim_diag_event_report(mac, WLAN_PE_DIAG_DELTS_RSP_EVENT, pe_session,
			      (uint16_t) status, 0);
#endif /* FEATURE_WLAN_DIAG_SUPPORT */

	lim_sys_process_mmh_msg_api(mac, &mmhMsg);
}

void
lim_send_sme_delts_ind(struct mac_context *mac, struct delts_req_info *delts,
		       uint16_t aid, struct pe_session *pe_session)
{
	tpSirDeltsRsp rsp;
	struct scheduler_msg mmhMsg = {0};

	pe_debug("SendSmeDeltsInd aid: %d tsid: %d up: %d",
		aid, delts->tsinfo.traffic.tsid, delts->tsinfo.traffic.userPrio);

	rsp = qdf_mem_malloc(sizeof(tSirDeltsRsp));
	if (!rsp)
		return;

	rsp->messageType = eWNI_SME_DELTS_IND;
	rsp->rc = QDF_STATUS_SUCCESS;
	rsp->aid = aid;
	qdf_mem_copy((uint8_t *) &rsp->rsp, (uint8_t *) delts, sizeof(*delts));
	rsp->sessionId = pe_session->smeSessionId;

	mmhMsg.type = eWNI_SME_DELTS_IND;
	mmhMsg.bodyptr = rsp;
	mmhMsg.bodyval = 0;
	MTRACE(mac_trace_msg_tx(mac, pe_session->peSessionId, mmhMsg.type));
#ifdef FEATURE_WLAN_DIAG_SUPPORT_LIM    /* FEATURE_WLAN_DIAG_SUPPORT */
	lim_diag_event_report(mac, WLAN_PE_DIAG_DELTS_IND_EVENT, pe_session, 0,
			      0);
#endif /* FEATURE_WLAN_DIAG_SUPPORT */

	lim_sys_process_mmh_msg_api(mac, &mmhMsg);
}

#ifdef FEATURE_WLAN_ESE
/**
 * lim_send_sme_pe_ese_tsm_rsp() - send tsm response
 * @mac:   Pointer to global mac structure
 * @pStats: Pointer to TSM Stats
 *
 * This function is called to send tsm stats response to HDD.
 * This function posts the result back to HDD. This is a response to
 * HDD's request to get tsm stats.
 *
 * Return: None
 */
void lim_send_sme_pe_ese_tsm_rsp(struct mac_context *mac,
				 tAniGetTsmStatsRsp *pStats)
{
	struct scheduler_msg mmhMsg = {0};
	uint8_t sessionId;
	tAniGetTsmStatsRsp *pPeStats = (tAniGetTsmStatsRsp *) pStats;
	struct pe_session *pPeSessionEntry = NULL;

	/* Get the Session Id based on Sta Id */
	pPeSessionEntry = pe_find_session_by_bssid(mac, pPeStats->bssid.bytes,
						   &sessionId);
	/* Fill the Session Id */
	if (pPeSessionEntry) {
		/* Fill the Session Id */
		pPeStats->sessionId = pPeSessionEntry->smeSessionId;
	} else {
		pe_err("Session not found for the Sta peer:" QDF_MAC_ADDR_STR,
		       QDF_MAC_ADDR_ARRAY(pPeStats->bssid.bytes));
		qdf_mem_free(pPeStats->tsmStatsReq);
		qdf_mem_free(pPeStats);
		return;
	}

	pPeStats->msgType = eWNI_SME_GET_TSM_STATS_RSP;
	pPeStats->tsmMetrics.RoamingCount
		= pPeSessionEntry->eseContext.tsm.tsmMetrics.RoamingCount;
	pPeStats->tsmMetrics.RoamingDly
		= pPeSessionEntry->eseContext.tsm.tsmMetrics.RoamingDly;

	mmhMsg.type = eWNI_SME_GET_TSM_STATS_RSP;
	mmhMsg.bodyptr = pStats;
	mmhMsg.bodyval = 0;
	MTRACE(mac_trace(mac, TRACE_CODE_TX_SME_MSG, sessionId, mmhMsg.type));
	lim_sys_process_mmh_msg_api(mac, &mmhMsg);

	return;
} /*** end lim_send_sme_pe_ese_tsm_rsp() ***/

#endif /* FEATURE_WLAN_ESE */

#ifdef QCA_IBSS_SUPPORT
void
lim_send_sme_ibss_peer_ind(struct mac_context *mac,
			   tSirMacAddr peerMacAddr,
			   uint8_t *beacon,
			   uint16_t beaconLen, uint16_t msgType, uint8_t sessionId)
{
	struct scheduler_msg mmhMsg = {0};
	tSmeIbssPeerInd *pNewPeerInd;

	pNewPeerInd = qdf_mem_malloc(sizeof(tSmeIbssPeerInd) + beaconLen);
	if (!pNewPeerInd)
		return;

	qdf_mem_copy((uint8_t *) pNewPeerInd->peer_addr.bytes,
		     peerMacAddr, QDF_MAC_ADDR_SIZE);
	pNewPeerInd->mesgLen = sizeof(tSmeIbssPeerInd) + beaconLen;
	pNewPeerInd->mesgType = msgType;
	pNewPeerInd->sessionId = sessionId;

	if (beacon) {
		qdf_mem_copy((void *)((uint8_t *) pNewPeerInd +
				      sizeof(tSmeIbssPeerInd)), (void *)beacon,
			     beaconLen);
	}

	mmhMsg.type = msgType;
	mmhMsg.bodyptr = pNewPeerInd;
	MTRACE(mac_trace(mac, TRACE_CODE_TX_SME_MSG, sessionId, mmhMsg.type));
	lim_sys_process_mmh_msg_api(mac, &mmhMsg);

}
#endif

/**
 * lim_process_csa_wbw_ie() - Process CSA Wide BW IE
 * @mac_ctx:         pointer to global adapter context
 * @csa_params:      pointer to CSA parameters
 * @chnl_switch_info:pointer to channel switch parameters
 * @session_entry:   session pointer
 *
 * Return: None
 */
static QDF_STATUS lim_process_csa_wbw_ie(struct mac_context *mac_ctx,
		struct csa_offload_params *csa_params,
		tLimWiderBWChannelSwitchInfo *chnl_switch_info,
		struct pe_session *session_entry)
{
	struct ch_params ch_params = {0};
	uint8_t ap_new_ch_width;
	bool new_ch_width_dfn = false;
	uint8_t center_freq_diff;
	uint32_t fw_vht_ch_wd = wma_get_vht_ch_width() + 1;

	ap_new_ch_width = csa_params->new_ch_width + 1;

	if ((ap_new_ch_width != CH_WIDTH_80MHZ) &&
			(ap_new_ch_width != CH_WIDTH_160MHZ) &&
			(ap_new_ch_width != CH_WIDTH_80P80MHZ)) {
		pe_err("CSA wide BW IE has wrong ch_width %d",
				csa_params->new_ch_width);
		return QDF_STATUS_E_INVAL;
	}

	if (!csa_params->new_ch_freq_seg1 && !csa_params->new_ch_freq_seg2) {
		pe_err("CSA wide BW IE has invalid center freq");
		return QDF_STATUS_E_INVAL;
	}
	if ((ap_new_ch_width == CH_WIDTH_80MHZ) &&
			csa_params->new_ch_freq_seg2) {
		new_ch_width_dfn = true;
		if (csa_params->new_ch_freq_seg2 >
				csa_params->new_ch_freq_seg1)
			center_freq_diff = csa_params->new_ch_freq_seg2 -
				csa_params->new_ch_freq_seg1;
		else
			center_freq_diff = csa_params->new_ch_freq_seg1 -
				csa_params->new_ch_freq_seg2;
		if (center_freq_diff == CENTER_FREQ_DIFF_160MHz)
			ap_new_ch_width = CH_WIDTH_160MHZ;
		else if (center_freq_diff > CENTER_FREQ_DIFF_80P80MHz)
			ap_new_ch_width = CH_WIDTH_80P80MHZ;
		else
			ap_new_ch_width = CH_WIDTH_80MHZ;
	}
	session_entry->gLimChannelSwitch.state =
		eLIM_CHANNEL_SWITCH_PRIMARY_AND_SECONDARY;
	if ((ap_new_ch_width == CH_WIDTH_160MHZ) &&
			!new_ch_width_dfn) {
		if (csa_params->new_ch_freq_seg1 != csa_params->channel +
				CH_TO_CNTR_FREQ_DIFF_160MHz) {
			pe_err("CSA wide BW IE has invalid center freq");
			return QDF_STATUS_E_INVAL;
		}

		if (ap_new_ch_width > fw_vht_ch_wd) {
			pe_debug("New BW is not supported, setting BW to %d",
				 fw_vht_ch_wd);
			ap_new_ch_width = fw_vht_ch_wd;
		}
		ch_params.ch_width = ap_new_ch_width ;
		wlan_reg_set_channel_params(mac_ctx->pdev,
					    csa_params->channel, 0, &ch_params);
		ap_new_ch_width = ch_params.ch_width;
		csa_params->new_ch_freq_seg1 = ch_params.center_freq_seg0;
		csa_params->new_ch_freq_seg2 = ch_params.center_freq_seg1;
	} else if (!new_ch_width_dfn) {
		if (ap_new_ch_width > fw_vht_ch_wd) {
			pe_debug("New BW is not supported, setting BW to %d",
				 fw_vht_ch_wd);
			ap_new_ch_width = fw_vht_ch_wd;
		}
		if (csa_params->new_ch_freq_seg1 != csa_params->channel +
				CH_TO_CNTR_FREQ_DIFF_80MHz) {
			pe_err("CSA wide BW IE has invalid center freq");
			return QDF_STATUS_E_INVAL;
		}
		csa_params->new_ch_freq_seg2 = 0;
	}
	if (new_ch_width_dfn) {
		if (csa_params->new_ch_freq_seg1 != csa_params->channel +
				CH_TO_CNTR_FREQ_DIFF_80MHz) {
			pe_err("CSA wide BW IE has invalid center freq");
			return QDF_STATUS_E_INVAL;
		}
		if (ap_new_ch_width > fw_vht_ch_wd) {
			pe_debug("New width is not supported, setting BW to %d",
				 fw_vht_ch_wd);
			ap_new_ch_width = fw_vht_ch_wd;
		}
		if ((ap_new_ch_width == CH_WIDTH_160MHZ) &&
				(csa_params->new_ch_freq_seg1 !=
				 csa_params->channel +
				 CH_TO_CNTR_FREQ_DIFF_160MHz)) {
			pe_err("wide BW IE has invalid 160M center freq");
			csa_params->new_ch_freq_seg2 = 0;
			ap_new_ch_width = CH_WIDTH_80MHZ;
		}
	}
	chnl_switch_info->newChanWidth = ap_new_ch_width;
	chnl_switch_info->newCenterChanFreq0 = csa_params->new_ch_freq_seg1;
	chnl_switch_info->newCenterChanFreq1 = csa_params->new_ch_freq_seg2;

	if (session_entry->ch_width == ap_new_ch_width)
		goto prnt_log;

	if (session_entry->ch_width == CH_WIDTH_80MHZ) {
		chnl_switch_info->newChanWidth = CH_WIDTH_80MHZ;
		chnl_switch_info->newCenterChanFreq1 = 0;
	} else {
		session_entry->ch_width = ap_new_ch_width;
		chnl_switch_info->newChanWidth = ap_new_ch_width;
	}
prnt_log:

	return QDF_STATUS_SUCCESS;
}

/**
 * lim_handle_csa_offload_msg() - Handle CSA offload message
 * @mac_ctx:         pointer to global adapter context
 * @msg:             Message pointer.
 *
 * Return: None
 */
void lim_handle_csa_offload_msg(struct mac_context *mac_ctx,
				struct scheduler_msg *msg)
{
	struct pe_session *session_entry;
	struct csa_offload_params *csa_params =
				(struct csa_offload_params *) (msg->bodyptr);
	tpDphHashNode sta_ds = NULL;
	uint8_t session_id;
	uint16_t aid = 0;
	uint16_t chan_space = 0;
	struct ch_params ch_params = {0};
	uint32_t channel_bonding_mode;

	tLimWiderBWChannelSwitchInfo *chnl_switch_info = NULL;
	tLimChannelSwitchInfo *lim_ch_switch = NULL;

	if (!csa_params) {
		pe_err("limMsgQ body ptr is NULL");
		return;
	}

	session_entry =
		pe_find_session_by_bssid(mac_ctx,
			csa_params->bssId, &session_id);
	if (!session_entry) {
		pe_err("Session does not exists for %pM",
				csa_params->bssId);
		goto err;
	}

	sta_ds = dph_lookup_hash_entry(mac_ctx, session_entry->bssId, &aid,
		&session_entry->dph.dphHashTable);

	if (!sta_ds) {
		pe_err("sta_ds does not exist");
		goto err;
	}

	if (!LIM_IS_STA_ROLE(session_entry)) {
		pe_debug("Invalid role to handle CSA");
		goto err;
	}
	/*
	 * on receiving channel switch announcement from AP, delete all
	 * TDLS peers before leaving BSS and proceed for channel switch
	 */

	lim_update_tdls_set_state_for_fw(session_entry, false);
	lim_delete_tdls_peers(mac_ctx, session_entry);

	lim_ch_switch = &session_entry->gLimChannelSwitch;
	session_entry->gLimChannelSwitch.switchMode =
		csa_params->switch_mode;
	/* timer already started by firmware, switch immediately */
	session_entry->gLimChannelSwitch.switchCount = 0;
	session_entry->gLimChannelSwitch.primaryChannel =
		csa_params->channel;
	session_entry->gLimChannelSwitch.sw_target_freq =
		csa_params->csa_chan_freq;
	session_entry->gLimChannelSwitch.state =
		eLIM_CHANNEL_SWITCH_PRIMARY_ONLY;
	session_entry->gLimChannelSwitch.ch_width = CH_WIDTH_20MHZ;
	lim_ch_switch->sec_ch_offset =
		session_entry->htSecondaryChannelOffset;
	session_entry->gLimChannelSwitch.ch_center_freq_seg0 = 0;
	session_entry->gLimChannelSwitch.ch_center_freq_seg1 = 0;
	chnl_switch_info =
		&session_entry->gLimWiderBWChannelSwitch;

<<<<<<< HEAD
	if (WLAN_REG_IS_24GHZ_CH(csa_params->channel)) {
=======
	if (WLAN_REG_IS_24GHZ_CH_FREQ(csa_params->csa_chan_freq)) {
>>>>>>> 5d8474a2
		channel_bonding_mode =
			mac_ctx->roam.configParam.channelBondingMode24GHz;
	} else {
		channel_bonding_mode =
			mac_ctx->roam.configParam.channelBondingMode5GHz;
	}

	pe_debug("Session %d vdev %d: vht: %d ht: %d he %d cbmode %d",
		 session_entry->peSessionId, session_entry->vdev_id,
		 session_entry->vhtCapability,
		 session_entry->htSupportedChannelWidthSet,
		 lim_is_session_he_capable(session_entry),
		 channel_bonding_mode);

	session_entry->htSupportedChannelWidthSet = false;

<<<<<<< HEAD
	if (session_entry->vhtCapability && channel_bonding_mode &&
	    session_entry->htCapability) {
=======
	if (channel_bonding_mode &&
	    ((session_entry->vhtCapability && session_entry->htCapability) ||
	      lim_is_session_he_capable(session_entry))) {
>>>>>>> 5d8474a2
		if ((csa_params->ies_present_flag & lim_wbw_ie_present) &&
			(QDF_STATUS_SUCCESS == lim_process_csa_wbw_ie(mac_ctx,
					csa_params, chnl_switch_info,
					session_entry))) {
			lim_ch_switch->sec_ch_offset =
				PHY_SINGLE_CHANNEL_CENTERED;
			if (chnl_switch_info->newChanWidth) {
				if (csa_params->channel <
				  csa_params->new_ch_freq_seg1)
					lim_ch_switch->sec_ch_offset =
						PHY_DOUBLE_CHANNEL_LOW_PRIMARY;
				else
					lim_ch_switch->sec_ch_offset =
						PHY_DOUBLE_CHANNEL_HIGH_PRIMARY;
				session_entry->htSupportedChannelWidthSet =
									true;
			}
		} else if (csa_params->ies_present_flag
				& lim_xcsa_ie_present) {
			uint32_t fw_vht_ch_wd = wma_get_vht_ch_width();

			if (wlan_reg_is_6ghz_op_class
				(mac_ctx->pdev, csa_params->new_op_class)) {
				chan_space = wlan_reg_get_op_class_width
					(mac_ctx->pdev,
					 csa_params->new_op_class, true);
			} else {
				chan_space =
				wlan_reg_dmn_get_chanwidth_from_opclass(
						mac_ctx->scan.countryCodeCurrent,
						csa_params->channel,
						csa_params->new_op_class);
			}
			if (chan_space >= 160 && fw_vht_ch_wd <
					WNI_CFG_VHT_CHANNEL_WIDTH_160MHZ)
				chan_space = 80;
			session_entry->gLimChannelSwitch.state =
				eLIM_CHANNEL_SWITCH_PRIMARY_AND_SECONDARY;
			if (chan_space == 160) {
				chnl_switch_info->newChanWidth =
					CH_WIDTH_160MHZ;
			} else if (chan_space == 80) {
				chnl_switch_info->newChanWidth =
					CH_WIDTH_80MHZ;
				session_entry->htSupportedChannelWidthSet =
									true;
			} else if (chan_space == 40) {
				chnl_switch_info->newChanWidth =
					CH_WIDTH_40MHZ;
				session_entry->htSupportedChannelWidthSet =
									true;
			} else {
				chnl_switch_info->newChanWidth =
					CH_WIDTH_20MHZ;
				lim_ch_switch->state =
					eLIM_CHANNEL_SWITCH_PRIMARY_ONLY;
			}

			ch_params.ch_width =
				chnl_switch_info->newChanWidth;
			wlan_reg_set_channel_params(mac_ctx->pdev,
					csa_params->channel, 0, &ch_params);
			chnl_switch_info->newCenterChanFreq0 =
				ch_params.center_freq_seg0;
			/*
			 * This is not applicable for 20/40/80 MHz.
			 * Only used when we support 80+80 MHz operation.
			 * In case of 80+80 MHz, this parameter indicates
			 * center channel frequency index of 80 MHz
			 * channel offrequency segment 1.
			 */
			chnl_switch_info->newCenterChanFreq1 =
				ch_params.center_freq_seg1;
			lim_ch_switch->sec_ch_offset =
				ch_params.sec_ch_offset;

		} else {
			lim_ch_switch->state =
				eLIM_CHANNEL_SWITCH_PRIMARY_AND_SECONDARY;
			ch_params.ch_width = CH_WIDTH_40MHZ;
			wlan_reg_set_channel_params(mac_ctx->pdev,
					csa_params->channel, 0, &ch_params);
			lim_ch_switch->sec_ch_offset =
				ch_params.sec_ch_offset;
			chnl_switch_info->newChanWidth = CH_WIDTH_40MHZ;
			chnl_switch_info->newCenterChanFreq0 =
				ch_params.center_freq_seg0;
			chnl_switch_info->newCenterChanFreq1 = 0;
			session_entry->htSupportedChannelWidthSet = true;
		}
		session_entry->gLimChannelSwitch.ch_center_freq_seg0 =
			chnl_switch_info->newCenterChanFreq0;
		session_entry->gLimChannelSwitch.ch_center_freq_seg1 =
			chnl_switch_info->newCenterChanFreq1;
		session_entry->gLimChannelSwitch.ch_width =
			chnl_switch_info->newChanWidth;

	} else if (channel_bonding_mode && session_entry->htCapability) {
		if (csa_params->ies_present_flag
				& lim_xcsa_ie_present) {
			chan_space =
				wlan_reg_dmn_get_chanwidth_from_opclass(
						mac_ctx->scan.countryCodeCurrent,
						csa_params->channel,
						csa_params->new_op_class);
			lim_ch_switch->state =
				eLIM_CHANNEL_SWITCH_PRIMARY_AND_SECONDARY;
			if (chan_space == 40) {
				lim_ch_switch->ch_width =
					CH_WIDTH_40MHZ;
				chnl_switch_info->newChanWidth =
					CH_WIDTH_40MHZ;
				ch_params.ch_width =
					chnl_switch_info->newChanWidth;
				wlan_reg_set_channel_params(mac_ctx->pdev,
						csa_params->channel,
						0, &ch_params);
				lim_ch_switch->ch_center_freq_seg0 =
					ch_params.center_freq_seg0;
				lim_ch_switch->sec_ch_offset =
					ch_params.sec_ch_offset;
				session_entry->htSupportedChannelWidthSet =
									true;
			} else {
				lim_ch_switch->ch_width =
					CH_WIDTH_20MHZ;
				chnl_switch_info->newChanWidth =
					CH_WIDTH_20MHZ;
				lim_ch_switch->state =
					eLIM_CHANNEL_SWITCH_PRIMARY_ONLY;
				lim_ch_switch->sec_ch_offset =
					PHY_SINGLE_CHANNEL_CENTERED;
			}
		} else {
			lim_ch_switch->ch_width =
				CH_WIDTH_40MHZ;
			lim_ch_switch->state =
				eLIM_CHANNEL_SWITCH_PRIMARY_AND_SECONDARY;
			ch_params.ch_width = CH_WIDTH_40MHZ;
			wlan_reg_set_channel_params(mac_ctx->pdev,
					csa_params->channel, 0, &ch_params);
			lim_ch_switch->ch_center_freq_seg0 =
				ch_params.center_freq_seg0;
			lim_ch_switch->sec_ch_offset =
				ch_params.sec_ch_offset;
			session_entry->htSupportedChannelWidthSet = true;
		}
	}
<<<<<<< HEAD
	pe_debug("new ch %d width: %d freq0 %d freq1 %d ht width %d",
		 session_entry->gLimChannelSwitch.primaryChannel,
=======
	pe_debug("new ch %d freq %d width: %d freq0 %d freq1 %d ht width %d",
		 session_entry->gLimChannelSwitch.primaryChannel,
		 session_entry->gLimChannelSwitch.sw_target_freq,
>>>>>>> 5d8474a2
		 session_entry->gLimChannelSwitch.ch_width,
		 session_entry->gLimChannelSwitch.ch_center_freq_seg0,
		 session_entry->gLimChannelSwitch.ch_center_freq_seg1,
		 session_entry->gLimChannelSwitch.sec_ch_offset);

<<<<<<< HEAD
	if (session_entry->currentOperChannel == csa_params->channel &&
=======
	if (session_entry->curr_op_freq == csa_params->csa_chan_freq &&
>>>>>>> 5d8474a2
	    session_entry->ch_width ==
			session_entry->gLimChannelSwitch.ch_width) {
		pe_debug("Ignore CSA, no change in ch and bw");
		goto err;
	}

	if (WLAN_REG_IS_24GHZ_CH_FREQ(csa_params->csa_chan_freq) &&
	    session_entry->dot11mode == MLME_DOT11_MODE_11A)
		session_entry->dot11mode = MLME_DOT11_MODE_11G;
	else if (WLAN_REG_IS_5GHZ_CH_FREQ(csa_params->csa_chan_freq) &&
		 ((session_entry->dot11mode == MLME_DOT11_MODE_11G) ||
		 (session_entry->dot11mode == MLME_DOT11_MODE_11G_ONLY)))
		session_entry->dot11mode = MLME_DOT11_MODE_11A;

	/* Send RSO Stop to FW before triggering the vdev restart for CSA */
	if (mac_ctx->lim.stop_roaming_callback)
		mac_ctx->lim.stop_roaming_callback(MAC_HANDLE(mac_ctx),
						   session_entry->smeSessionId,
						   REASON_DRIVER_DISABLED,
						   RSO_CHANNEL_SWITCH);

	lim_prepare_for11h_channel_switch(mac_ctx, session_entry);

	lim_flush_bssid(mac_ctx, session_entry->bssId);

#ifdef FEATURE_WLAN_DIAG_SUPPORT
	lim_diag_event_report(mac_ctx,
			WLAN_PE_DIAG_SWITCH_CHL_IND_EVENT, session_entry,
			QDF_STATUS_SUCCESS, QDF_STATUS_SUCCESS);
#endif

err:
	qdf_mem_free(csa_params);
}

/*--------------------------------------------------------------------------
   \brief pe_delete_session() - Handle the Delete BSS Response from HAL.

   \param mac                   - pointer to global adapter context
   \param sessionId             - Message pointer.

   \sa
   --------------------------------------------------------------------------*/

void lim_handle_delete_bss_rsp(struct mac_context *mac,
			       struct del_bss_resp *del_bss_rsp)
{
	struct pe_session *pe_session;

	pe_session =
	   pe_find_session_by_vdev_id_and_state(mac,
						del_bss_rsp->vdev_id,
						eLIM_MLM_WT_DEL_BSS_RSP_STATE);
	if (!pe_session) {
		qdf_mem_free(del_bss_rsp);
		return;
	}

	/*
	 * During DEL BSS handling, the PE Session will be deleted, but it is
	 * better to clear this flag if the session is hanging around due
	 * to some error conditions so that the next DEL_BSS request does
	 * not take the HO_FAIL path
	 */
	pe_session->process_ho_fail = false;
	if (LIM_IS_IBSS_ROLE(pe_session))
		lim_ibss_del_bss_rsp(mac, del_bss_rsp, pe_session);
	else if (LIM_IS_UNKNOWN_ROLE(pe_session))
		lim_process_sme_del_bss_rsp(mac, pe_session);
	else if (LIM_IS_NDI_ROLE(pe_session))
		lim_ndi_del_bss_rsp(mac, del_bss_rsp, pe_session);
	else
		lim_process_mlm_del_bss_rsp(mac, del_bss_rsp, pe_session);

	qdf_mem_free(del_bss_rsp);
}

/** -----------------------------------------------------------------
   \brief lim_send_sme_aggr_qos_rsp() - sends SME FT AGGR QOS RSP
 \      This function sends a eWNI_SME_FT_AGGR_QOS_RSP to SME.
 \      SME only looks at rc and tspec field.
   \param mac - global mac structure
   \param rspReqd - is SmeAddTsRsp required
   \param status - status code of eWNI_SME_FT_AGGR_QOS_RSP
   \return tspec
   \sa
   ----------------------------------------------------------------- */
void
lim_send_sme_aggr_qos_rsp(struct mac_context *mac, tpSirAggrQosRsp aggrQosRsp,
			  uint8_t smesessionId)
{
	struct scheduler_msg mmhMsg = {0};

	mmhMsg.type = eWNI_SME_FT_AGGR_QOS_RSP;
	mmhMsg.bodyptr = aggrQosRsp;
	mmhMsg.bodyval = 0;
	MTRACE(mac_trace(mac, TRACE_CODE_TX_SME_MSG,
			 smesessionId, mmhMsg.type));
	lim_sys_process_mmh_msg_api(mac, &mmhMsg);

	return;
}

void lim_send_sme_max_assoc_exceeded_ntf(struct mac_context *mac, tSirMacAddr peerMacAddr,
					 uint8_t smesessionId)
{
	struct scheduler_msg mmhMsg = {0};
	tSmeMaxAssocInd *pSmeMaxAssocInd;

	pSmeMaxAssocInd = qdf_mem_malloc(sizeof(tSmeMaxAssocInd));
	if (!pSmeMaxAssocInd)
		return;
	qdf_mem_copy((uint8_t *) pSmeMaxAssocInd->peer_mac.bytes,
		     (uint8_t *) peerMacAddr, QDF_MAC_ADDR_SIZE);
	pSmeMaxAssocInd->mesgType = eWNI_SME_MAX_ASSOC_EXCEEDED;
	pSmeMaxAssocInd->mesgLen = sizeof(tSmeMaxAssocInd);
	pSmeMaxAssocInd->sessionId = smesessionId;
	mmhMsg.type = pSmeMaxAssocInd->mesgType;
	mmhMsg.bodyptr = pSmeMaxAssocInd;
	pe_debug("msgType: %s peerMacAddr "QDF_MAC_ADDR_STR "sme session id %d",
		"eWNI_SME_MAX_ASSOC_EXCEEDED", QDF_MAC_ADDR_ARRAY(peerMacAddr),
		pSmeMaxAssocInd->sessionId);
	MTRACE(mac_trace(mac, TRACE_CODE_TX_SME_MSG,
			 smesessionId, mmhMsg.type));
	lim_sys_process_mmh_msg_api(mac, &mmhMsg);

	return;
}

/** -----------------------------------------------------------------
   \brief lim_send_sme_ap_channel_switch_resp() - sends
   eWNI_SME_CHANNEL_CHANGE_RSP
   After receiving WMA_SWITCH_CHANNEL_RSP indication this
   function sends a eWNI_SME_CHANNEL_CHANGE_RSP to SME to notify
   that the Channel change has been done to the specified target
   channel in the Channel change request
   \param mac - global mac structure
   \param pe_session - session info
   \param pChnlParams - Channel switch params
   --------------------------------------------------------------------*/
void
lim_send_sme_ap_channel_switch_resp(struct mac_context *mac,
				    struct pe_session *pe_session,
				    struct vdev_start_response *rsp)
{
	struct scheduler_msg mmhMsg = {0};
	struct sSirChanChangeResponse *chan_change_rsp;
	bool is_ch_dfs = false;
	enum phy_ch_width ch_width;
<<<<<<< HEAD
	uint8_t ch_center_freq_seg1;

	qdf_runtime_pm_allow_suspend(&pe_session->ap_ecsa_runtime_lock);
	qdf_wake_lock_release(&pe_session->ap_ecsa_wakelock, 0);

	pSmeSwithChnlParams = qdf_mem_malloc(sizeof(tSwitchChannelParams));
	if (!pSmeSwithChnlParams)
		return;
=======
	uint32_t ch_cfreq1 = 0;
	enum reg_wifi_band band;
>>>>>>> 5d8474a2

	qdf_runtime_pm_allow_suspend(&pe_session->ap_ecsa_runtime_lock);
	qdf_wake_lock_release(&pe_session->ap_ecsa_wakelock, 0);

	chan_change_rsp =
		qdf_mem_malloc(sizeof(struct sSirChanChangeResponse));
	if (!chan_change_rsp)
		return;

	chan_change_rsp->new_op_freq = pe_session->curr_op_freq;
	chan_change_rsp->channelChangeStatus = rsp->status;
	/*
	 * Pass the sme sessionID to SME instead
	 * PE session ID.
	 */
	chan_change_rsp->sessionId = rsp->vdev_id;

	mmhMsg.type = eWNI_SME_CHANNEL_CHANGE_RSP;
	mmhMsg.bodyptr = (void *)chan_change_rsp;
	mmhMsg.bodyval = 0;
	lim_sys_process_mmh_msg_api(mac, &mmhMsg);

<<<<<<< HEAD
	if (QDF_IS_STATUS_ERROR(pChnlParams->status)) {
		pe_err("failed to change sap channel to %u", channelId);
=======
	if (QDF_IS_STATUS_ERROR(rsp->status)) {
		pe_err("failed to change sap freq to %u",
		       pe_session->curr_op_freq);
>>>>>>> 5d8474a2
		return;
	}

	/*
	 * We should start beacon transmission only if the new
	 * channel after channel change is Non-DFS. For a DFS
	 * channel, PE will receive an explicit request from
	 * upper layers to start the beacon transmission .
	 */
	ch_width = pe_session->ch_width;
	band = wlan_reg_freq_to_band(pe_session->curr_op_freq);
	if (pe_session->ch_center_freq_seg1)
		ch_cfreq1 = wlan_reg_chan_band_to_freq(
				mac->pdev,
				pe_session->ch_center_freq_seg1,
				BIT(band));

	if (ch_width == CH_WIDTH_160MHZ) {
		is_ch_dfs = true;
	} else if (ch_width == CH_WIDTH_80P80MHZ) {
		if (wlan_reg_get_channel_state_for_freq(
						mac->pdev,
						pe_session->curr_op_freq) ==
		    CHANNEL_STATE_DFS ||
		    wlan_reg_get_channel_state_for_freq(
						mac->pdev,
						ch_cfreq1) ==
				CHANNEL_STATE_DFS)
			is_ch_dfs = true;
	} else {
		if (wlan_reg_get_channel_state_for_freq(
						mac->pdev,
						pe_session->curr_op_freq) ==
		    CHANNEL_STATE_DFS)
			is_ch_dfs = true;
	}
	if (WLAN_REG_IS_6GHZ_CHAN_FREQ(pe_session->curr_op_freq))
		is_ch_dfs = false;

	if (is_ch_dfs) {
		lim_sap_move_to_cac_wait_state(pe_session);
<<<<<<< HEAD

	} else {
		if (channelId == pe_session->currentOperChannel) {
			lim_apply_configuration(mac, pe_session);
			lim_send_beacon(mac, pe_session);
		} else {
			pe_debug("Failed to Transmit Beacons on channel: %d after AP channel change response",
				       pe_session->bcnLen);
		}
=======
>>>>>>> 5d8474a2

	} else {
		lim_apply_configuration(mac, pe_session);
		lim_send_beacon(mac, pe_session);
		lim_obss_send_detection_cfg(mac, pe_session, true);
	}
	return;
}

#ifdef WLAN_FEATURE_11AX_BSS_COLOR
/**
 *  lim_send_bss_color_change_ie_update() - update bss color change IE in
 *   beacon template
 *
 *  @mac_ctx: pointer to global adapter context
 *  @session: session pointer
 *
 *  Return: none
 */
static void
lim_send_bss_color_change_ie_update(struct mac_context *mac_ctx,
						struct pe_session *session)
{
	/* Update the beacon template and send to FW */
	if (sch_set_fixed_beacon_fields(mac_ctx, session) != QDF_STATUS_SUCCESS) {
		pe_err("Unable to set BSS color change IE in beacon");
		return;
	}

	/* Send update beacon template message */
	lim_send_beacon_ind(mac_ctx, session, REASON_COLOR_CHANGE);
	pe_debug("Updated BSS color change countdown = %d",
		 session->he_bss_color_change.countdown);
}

static void
lim_handle_bss_color_change_ie(struct mac_context *mac_ctx,
					struct pe_session *session)
{
	tUpdateBeaconParams beacon_params;

	/* handle bss color change IE */
	if (LIM_IS_AP_ROLE(session) &&
			session->he_op.bss_col_disabled) {
		if (session->he_bss_color_change.countdown > 0) {
			session->he_bss_color_change.countdown--;
		} else {
			session->bss_color_changing = 0;
			qdf_mem_zero(&beacon_params, sizeof(beacon_params));
			if (session->he_bss_color_change.new_color != 0) {
				session->he_op.bss_col_disabled = 0;
				session->he_op.bss_color =
					session->he_bss_color_change.new_color;
				beacon_params.paramChangeBitmap |=
					PARAM_BSS_COLOR_CHANGED;
				beacon_params.bss_color_disabled = 0;
				beacon_params.bss_color =
					session->he_op.bss_color;
				lim_send_beacon_params(mac_ctx,
						       &beacon_params,
						       session);
				lim_send_obss_color_collision_cfg(mac_ctx,
						session,
						OBSS_COLOR_COLLISION_DETECTION);
			}
		}

		lim_send_bss_color_change_ie_update(mac_ctx, session);
	}
}

#else
static void
lim_handle_bss_color_change_ie(struct mac_context *mac_ctx,
					struct pe_session *session)
{
}
#endif

void
lim_process_beacon_tx_success_ind(struct mac_context *mac_ctx, uint16_t msgType,
				  void *event)
{
	struct pe_session *session;
	tpSirFirstBeaconTxCompleteInd bcn_ind =
		(tSirFirstBeaconTxCompleteInd *) event;

	session = pe_find_session_by_vdev_id(mac_ctx, bcn_ind->bss_idx);
	if (!session) {
		pe_err("Session Does not exist for given session id");
		return;
	}

	pe_debug("role: %d swIe: %d opIe: %d switch cnt:%d",
		 GET_LIM_SYSTEM_ROLE(session),
		 session->dfsIncludeChanSwIe,
		 session->gLimOperatingMode.present,
		 session->gLimChannelSwitch.switchCount);

	if (!LIM_IS_AP_ROLE(session))
		return;

	if (session->dfsIncludeChanSwIe &&
	    (session->gLimChannelSwitch.switchCount ==
	    mac_ctx->sap.SapDfsInfo.sap_ch_switch_beacon_cnt))
		lim_process_ap_ecsa_timeout(session);


	if (session->gLimOperatingMode.present)
		/* Done with nss update */
		session->gLimOperatingMode.present = 0;

	lim_handle_bss_color_change_ie(mac_ctx, session);

	return;
}<|MERGE_RESOLUTION|>--- conflicted
+++ resolved
@@ -72,11 +72,7 @@
 	sme_rsp->messageType = msg_type;
 	sme_rsp->length = sizeof(tSirSmeRsp);
 	sme_rsp->status_code = result_code;
-<<<<<<< HEAD
-	sme_rsp->sessionId = sme_session_id;
-=======
 	sme_rsp->vdev_id = vdev_id;
->>>>>>> 5d8474a2
 
 	msg.type = msg_type;
 	msg.bodyptr = sme_rsp;
@@ -612,11 +608,6 @@
 	pSirSmeRsp->length = size;
 	pSirSmeRsp->sessionId = smesessionId;
 	pSirSmeRsp->status_code = resultCode;
-<<<<<<< HEAD
-	if (pe_session)
-		pSirSmeRsp->staId = pe_session->staId;       /* else it will be always zero smeRsp StaID = 0 */
-=======
->>>>>>> 5d8474a2
 
 	mmhMsg.type = msgType;
 	mmhMsg.bodyptr = pSirSmeRsp;
@@ -826,11 +817,7 @@
 	pSirSmeDisassocInd->messageType = eWNI_SME_DISASSOC_IND;
 	pSirSmeDisassocInd->length = sizeof(*pSirSmeDisassocInd);
 
-<<<<<<< HEAD
-	pSirSmeDisassocInd->sessionId = pe_session->smeSessionId;
-=======
 	pSirSmeDisassocInd->vdev_id = pe_session->smeSessionId;
->>>>>>> 5d8474a2
 	pSirSmeDisassocInd->status_code = eSIR_SME_DEAUTH_STATUS;
 	pSirSmeDisassocInd->reasonCode = sta->mlmStaContext.disassocReason;
 
@@ -839,10 +826,6 @@
 
 	qdf_mem_copy(pSirSmeDisassocInd->peer_macaddr.bytes, sta->staAddr,
 		     QDF_MAC_ADDR_SIZE);
-
-	if (LIM_IS_STA_ROLE(pe_session))
-		pSirSmeDisassocInd->from_ap =
-		lim_is_disconnect_from_ap(sta->mlmStaContext.cleanupTrigger);
 
 	if (LIM_IS_STA_ROLE(pe_session))
 		pSirSmeDisassocInd->from_ap =
@@ -1124,11 +1107,7 @@
 		pSirSmeDeauthInd->messageType = eWNI_SME_DEAUTH_IND;
 		pSirSmeDeauthInd->length = sizeof(*pSirSmeDeauthInd);
 		pSirSmeDeauthInd->reasonCode = eSIR_MAC_UNSPEC_FAILURE_REASON;
-<<<<<<< HEAD
-		pSirSmeDeauthInd->sessionId = smesessionId;
-=======
 		pSirSmeDeauthInd->vdev_id = smesessionId;
->>>>>>> 5d8474a2
 		pSirSmeDeauthInd->status_code = reasonCode;
 		qdf_mem_copy(pSirSmeDeauthInd->bssid.bytes, pe_session->bssId,
 			     sizeof(tSirMacAddr));
@@ -1669,11 +1648,7 @@
 	chnl_switch_info =
 		&session_entry->gLimWiderBWChannelSwitch;
 
-<<<<<<< HEAD
-	if (WLAN_REG_IS_24GHZ_CH(csa_params->channel)) {
-=======
 	if (WLAN_REG_IS_24GHZ_CH_FREQ(csa_params->csa_chan_freq)) {
->>>>>>> 5d8474a2
 		channel_bonding_mode =
 			mac_ctx->roam.configParam.channelBondingMode24GHz;
 	} else {
@@ -1690,14 +1665,9 @@
 
 	session_entry->htSupportedChannelWidthSet = false;
 
-<<<<<<< HEAD
-	if (session_entry->vhtCapability && channel_bonding_mode &&
-	    session_entry->htCapability) {
-=======
 	if (channel_bonding_mode &&
 	    ((session_entry->vhtCapability && session_entry->htCapability) ||
 	      lim_is_session_he_capable(session_entry))) {
->>>>>>> 5d8474a2
 		if ((csa_params->ies_present_flag & lim_wbw_ie_present) &&
 			(QDF_STATUS_SUCCESS == lim_process_csa_wbw_ie(mac_ctx,
 					csa_params, chnl_switch_info,
@@ -1846,24 +1816,15 @@
 			session_entry->htSupportedChannelWidthSet = true;
 		}
 	}
-<<<<<<< HEAD
-	pe_debug("new ch %d width: %d freq0 %d freq1 %d ht width %d",
-		 session_entry->gLimChannelSwitch.primaryChannel,
-=======
 	pe_debug("new ch %d freq %d width: %d freq0 %d freq1 %d ht width %d",
 		 session_entry->gLimChannelSwitch.primaryChannel,
 		 session_entry->gLimChannelSwitch.sw_target_freq,
->>>>>>> 5d8474a2
 		 session_entry->gLimChannelSwitch.ch_width,
 		 session_entry->gLimChannelSwitch.ch_center_freq_seg0,
 		 session_entry->gLimChannelSwitch.ch_center_freq_seg1,
 		 session_entry->gLimChannelSwitch.sec_ch_offset);
 
-<<<<<<< HEAD
-	if (session_entry->currentOperChannel == csa_params->channel &&
-=======
 	if (session_entry->curr_op_freq == csa_params->csa_chan_freq &&
->>>>>>> 5d8474a2
 	    session_entry->ch_width ==
 			session_entry->gLimChannelSwitch.ch_width) {
 		pe_debug("Ignore CSA, no change in ch and bw");
@@ -2013,19 +1974,8 @@
 	struct sSirChanChangeResponse *chan_change_rsp;
 	bool is_ch_dfs = false;
 	enum phy_ch_width ch_width;
-<<<<<<< HEAD
-	uint8_t ch_center_freq_seg1;
-
-	qdf_runtime_pm_allow_suspend(&pe_session->ap_ecsa_runtime_lock);
-	qdf_wake_lock_release(&pe_session->ap_ecsa_wakelock, 0);
-
-	pSmeSwithChnlParams = qdf_mem_malloc(sizeof(tSwitchChannelParams));
-	if (!pSmeSwithChnlParams)
-		return;
-=======
 	uint32_t ch_cfreq1 = 0;
 	enum reg_wifi_band band;
->>>>>>> 5d8474a2
 
 	qdf_runtime_pm_allow_suspend(&pe_session->ap_ecsa_runtime_lock);
 	qdf_wake_lock_release(&pe_session->ap_ecsa_wakelock, 0);
@@ -2048,14 +1998,9 @@
 	mmhMsg.bodyval = 0;
 	lim_sys_process_mmh_msg_api(mac, &mmhMsg);
 
-<<<<<<< HEAD
-	if (QDF_IS_STATUS_ERROR(pChnlParams->status)) {
-		pe_err("failed to change sap channel to %u", channelId);
-=======
 	if (QDF_IS_STATUS_ERROR(rsp->status)) {
 		pe_err("failed to change sap freq to %u",
 		       pe_session->curr_op_freq);
->>>>>>> 5d8474a2
 		return;
 	}
 
@@ -2097,18 +2042,6 @@
 
 	if (is_ch_dfs) {
 		lim_sap_move_to_cac_wait_state(pe_session);
-<<<<<<< HEAD
-
-	} else {
-		if (channelId == pe_session->currentOperChannel) {
-			lim_apply_configuration(mac, pe_session);
-			lim_send_beacon(mac, pe_session);
-		} else {
-			pe_debug("Failed to Transmit Beacons on channel: %d after AP channel change response",
-				       pe_session->bcnLen);
-		}
-=======
->>>>>>> 5d8474a2
 
 	} else {
 		lim_apply_configuration(mac, pe_session);
