/*
 * Copyright (c) 2012-2020 The Linux Foundation. All rights reserved.
 *
 * Permission to use, copy, modify, and/or distribute this software for
 * any purpose with or without fee is hereby granted, provided that the
 * above copyright notice and this permission notice appear in all
 * copies.
 *
 * THE SOFTWARE IS PROVIDED "AS IS" AND THE AUTHOR DISCLAIMS ALL
 * WARRANTIES WITH REGARD TO THIS SOFTWARE INCLUDING ALL IMPLIED
 * WARRANTIES OF MERCHANTABILITY AND FITNESS. IN NO EVENT SHALL THE
 * AUTHOR BE LIABLE FOR ANY SPECIAL, DIRECT, INDIRECT, OR CONSEQUENTIAL
 * DAMAGES OR ANY DAMAGES WHATSOEVER RESULTING FROM LOSS OF USE, DATA OR
 * PROFITS, WHETHER IN AN ACTION OF CONTRACT, NEGLIGENCE OR OTHER
 * TORTIOUS ACTION, ARISING OUT OF OR IN CONNECTION WITH THE USE OR
 * PERFORMANCE OF THIS SOFTWARE.
 */

/*
 * This file lim_link_monitoring_algo.cc contains the code for
 * Link monitoring algorithm on AP and heart beat failure
 * handling on STA.
 * Author:        Chandra Modumudi
 * Date:          03/01/02
 * History:-
 * Date           Modified by    Modification Information
 * --------------------------------------------------------------------
 *
 */

#include "ani_global.h"
#include "wni_cfg.h"

#include "sch_api.h"
#include "utils_api.h"
#include "lim_assoc_utils.h"
#include "lim_types.h"
#include "lim_utils.h"
#include "lim_prop_exts_utils.h"

#ifdef FEATURE_WLAN_DIAG_SUPPORT_LIM    /* FEATURE_WLAN_DIAG_SUPPORT */
#include "host_diag_core_log.h"
#endif /* FEATURE_WLAN_DIAG_SUPPORT */
#include "lim_ft_defs.h"
#include "lim_session.h"
#include "lim_ser_des_utils.h"
#include "cdp_txrx_cmn.h"
#include "cdp_txrx_peer_ops.h"

/**
 * lim_delete_sta_util - utility function for deleting station context
 *
 * @mac_ctx: global MAC context
 * @msg: pointer to delte station context
 * @session_entry: PE session entry
 *
 * utility function called to clear up station context.
 *
 * Return: None.
 */
static void lim_delete_sta_util(struct mac_context *mac_ctx, tpDeleteStaContext msg,
				struct pe_session *session_entry)
{
	tpDphHashNode stads;

	pe_debug("Deleting station: reasonCode: %d", msg->reasonCode);

	if (LIM_IS_IBSS_ROLE(session_entry)) {
		return;
	}

	stads = dph_lookup_hash_entry(mac_ctx, msg->addr2, &msg->assocId,
				      &session_entry->dph.dphHashTable);

	if (!stads) {
		pe_err("Invalid STA limSystemRole: %d",
			GET_LIM_SYSTEM_ROLE(session_entry));
		return;
	}
	stads->del_sta_ctx_rssi = msg->rssi;

	if (LIM_IS_AP_ROLE(session_entry)) {
		pe_debug("Delete Station assocId: %d", msg->assocId);
		/*
		 * Check if Deauth/Disassoc is triggered from Host.
		 * If mlmState is in some transient state then
		 * don't trigger STA deletion to avoid the race
		 * condition.
		 */
		if ((stads &&
		     ((stads->mlmStaContext.mlmState !=
			eLIM_MLM_LINK_ESTABLISHED_STATE) &&
		      (stads->mlmStaContext.mlmState !=
			eLIM_MLM_WT_ASSOC_CNF_STATE) &&
		      (stads->mlmStaContext.mlmState !=
			eLIM_MLM_ASSOCIATED_STATE)))) {
			pe_err("Inv Del STA assocId: %d", msg->assocId);
			return;
		} else {
			lim_send_disassoc_mgmt_frame(mac_ctx,
				eSIR_MAC_DISASSOC_DUE_TO_INACTIVITY_REASON,
				stads->staAddr, session_entry, false);
			lim_trigger_sta_deletion(mac_ctx, stads, session_entry);
		}
	} else {
#ifdef FEATURE_WLAN_TDLS
		if (LIM_IS_STA_ROLE(session_entry) &&
		    STA_ENTRY_TDLS_PEER == stads->staType) {
			/*
			 * TeardownLink with PEER reason code
			 * HAL_DEL_STA_REASON_CODE_KEEP_ALIVE means
			 * eSIR_MAC_TDLS_TEARDOWN_PEER_UNREACHABLE
			 */
			lim_send_sme_tdls_del_sta_ind(mac_ctx, stads,
			    session_entry,
			    eSIR_MAC_TDLS_TEARDOWN_PEER_UNREACHABLE);
		} else {
#endif
		/* TearDownLink with AP */
		tLimMlmDeauthInd mlm_deauth_ind;

		pe_debug("Delete Station (assocId: %d)", msg->assocId);

		if ((stads &&
			((stads->mlmStaContext.mlmState !=
					eLIM_MLM_LINK_ESTABLISHED_STATE) &&
			(stads->mlmStaContext.mlmState !=
					eLIM_MLM_WT_ASSOC_CNF_STATE) &&
			(stads->mlmStaContext.mlmState !=
					eLIM_MLM_ASSOCIATED_STATE)))) {

			/*
			 * Received SIR_LIM_DELETE_STA_CONTEXT_IND for STA that
			 * does not have context or in some transit state.
			 * Log error
			 */
			pe_debug("Received SIR_LIM_DELETE_STA_CONTEXT_IND for "
					"STA that either has no context or "
					"in some transit state, Addr = "
					QDF_MAC_ADDR_STR,
					QDF_MAC_ADDR_ARRAY(msg->bssId));
			return;
		}

		stads->mlmStaContext.disassocReason =
			eSIR_MAC_DISASSOC_DUE_TO_INACTIVITY_REASON;
		stads->mlmStaContext.cleanupTrigger =
			eLIM_LINK_MONITORING_DEAUTH;

		/* Issue Deauth Indication to SME. */
		qdf_mem_copy((uint8_t *) &mlm_deauth_ind.peerMacAddr,
			     stads->staAddr, sizeof(tSirMacAddr));
		mlm_deauth_ind.reasonCode =
			(uint8_t) stads->mlmStaContext.disassocReason;
		mlm_deauth_ind.deauthTrigger =
			stads->mlmStaContext.cleanupTrigger;

#ifdef FEATURE_WLAN_TDLS
		/* Delete all TDLS peers connected before leaving BSS */
		lim_delete_tdls_peers(mac_ctx, session_entry);
#endif
		if (LIM_IS_STA_ROLE(session_entry))
			lim_post_sme_message(mac_ctx, LIM_MLM_DEAUTH_IND,
				     (uint32_t *) &mlm_deauth_ind);

		lim_send_sme_deauth_ind(mac_ctx, stads,	session_entry);
#ifdef FEATURE_WLAN_TDLS
	}
#endif
	}
}

/**
 * lim_delete_sta_context() - delete sta context.
 *
 * @mac_ctx: global mac_ctx context
 * @lim_msg: lim message.
 *
 * This function handles the message from HAL: WMA_DELETE_STA_CONTEXT_IND.
 * This function validates that the given station id exist, and if so,
 * deletes the station by calling lim_trigger_sta_deletion.
 *
 * Return: none
 */
void lim_delete_sta_context(struct mac_context *mac_ctx,
			    struct scheduler_msg *lim_msg)
{
	tpDeleteStaContext msg = (tpDeleteStaContext) lim_msg->bodyptr;
	struct pe_session *session_entry;
	tpDphHashNode sta_ds;
	enum eSirMacReasonCodes reason_code;

	if (!msg) {
		pe_err("Invalid body pointer in message");
		return;
	}
	session_entry = pe_find_session_by_vdev_id(mac_ctx, msg->vdev_id);
	if (!session_entry) {
		pe_err("session not found for given sme session");
		qdf_mem_free(msg);
		return;
	}

	switch (msg->reasonCode) {
	case HAL_DEL_STA_REASON_CODE_KEEP_ALIVE:
	case HAL_DEL_STA_REASON_CODE_SA_QUERY_TIMEOUT:
	case HAL_DEL_STA_REASON_CODE_XRETRY:
		if (LIM_IS_STA_ROLE(session_entry) && !msg->is_tdls) {
			if (!((session_entry->limMlmState ==
			    eLIM_MLM_LINK_ESTABLISHED_STATE) &&
			    (session_entry->limSmeState !=
			    eLIM_SME_WT_DISASSOC_STATE) &&
			    (session_entry->limSmeState !=
			    eLIM_SME_WT_DEAUTH_STATE))) {
				pe_err("Do not process in limMlmState %s(%x) limSmeState %s(%x)",
				  lim_mlm_state_str(session_entry->limMlmState),
				  session_entry->limMlmState,
				  lim_sme_state_str(session_entry->limSmeState),
				  session_entry->limSmeState);
				qdf_mem_free(msg);
				return;
			}
			sta_ds = dph_get_hash_entry(mac_ctx,
					DPH_STA_HASH_INDEX_PEER,
					&session_entry->dph.dphHashTable);
			if (!sta_ds) {
				pe_err("Dph entry not found");
				qdf_mem_free(msg);
				return;
			}
			lim_send_deauth_mgmt_frame(mac_ctx,
				eSIR_MAC_DISASSOC_DUE_TO_INACTIVITY_REASON,
				msg->addr2, session_entry, false);
			if (msg->reasonCode ==
				HAL_DEL_STA_REASON_CODE_SA_QUERY_TIMEOUT)
				reason_code = eSIR_MAC_SA_QUERY_TIMEOUT;
			else if (msg->reasonCode ==
				HAL_DEL_STA_REASON_CODE_XRETRY)
				reason_code = eSIR_MAC_PEER_XRETRY_FAIL;
			else
				reason_code = eSIR_MAC_PEER_INACTIVITY;
			lim_tear_down_link_with_ap(mac_ctx,
						   session_entry->peSessionId,
						   reason_code,
						   eLIM_LINK_MONITORING_DEAUTH);
			/* only break for STA role (non TDLS) */
			break;
		}
		lim_delete_sta_util(mac_ctx, msg, session_entry);
		break;

	case HAL_DEL_STA_REASON_CODE_UNKNOWN_A2:
		pe_err("Deleting Unknown station");
		lim_print_mac_addr(mac_ctx, msg->addr2, LOGE);
		lim_send_deauth_mgmt_frame(mac_ctx,
			eSIR_MAC_CLASS3_FRAME_FROM_NON_ASSOC_STA_REASON,
			msg->addr2, session_entry, false);
		break;

	case HAL_DEL_STA_REASON_CODE_BTM_DISASSOC_IMMINENT:
		if (session_entry->limMlmState !=
		    eLIM_MLM_LINK_ESTABLISHED_STATE) {
			pe_err("BTM request received in state %s",
				lim_mlm_state_str(session_entry->limMlmState));
			qdf_mem_free(msg);
			lim_msg->bodyptr = NULL;
			return;
		}
		lim_send_deauth_mgmt_frame(mac_ctx,
				eSIR_MAC_BSS_TRANSITION_DISASSOC,
				session_entry->bssId, session_entry, false);
		lim_tear_down_link_with_ap(mac_ctx, session_entry->peSessionId,
					   eSIR_MAC_BSS_TRANSITION_DISASSOC,
					   eLIM_LINK_MONITORING_DEAUTH);
		break;

	default:
		pe_err("Unknown reason code");
		break;
	}
	qdf_mem_free(msg);
	lim_msg->bodyptr = NULL;
	return;
}

/**
 * lim_trigger_sta_deletion() -
 *          This function is called to trigger STA context deletion.
 *
 * @param  mac_ctx   - Pointer to global MAC structure
 * @param  sta_ds - Pointer to internal STA Datastructure
 * @session_entry: PE session entry

 * @return None
 */
void
lim_trigger_sta_deletion(struct mac_context *mac_ctx, tpDphHashNode sta_ds,
			 struct pe_session *session_entry)
{
	tLimMlmDisassocInd mlm_disassoc_ind;

	if (!sta_ds) {
		pe_warn("Skip STA deletion (invalid STA)");
		return;
	}

	if ((sta_ds->mlmStaContext.mlmState == eLIM_MLM_WT_DEL_STA_RSP_STATE) ||
		(sta_ds->mlmStaContext.mlmState ==
			eLIM_MLM_WT_DEL_BSS_RSP_STATE) ||
		sta_ds->sta_deletion_in_progress) {
		/* Already in the process of deleting context for the peer */
		pe_debug("Deletion is in progress (%d) for peer:%pK in mlmState %d",
			sta_ds->sta_deletion_in_progress, sta_ds->staAddr,
			sta_ds->mlmStaContext.mlmState);
		return;
	}
	sta_ds->sta_deletion_in_progress = true;

	sta_ds->mlmStaContext.disassocReason =
		eSIR_MAC_DISASSOC_DUE_TO_INACTIVITY_REASON;
	sta_ds->mlmStaContext.cleanupTrigger = eLIM_LINK_MONITORING_DISASSOC;
	qdf_mem_copy(&mlm_disassoc_ind.peerMacAddr, sta_ds->staAddr,
		sizeof(tSirMacAddr));
	mlm_disassoc_ind.reasonCode =
		eSIR_MAC_DISASSOC_DUE_TO_INACTIVITY_REASON;
	mlm_disassoc_ind.disassocTrigger = eLIM_LINK_MONITORING_DISASSOC;

	/* Update PE session Id */
	mlm_disassoc_ind.sessionId = session_entry->peSessionId;
	lim_post_sme_message(mac_ctx, LIM_MLM_DISASSOC_IND,
			(uint32_t *) &mlm_disassoc_ind);
	if (mac_ctx->mlme_cfg->gen.fatal_event_trigger)
		cds_flush_logs(WLAN_LOG_TYPE_FATAL,
				WLAN_LOG_INDICATOR_HOST_DRIVER,
				WLAN_LOG_REASON_HB_FAILURE,
				false, false);
	/* Issue Disassoc Indication to SME */
	lim_send_sme_disassoc_ind(mac_ctx, sta_ds, session_entry);
} /*** end lim_trigger_st_adeletion() ***/

void
lim_tear_down_link_with_ap(struct mac_context *mac, uint8_t sessionId,
			   tSirMacReasonCodes reasonCode,
			   enum eLimDisassocTrigger trigger)
{
	tpDphHashNode sta = NULL;

	/* tear down the following pe_session */
	struct pe_session *pe_session;

	pe_session = pe_find_session_by_session_id(mac, sessionId);
	if (!pe_session) {
		pe_err("Session Does not exist for given sessionID");
		return;
	}
	/**
	 * Heart beat failed for upto threshold value
	 * and AP did not respond for Probe request.
	 * Trigger link tear down.
	 */
	pe_session->pmmOffloadInfo.bcnmiss = false;

	pe_info("Session %d Vdev %d reason code %d trigger %d",
		pe_session->peSessionId, pe_session->vdev_id, reasonCode,
		trigger);
<<<<<<< HEAD
=======

>>>>>>> 5d8474a2
	/* Announce loss of link to Roaming algorithm */
	/* and cleanup by sending SME_DISASSOC_REQ to SME */

	sta =
		dph_get_hash_entry(mac, DPH_STA_HASH_INDEX_PEER,
				   &pe_session->dph.dphHashTable);

	if (sta) {
		tLimMlmDeauthInd mlmDeauthInd;

		if ((sta->mlmStaContext.disassocReason ==
		    eSIR_MAC_DEAUTH_LEAVING_BSS_REASON) ||
		    (sta->mlmStaContext.cleanupTrigger ==
		    eLIM_HOST_DEAUTH)) {
			pe_err("Host already issued deauth, do nothing");
			return;
		}

#ifdef FEATURE_WLAN_TDLS
		/* Delete all TDLS peers connected before leaving BSS */
		lim_delete_tdls_peers(mac, pe_session);
#endif

		sta->mlmStaContext.disassocReason = reasonCode;
		sta->mlmStaContext.cleanupTrigger = trigger;
		/* / Issue Deauth Indication to SME. */
		qdf_mem_copy((uint8_t *) &mlmDeauthInd.peerMacAddr,
			     sta->staAddr, sizeof(tSirMacAddr));

		/*
		 * if deauth_before_connection is enabled and reasoncode is
		 * Beacon Missed Store the MAC of AP in the flip flop
		 * buffer. This MAC will be used to send Deauth before
		 * connection, if we connect to same AP after HB failure.
		 */
		if (mac->mlme_cfg->sta.deauth_before_connection &&
		    eSIR_MAC_BEACON_MISSED == reasonCode) {
			int apCount = mac->lim.gLimHeartBeatApMacIndex;

			if (mac->lim.gLimHeartBeatApMacIndex)
				mac->lim.gLimHeartBeatApMacIndex = 0;
			else
				mac->lim.gLimHeartBeatApMacIndex = 1;

			pe_debug("HB Failure on MAC "
				 QDF_MAC_ADDR_STR" Store it on Index %d",
				 QDF_MAC_ADDR_ARRAY(sta->staAddr), apCount);

			sir_copy_mac_addr(mac->lim.gLimHeartBeatApMac[apCount],
					  sta->staAddr);
		}

		mlmDeauthInd.reasonCode =
			(uint8_t) sta->mlmStaContext.disassocReason;
		mlmDeauthInd.deauthTrigger =
			sta->mlmStaContext.cleanupTrigger;

		if (LIM_IS_STA_ROLE(pe_session))
			lim_post_sme_message(mac, LIM_MLM_DEAUTH_IND,
				     (uint32_t *) &mlmDeauthInd);
		if (mac->mlme_cfg->gen.fatal_event_trigger)
			cds_flush_logs(WLAN_LOG_TYPE_FATAL,
					WLAN_LOG_INDICATOR_HOST_DRIVER,
					WLAN_LOG_REASON_HB_FAILURE,
					false, false);

		lim_send_sme_deauth_ind(mac, sta, pe_session);
	}
} /*** lim_tear_down_link_with_ap() ***/

/**
 * lim_handle_heart_beat_failure() - handle hear beat failure in STA
 *
 * @mac_ctx: global MAC context
 * @session: PE session entry
 *
 * This function is called when heartbeat (beacon reception)
 * fails on STA
 *
 * Return: None
 */

void lim_handle_heart_beat_failure(struct mac_context *mac_ctx,
				   struct pe_session *session)
{
	uint8_t curr_chan;
	tpSirAddie scan_ie = NULL;

#ifdef FEATURE_WLAN_DIAG_SUPPORT_LIM    /* FEATURE_WLAN_DIAG_SUPPORT */
	host_log_beacon_update_pkt_type *log_ptr = NULL;
#endif /* FEATURE_WLAN_DIAG_SUPPORT */

#ifdef FEATURE_WLAN_DIAG_SUPPORT_LIM    /* FEATURE_WLAN_DIAG_SUPPORT */
	WLAN_HOST_DIAG_LOG_ALLOC(log_ptr, host_log_beacon_update_pkt_type,
				 LOG_WLAN_BEACON_UPDATE_C);
	if (log_ptr)
		log_ptr->bcn_rx_cnt = session->LimRxedBeaconCntDuringHB;
	WLAN_HOST_DIAG_LOG_REPORT(log_ptr);
#endif /* FEATURE_WLAN_DIAG_SUPPORT */

	/* Ensure HB Status for the session has been reseted */
	session->LimHBFailureStatus = false;

	if (LIM_IS_STA_ROLE(session) &&
	    (session->limMlmState == eLIM_MLM_LINK_ESTABLISHED_STATE) &&
	    (session->limSmeState != eLIM_SME_WT_DISASSOC_STATE) &&
	    (session->limSmeState != eLIM_SME_WT_DEAUTH_STATE)) {
		if (!mac_ctx->sys.gSysEnableLinkMonitorMode) {
			goto hb_handler_fail;
		}

		/* Ignore HB if channel switch is in progress */
		if (session->gLimSpecMgmt.dot11hChanSwState ==
		   eLIM_11H_CHANSW_RUNNING) {
			pe_debug("Ignore Heartbeat failure as Channel switch is in progress");
			session->pmmOffloadInfo.bcnmiss = false;
			goto hb_handler_fail;
		}
		/* Beacon frame not received within heartbeat timeout. */
		pe_warn("Heartbeat Failure");
		mac_ctx->lim.gLimHBfailureCntInLinkEstState++;

		/*
		 * Check if connected on the DFS channel, if not connected on
		 * DFS channel then only send the probe request otherwise tear
		 * down the link
		 */
		curr_chan = wlan_reg_freq_to_chan(
					mac_ctx->pdev, session->curr_op_freq);
		if (!lim_isconnected_on_dfs_channel(mac_ctx, curr_chan)) {
			/* Detected continuous Beacon Misses */
			session->LimHBFailureStatus = true;

			/*Reset the HB packet count before sending probe*/
			limResetHBPktCount(session);
			/**
			 * Send Probe Request frame to AP to see if
			 * it is still around. Wait until certain
			 * timeout for Probe Response from AP.
			 */
			pe_debug("HB missed from AP. Sending Probe Req");
			/* for searching AP, we don't include any more IE */
			if (session->lim_join_req) {
				scan_ie = &session->lim_join_req->addIEScan;
				lim_send_probe_req_mgmt_frame(mac_ctx,
					&session->ssId,
<<<<<<< HEAD
					session->bssId, curr_chan,
=======
					session->bssId, session->curr_op_freq,
>>>>>>> 5d8474a2
					session->self_mac_addr,
					session->dot11mode,
					&scan_ie->length, scan_ie->addIEdata);
			} else {
				lim_send_probe_req_mgmt_frame(mac_ctx,
					&session->ssId,
<<<<<<< HEAD
					session->bssId, curr_chan,
=======
					session->bssId, session->curr_op_freq,
>>>>>>> 5d8474a2
					session->self_mac_addr,
					session->dot11mode, NULL, NULL);
			}
		} else {
			/*
			 * Connected on DFS channel so should not send the
			 * probe request tear down the link directly
			 */
			lim_tear_down_link_with_ap(mac_ctx,
				session->peSessionId,
				eSIR_MAC_BEACON_MISSED,
				eLIM_LINK_MONITORING_DEAUTH);
		}
	} else {
		/**
		 * Heartbeat timer may have timed out
		 * while we're doing background scanning/learning
		 * or in states other than link-established state.
		 * Log error.
		 */
		pe_debug("received heartbeat timeout in state %X",
			session->limMlmState);
		lim_print_mlm_state(mac_ctx, LOG1, session->limMlmState);
		mac_ctx->lim.gLimHBfailureCntInOtherStates++;
	}

hb_handler_fail:
	if (mac_ctx->sme.tx_queue_cb)
		mac_ctx->sme.tx_queue_cb(mac_ctx->hdd_handle,
					 session->smeSessionId,
					 WLAN_WAKE_ALL_NETIF_QUEUE,
					 WLAN_CONTROL_PATH);
}

void lim_rx_invalid_peer_process(struct mac_context *mac_ctx,
				 struct scheduler_msg *lim_msg)
{
	struct ol_rx_inv_peer_params *msg =
			(struct ol_rx_inv_peer_params *)lim_msg->bodyptr;
	struct pe_session *session_entry;
	uint16_t reason_code =
		eSIR_MAC_CLASS3_FRAME_FROM_NON_ASSOC_STA_REASON;

	if (!msg) {
		pe_err("Invalid body pointer in message");
		return;
	}

	session_entry = pe_find_session_by_vdev_id(mac_ctx, msg->vdev_id);
	if (!session_entry) {
		pe_err_rl("session not found for given sme session");
		qdf_mem_free(msg);
		return;
	}

	/* only if SAP mode */
	if (session_entry->bssType == eSIR_INFRA_AP_MODE) {
		pe_debug("send deauth frame to non-assoc STA");
		lim_send_deauth_mgmt_frame(mac_ctx,
					   reason_code,
					   msg->ta,
					   session_entry,
					   false);
	}

	qdf_mem_free(msg);
	lim_msg->bodyptr = NULL;
}

void lim_req_send_delba_ind_process(struct mac_context *mac_ctx,
				    struct scheduler_msg *lim_msg)
{
	struct lim_delba_req_info *req =
			(struct lim_delba_req_info *)lim_msg->bodyptr;
	QDF_STATUS status;
<<<<<<< HEAD
	void *soc = cds_get_context(QDF_MODULE_ID_SOC);
	void *peer, *pdev;
	uint8_t peer_id;
=======
	void *dp_soc = cds_get_context(QDF_MODULE_ID_SOC);
>>>>>>> 5d8474a2

	if (!req) {
		pe_err("Invalid body pointer in message");
		return;
	}
<<<<<<< HEAD
	pdev = cds_get_context(QDF_MODULE_ID_TXRX);
	if (!pdev) {
		pe_err("delba pdev is NULL");
		goto error;
	}
	peer = cdp_peer_get_ref_by_addr(soc, pdev, req->peer_macaddr, &peer_id,
					PEER_DEBUG_ID_WMA_DELBA_REQ);
	if (!peer) {
		pe_err("delba PEER [%pM] not found", req->peer_macaddr);
		goto error;
	}
=======
>>>>>>> 5d8474a2

	status = lim_send_delba_action_frame(mac_ctx, req->vdev_id,
					     req->peer_macaddr,
					     req->tid, req->reason_code);
	if (status != QDF_STATUS_SUCCESS)
<<<<<<< HEAD
		cdp_delba_tx_completion(soc, peer, req->tid,
					WMI_MGMT_TX_COMP_TYPE_DISCARD);
	cdp_peer_release_ref(soc, peer, PEER_DEBUG_ID_WMA_DELBA_REQ);

error:
=======
		cdp_delba_tx_completion(dp_soc, req->peer_macaddr,
					req->vdev_id, req->tid,
					WMI_MGMT_TX_COMP_TYPE_DISCARD);
>>>>>>> 5d8474a2
	qdf_mem_free(req);
	lim_msg->bodyptr = NULL;
}<|MERGE_RESOLUTION|>--- conflicted
+++ resolved
@@ -44,8 +44,6 @@
 #include "lim_ft_defs.h"
 #include "lim_session.h"
 #include "lim_ser_des_utils.h"
-#include "cdp_txrx_cmn.h"
-#include "cdp_txrx_peer_ops.h"
 
 /**
  * lim_delete_sta_util - utility function for deleting station context
@@ -363,10 +361,7 @@
 	pe_info("Session %d Vdev %d reason code %d trigger %d",
 		pe_session->peSessionId, pe_session->vdev_id, reasonCode,
 		trigger);
-<<<<<<< HEAD
-=======
-
->>>>>>> 5d8474a2
+
 	/* Announce loss of link to Roaming algorithm */
 	/* and cleanup by sending SME_DISASSOC_REQ to SME */
 
@@ -513,22 +508,14 @@
 				scan_ie = &session->lim_join_req->addIEScan;
 				lim_send_probe_req_mgmt_frame(mac_ctx,
 					&session->ssId,
-<<<<<<< HEAD
-					session->bssId, curr_chan,
-=======
 					session->bssId, session->curr_op_freq,
->>>>>>> 5d8474a2
 					session->self_mac_addr,
 					session->dot11mode,
 					&scan_ie->length, scan_ie->addIEdata);
 			} else {
 				lim_send_probe_req_mgmt_frame(mac_ctx,
 					&session->ssId,
-<<<<<<< HEAD
-					session->bssId, curr_chan,
-=======
 					session->bssId, session->curr_op_freq,
->>>>>>> 5d8474a2
 					session->self_mac_addr,
 					session->dot11mode, NULL, NULL);
 			}
@@ -604,48 +591,20 @@
 	struct lim_delba_req_info *req =
 			(struct lim_delba_req_info *)lim_msg->bodyptr;
 	QDF_STATUS status;
-<<<<<<< HEAD
-	void *soc = cds_get_context(QDF_MODULE_ID_SOC);
-	void *peer, *pdev;
-	uint8_t peer_id;
-=======
 	void *dp_soc = cds_get_context(QDF_MODULE_ID_SOC);
->>>>>>> 5d8474a2
 
 	if (!req) {
 		pe_err("Invalid body pointer in message");
 		return;
 	}
-<<<<<<< HEAD
-	pdev = cds_get_context(QDF_MODULE_ID_TXRX);
-	if (!pdev) {
-		pe_err("delba pdev is NULL");
-		goto error;
-	}
-	peer = cdp_peer_get_ref_by_addr(soc, pdev, req->peer_macaddr, &peer_id,
-					PEER_DEBUG_ID_WMA_DELBA_REQ);
-	if (!peer) {
-		pe_err("delba PEER [%pM] not found", req->peer_macaddr);
-		goto error;
-	}
-=======
->>>>>>> 5d8474a2
 
 	status = lim_send_delba_action_frame(mac_ctx, req->vdev_id,
 					     req->peer_macaddr,
 					     req->tid, req->reason_code);
 	if (status != QDF_STATUS_SUCCESS)
-<<<<<<< HEAD
-		cdp_delba_tx_completion(soc, peer, req->tid,
-					WMI_MGMT_TX_COMP_TYPE_DISCARD);
-	cdp_peer_release_ref(soc, peer, PEER_DEBUG_ID_WMA_DELBA_REQ);
-
-error:
-=======
 		cdp_delba_tx_completion(dp_soc, req->peer_macaddr,
 					req->vdev_id, req->tid,
 					WMI_MGMT_TX_COMP_TYPE_DISCARD);
->>>>>>> 5d8474a2
 	qdf_mem_free(req);
 	lim_msg->bodyptr = NULL;
 }