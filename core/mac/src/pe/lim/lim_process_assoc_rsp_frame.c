--- conflicted
+++ resolved
@@ -42,12 +42,6 @@
 #include "lim_send_messages.h"
 #include "lim_process_fils.h"
 #include "wlan_blm_api.h"
-<<<<<<< HEAD
-
-extern QDF_STATUS sch_beacon_edca_process(struct mac_context *mac,
-	tSirMacEdcaParamSetIE *edca, struct pe_session *pe_session);
-=======
->>>>>>> 5d8474a2
 
 /**
  * lim_update_stads_htcap() - Updates station Descriptor HT capability
@@ -162,12 +156,7 @@
 	else if (assoc_rsp->vendor_vht_ie.VHTCaps.present)
 		vht_caps = &assoc_rsp->vendor_vht_ie.VHTCaps;
 
-<<<<<<< HEAD
-	if ((IS_DOT11_MODE_VHT(session_entry->dot11mode)) &&
-	    ((vht_caps) && vht_caps->present)) {
-=======
 	if (session_entry->vhtCapability && (vht_caps && vht_caps->present)) {
->>>>>>> 5d8474a2
 		sta_ds->mlmStaContext.vhtCapability =
 			vht_caps->present;
 		/*
@@ -636,11 +625,7 @@
 	} else {
 		hdr = WMA_GET_RX_MAC_HEADER(rx_pkt_info);
 		frame_len = WMA_GET_RX_PAYLOAD_LEN(rx_pkt_info);
-<<<<<<< HEAD
-		rssi = (uint)abs((int8_t)WMA_GET_RX_RSSI_NORMALIZED(rx_pkt_info));
-=======
 		rssi = WMA_GET_RX_RSSI_NORMALIZED(rx_pkt_info);
->>>>>>> 5d8474a2
 	}
 
 	if (!hdr) {
@@ -810,10 +795,7 @@
 	   assoc_rsp->status_code &&
 	    assoc_rsp->rssi_assoc_rej.present) {
 		struct sir_rssi_disallow_lst ap_info = {{0}};
-<<<<<<< HEAD
-=======
-
->>>>>>> 5d8474a2
+
 		if (!assoc_rsp->rssi_assoc_rej.retry_delay)
 			ap_info.expected_rssi = assoc_rsp->rssi_assoc_rej.delta_rssi +
 				WMA_GET_RX_RSSI_NORMALIZED(rx_pkt_info) +
@@ -821,10 +803,7 @@
 		else
 			ap_info.expected_rssi = assoc_rsp->rssi_assoc_rej.delta_rssi +
 				WMA_GET_RX_RSSI_NORMALIZED(rx_pkt_info);
-<<<<<<< HEAD
-=======
-
->>>>>>> 5d8474a2
+
 		ap_info.retry_delay = assoc_rsp->rssi_assoc_rej.retry_delay *
 							QDF_MC_TIMER_TO_MS_UNIT;
 		qdf_mem_copy(ap_info.bssid.bytes, hdr->sa, QDF_MAC_ADDR_SIZE);
@@ -879,29 +858,6 @@
 		goto assocReject;
 	}
 
-<<<<<<< HEAD
-	/*
-	 * Association Response received with success code
-	 * Set the link state to POSTASSOC now that we have received
-	 * assoc/reassoc response
-	 * NOTE: for BTAMP case, it is being handled in
-	 * lim_process_mlm_assoc_req
-	 */
-	if (!lim_is_roam_synch_in_progress(session_entry)) {
-		if (lim_set_link_state
-			(mac_ctx, eSIR_LINK_POSTASSOC_STATE,
-			session_entry->bssId,
-			session_entry->self_mac_addr, NULL,
-			NULL) != QDF_STATUS_SUCCESS) {
-			pe_err("Set link state to POSTASSOC failed");
-			qdf_mem_free(beacon);
-			qdf_mem_free(assoc_rsp);
-			return;
-		}
-	}
-
-=======
->>>>>>> 5d8474a2
 	if (assoc_rsp->QosMapSet.present)
 		qdf_mem_copy(&session_entry->QosMapSet,
 			     &assoc_rsp->QosMapSet,
