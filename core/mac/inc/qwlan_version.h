--- conflicted
+++ resolved
@@ -31,18 +31,10 @@
 
 #define QWLAN_VERSION_MAJOR            5
 #define QWLAN_VERSION_MINOR            2
-<<<<<<< HEAD
-#define QWLAN_VERSION_PATCH            05
-#define QWLAN_VERSION_EXTRA            "Q"
-#define QWLAN_VERSION_BUILD            19
-
-#define QWLAN_VERSIONSTR               "5.2.05.19Q"
-=======
 #define QWLAN_VERSION_PATCH            022
 #define QWLAN_VERSION_EXTRA            "J"
 #define QWLAN_VERSION_BUILD            2
 
 #define QWLAN_VERSIONSTR               "5.2.022.2J"
->>>>>>> 5d8474a2
 
 #endif /* QWLAN_VERSION_H */