/*
 * Copyright (c) 2012-2019 The Linux Foundation. All rights reserved.
 *
 * Permission to use, copy, modify, and/or distribute this software for
 * any purpose with or without fee is hereby granted, provided that the
 * above copyright notice and this permission notice appear in all
 * copies.
 *
 * THE SOFTWARE IS PROVIDED "AS IS" AND THE AUTHOR DISCLAIMS ALL
 * WARRANTIES WITH REGARD TO THIS SOFTWARE INCLUDING ALL IMPLIED
 * WARRANTIES OF MERCHANTABILITY AND FITNESS. IN NO EVENT SHALL THE
 * AUTHOR BE LIABLE FOR ANY SPECIAL, DIRECT, INDIRECT, OR CONSEQUENTIAL
 * DAMAGES OR ANY DAMAGES WHATSOEVER RESULTING FROM LOSS OF USE, DATA OR
 * PROFITS, WHETHER IN AN ACTION OF CONTRACT, NEGLIGENCE OR OTHER
 * TORTIOUS ACTION, ARISING OUT OF OR IN CONNECTION WITH THE USE OR
 * PERFORMANCE OF THIS SOFTWARE.
 */

/**
 * DOC: wlan_hdd_oemdata.h
 *
 * Internal includes for the oem data
 */

#ifndef __WLAN_HDD_OEM_DATA_H__
#define __WLAN_HDD_OEM_DATA_H__

#include "wmi_unified_param.h"

struct hdd_context;

#ifdef FEATURE_OEM_DATA
#define WLAN_WAIT_TIME_GET_OEM_DATA 1000
#endif
#ifdef FEATURE_OEM_DATA_SUPPORT

#ifndef OEM_DATA_REQ_SIZE
#define OEM_DATA_REQ_SIZE 500
#endif

#ifndef OEM_DATA_RSP_SIZE
#define OEM_DATA_RSP_SIZE 1724
#endif

#define OEM_APP_SIGNATURE_LEN      16
#define OEM_APP_SIGNATURE_STR      "QUALCOMM-OEM-APP"

#define OEM_TARGET_SIGNATURE_LEN   8
#define OEM_TARGET_SIGNATURE       "QUALCOMM"

#define OEM_CAP_MAX_NUM_CHANNELS   128

/**
 * enum oem_err_code - OEM error codes
 * @OEM_ERR_NULL_CONTEXT: %NULL context
 * @OEM_ERR_APP_NOT_REGISTERED: OEM App is not registered
 * @OEM_ERR_INVALID_SIGNATURE: Invalid signature
 * @OEM_ERR_NULL_MESSAGE_HEADER: Invalid message header
 * @OEM_ERR_INVALID_MESSAGE_TYPE: Invalid message type
 * @OEM_ERR_INVALID_MESSAGE_LENGTH: Invalid length in message body
 */
enum oem_err_code {
	OEM_ERR_NULL_CONTEXT = 1,
	OEM_ERR_APP_NOT_REGISTERED,
	OEM_ERR_INVALID_SIGNATURE,
	OEM_ERR_NULL_MESSAGE_HEADER,
	OEM_ERR_INVALID_MESSAGE_TYPE,
	OEM_ERR_INVALID_MESSAGE_LENGTH
};

/**
 * struct driver_version - Driver version identifier (w.x.y.z)
 * @major: Version ID major number
 * @minor: Version ID minor number
 * @patch: Version ID patch number
 * @build: Version ID build number
 */
struct driver_version {
	uint8_t major;
	uint8_t minor;
	uint8_t patch;
	uint8_t build;
};

/**
 * struct oem_data_cap - OEM Data Capabilities
 * @oem_target_signature: Signature of chipset vendor, e.g. QUALCOMM
 * @oem_target_type: Chip type
 * @oem_fw_version: Firmware version
 * @driver_version: Host software version
 * @allowed_dwell_time_min: Channel dwell time - allowed minimum
 * @allowed_dwell_time_max: Channel dwell time - allowed maximum
 * @curr_dwell_time_min: Channel dwell time - current minimim
 * @curr_dwell_time_max: Channel dwell time - current maximum
 * @supported_bands: Supported bands, 2.4G or 5G Hz
 * @num_channels: Num of channels IDs to follow
 * @channel_list: List of channel IDs
 */
struct oem_data_cap {
	uint8_t oem_target_signature[OEM_TARGET_SIGNATURE_LEN];
	uint32_t oem_target_type;
	uint32_t oem_fw_version;
	struct driver_version driver_version;
	uint16_t allowed_dwell_time_min;
	uint16_t allowed_dwell_time_max;
	uint16_t curr_dwell_time_min;
	uint16_t curr_dwell_time_max;
	uint16_t supported_bands;
	uint16_t num_channels;
	uint8_t channel_list[OEM_CAP_MAX_NUM_CHANNELS];
};

/**
 * struct hdd_channel_info - Channel information
 * @reserved0: reserved for padding and future use
 * @mhz: primary 20 MHz channel frequency in mhz
 * @band_center_freq1: Center frequency 1 in MHz
 * @band_center_freq2: Center frequency 2 in MHz, valid only for 11ac
 *	VHT 80+80 mode
 * @info: channel info
 * @reg_info_1: regulatory information field 1 which contains min power,
 *	max power, reg power and reg class id
 * @reg_info_2: regulatory information field 2 which contains antennamax
 */
struct hdd_channel_info {
	uint32_t reserved0;
	uint32_t mhz;
	uint32_t band_center_freq1;
	uint32_t band_center_freq2;
	uint32_t info;
	uint32_t reg_info_1;
	uint32_t reg_info_2;
};

/**
 * struct peer_status_info - Status information for a given peer
 * @peer_mac_addr: peer mac address
 * @peer_status: peer status: 1: CONNECTED, 2: DISCONNECTED
 * @vdev_id: vdev_id for the peer mac
 * @peer_capability: peer capability: 0: RTT/RTT2, 1: RTT3. Default is 0
 * @reserved0: reserved0
 * @peer_chan_info: channel info on which peer is connected
 */
struct peer_status_info {
	uint8_t peer_mac_addr[ETH_ALEN];
	uint8_t peer_status;
	uint8_t vdev_id;
	uint32_t peer_capability;
	uint32_t reserved0;
	struct hdd_channel_info peer_chan_info;
};

/**
 * enum oem_capability_mask - mask field for userspace client capabilities
 * @OEM_CAP_RM_FTMRR: FTM range report mask bit
 * @OEM_CAP_RM_LCI: LCI capability mask bit
 */
enum oem_capability_mask {
	OEM_CAP_RM_FTMRR = (1 << (0)),
	OEM_CAP_RM_LCI = (1 << (1)),
};

/**
 * struct oem_get_capability_rsp - capabilities set by userspace and target.
 * @target_cap: target capabilities
 * @client_capabilities: capabilities set by userspace via set request
 */
struct oem_get_capability_rsp {
	struct oem_data_cap target_cap;
	struct sme_oem_capability cap;
};

/**
 * hdd_send_peer_status_ind_to_oem_app() -
 * Function to send peer status to a registered application
 * @peer_mac: MAC address of peer
 * @peer_status: ePeerConnected or ePeerDisconnected
 * @peer_capability: 0: RTT/RTT2, 1: RTT3. Default is 0
 * @vdev_id: vdev_id
 * @chan_info: operating channel information
 * @dev_mode: dev mode for which indication is sent
 *
 * Return: none
 */
void hdd_send_peer_status_ind_to_oem_app(struct qdf_mac_addr *peer_mac,
					 uint8_t peer_status,
					 uint8_t peer_capability,
					 uint8_t vdev_id,
					 struct oem_channel_info *chan_info,
					 enum QDF_OPMODE dev_mode);

int iw_get_oem_data_cap(struct net_device *dev, struct iw_request_info *info,
			union iwreq_data *wrqu, char *extra);

/**
 * oem_activate_service() - API to register the oem command handler
 * @hdd_ctx: Pointer to HDD Context
 *
 * This API is used to register the handler to receive netlink message
 * from an OEM application process
 *
 * Return: 0 on success and errno on failure
 */
int oem_activate_service(struct hdd_context *hdd_ctx);

/**
 * oem_deactivate_service() - API to unregister the oem command handler
 *
 * This API is used to deregister the handler to receive netlink message
 * from an OEM application process
 *
 * Return: 0 on success and errno on failure
 */
int oem_deactivate_service(void);

void hdd_send_oem_data_rsp_msg(struct oem_data_rsp *oem_rsp);

/**
 * update_channel_bw_info() - set bandwidth info for the chan
 * @hdd_ctx: hdd context
 * @chan_freq: channel freq for which info are required
 * @chan_info: struct where the bandwidth info is filled
 *
 * This function finds the maximum bandwidth allowed, secondary
 * channel offset and center freq for the channel as per regulatory
 * domain and uses these info calculate the phy mode for the
 * channel.
 *
 * Return: void
 */
void hdd_update_channel_bw_info(struct hdd_context *hdd_ctx,
				uint32_t chan_freq,
				void *hdd_chan_info);
#else
static inline int oem_activate_service(struct hdd_context *hdd_ctx)
{
	return 0;
}

static inline int oem_deactivate_service(void)
{
	return 0;
}

static inline void hdd_send_oem_data_rsp_msg(void *oem_rsp) {}

static inline void hdd_update_channel_bw_info(struct hdd_context *hdd_ctx,
					      uint32_t chan_freq,
					      void *hdd_chan_info) {}
#endif /* FEATURE_OEM_DATA_SUPPORT */

#ifdef FEATURE_OEM_DATA
#define OEM_DATA_MAX_SIZE 1024
/**
 * wlan_hdd_cfg80211_oem_data_handler() - the handler for oem data
 * @wiphy: wiphy structure pointer
 * @wdev: Wireless device structure pointer
 * @data: Pointer to the data received
 * @data_len: Length of @data
 *
 * Return: 0 on success; errno on failure
 */
int wlan_hdd_cfg80211_oem_data_handler(struct wiphy *wiphy,
				       struct wireless_dev *wdev,
				       const void *data, int data_len);

#define FEATURE_OEM_DATA_VENDOR_COMMANDS                        \
{                                                               \
	.info.vendor_id = QCA_NL80211_VENDOR_ID,                \
	.info.subcmd = QCA_NL80211_VENDOR_SUBCMD_OEM_DATA,      \
	.flags = WIPHY_VENDOR_CMD_NEED_WDEV |                   \
		WIPHY_VENDOR_CMD_NEED_NETDEV |                  \
		WIPHY_VENDOR_CMD_NEED_RUNNING,                  \
	.doit = wlan_hdd_cfg80211_oem_data_handler              \
},
#else
#define FEATURE_OEM_DATA_VENDOR_COMMANDS
#endif

#ifdef FEATURE_OEM_DATA
/**
 * hdd_oem_event_handler_cb() - callback for oem data event
 * @oem_event_data: oem data received in the event from the FW
<<<<<<< HEAD
 *
 * Return: None
 */
void hdd_oem_event_handler_cb(const struct oem_data *oem_event_data);
#else
static inline void hdd_oem_event_handler_cb(void *oem_event_data)
=======
 * @vdev_id: vdev id
 *
 * Return: None
 */
void hdd_oem_event_handler_cb(const struct oem_data *oem_event_data,
			      uint8_t vdev_id);
#else
static inline void hdd_oem_event_handler_cb(void *oem_event_data,
					    uint8_t vdev_id)
>>>>>>> 5d8474a2
{
}
#endif

#endif /* __WLAN_HDD_OEM_DATA_H__ */<|MERGE_RESOLUTION|>--- conflicted
+++ resolved
@@ -281,14 +281,6 @@
 /**
  * hdd_oem_event_handler_cb() - callback for oem data event
  * @oem_event_data: oem data received in the event from the FW
-<<<<<<< HEAD
- *
- * Return: None
- */
-void hdd_oem_event_handler_cb(const struct oem_data *oem_event_data);
-#else
-static inline void hdd_oem_event_handler_cb(void *oem_event_data)
-=======
  * @vdev_id: vdev id
  *
  * Return: None
@@ -298,7 +290,6 @@
 #else
 static inline void hdd_oem_event_handler_cb(void *oem_event_data,
 					    uint8_t vdev_id)
->>>>>>> 5d8474a2
 {
 }
 #endif
