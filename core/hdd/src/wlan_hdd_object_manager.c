--- conflicted
+++ resolved
@@ -54,10 +54,6 @@
 	os_if_spectral_netlink_deinit(pdev);
 	wlan_cfg80211_scan_priv_deinit(pdev);
 }
-<<<<<<< HEAD
-
-=======
->>>>>>> 5d8474a2
 static void hdd_init_psoc_qdf_ctx(struct wlan_objmgr_psoc *psoc)
 {
 	qdf_device_t qdf_ctx;
@@ -226,66 +222,6 @@
 	return qdf_status_to_os_return(status);
 }
 
-<<<<<<< HEAD
-int hdd_objmgr_create_and_store_vdev(struct wlan_objmgr_pdev *pdev,
-				     struct hdd_adapter *adapter)
-{
-	QDF_STATUS status;
-	int errno = 0;
-	struct wlan_objmgr_vdev *vdev;
-	struct vdev_osif_priv *osif_priv;
-	struct wlan_vdev_create_params vdev_params = {0};
-
-	QDF_BUG(pdev);
-	if (!pdev) {
-		hdd_err("pdev is null");
-		return -EINVAL;
-	}
-
-	vdev_params.opmode = adapter->device_mode;
-	qdf_mem_copy(vdev_params.macaddr,
-		     adapter->mac_addr.bytes,
-		     QDF_NET_MAC_ADDR_MAX_LEN);
-
-	vdev_params.size_vdev_priv = sizeof(*osif_priv);
-
-	vdev = wlan_objmgr_vdev_obj_create(pdev, &vdev_params);
-	if (!vdev) {
-		hdd_err("Failed to create vdev object");
-		errno = -ENOMEM;
-		return errno;
-	}
-
-	/* Initialize the vdev OS private structure*/
-	osif_priv = wlan_vdev_get_ospriv(vdev);
-	osif_priv->wdev = adapter->dev->ieee80211_ptr;
-	osif_priv->legacy_osif_priv = adapter;
-
-	/*
-	 * To enable legacy use cases, we need to delay physical vdev destroy
-	 * until after the sme session has been closed. We accomplish this by
-	 * getting a reference here.
-	 */
-	status = wlan_objmgr_vdev_try_get_ref(vdev, WLAN_HDD_ID_OBJ_MGR);
-	if (QDF_IS_STATUS_ERROR(status)) {
-		hdd_err("Failed to acquire vdev ref; status:%d", status);
-		errno = qdf_status_to_os_return(status);
-		goto vdev_destroy;
-	}
-
-	qdf_spin_lock_bh(&adapter->vdev_lock);
-	adapter->vdev = vdev;
-	adapter->vdev_id = wlan_vdev_get_id(vdev);
-	qdf_spin_unlock_bh(&adapter->vdev_lock);
-
-	return 0;
-
-vdev_destroy:
-	wlan_objmgr_vdev_obj_delete(vdev);
-	return errno;
-}
-=======
->>>>>>> 5d8474a2
 
 int hdd_objmgr_release_and_destroy_vdev(struct hdd_adapter *adapter)
 {
