--- conflicted
+++ resolved
@@ -471,10 +471,7 @@
 			 uint8_t mcs_index,
 			 uint16_t fw_rate, uint8_t nss);
 
-<<<<<<< HEAD
-=======
 #ifdef QCA_SUPPORT_CP_STATS
->>>>>>> 5d8474a2
 /**
  * wlan_hdd_register_cp_stats_cb() - Register hdd stats specific
  * callbacks to the cp stats component
@@ -484,12 +481,9 @@
  */
 
 void wlan_hdd_register_cp_stats_cb(struct hdd_context *hdd_ctx);
-<<<<<<< HEAD
-=======
 #else
 static inline void wlan_hdd_register_cp_stats_cb(struct hdd_context *hdd_ctx) {}
 #endif
->>>>>>> 5d8474a2
 
 /**
  * hdd_update_sta_arp_stats() - update arp stats
