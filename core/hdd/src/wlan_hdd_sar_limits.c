--- conflicted
+++ resolved
@@ -530,11 +530,8 @@
 
 void wlan_hdd_sar_unsolicited_timer_start(struct hdd_context *hdd_ctx)
 {
-<<<<<<< HEAD
-=======
 	QDF_STATUS status;
 
->>>>>>> 5d8474a2
 	if (!hdd_ctx->config->enable_sar_safety)
 		return;
 
@@ -544,12 +541,6 @@
 
 	if (QDF_TIMER_STATE_RUNNING !=
 		qdf_mc_timer_get_current_state(
-<<<<<<< HEAD
-				&hdd_ctx->sar_safety_unsolicited_timer))
-		qdf_mc_timer_start(
-			&hdd_ctx->sar_safety_unsolicited_timer,
-			hdd_ctx->config->sar_safety_unsolicited_timeout);
-=======
 				&hdd_ctx->sar_safety_unsolicited_timer)) {
 		status = qdf_mc_timer_start(
 			&hdd_ctx->sar_safety_unsolicited_timer,
@@ -558,16 +549,12 @@
 		if (QDF_IS_STATUS_SUCCESS(status))
 			hdd_nofl_debug("sar unsolicited timer started");
 	}
->>>>>>> 5d8474a2
 }
 
 void wlan_hdd_sar_timers_reset(struct hdd_context *hdd_ctx)
 {
-<<<<<<< HEAD
-=======
 	QDF_STATUS status;
 
->>>>>>> 5d8474a2
 	if (!hdd_ctx->config->enable_sar_safety)
 		return;
 
@@ -575,18 +562,6 @@
 		return;
 
 	if (QDF_TIMER_STATE_RUNNING ==
-<<<<<<< HEAD
-		qdf_mc_timer_get_current_state(&hdd_ctx->sar_safety_timer))
-		qdf_mc_timer_stop(&hdd_ctx->sar_safety_timer);
-
-	qdf_mc_timer_start(&hdd_ctx->sar_safety_timer,
-			   hdd_ctx->config->sar_safety_timeout);
-
-	if (QDF_TIMER_STATE_RUNNING ==
-		qdf_mc_timer_get_current_state(
-				&hdd_ctx->sar_safety_unsolicited_timer))
-		qdf_mc_timer_stop(&hdd_ctx->sar_safety_unsolicited_timer);
-=======
 		qdf_mc_timer_get_current_state(&hdd_ctx->sar_safety_timer)) {
 		status = qdf_mc_timer_stop(&hdd_ctx->sar_safety_timer);
 		if (QDF_IS_STATUS_SUCCESS(status))
@@ -606,7 +581,6 @@
 		if (QDF_IS_STATUS_SUCCESS(status))
 			hdd_nofl_debug("sar unsolicited timer stopped");
 	}
->>>>>>> 5d8474a2
 
 	qdf_event_set(&hdd_ctx->sar_safety_req_resp_event);
 }
@@ -616,11 +590,8 @@
 	if (!hdd_ctx->config->enable_sar_safety)
 		return;
 
-<<<<<<< HEAD
-=======
 	hdd_enter();
 
->>>>>>> 5d8474a2
 	qdf_mc_timer_init(&hdd_ctx->sar_safety_timer, QDF_TIMER_TYPE_SW,
 			  hdd_sar_safety_timer_cb, hdd_ctx);
 
@@ -630,11 +601,8 @@
 
 	qdf_atomic_init(&hdd_ctx->sar_safety_req_resp_event_in_progress);
 	qdf_event_create(&hdd_ctx->sar_safety_req_resp_event);
-<<<<<<< HEAD
-=======
 
 	hdd_exit();
->>>>>>> 5d8474a2
 }
 
 void wlan_hdd_sar_timers_deinit(struct hdd_context *hdd_ctx)
@@ -642,11 +610,8 @@
 	if (!hdd_ctx->config->enable_sar_safety)
 		return;
 
-<<<<<<< HEAD
-=======
 	hdd_enter();
 
->>>>>>> 5d8474a2
 	if (QDF_TIMER_STATE_RUNNING ==
 		qdf_mc_timer_get_current_state(&hdd_ctx->sar_safety_timer))
 		qdf_mc_timer_stop(&hdd_ctx->sar_safety_timer);
@@ -661,10 +626,7 @@
 	qdf_mc_timer_destroy(&hdd_ctx->sar_safety_unsolicited_timer);
 
 	qdf_event_destroy(&hdd_ctx->sar_safety_req_resp_event);
-<<<<<<< HEAD
-=======
 
 	hdd_exit();
->>>>>>> 5d8474a2
 }
 #endif
