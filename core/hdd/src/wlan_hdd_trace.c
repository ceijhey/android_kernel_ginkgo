--- conflicted
+++ resolved
@@ -46,21 +46,13 @@
 			       index, record->qtime, record->time,
 			       record->session, "RX SME MSG:",
 			       get_e_roam_cmd_status_str(record->data),
-<<<<<<< HEAD
-			       record->data);
-=======
 							 record->data);
->>>>>>> 5d8474a2
 	else
 		hdd_nofl_debug("%04d %012llu %s S%d %-14s %-30s(0x%x)",
 			       index, record->qtime, record->time,
 			       record->session, "HDD Event:",
 			       hdd_trace_event_string(record->code),
-<<<<<<< HEAD
-			       record->data);
-=======
 						      record->data);
->>>>>>> 5d8474a2
 }
 
 /**
