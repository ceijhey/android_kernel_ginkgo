--- conflicted
+++ resolved
@@ -34,10 +34,7 @@
 #include <wlan_hdd_hostapd.h>
 #include <wlan_hdd_station_info.h>
 #include "wlan_mlme_ucfg_api.h"
-<<<<<<< HEAD
-=======
 #include "wlan_hdd_sta_info.h"
->>>>>>> 5d8474a2
 #include <cdp_txrx_handle.h>
 #include <cdp_txrx_stats_struct.h>
 #include <cdp_txrx_peer_ops.h>
@@ -660,11 +657,7 @@
 {
 	struct sk_buff *skb = NULL;
 	uint8_t *tmp_hs20 = NULL, *ies = NULL;
-<<<<<<< HEAD
-	uint32_t nl_buf_len, ie_len = 0;
-=======
 	uint32_t nl_buf_len, ie_len = 0, hdd_he_op_len = 0;
->>>>>>> 5d8474a2
 	struct hdd_station_ctx *hdd_sta_ctx;
 	QDF_STATUS status;
 
@@ -704,12 +697,9 @@
 						&ies, &ie_len);
 	if (QDF_IS_STATUS_SUCCESS(status))
 		nl_buf_len += ie_len;
-<<<<<<< HEAD
-=======
 
 	hdd_he_op_len = hdd_get_he_op_len(hdd_sta_ctx);
 	nl_buf_len += hdd_he_op_len;
->>>>>>> 5d8474a2
 
 	skb = cfg80211_vendor_cmd_alloc_reply_skb(hdd_ctx->wiphy, nl_buf_len);
 	if (!skb) {
@@ -1096,35 +1086,12 @@
 
 /**
  * hdd_get_peer_stats - get the peer stats
-<<<<<<< HEAD
-=======
  * @vdev_id: vdev id
->>>>>>> 5d8474a2
  * @mac_addr: mac address
  * @stainfo: station info pointer
  *
  * Return: None
  */
-<<<<<<< HEAD
-static void hdd_get_peer_stats(struct qdf_mac_addr mac_addr,
-			       struct hdd_station_info *stainfo)
-{
-	void *soc = cds_get_context(QDF_MODULE_ID_SOC);
-	struct cdp_pdev *txrx_pdev = cds_get_context(QDF_MODULE_ID_TXRX);
-	struct cdp_peer *peer;
-	uint8_t peer_id;
-	struct cdp_peer_stats *peer_stats;
-
-	peer = cdp_peer_find_by_addr(soc, txrx_pdev, mac_addr.bytes, &peer_id);
-	if (peer) {
-		peer_stats = cdp_host_get_peer_stats(soc, peer);
-		if (peer_stats) {
-			stainfo->rx_retry_cnt = peer_stats->rx.rx_retries;
-			stainfo->rx_mc_bc_cnt = peer_stats->rx.multicast.num +
-						peer_stats->rx.bcast.num;
-		}
-	}
-=======
 static void hdd_get_peer_stats(uint8_t vdev_id,
 			       struct qdf_mac_addr mac_addr,
 			       struct hdd_station_info *stainfo)
@@ -1146,7 +1113,6 @@
 	}
 
 	qdf_mem_free(peer_stats);
->>>>>>> 5d8474a2
 }
 
 /**
@@ -1263,27 +1229,16 @@
 			hdd_err("Failed to put assoc req IEs");
 			goto fail;
 		}
-<<<<<<< HEAD
-		qdf_mem_free(stainfo->assoc_req_ies.data);
-		stainfo->assoc_req_ies.data = NULL;
-		stainfo->assoc_req_ies.len = 0;
-	}
-	qdf_mem_zero(stainfo, sizeof(*stainfo));
-=======
 	}
 	hdd_sta_info_detach(&adapter->cache_sta_info_list, &stainfo);
 	hdd_put_sta_info_ref(&adapter->cache_sta_info_list, &stainfo, true);
 	qdf_atomic_dec(&adapter->cache_sta_count);
->>>>>>> 5d8474a2
 
 	return cfg80211_vendor_cmd_reply(skb);
 fail:
 	hdd_put_sta_info_ref(&adapter->cache_sta_info_list, &stainfo, true);
 	if (skb)
 		kfree_skb(skb);
-	qdf_mem_free(stainfo->assoc_req_ies.data);
-	stainfo->assoc_req_ies.data = NULL;
-	stainfo->assoc_req_ies.len = 0;
 
 	return -EINVAL;
 }
@@ -1325,11 +1280,7 @@
 		(NLA_ALIGN(sizeof(stainfo->dot11_mode)) + NLA_HDRLEN) +
 		(NLA_ALIGN(sizeof(stainfo->mode)) + NLA_HDRLEN);
 
-<<<<<<< HEAD
-	hdd_get_peer_stats(mac_addr, stainfo);
-=======
 	hdd_get_peer_stats(adapter->vdev_id, mac_addr, stainfo);
->>>>>>> 5d8474a2
 
 	status = ucfg_mlme_get_sap_get_peer_info(hdd_ctx->psoc, &value);
 	if (status != QDF_STATUS_SUCCESS)
