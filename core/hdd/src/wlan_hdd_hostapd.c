--- conflicted
+++ resolved
@@ -334,12 +334,8 @@
 	if (hostapd_state->bss_state == BSS_STOP)
 		return;
 
-<<<<<<< HEAD
-	if (!wlan_reg_chan_has_dfs_attribute(hdd_ctx->pdev, channel))
-=======
 	if (!wlan_reg_chan_has_dfs_attribute_for_freq(hdd_ctx->pdev,
 						      chan_freq))
->>>>>>> 5d8474a2
 		return;
 
 	/* Release wakelock when no more DFS channels are used */
@@ -368,26 +364,16 @@
 	struct hdd_hostapd_state *hostapd_state =
 		WLAN_HDD_GET_HOSTAP_STATE_PTR(adapter);
 
-<<<<<<< HEAD
-	hdd_debug("bss_state: %d, channel: %d, dfs_ref_cnt: %d",
-	       hostapd_state->bss_state, channel,
-	       atomic_read(&hdd_ctx->sap_dfs_ref_cnt));
-=======
 	hdd_debug("bss_state: %d, chan_freq: %d, dfs_ref_cnt: %d",
 		  hostapd_state->bss_state, chan_freq,
 		  atomic_read(&hdd_ctx->sap_dfs_ref_cnt));
->>>>>>> 5d8474a2
 	/* Return if BSS is already started && wakelock is acquired */
 	if ((hostapd_state->bss_state == BSS_START) &&
 		(atomic_read(&hdd_ctx->sap_dfs_ref_cnt) >= 1))
 		return;
 
-<<<<<<< HEAD
-	if (!wlan_reg_chan_has_dfs_attribute(hdd_ctx->pdev, channel))
-=======
 	if (!wlan_reg_chan_has_dfs_attribute_for_freq(hdd_ctx->pdev,
 						      chan_freq))
->>>>>>> 5d8474a2
 		return;
 
 	/* Acquire wakelock if we have at least one DFS channel in use */
@@ -855,11 +841,7 @@
 		return QDF_STATUS_E_FAILURE;
 	}
 
-<<<<<<< HEAD
-	freq = cds_chan_to_freq(chan_change.chan);
-=======
 	freq = chan_change.chan_freq;
->>>>>>> 5d8474a2
 
 	chan = ieee80211_get_channel(adapter->wdev.wiphy, freq);
 
@@ -1517,10 +1499,7 @@
 	 * should always be true.
 	 */
 	is_dot11_mode_abgn = true;
-<<<<<<< HEAD
-=======
 	stainfo->ecsa_capable = event->ecsa_capable;
->>>>>>> 5d8474a2
 
 	if (event->vht_caps.present) {
 		stainfo->vht_present = true;
@@ -1564,32 +1543,6 @@
 		}
 		qdf_atomic_init(&cache_sta_info->ref_cnt);
 
-<<<<<<< HEAD
-	if ((i == WLAN_MAX_STA_COUNT) && oldest_disassoc_sta_ts) {
-		hdd_debug("reached max cached sta_id, removing oldest stainfo");
-		i = oldest_disassoc_sta_idx;
-	}
-	if (i < WLAN_MAX_STA_COUNT) {
-		if (adapter->cache_sta_info[i].assoc_req_ies.data) {
-			qdf_mem_free(
-				adapter->cache_sta_info[i].assoc_req_ies.data);
-			adapter->cache_sta_info[i].assoc_req_ies.data = NULL;
-			adapter->cache_sta_info[i].assoc_req_ies.len = 0;
-		}
-		qdf_mem_zero(&adapter->cache_sta_info[i],
-			     sizeof(*stainfo));
-		qdf_mem_copy(&adapter->cache_sta_info[i],
-				     stainfo, sizeof(struct hdd_station_info));
-		adapter->cache_sta_info[i].assoc_req_ies.data =
-				qdf_mem_malloc(event->ies_len);
-		if (adapter->cache_sta_info[i].assoc_req_ies.data) {
-			qdf_mem_copy(
-				adapter->cache_sta_info[i].assoc_req_ies.data,
-				event->ies, event->ies_len);
-			adapter->cache_sta_info[i].assoc_req_ies.len =
-				event->ies_len;
-		}
-=======
 		/*
 		 * If cache_sta_info is not present and cache limit is not
 		 * reached, then create and attach. Else find the cache that is
@@ -1623,7 +1576,6 @@
 				hdd_put_sta_info_ref(sta_list, &temp_sta_info,
 						     true);
 			}
->>>>>>> 5d8474a2
 
 			/* Remove the oldest and store the current */
 			hdd_sta_info_detach(&adapter->cache_sta_info_list,
@@ -1912,15 +1864,9 @@
 		sap_config->ch_params.ch_width =
 			sap_event->sapevt.sapStartBssCompleteEvent.ch_width;
 
-<<<<<<< HEAD
-		hdd_nofl_info("AP started vid %d chan %d BW %d",
-			      adapter->vdev_id,
-			      ap_ctx->operating_channel,
-=======
 		hdd_nofl_info("AP started vid %d freq %d BW %d",
 			      adapter->vdev_id,
 			      ap_ctx->operating_chan_freq,
->>>>>>> 5d8474a2
 			      sap_config->ch_params.ch_width);
 
 		sap_config->ch_params = ap_ctx->sap_context->ch_params;
@@ -2437,11 +2383,8 @@
 				  cache_stainfo->tx_rate,
 				  cache_stainfo->rx_rate,
 				  cache_stainfo->reason_code);
-<<<<<<< HEAD
-=======
 			hdd_put_sta_info_ref(&adapter->cache_sta_info_list,
 					     &cache_stainfo, true);
->>>>>>> 5d8474a2
 		}
 		hdd_nofl_info("SAP disassociated " QDF_MAC_ADDR_STR,
 			      QDF_MAC_ADDR_ARRAY(wrqu.addr.sa_data));
@@ -2607,20 +2550,11 @@
 	case eSAP_CHANNEL_CHANGE_EVENT:
 		if (hostapd_state->bss_state != BSS_STOP) {
 			/* Allow suspend for old channel */
-<<<<<<< HEAD
-			hdd_hostapd_channel_allow_suspend(
-				adapter, ap_ctx->operating_channel);
-			/* Prevent suspend for new channel */
-			hdd_hostapd_channel_prevent_suspend(
-				adapter,
-				sap_event->sapevt.sap_ch_selected.pri_ch);
-=======
 			hdd_hostapd_channel_allow_suspend(adapter,
 				ap_ctx->sap_context->freq_before_ch_switch);
 			/* Prevent suspend for new channel */
 			hdd_hostapd_channel_prevent_suspend(adapter,
 				sap_event->sapevt.sap_ch_selected.pri_ch_freq);
->>>>>>> 5d8474a2
 		}
 		/* SME/PE is already updated for new operation
 		 * channel. So update HDD layer also here. This
@@ -2645,49 +2579,13 @@
 
 		cdp_hl_fc_set_td_limit(cds_get_context(QDF_MODULE_ID_SOC),
 				       adapter->vdev_id,
-<<<<<<< HEAD
-				       ap_ctx->operating_channel);
-
-		phy_mode = wlan_sap_get_phymode(
-				WLAN_HDD_GET_SAP_CTX_PTR(adapter));
-
-		switch (phy_mode) {
-		case eCSR_DOT11_MODE_11n:
-		case eCSR_DOT11_MODE_11n_ONLY:
-		case eCSR_DOT11_MODE_11ac:
-		case eCSR_DOT11_MODE_11ac_ONLY:
-		case eCSR_DOT11_MODE_11ax:
-		case eCSR_DOT11_MODE_11ax_ONLY:
-			legacy_phymode = false;
-			break;
-		default:
-			legacy_phymode = true;
-			break;
-		}
-=======
 				       ap_ctx->operating_chan_freq);
->>>>>>> 5d8474a2
 
 		return hdd_hostapd_chan_change(adapter, sap_event);
 	case eSAP_ACS_SCAN_SUCCESS_EVENT:
 		return hdd_handle_acs_scan_event(sap_event, adapter);
 
 	case eSAP_ACS_CHANNEL_SELECTED:
-<<<<<<< HEAD
-		ap_ctx->sap_config.acs_cfg.pri_ch =
-			sap_event->sapevt.sap_ch_selected.pri_ch;
-		ap_ctx->sap_config.acs_cfg.ht_sec_ch =
-			sap_event->sapevt.sap_ch_selected.ht_sec_ch;
-		ap_ctx->sap_config.acs_cfg.vht_seg0_center_ch =
-		sap_event->sapevt.sap_ch_selected.vht_seg0_center_ch;
-		ap_ctx->sap_config.acs_cfg.vht_seg1_center_ch =
-		sap_event->sapevt.sap_ch_selected.vht_seg1_center_ch;
-		ap_ctx->sap_config.acs_cfg.ch_width =
-			sap_event->sapevt.sap_ch_selected.ch_width;
-		hdd_nofl_info("ACS Completed vid %d chan %d BW %d",
-			      adapter->vdev_id,
-			      ap_ctx->sap_config.acs_cfg.pri_ch,
-=======
 		ap_ctx->sap_config.acs_cfg.pri_ch_freq =
 			sap_event->sapevt.sap_ch_selected.pri_ch_freq;
 		ap_ctx->sap_config.acs_cfg.ht_sec_ch_freq =
@@ -2701,20 +2599,14 @@
 		hdd_nofl_info("ACS Completed vid %d freq %d BW %d",
 			      adapter->vdev_id,
 			      ap_ctx->sap_config.acs_cfg.pri_ch_freq,
->>>>>>> 5d8474a2
 			      ap_ctx->sap_config.acs_cfg.ch_width);
 
 		wlan_hdd_cfg80211_acs_ch_select_evt(adapter);
 
 		return QDF_STATUS_SUCCESS;
 	case eSAP_ECSA_CHANGE_CHAN_IND:
-<<<<<<< HEAD
-		hdd_debug("Channel change indication from peer for channel %d",
-			  sap_event->sapevt.sap_chan_cng_ind.new_chan);
-=======
 		hdd_debug("Channel change indication from peer for channel freq %d",
 			  sap_event->sapevt.sap_chan_cng_ind.new_chan_freq);
->>>>>>> 5d8474a2
 		wlan_hdd_set_sap_csa_reason(hdd_ctx->psoc, adapter->vdev_id,
 					    CSA_REASON_PEER_ACTION_FRAME);
 		if (hdd_softap_set_channel_change(dev,
@@ -2746,15 +2638,6 @@
 		policy_mgr_set_chan_switch_complete_evt(hdd_ctx->psoc);
 		wlan_hdd_enable_roaming(adapter,
 					RSO_SAP_CHANNEL_CHANGE);
-<<<<<<< HEAD
-
-		/* Check any other sap need restart */
-		if (ap_ctx->sap_context->csa_reason ==
-		    CSA_REASON_UNSAFE_CHANNEL)
-			hdd_unsafe_channel_restart_sap(hdd_ctx);
-		return QDF_STATUS_SUCCESS;
-=======
->>>>>>> 5d8474a2
 
 		/* Check any other sap need restart */
 		if (ap_ctx->sap_context->csa_reason ==
@@ -3085,11 +2968,7 @@
 				hdd_ctx->psoc,
 				policy_mgr_convert_device_mode_to_qdf_type(
 					adapter->device_mode),
-<<<<<<< HEAD
-				target_channel,
-=======
 				target_chan_freq,
->>>>>>> 5d8474a2
 				adapter->vdev_id,
 				forced,
 				sap_ctx->csa_reason)) {
@@ -3231,10 +3110,7 @@
 	struct ch_params ch_params;
 	struct hdd_adapter *ap_adapter = wlan_hdd_get_adapter_from_vdev(
 					psoc, vdev_id);
-<<<<<<< HEAD
-=======
 	uint32_t sap_ch_freq, intf_ch_freq;
->>>>>>> 5d8474a2
 	struct sap_context *sap_context;
 	enum sap_csa_reason_code csa_reason =
 		CSA_REASON_CONCURRENT_STA_CHANGED_CHANNEL;
@@ -3250,11 +3126,7 @@
 		return QDF_STATUS_E_FAILURE;
 	}
 
-<<<<<<< HEAD
-	if (!channel || !sec_ch) {
-=======
 	if (!ch_freq) {
->>>>>>> 5d8474a2
 		hdd_err("Null parameters");
 		return QDF_STATUS_E_FAILURE;
 	}
@@ -3280,25 +3152,6 @@
 		return QDF_STATUS_E_FAILURE;
 	}
 
-<<<<<<< HEAD
-	intf_ch = wlansap_get_chan_band_restrict(sap_context);
-	if (intf_ch) {
-		csa_reason = CSA_REASON_BAND_RESTRICTED;
-		goto sap_restart;
-	}
-	if (policy_mgr_get_connection_count(psoc) == 1) {
-		/*
-		 * If STA+SAP sessions are on DFS channel and STA+SAP SCC is
-		 * enabled on DFS channel then move the SAP out of DFS channel
-		 * as soon as STA gets disconnect.
-		 */
-		if (policy_mgr_is_sap_restart_required_after_sta_disconnect(
-			psoc, &intf_ch)) {
-			hdd_debug("Move the sap to user configured channel %u",
-				  intf_ch);
-			goto sap_restart;
-		}
-=======
 	intf_ch_freq = wlansap_get_chan_band_restrict(sap_context);
 	if (intf_ch_freq) {
 		csa_reason = CSA_REASON_BAND_RESTRICTED;
@@ -3321,13 +3174,6 @@
 		wlansap_context_put(sap_context);
 		hdd_debug("p2p go no scc required");
 		return QDF_STATUS_E_FAILURE;
->>>>>>> 5d8474a2
-	}
-	if (ap_adapter->device_mode == QDF_P2P_GO_MODE &&
-	    !policy_mgr_go_scc_enforced(psoc)) {
-		wlansap_context_put(sap_context);
-		hdd_debug("p2p go no scc required");
-		return QDF_STATUS_E_FAILURE;
 	}
 	ucfg_policy_mgr_get_mcc_scc_switch(hdd_ctx->psoc,
 					   &mcc_to_scc_switch);
@@ -3337,56 +3183,32 @@
 	 * supported, return from here if DBS is not supported.
 	 * Need to take care of 3 port cases with 2 STA iface in future.
 	 */
-<<<<<<< HEAD
-	intf_ch = wlansap_check_cc_intf(sap_context);
-	policy_mgr_get_chan_by_session_id(psoc, vdev_id, &sap_ch);
-	hdd_debug("sap_vdev %d intf_ch: %d, orig ch: %d",
-		  vdev_id, intf_ch, sap_ch);
-=======
 	intf_ch_freq = wlansap_check_cc_intf(sap_context);
 	policy_mgr_get_chan_by_session_id(psoc, vdev_id, &sap_ch_freq);
 	hdd_debug("sap_vdev %d intf_ch: %d, orig freq: %d",
 		  vdev_id, intf_ch_freq, sap_ch_freq);
->>>>>>> 5d8474a2
 	if (QDF_MCC_TO_SCC_SWITCH_FORCE_PREFERRED_WITHOUT_DISCONNECTION !=
 		mcc_to_scc_switch) {
 		if (QDF_IS_STATUS_ERROR(
 		    policy_mgr_valid_sap_conc_channel_check(
-<<<<<<< HEAD
-		    hdd_ctx->psoc, &intf_ch, sap_ch, vdev_id))) {
-			hdd_debug("can't move sap to chan: %u",
-				  intf_ch);
-			wlansap_context_put(sap_context);
-=======
 		    hdd_ctx->psoc, &intf_ch_freq, sap_ch_freq, vdev_id))) {
 			wlansap_context_put(sap_context);
 			hdd_debug("can't move sap to chan(freq): %u",
 				  intf_ch_freq);
->>>>>>> 5d8474a2
 			return QDF_STATUS_E_FAILURE;
 		}
 	}
 
 sap_restart:
-<<<<<<< HEAD
-	if (!intf_ch) {
-=======
 	if (!intf_ch_freq) {
->>>>>>> 5d8474a2
 		wlansap_context_put(sap_context);
 		hdd_debug("interface channel is 0");
 		return QDF_STATUS_E_FAILURE;
 	} else {
 		sap_context->csa_reason = csa_reason;
 	}
-<<<<<<< HEAD
-
-	hdd_debug("SAP restart orig chan: %d, new chan: %d",
-		  hdd_ap_ctx->sap_config.channel, intf_ch);
-=======
 	hdd_debug("SAP restart orig chan freq: %d, new freq: %d",
 		  hdd_ap_ctx->sap_config.chan_freq, intf_ch_freq);
->>>>>>> 5d8474a2
 	ch_params.ch_width = CH_WIDTH_MAX;
 	hdd_ap_ctx->bss_stop_reason = BSS_STOP_DUE_TO_MCC_SCC_SWITCH;
 
@@ -3403,13 +3225,6 @@
 	return QDF_STATUS_SUCCESS;
 }
 
-<<<<<<< HEAD
-	hdd_debug("SAP channel change with CSA/ECSA");
-	hdd_sap_restart_chan_switch_cb(psoc, vdev_id,
-		intf_ch,
-		ch_params.ch_width, false);
-	wlansap_context_put(sap_context);
-=======
 #if defined(CONFIG_BAND_6GHZ) && defined(WLAN_FEATURE_11AX)
 uint32_t hdd_get_ap_6ghz_capable(struct wlan_objmgr_psoc *psoc, uint8_t vdev_id)
 {
@@ -3420,7 +3235,6 @@
 	struct sap_context *sap_context;
 	struct sap_config *sap_config;
 	uint32_t capable = 0;
->>>>>>> 5d8474a2
 
 	if (!psoc) {
 		hdd_err("PSOC is NULL");
@@ -3582,11 +3396,8 @@
 	int ret;
 	enum dfs_mode acs_dfs_mode;
 	bool acs_with_more_param = 0;
-<<<<<<< HEAD
-=======
 	uint8_t enable_sifs_burst = 0;
 	bool is_6g_sap_fd_enabled = 0;
->>>>>>> 5d8474a2
 
 	hdd_enter();
 
@@ -3720,10 +3531,7 @@
 		clear_bit(WMM_INIT_DONE, &adapter->event_flags);
 	}
 	qdf_atomic_set(&adapter->session.ap.acs_in_progress, 0);
-<<<<<<< HEAD
-=======
-
->>>>>>> 5d8474a2
+
 	hdd_softap_deinit_tx_rx(adapter);
 	/*
 	 * if we are being called during driver unload,
@@ -5974,37 +5782,21 @@
 	 * interval in not reset.
 	 */
 	if (ret)
-<<<<<<< HEAD
-		return 0;
-
-	if (QDF_GLOBAL_FTM_MODE == hdd_get_conparam()) {
-		hdd_err("Command not allowed in FTM mode");
-		return 0;
-=======
 		goto exit;
 
 	if (QDF_GLOBAL_FTM_MODE == hdd_get_conparam()) {
 		hdd_err("Command not allowed in FTM mode");
 		goto exit;
->>>>>>> 5d8474a2
 	}
 
 	if (hdd_ctx->driver_status == DRIVER_MODULES_CLOSED) {
 		hdd_err("Driver module is closed; dropping request");
-<<<<<<< HEAD
-		return 0;
-=======
 		goto exit;
->>>>>>> 5d8474a2
 	}
 
 	if (wlan_hdd_validate_vdev_id(adapter->vdev_id)) {
 		hdd_err("vdev is invalid. Hence return");
-<<<<<<< HEAD
-		return 0;
-=======
 		goto exit;
->>>>>>> 5d8474a2
 	}
 
 	qdf_mtrace(QDF_MODULE_ID_HDD, QDF_MODULE_ID_HDD,
@@ -6014,11 +5806,7 @@
 	if (!(adapter->device_mode == QDF_SAP_MODE ||
 	      adapter->device_mode == QDF_P2P_GO_MODE)) {
 		hdd_err("stop ap is given on device modes other than SAP/GO. Hence return");
-<<<<<<< HEAD
-		return 0;
-=======
 		goto exit;
->>>>>>> 5d8474a2
 	}
 
 	/* Clear SOFTAP_INIT_DONE flag to mark stop_ap deinit. So that we do
@@ -6104,11 +5892,7 @@
 	} else {
 		hdd_debug("SAP already down");
 		mutex_unlock(&hdd_ctx->sap_lock);
-<<<<<<< HEAD
-		return 0;
-=======
 		goto exit;
->>>>>>> 5d8474a2
 	}
 
 	mutex_unlock(&hdd_ctx->sap_lock);
@@ -6499,18 +6283,10 @@
 	if (0 != status)
 		return status;
 
-<<<<<<< HEAD
-	hdd_debug("adapter = %pK, Device mode %s(%d) sub20 %d",
-		  adapter, qdf_opmode_str(adapter->device_mode),
-		  adapter->device_mode, cds_is_sub_20_mhz_enabled());
-
-	hdd_nofl_info("Request to start AP vid %d", adapter->vdev_id);
-=======
 	hdd_nofl_info("%s(vdevid-%d): START AP: Device mode %s(%d) sub20 %d",
 		      dev->name, adapter->vdev_id,
 		      qdf_opmode_str(adapter->device_mode),
 		      adapter->device_mode, cds_is_sub_20_mhz_enabled());
->>>>>>> 5d8474a2
 	if (policy_mgr_is_hw_mode_change_in_progress(hdd_ctx->psoc)) {
 		status = policy_mgr_wait_for_connection_update(
 			hdd_ctx->psoc);
@@ -6633,17 +6409,10 @@
 		ucfg_nan_disable_concurrency(hdd_ctx->psoc);
 	}
 
-<<<<<<< HEAD
-	/* NDI + SAP not supported */
-	ucfg_nan_check_and_disable_unsupported_ndi(hdd_ctx->psoc, true);
-	if (!policy_mgr_nan_sap_pre_enable_conc_check(hdd_ctx->psoc,
-						      PM_SAP_MODE, channel))
-=======
 	/* NDI + SAP conditional supported */
 	hdd_sap_nan_check_and_disable_unsupported_ndi(hdd_ctx->psoc, true);
 	if (!policy_mgr_nan_sap_pre_enable_conc_check(
 	    hdd_ctx->psoc, PM_SAP_MODE, wlan_chan_to_freq(channel)))
->>>>>>> 5d8474a2
 		hdd_debug("NAN disabled due to concurrency constraints");
 
 	/* check if concurrency is allowed */
@@ -6959,31 +6728,6 @@
 		return;
 	}
 
-<<<<<<< HEAD
-	for (sta_id = 0; sta_id < WLAN_MAX_STA_COUNT; sta_id++) {
-		if (adapter->sta_info[sta_id].in_use) {
-			hdd_debug("sta_id: %d in_use: %d %pK",
-				 sta_id, adapter->sta_info[sta_id].in_use,
-				 adapter);
-
-			if (qdf_is_macaddr_broadcast(
-				&adapter->sta_info[sta_id].sta_mac)) {
-				hdd_softap_deregister_sta(adapter, sta_id);
-				continue;
-			}
-
-			sap_event.sapHddEventCode = eSAP_STA_DISASSOC_EVENT;
-			qdf_mem_copy(
-				&sap_event.sapevt.
-				sapStationDisassocCompleteEvent.staMac,
-				&adapter->sta_info[sta_id].sta_mac,
-				sizeof(struct qdf_mac_addr));
-			sap_event.sapevt.sapStationDisassocCompleteEvent.
-			reason =
-				eSAP_MAC_INITATED_DISASSOC;
-			sap_event.sapevt.sapStationDisassocCompleteEvent.
-			status_code =
-=======
 	hdd_for_each_sta_ref_safe(adapter->sta_info_list, sta_info, tmp) {
 		hdd_debug("sta_mac: " QDF_MAC_ADDR_STR,
 			  QDF_MAC_ADDR_ARRAY(sta_info->sta_mac.bytes));
@@ -7005,7 +6749,6 @@
 		sap_event.sapevt.sapStationDisassocCompleteEvent.reason =
 				eSAP_MAC_INITATED_DISASSOC;
 		sap_event.sapevt.sapStationDisassocCompleteEvent.status_code =
->>>>>>> 5d8474a2
 				QDF_STATUS_E_RESOURCES;
 		hdd_hostapd_sap_event_cb(&sap_event, sap_ctx->user_context);
 	}
