/*
 * Copyright (c) 2012-2020 The Linux Foundation. All rights reserved.
 *
 * Permission to use, copy, modify, and/or distribute this software for
 * any purpose with or without fee is hereby granted, provided that the
 * above copyright notice and this permission notice appear in all
 * copies.
 *
 * THE SOFTWARE IS PROVIDED "AS IS" AND THE AUTHOR DISCLAIMS ALL
 * WARRANTIES WITH REGARD TO THIS SOFTWARE INCLUDING ALL IMPLIED
 * WARRANTIES OF MERCHANTABILITY AND FITNESS. IN NO EVENT SHALL THE
 * AUTHOR BE LIABLE FOR ANY SPECIAL, DIRECT, INDIRECT, OR CONSEQUENTIAL
 * DAMAGES OR ANY DAMAGES WHATSOEVER RESULTING FROM LOSS OF USE, DATA OR
 * PROFITS, WHETHER IN AN ACTION OF CONTRACT, NEGLIGENCE OR OTHER
 * TORTIOUS ACTION, ARISING OUT OF OR IN CONNECTION WITH THE USE OR
 * PERFORMANCE OF THIS SOFTWARE.
 */

/**
 * DOC: wlan_hdd_hostapd_wext.c
 *
 * Linux Wireless Extensions Implementation
 */

#include "osif_sync.h"
#include <wlan_hdd_hostapd_wext.h>
#include <wlan_hdd_includes.h>
#include <qc_sap_ioctl.h>
#include <wlan_hdd_green_ap.h>
#include <wlan_hdd_hostapd.h>
#include <wlan_hdd_ioctl.h>
#include <wlan_hdd_stats.h>
#include "wlan_hdd_p2p.h"
#include "wma.h"
#ifdef WLAN_DEBUG
#include "wma_api.h"
#endif
#include "wlan_hdd_power.h"
#include "wlan_policy_mgr_ucfg.h"
#include <ol_defines.h>
#include <cdp_txrx_stats.h>
#include "wlan_dfs_utils_api.h"
#include <wlan_ipa_ucfg_api.h>
#include <wlan_cfg80211_mc_cp_stats.h>
#include "wlan_mlme_ucfg_api.h"
#include "wlan_reg_ucfg_api.h"
#include "wlan_hdd_sta_info.h"
#define WE_WLAN_VERSION     1

/* WEXT limitation: MAX allowed buf len for any *
 * IW_PRIV_TYPE_CHAR is 2Kbytes *
 */
#define WE_SAP_MAX_STA_INFO 0x7FF

#define RC_2_RATE_IDX(_rc)        ((_rc) & 0x7)
#define HT_RC_2_STREAMS(_rc)    ((((_rc) & 0x78) >> 3) + 1)
#define RC_2_RATE_IDX_11AC(_rc)        ((_rc) & 0xf)
#define HT_RC_2_STREAMS_11AC(_rc)    ((((_rc) & 0x30) >> 4) + 1)

static int hdd_sap_get_chan_width(struct hdd_adapter *adapter, int *value)
{
	struct sap_context *sap_ctx;
	struct hdd_hostapd_state *hostapdstate;

	hdd_enter();
	hostapdstate = WLAN_HDD_GET_HOSTAP_STATE_PTR(adapter);

	if (hostapdstate->bss_state != BSS_START) {
		*value = -EINVAL;
		return -EINVAL;
	}

	sap_ctx = WLAN_HDD_GET_SAP_CTX_PTR(adapter);

	*value = wlansap_get_chan_width(sap_ctx);
	hdd_debug("chan_width = %d", *value);

	return 0;
}

int
static __iw_softap_get_ini_cfg(struct net_device *dev,
			       struct iw_request_info *info,
			       union iwreq_data *wrqu, char *extra)
{
	struct hdd_adapter *adapter = WLAN_HDD_GET_PRIV_PTR(dev);
	struct hdd_context *hdd_ctx;
	int ret;

	hdd_enter_dev(dev);

	hdd_ctx = WLAN_HDD_GET_CTX(adapter);
	ret = wlan_hdd_validate_context(hdd_ctx);
	if (ret != 0)
		return ret;

	ret = hdd_check_private_wext_control(hdd_ctx, info);
	if (0 != ret)
		return ret;

	hdd_debug("Printing CLD global INI Config");
	hdd_cfg_get_global_config(hdd_ctx, extra, QCSAP_IOCTL_MAX_STR_LEN);
	wrqu->data.length = strlen(extra) + 1;

	return 0;
}

int
static iw_softap_get_ini_cfg(struct net_device *dev,
			     struct iw_request_info *info,
			     union iwreq_data *wrqu, char *extra)
{
	int errno;
	struct osif_vdev_sync *vdev_sync;

	errno = osif_vdev_sync_op_start(dev, &vdev_sync);
	if (errno)
		return errno;

	errno = __iw_softap_get_ini_cfg(dev, info, wrqu, extra);

	osif_vdev_sync_op_stop(vdev_sync);

	return errno;
}

/**
 * iw_softap_set_two_ints_getnone() - Generic "set two integer" ioctl handler
 * @dev: device upon which the ioctl was received
 * @info: ioctl request information
 * @wrqu: ioctl request data
 * @extra: ioctl extra data
 *
 * Return: 0 on success, non-zero on error
 */
static int __iw_softap_set_two_ints_getnone(struct net_device *dev,
					    struct iw_request_info *info,
					    union iwreq_data *wrqu, char *extra)
{
	struct hdd_adapter *adapter = WLAN_HDD_GET_PRIV_PTR(dev);
	int ret;
	int *value = (int *)extra;
	int sub_cmd = value[0];
	struct hdd_context *hdd_ctx;
	void *soc = cds_get_context(QDF_MODULE_ID_SOC);
	struct cdp_txrx_stats_req req = {0};
	struct hdd_station_info *sta_info;

	hdd_enter_dev(dev);

	hdd_ctx = WLAN_HDD_GET_CTX(adapter);
	ret = wlan_hdd_validate_context(hdd_ctx);
	if (ret != 0)
		return ret;

	ret = hdd_check_private_wext_control(hdd_ctx, info);
	if (0 != ret)
		return ret;

	if (qdf_unlikely(!soc)) {
		hdd_err("soc is NULL");
		return -EINVAL;
	}

	switch (sub_cmd) {
	case QCSAP_PARAM_SET_TXRX_STATS:
	{
		req.stats = value[1];
		req.mac_id = value[2];
		hdd_info("QCSAP_PARAM_SET_TXRX_STATS stats_id: %d mac_id: %d",
			req.stats, req.mac_id);

		if (value[1] == CDP_TXRX_STATS_28) {
			req.peer_addr = (char *)&adapter->mac_addr;
			ret = cdp_txrx_stats_request(soc, adapter->vdev_id,
						     &req);

			hdd_for_each_sta_ref(adapter->sta_info_list, sta_info) {
				hdd_debug("bss_id: " QDF_MAC_ADDR_STR,
					  QDF_MAC_ADDR_ARRAY(
					  sta_info->sta_mac.bytes));

				req.peer_addr = (char *)
					&sta_info->sta_mac;
				ret = cdp_txrx_stats_request(
					soc, adapter->vdev_id, &req);
				hdd_put_sta_info_ref(&adapter->sta_info_list,
						     &sta_info, true);
			}
		} else {
			ret = cdp_txrx_stats_request(soc, adapter->vdev_id,
						     &req);
		}

		break;
	}

	/* Firmware debug log */
	case QCSAP_IOCTL_SET_FW_CRASH_INJECT:
		ret = hdd_crash_inject(adapter, value[1], value[2]);
		break;

	case QCSAP_IOCTL_DUMP_DP_TRACE_LEVEL:
		hdd_set_dump_dp_trace(value[1], value[2]);
		break;

	case QCSAP_ENABLE_FW_PROFILE:
		hdd_debug("QCSAP_ENABLE_FW_PROFILE: %d %d",
		       value[1], value[2]);
		ret = wma_cli_set2_command(adapter->vdev_id,
				 WMI_WLAN_PROFILE_ENABLE_PROFILE_ID_CMDID,
					value[1], value[2], DBG_CMD);
		break;

	case QCSAP_SET_FW_PROFILE_HIST_INTVL:
		hdd_debug("QCSAP_SET_FW_PROFILE_HIST_INTVL: %d %d",
		       value[1], value[2]);
		ret = wma_cli_set2_command(adapter->vdev_id,
					WMI_WLAN_PROFILE_SET_HIST_INTVL_CMDID,
					value[1], value[2], DBG_CMD);
		break;

	case QCSAP_SET_WLAN_SUSPEND:
		hdd_info("SAP unit-test suspend(%d, %d)", value[1], value[2]);
		ret = hdd_wlan_fake_apps_suspend(hdd_ctx->wiphy, dev,
						 value[1], value[2]);
		break;

	case QCSAP_SET_WLAN_RESUME:
		ret = hdd_wlan_fake_apps_resume(hdd_ctx->wiphy, dev);
		break;

	case QCSAP_SET_BA_AGEING_TIMEOUT:
		hdd_info("QCSAP_SET_BA_AGEING_TIMEOUT: AC[%d] timeout[%d]",
			 value[1], value[2]);
		/*
		 *  value[1] : suppose to be access class, value between[0-3]
		 *  value[2]: suppose to be duration in seconds
		 */
		cdp_set_ba_timeout(soc, value[1], value[2]);
		break;

	default:
		hdd_err("Invalid IOCTL command: %d", sub_cmd);
		break;
	}

	return ret;
}

static int iw_softap_set_two_ints_getnone(struct net_device *dev,
					  struct iw_request_info *info,
					  union iwreq_data *wrqu, char *extra)
{
	int errno;
	struct osif_vdev_sync *vdev_sync;

	errno = osif_vdev_sync_op_start(dev, &vdev_sync);
	if (errno)
		return errno;

	errno = __iw_softap_set_two_ints_getnone(dev, info, wrqu, extra);

	osif_vdev_sync_op_stop(vdev_sync);

	return errno;
}

static void print_mac_list(struct qdf_mac_addr *macList, uint8_t size)
{
	int i;
	uint8_t *macArray;

	for (i = 0; i < size; i++) {
		macArray = (macList + i)->bytes;
		pr_info("ACL entry %i - "QDF_MAC_ADDR_STR"\n",
			i, QDF_MAC_ADDR_ARRAY(macArray));
	}
}

static QDF_STATUS hdd_print_acl(struct hdd_adapter *adapter)
{
	eSapMacAddrACL acl_mode;
	struct qdf_mac_addr maclist[MAX_ACL_MAC_ADDRESS];
	uint8_t listnum;
	struct sap_context *sap_ctx;

	sap_ctx = WLAN_HDD_GET_SAP_CTX_PTR(adapter);
	qdf_mem_zero(&maclist[0], sizeof(maclist));
	if (QDF_STATUS_SUCCESS == wlansap_get_acl_mode(sap_ctx, &acl_mode)) {
		pr_info("******** ACL MODE *********\n");
		switch (acl_mode) {
		case eSAP_ACCEPT_UNLESS_DENIED:
			pr_info("ACL Mode = ACCEPT_UNLESS_DENIED\n");
			break;
		case eSAP_DENY_UNLESS_ACCEPTED:
			pr_info("ACL Mode = DENY_UNLESS_ACCEPTED\n");
			break;
		case eSAP_SUPPORT_ACCEPT_AND_DENY:
			pr_info("ACL Mode = ACCEPT_AND_DENY\n");
			break;
		case eSAP_ALLOW_ALL:
			pr_info("ACL Mode = ALLOW_ALL\n");
			break;
		default:
			pr_info("Invalid SAP ACL Mode = %d\n", acl_mode);
			return QDF_STATUS_E_FAILURE;
		}
	} else {
		return QDF_STATUS_E_FAILURE;
	}

	if (QDF_STATUS_SUCCESS == wlansap_get_acl_accept_list(sap_ctx,
							      &maclist[0],
							      &listnum)) {
		pr_info("******* WHITE LIST ***********\n");
		if (listnum <= MAX_ACL_MAC_ADDRESS)
			print_mac_list(&maclist[0], listnum);
	} else {
		return QDF_STATUS_E_FAILURE;
	}

	if (QDF_STATUS_SUCCESS == wlansap_get_acl_deny_list(sap_ctx,
							    &maclist[0],
							    &listnum)) {
		pr_info("******* BLACK LIST ***********\n");
		if (listnum <= MAX_ACL_MAC_ADDRESS)
			print_mac_list(&maclist[0], listnum);
	} else {
		return QDF_STATUS_E_FAILURE;
	}
	return QDF_STATUS_SUCCESS;
}

int
static __iw_softap_setparam(struct net_device *dev,
			    struct iw_request_info *info,
			    union iwreq_data *wrqu, char *extra)
{
	struct hdd_adapter *adapter = (netdev_priv(dev));
	mac_handle_t mac_handle;
	int *value = (int *)extra;
	int sub_cmd = value[0];
	int set_value = value[1];
	QDF_STATUS status;
	int ret = 0;
	struct hdd_context *hdd_ctx;
	bool bval = false;

	hdd_enter_dev(dev);

	hdd_ctx = WLAN_HDD_GET_CTX(adapter);
	ret = wlan_hdd_validate_context(hdd_ctx);
	if (0 != ret)
		return -EINVAL;

	ret = hdd_check_private_wext_control(hdd_ctx, info);
	if (0 != ret)
		return ret;

	mac_handle = hdd_ctx->mac_handle;
	if (!mac_handle) {
		hdd_err("mac handle is null");
		return -EINVAL;
	}

	switch (sub_cmd) {
	case QCASAP_SET_RADAR_DBG:
		hdd_debug("QCASAP_SET_RADAR_DBG called with: value: %x",
				set_value);
		wlan_sap_enable_phy_error_logs(mac_handle, set_value);
		break;

	case QCSAP_PARAM_CLR_ACL:
		if (QDF_STATUS_SUCCESS != wlansap_clear_acl(
		    WLAN_HDD_GET_SAP_CTX_PTR(adapter))) {
			ret = -EIO;
		}
		break;

	case QCSAP_PARAM_ACL_MODE:
		if ((eSAP_ALLOW_ALL < (eSapMacAddrACL) set_value) ||
		    (eSAP_ACCEPT_UNLESS_DENIED > (eSapMacAddrACL) set_value)) {
			hdd_err("Invalid ACL Mode value: %d", set_value);
			ret = -EINVAL;
		} else {
			wlansap_set_acl_mode(
				WLAN_HDD_GET_SAP_CTX_PTR(adapter),
				set_value);
		}
		break;

	case QCSAP_PARAM_SET_CHANNEL_CHANGE:
		if ((QDF_SAP_MODE == adapter->device_mode) ||
		   (QDF_P2P_GO_MODE == adapter->device_mode)) {
			wlan_hdd_set_sap_csa_reason(hdd_ctx->psoc,
						    adapter->vdev_id,
						    CSA_REASON_USER_INITIATED);
			hdd_debug("SET Channel Change to new channel= %d",
			       set_value);
			ret = hdd_softap_set_channel_change(dev,
							    wlan_reg_legacy_chan_to_freq(hdd_ctx->pdev, set_value),
							    CH_WIDTH_MAX, false);
		} else {
			hdd_err("Channel Change Failed, Device in test mode");
			ret = -EINVAL;
		}
		break;

	case QCSAP_PARAM_CONC_SYSTEM_PREF:
		hdd_debug("New preference: %d", set_value);
		ucfg_policy_mgr_set_sys_pref(hdd_ctx->psoc, set_value);
		break;

	case QCSAP_PARAM_MAX_ASSOC:
		if (WNI_CFG_ASSOC_STA_LIMIT_STAMIN > set_value) {
			hdd_err("Invalid setMaxAssoc value %d",
			       set_value);
			ret = -EINVAL;
		} else {
			if (WNI_CFG_ASSOC_STA_LIMIT_STAMAX < set_value) {
				hdd_warn("setMaxAssoc %d > max allowed %d.",
				       set_value,
				       WNI_CFG_ASSOC_STA_LIMIT_STAMAX);
				hdd_warn("Setting it to max allowed and continuing");
				set_value = WNI_CFG_ASSOC_STA_LIMIT_STAMAX;
			}
			if (ucfg_mlme_set_assoc_sta_limit(hdd_ctx->psoc,
							  set_value) !=
			    QDF_STATUS_SUCCESS) {
				hdd_err("CFG_ASSOC_STA_LIMIT failed");
				ret = -EIO;
			}

		}
		break;

	case QCSAP_PARAM_HIDE_SSID:
	{
		QDF_STATUS status;

		/*
		 * Reject hidden ssid param update  if reassoc in progress on
		 * any adapter. sme_is_any_session_in_middle_of_roaming is for
		 * LFR2 and hdd_is_roaming_in_progress is for LFR3
		 */
		if (hdd_is_roaming_in_progress(hdd_ctx) ||
		    sme_is_any_session_in_middle_of_roaming(mac_handle)) {
			hdd_info("Reassociation in progress");
			return -EINVAL;
		}

		/*
		 * Disable Roaming on all adapters before start of
		 * start of Hidden ssid connection
		 */
		wlan_hdd_disable_roaming(adapter, RSO_START_BSS);

		status = sme_update_session_param(mac_handle,
				adapter->vdev_id,
				SIR_PARAM_SSID_HIDDEN, set_value);
		if (QDF_STATUS_SUCCESS != status) {
			hdd_err("QCSAP_PARAM_HIDE_SSID failed");
			wlan_hdd_enable_roaming(adapter, RSO_START_BSS);
			return -EIO;
		}
		break;
	}
	case QCSAP_PARAM_SET_MC_RATE:
	{
		tSirRateUpdateInd rate_update = {0};

		hdd_debug("MC Target rate %d", set_value);
		qdf_copy_macaddr(&rate_update.bssid,
				 &adapter->mac_addr);
		status = ucfg_mlme_get_vht_enable2x2(hdd_ctx->psoc, &bval);
		if (!QDF_IS_STATUS_SUCCESS(status)) {
			hdd_err("unable to get vht_enable2x2");
			ret = -1;
		}
		rate_update.nss = (bval == 0) ? 0 : 1;

		rate_update.dev_mode = adapter->device_mode;
		rate_update.mcastDataRate24GHz = set_value;
		rate_update.mcastDataRate24GHzTxFlag = 1;
		rate_update.mcastDataRate5GHz = set_value;
		rate_update.bcastDataRate = -1;
		status = sme_send_rate_update_ind(mac_handle, &rate_update);
		if (QDF_STATUS_SUCCESS != status) {
			hdd_err("SET_MC_RATE failed");
			ret = -1;
		}
		break;
	}

	case QCSAP_PARAM_SET_TXRX_FW_STATS:
	{
		hdd_debug("QCSAP_PARAM_SET_TXRX_FW_STATS val %d", set_value);
		ret = wma_cli_set_command(adapter->vdev_id,
					  WMA_VDEV_TXRX_FWSTATS_ENABLE_CMDID,
					  set_value, VDEV_CMD);
		break;
	}

	/* Firmware debug log */
	case QCSAP_DBGLOG_LOG_LEVEL:
	{
		hdd_debug("QCSAP_DBGLOG_LOG_LEVEL val %d", set_value);
		ret = wma_cli_set_command(adapter->vdev_id,
					  WMI_DBGLOG_LOG_LEVEL,
					  set_value, DBG_CMD);
		break;
	}

	case QCSAP_DBGLOG_VAP_ENABLE:
	{
		hdd_debug("QCSAP_DBGLOG_VAP_ENABLE val %d", set_value);
		ret = wma_cli_set_command(adapter->vdev_id,
					  WMI_DBGLOG_VAP_ENABLE,
					  set_value, DBG_CMD);
		break;
	}

	case QCSAP_DBGLOG_VAP_DISABLE:
	{
		hdd_debug("QCSAP_DBGLOG_VAP_DISABLE val %d", set_value);
		ret = wma_cli_set_command(adapter->vdev_id,
					  WMI_DBGLOG_VAP_DISABLE,
					  set_value, DBG_CMD);
		break;
	}

	case QCSAP_DBGLOG_MODULE_ENABLE:
	{
		hdd_debug("QCSAP_DBGLOG_MODULE_ENABLE val %d", set_value);
		ret = wma_cli_set_command(adapter->vdev_id,
					  WMI_DBGLOG_MODULE_ENABLE,
					  set_value, DBG_CMD);
		break;
	}

	case QCSAP_DBGLOG_MODULE_DISABLE:
	{
		hdd_debug("QCSAP_DBGLOG_MODULE_DISABLE val %d", set_value);
		ret = wma_cli_set_command(adapter->vdev_id,
					  WMI_DBGLOG_MODULE_DISABLE,
					  set_value, DBG_CMD);
		break;
	}

	case QCSAP_DBGLOG_MOD_LOG_LEVEL:
	{
		hdd_debug("QCSAP_DBGLOG_MOD_LOG_LEVEL val %d", set_value);
		ret = wma_cli_set_command(adapter->vdev_id,
					  WMI_DBGLOG_MOD_LOG_LEVEL,
					  set_value, DBG_CMD);
		break;
	}

	case QCSAP_DBGLOG_TYPE:
	{
		hdd_debug("QCSAP_DBGLOG_TYPE val %d", set_value);
		ret = wma_cli_set_command(adapter->vdev_id,
					  WMI_DBGLOG_TYPE,
					  set_value, DBG_CMD);
		break;
	}
	case QCSAP_DBGLOG_REPORT_ENABLE:
	{
		hdd_debug("QCSAP_DBGLOG_REPORT_ENABLE val %d", set_value);
		ret = wma_cli_set_command(adapter->vdev_id,
					  WMI_DBGLOG_REPORT_ENABLE,
					  set_value, DBG_CMD);
		break;
	}
	case QCSAP_PARAM_SET_MCC_CHANNEL_LATENCY:
	{
		wlan_hdd_set_mcc_latency(adapter, set_value);
		break;
	}

	case QCSAP_PARAM_SET_MCC_CHANNEL_QUOTA:
	{
		hdd_debug("iwpriv cmd to set MCC quota value %dms",
		       set_value);
		ret = wlan_hdd_go_set_mcc_p2p_quota(adapter,
						    set_value);
		break;
	}

	case QCASAP_TXRX_FWSTATS_RESET:
	{
		hdd_debug("WE_TXRX_FWSTATS_RESET val %d", set_value);
		ret = wma_cli_set_command(adapter->vdev_id,
					  WMA_VDEV_TXRX_FWSTATS_RESET_CMDID,
					  set_value, VDEV_CMD);
		break;
	}

	case QCSAP_PARAM_RTSCTS:
	{
		ret = wma_cli_set_command(adapter->vdev_id,
					  WMI_VDEV_PARAM_ENABLE_RTSCTS,
					  set_value, VDEV_CMD);
		if (ret) {
			hdd_err("FAILED TO SET RTSCTS at SAP");
			ret = -EIO;
		}
		break;
	}
	case QCASAP_SET_11N_RATE:
	{
		uint8_t preamble = 0, nss = 0, rix = 0;
		struct sap_config *config =
			&adapter->session.ap.sap_config;

		hdd_debug("SET_HT_RATE val %d", set_value);

		if (set_value != 0xff) {
			rix = RC_2_RATE_IDX(set_value);
			if (set_value & 0x80) {
				if (config->SapHw_mode ==
				    eCSR_DOT11_MODE_11b
				    || config->SapHw_mode ==
				    eCSR_DOT11_MODE_11b_ONLY
				    || config->SapHw_mode ==
				    eCSR_DOT11_MODE_11g
				    || config->SapHw_mode ==
				    eCSR_DOT11_MODE_11g_ONLY
				    || config->SapHw_mode ==
				    eCSR_DOT11_MODE_abg
				    || config->SapHw_mode ==
				    eCSR_DOT11_MODE_11a) {
					hdd_err("Not valid mode for HT");
					ret = -EIO;
					break;
				}
				preamble = WMI_RATE_PREAMBLE_HT;
				nss = HT_RC_2_STREAMS(set_value) - 1;
			} else if (set_value & 0x10) {
				if (config->SapHw_mode ==
				    eCSR_DOT11_MODE_11a) {
					hdd_err("Not valid for cck");
					ret = -EIO;
					break;
				}
				preamble = WMI_RATE_PREAMBLE_CCK;
				/* Enable Short preamble always
				 * for CCK except 1mbps
				 */
				if (rix != 0x3)
					rix |= 0x4;
			} else {
				if (config->SapHw_mode ==
				    eCSR_DOT11_MODE_11b
				    || config->SapHw_mode ==
				    eCSR_DOT11_MODE_11b_ONLY) {
					hdd_err("Not valid for OFDM");
					ret = -EIO;
					break;
				}
				preamble = WMI_RATE_PREAMBLE_OFDM;
			}
			set_value = hdd_assemble_rate_code(preamble, nss, rix);
		}
		hdd_debug("SET_HT_RATE val %d rix %d preamble %x nss %d",
		       set_value, rix, preamble, nss);
		ret = wma_cli_set_command(adapter->vdev_id,
					  WMI_VDEV_PARAM_FIXED_RATE,
					  set_value, VDEV_CMD);
		break;
	}

	case QCASAP_SET_VHT_RATE:
	{
		uint8_t preamble = 0, nss = 0, rix = 0;
		struct sap_config *config =
			&adapter->session.ap.sap_config;

		if (config->SapHw_mode != eCSR_DOT11_MODE_11ac &&
		    config->SapHw_mode != eCSR_DOT11_MODE_11ac_ONLY) {
			hdd_err("SET_VHT_RATE: SapHw_mode= 0x%x, ch_freq: %d",
			       config->SapHw_mode, config->chan_freq);
			ret = -EIO;
			break;
		}

		if (set_value != 0xff) {
			rix = RC_2_RATE_IDX_11AC(set_value);
			preamble = WMI_RATE_PREAMBLE_VHT;
			nss = HT_RC_2_STREAMS_11AC(set_value) - 1;

			set_value = hdd_assemble_rate_code(preamble, nss, rix);
		}
		hdd_debug("SET_VHT_RATE val %d rix %d preamble %x nss %d",
		       set_value, rix, preamble, nss);

		ret = wma_cli_set_command(adapter->vdev_id,
					  WMI_VDEV_PARAM_FIXED_RATE,
					  set_value, VDEV_CMD);
		break;
	}

	case QCASAP_SHORT_GI:
	{
		hdd_debug("QCASAP_SET_SHORT_GI val %d", set_value);
		ret = hdd_we_set_short_gi(adapter, set_value);
		if (ret)
			hdd_err("Failed to set ShortGI value ret: %d", ret);
		break;
	}

	case QCSAP_SET_AMPDU:
	{
		hdd_debug("QCSAP_SET_AMPDU %d", set_value);
		ret = wma_cli_set_command(adapter->vdev_id,
					  GEN_VDEV_PARAM_AMPDU,
					  set_value, GEN_CMD);
		break;
	}

	case QCSAP_SET_AMSDU:
	{
		hdd_debug("QCSAP_SET_AMSDU %d", set_value);
		ret = wma_cli_set_command(adapter->vdev_id,
					  GEN_VDEV_PARAM_AMSDU,
					  set_value, GEN_CMD);
		break;
	}
	case QCSAP_GTX_HT_MCS:
	{
		hdd_debug("WMI_VDEV_PARAM_GTX_HT_MCS %d", set_value);
		ret = wma_cli_set_command(adapter->vdev_id,
					  WMI_VDEV_PARAM_GTX_HT_MCS,
					  set_value, GTX_CMD);
		break;
	}

	case QCSAP_GTX_VHT_MCS:
	{
		hdd_debug("WMI_VDEV_PARAM_GTX_VHT_MCS %d", set_value);
		ret = wma_cli_set_command(adapter->vdev_id,
					  WMI_VDEV_PARAM_GTX_VHT_MCS,
						set_value, GTX_CMD);
		break;
	}

	case QCSAP_GTX_USRCFG:
	{
		hdd_debug("WMI_VDEV_PARAM_GTX_USR_CFG %d", set_value);
		ret = wma_cli_set_command(adapter->vdev_id,
					  WMI_VDEV_PARAM_GTX_USR_CFG,
					  set_value, GTX_CMD);
		break;
	}

	case QCSAP_GTX_THRE:
	{
		hdd_debug("WMI_VDEV_PARAM_GTX_THRE %d", set_value);
		ret = wma_cli_set_command(adapter->vdev_id,
					  WMI_VDEV_PARAM_GTX_THRE,
					  set_value, GTX_CMD);
		break;
	}

	case QCSAP_GTX_MARGIN:
	{
		hdd_debug("WMI_VDEV_PARAM_GTX_MARGIN %d", set_value);
		ret = wma_cli_set_command(adapter->vdev_id,
					  WMI_VDEV_PARAM_GTX_MARGIN,
					  set_value, GTX_CMD);
		break;
	}

	case QCSAP_GTX_STEP:
	{
		hdd_debug("WMI_VDEV_PARAM_GTX_STEP %d", set_value);
		ret = wma_cli_set_command(adapter->vdev_id,
					  WMI_VDEV_PARAM_GTX_STEP,
					  set_value, GTX_CMD);
		break;
	}

	case QCSAP_GTX_MINTPC:
	{
		hdd_debug("WMI_VDEV_PARAM_GTX_MINTPC %d", set_value);
		ret = wma_cli_set_command(adapter->vdev_id,
					  WMI_VDEV_PARAM_GTX_MINTPC,
					  set_value, GTX_CMD);
		break;
	}

	case QCSAP_GTX_BWMASK:
	{
		hdd_debug("WMI_VDEV_PARAM_GTX_BWMASK %d", set_value);
		ret = wma_cli_set_command(adapter->vdev_id,
					  WMI_VDEV_PARAM_GTX_BW_MASK,
					  set_value, GTX_CMD);
		break;
	}

	case QCASAP_SET_TM_LEVEL:
	{
		hdd_debug("Set Thermal Mitigation Level %d", set_value);
		(void)sme_set_thermal_level(mac_handle, set_value);
		break;
	}

	case QCASAP_SET_DFS_IGNORE_CAC:
	{
		hdd_debug("Set Dfs ignore CAC  %d", set_value);

		if (adapter->device_mode != QDF_SAP_MODE)
			return -EINVAL;

		ret = wlansap_set_dfs_ignore_cac(mac_handle, set_value);
		break;
	}

	case QCASAP_SET_DFS_TARGET_CHNL:
	{
		hdd_debug("Set Dfs target channel  %d", set_value);

		if (adapter->device_mode != QDF_SAP_MODE)
			return -EINVAL;

		ret = wlansap_set_dfs_target_chnl(mac_handle,
						  wlan_reg_legacy_chan_to_freq(hdd_ctx->pdev,
									       set_value));
		break;
	}

	case QCASAP_SET_HE_BSS_COLOR:
		if (adapter->device_mode != QDF_SAP_MODE)
			return -EINVAL;

		status = sme_set_he_bss_color(mac_handle, adapter->vdev_id,
				set_value);
		if (QDF_STATUS_SUCCESS != status) {
			hdd_err("SET_HE_BSS_COLOR failed");
			return -EIO;
		}
		break;
	case QCASAP_SET_DFS_NOL:
		wlansap_set_dfs_nol(
			WLAN_HDD_GET_SAP_CTX_PTR(adapter),
			(eSapDfsNolType) set_value);
		break;

	case QCASAP_SET_RADAR_CMD:
	{
		struct hdd_ap_ctx *ap_ctx = WLAN_HDD_GET_AP_CTX_PTR(adapter);
		struct wlan_objmgr_pdev *pdev;
		struct radar_found_info radar;

		hdd_debug("Set QCASAP_SET_RADAR_CMD val %d", set_value);

		pdev = hdd_ctx->pdev;
		if (!pdev) {
			hdd_err("null pdev");
			return -EINVAL;
		}

		qdf_mem_zero(&radar, sizeof(radar));
		if (wlan_reg_is_dfs_for_freq(pdev, ap_ctx->operating_chan_freq))
			tgt_dfs_process_radar_ind(pdev, &radar);
		else
<<<<<<< HEAD
			hdd_debug("Ignore set radar, op ch(%d) is not dfs", ch);
=======
			hdd_debug("Ignore set radar, op ch_freq(%d) is not dfs",
				  ap_ctx->operating_chan_freq);
>>>>>>> 5d8474a2

		break;
	}
	case QCASAP_TX_CHAINMASK_CMD:
	{
		hdd_debug("QCASAP_TX_CHAINMASK_CMD val %d", set_value);
		ret = wma_cli_set_command(adapter->vdev_id,
					  WMI_PDEV_PARAM_TX_CHAIN_MASK,
					  set_value, PDEV_CMD);
		ret = hdd_set_antenna_mode(adapter, hdd_ctx, set_value);
		break;
	}

	case QCASAP_RX_CHAINMASK_CMD:
	{
		hdd_debug("QCASAP_RX_CHAINMASK_CMD val %d", set_value);
		ret = wma_cli_set_command(adapter->vdev_id,
					  WMI_PDEV_PARAM_RX_CHAIN_MASK,
					  set_value, PDEV_CMD);
		ret = hdd_set_antenna_mode(adapter, hdd_ctx, set_value);
		break;
	}

	case QCASAP_NSS_CMD:
	{
		hdd_debug("QCASAP_NSS_CMD val %d", set_value);
		hdd_update_nss(adapter, set_value);
		ret = wma_cli_set_command(adapter->vdev_id,
					  WMI_VDEV_PARAM_NSS,
					  set_value, VDEV_CMD);
		break;
	}

	case QCSAP_IPA_UC_STAT:
	{
		/* If input value is non-zero get stats */
		switch (set_value) {
		case 1:
			ucfg_ipa_uc_stat(hdd_ctx->pdev);
			break;
		case 2:
			ucfg_ipa_uc_info(hdd_ctx->pdev);
			break;
		case 3:
			ucfg_ipa_uc_rt_debug_host_dump(hdd_ctx->pdev);
			break;
		case 4:
			ucfg_ipa_dump_info(hdd_ctx->pdev);
			break;
		default:
			/* place holder for stats clean up
			 * Stats clean not implemented yet on FW and IPA
			 */
			break;
		}
		return ret;
	}

	case QCASAP_SET_PHYMODE:
		ret = wlan_hdd_update_phymode(adapter, set_value);
		break;

	case QCASAP_DUMP_STATS:
	{
		hdd_debug("QCASAP_DUMP_STATS val %d", set_value);
		ret = hdd_wlan_dump_stats(adapter, set_value);
		break;
	}
	case QCASAP_CLEAR_STATS:
	{
		void *soc = cds_get_context(QDF_MODULE_ID_SOC);

		hdd_debug("QCASAP_CLEAR_STATS val %d", set_value);
		switch (set_value) {
		case CDP_HDD_STATS:
			memset(&adapter->stats, 0,
						sizeof(adapter->stats));
			memset(&adapter->hdd_stats, 0,
					sizeof(adapter->hdd_stats));
			break;
		case CDP_TXRX_HIST_STATS:
			wlan_hdd_clear_tx_rx_histogram(hdd_ctx);
			break;
		case CDP_HDD_NETIF_OPER_HISTORY:
			wlan_hdd_clear_netif_queue_history(hdd_ctx);
			break;
		case CDP_HIF_STATS:
			hdd_clear_hif_stats();
			break;
		default:
			if (soc)
				cdp_clear_stats(soc, OL_TXRX_PDEV_ID,
						set_value);
		}
		break;
	}
	case QCSAP_START_FW_PROFILING:
		hdd_debug("QCSAP_START_FW_PROFILING %d", set_value);
		ret = wma_cli_set_command(adapter->vdev_id,
					WMI_WLAN_PROFILE_TRIGGER_CMDID,
					set_value, DBG_CMD);
		break;
	case QCASAP_PARAM_LDPC:
		ret = hdd_set_ldpc(adapter, set_value);
		break;
	case QCASAP_PARAM_TX_STBC:
		ret = hdd_set_tx_stbc(adapter, set_value);
		break;
	case QCASAP_PARAM_RX_STBC:
		ret = hdd_set_rx_stbc(adapter, set_value);
		break;
	case QCASAP_SET_11AX_RATE:
		ret = hdd_set_11ax_rate(adapter, set_value,
					&adapter->session.ap.
					sap_config);
		break;
	case QCASAP_PARAM_DCM:
		hdd_debug("Set WMI_VDEV_PARAM_HE_DCM: %d", set_value);
		ret = wma_cli_set_command(adapter->vdev_id,
					  WMI_VDEV_PARAM_HE_DCM, set_value,
					  VDEV_CMD);
		break;
	case QCASAP_PARAM_RANGE_EXT:
		hdd_debug("Set WMI_VDEV_PARAM_HE_RANGE_EXT: %d", set_value);
		ret = wma_cli_set_command(adapter->vdev_id,
					  WMI_VDEV_PARAM_HE_RANGE_EXT,
					  set_value, VDEV_CMD);
		break;
	case QCSAP_SET_DEFAULT_AMPDU:
		hdd_debug("QCSAP_SET_DEFAULT_AMPDU val %d", set_value);
		ret = wma_cli_set_command((int)adapter->vdev_id,
				(int)WMI_PDEV_PARAM_MAX_MPDUS_IN_AMPDU,
				set_value, PDEV_CMD);
		break;
	case QCSAP_ENABLE_RTS_BURSTING:
		hdd_debug("QCSAP_ENABLE_RTS_BURSTING val %d", set_value);
		ret = wma_cli_set_command((int)adapter->vdev_id,
				(int)WMI_PDEV_PARAM_ENABLE_RTS_SIFS_BURSTING,
				set_value, PDEV_CMD);
		break;
	case QCSAP_SET_BTCOEX_MODE:
		ret =  wlan_hdd_set_btcoex_mode(adapter, set_value);
		break;
	case QCSAP_SET_BTCOEX_LOW_RSSI_THRESHOLD:
		ret =  wlan_hdd_set_btcoex_rssi_threshold(adapter, set_value);
		break;
	default:
		hdd_err("Invalid setparam command %d value %d",
		       sub_cmd, set_value);
		ret = -EINVAL;
		break;
	}
	hdd_exit();
	return ret;
}

/**
 * __iw_softap_get_three() - return three value to upper layer.
 * @dev: pointer of net_device of this wireless card
 * @info: meta data about Request sent
 * @wrqu: include request info
 * @extra: buf used for in/out
 *
 * Return: execute result
 */
static int __iw_softap_get_three(struct net_device *dev,
					struct iw_request_info *info,
					union iwreq_data *wrqu, char *extra)
{
	uint32_t *value = (uint32_t *)extra;
	uint32_t sub_cmd = value[0];
	int ret = 0; /* success */
	struct hdd_context *hdd_ctx;
	struct hdd_adapter *adapter = WLAN_HDD_GET_PRIV_PTR(dev);

	hdd_ctx = WLAN_HDD_GET_CTX(adapter);
	ret = wlan_hdd_validate_context(hdd_ctx);
	if (ret != 0)
		return ret;

	ret = hdd_check_private_wext_control(hdd_ctx, info);
	if (0 != ret)
		return ret;

	switch (sub_cmd) {
	case QCSAP_GET_TSF:
		ret = hdd_indicate_tsf(adapter, value, 3);
		break;
	default:
		hdd_err("Invalid getparam command: %d", sub_cmd);
		ret = -EINVAL;
		break;
	}
	return ret;
}


/**
 * iw_softap_get_three() - return three value to upper layer.
 *
 * @dev: pointer of net_device of this wireless card
 * @info: meta data about Request sent
 * @wrqu: include request info
 * @extra: buf used for in/Output
 *
 * Return: execute result
 */
static int iw_softap_get_three(struct net_device *dev,
					struct iw_request_info *info,
					union iwreq_data *wrqu, char *extra)
{
	int errno;
	struct osif_vdev_sync *vdev_sync;

	errno = osif_vdev_sync_op_start(dev, &vdev_sync);
	if (errno)
		return errno;

	errno = __iw_softap_get_three(dev, info, wrqu, extra);

	osif_vdev_sync_op_stop(vdev_sync);

	return errno;
}

int
static iw_softap_setparam(struct net_device *dev,
			  struct iw_request_info *info,
			  union iwreq_data *wrqu, char *extra)
{
	int errno;
	struct osif_vdev_sync *vdev_sync;

	errno = osif_vdev_sync_op_start(dev, &vdev_sync);
	if (errno)
		return errno;

	errno = __iw_softap_setparam(dev, info, wrqu, extra);

	osif_vdev_sync_op_stop(vdev_sync);

	return errno;
}

int
static __iw_softap_getparam(struct net_device *dev,
			    struct iw_request_info *info,
			    union iwreq_data *wrqu, char *extra)
{
	struct hdd_adapter *adapter = (netdev_priv(dev));
	int *value = (int *)extra;
	int sub_cmd = value[0];
	int ret;
	struct hdd_context *hdd_ctx;

	hdd_enter_dev(dev);

	hdd_ctx = WLAN_HDD_GET_CTX(adapter);
	ret = wlan_hdd_validate_context(hdd_ctx);
	if (0 != ret)
		return ret;

	ret = hdd_check_private_wext_control(hdd_ctx, info);
	if (0 != ret)
		return ret;

	switch (sub_cmd) {
	case QCSAP_PARAM_MAX_ASSOC:
		if (ucfg_mlme_set_assoc_sta_limit(hdd_ctx->psoc, *value) !=
		    QDF_STATUS_SUCCESS) {
			hdd_err("CFG_ASSOC_STA_LIMIT failed");
			ret = -EIO;
		}

		break;

	case QCSAP_PARAM_GET_WLAN_DBG:
	{
		qdf_trace_display();
		*value = 0;
		break;
	}

	case QCSAP_PARAM_RTSCTS:
	{
		*value = wma_cli_get_command(adapter->vdev_id,
					     WMI_VDEV_PARAM_ENABLE_RTSCTS,
					     VDEV_CMD);
		break;
	}

	case QCASAP_SHORT_GI:
	{
		*value = wma_cli_get_command(adapter->vdev_id,
					     WMI_VDEV_PARAM_SGI,
					     VDEV_CMD);
		break;
	}

	case QCSAP_GTX_HT_MCS:
	{
		hdd_debug("GET WMI_VDEV_PARAM_GTX_HT_MCS");
		*value = wma_cli_get_command(adapter->vdev_id,
					     WMI_VDEV_PARAM_GTX_HT_MCS,
					     GTX_CMD);
		break;
	}

	case QCSAP_GTX_VHT_MCS:
	{
		hdd_debug("GET WMI_VDEV_PARAM_GTX_VHT_MCS");
		*value = wma_cli_get_command(adapter->vdev_id,
					     WMI_VDEV_PARAM_GTX_VHT_MCS,
					     GTX_CMD);
		break;
	}

	case QCSAP_GTX_USRCFG:
	{
		hdd_debug("GET WMI_VDEV_PARAM_GTX_USR_CFG");
		*value = wma_cli_get_command(adapter->vdev_id,
					     WMI_VDEV_PARAM_GTX_USR_CFG,
					     GTX_CMD);
		break;
	}

	case QCSAP_GTX_THRE:
	{
		hdd_debug("GET WMI_VDEV_PARAM_GTX_THRE");
		*value = wma_cli_get_command(adapter->vdev_id,
					     WMI_VDEV_PARAM_GTX_THRE,
					     GTX_CMD);
		break;
	}

	case QCSAP_GTX_MARGIN:
	{
		hdd_debug("GET WMI_VDEV_PARAM_GTX_MARGIN");
		*value = wma_cli_get_command(adapter->vdev_id,
					     WMI_VDEV_PARAM_GTX_MARGIN,
					     GTX_CMD);
		break;
	}

	case QCSAP_GTX_STEP:
	{
		hdd_debug("GET WMI_VDEV_PARAM_GTX_STEP");
		*value = wma_cli_get_command(adapter->vdev_id,
					     WMI_VDEV_PARAM_GTX_STEP,
					     GTX_CMD);
		break;
	}

	case QCSAP_GTX_MINTPC:
	{
		hdd_debug("GET WMI_VDEV_PARAM_GTX_MINTPC");
		*value = wma_cli_get_command(adapter->vdev_id,
					     WMI_VDEV_PARAM_GTX_MINTPC,
					     GTX_CMD);
		break;
	}

	case QCSAP_GTX_BWMASK:
	{
		hdd_debug("GET WMI_VDEV_PARAM_GTX_BW_MASK");
		*value = wma_cli_get_command(adapter->vdev_id,
					     WMI_VDEV_PARAM_GTX_BW_MASK,
					     GTX_CMD);
		break;
	}

	case QCASAP_GET_DFS_NOL:
	{
		struct hdd_context *hdd_ctx = WLAN_HDD_GET_CTX(adapter);
		struct wlan_objmgr_pdev *pdev;

		pdev = hdd_ctx->pdev;
		if (!pdev) {
			hdd_err("null pdev");
			return -EINVAL;
		}

		utils_dfs_print_nol_channels(pdev);
	}
	break;

	case QCSAP_GET_ACL:
	{
		hdd_debug("QCSAP_GET_ACL");
		if (hdd_print_acl(adapter) !=
		    QDF_STATUS_SUCCESS) {
			hdd_err("QCSAP_GET_ACL returned Error: not completed");
		}
		*value = 0;
		break;
	}

	case QCASAP_TX_CHAINMASK_CMD:
	{
		hdd_debug("QCASAP_TX_CHAINMASK_CMD");
		*value = wma_cli_get_command(adapter->vdev_id,
					     WMI_PDEV_PARAM_TX_CHAIN_MASK,
					     PDEV_CMD);
		break;
	}

	case QCASAP_RX_CHAINMASK_CMD:
	{
		hdd_debug("QCASAP_RX_CHAINMASK_CMD");
		*value = wma_cli_get_command(adapter->vdev_id,
					     WMI_PDEV_PARAM_RX_CHAIN_MASK,
					     PDEV_CMD);
		break;
	}

	case QCASAP_NSS_CMD:
	{
		hdd_debug("QCASAP_NSS_CMD");
		*value = wma_cli_get_command(adapter->vdev_id,
					     WMI_VDEV_PARAM_NSS,
					     VDEV_CMD);
		break;
	}
	case QCSAP_CAP_TSF:
		ret = hdd_capture_tsf(adapter, (uint32_t *)value, 1);
		break;
	case QCASAP_GET_TEMP_CMD:
	{
		hdd_debug("QCASAP_GET_TEMP_CMD");
		ret = wlan_hdd_get_temperature(adapter, value);
		break;
	}
	case QCSAP_GET_FW_PROFILE_DATA:
		hdd_debug("QCSAP_GET_FW_PROFILE_DATA");
		ret = wma_cli_set_command(adapter->vdev_id,
				WMI_WLAN_PROFILE_GET_PROFILE_DATA_CMDID,
				0, DBG_CMD);
		break;
	case QCASAP_PARAM_LDPC:
	{
		ret = hdd_get_ldpc(adapter, value);
		break;
	}
	case QCASAP_PARAM_TX_STBC:
	{
		ret = hdd_get_tx_stbc(adapter, value);
		break;
	}
	case QCASAP_PARAM_RX_STBC:
	{
		ret = hdd_get_rx_stbc(adapter, value);
		break;
	}
	case QCSAP_PARAM_CHAN_WIDTH:
	{
		ret = hdd_sap_get_chan_width(adapter, value);
		break;
	}
	case QCASAP_PARAM_DCM:
	{
		*value = wma_cli_get_command(adapter->vdev_id,
					     WMI_VDEV_PARAM_HE_DCM,
					     VDEV_CMD);
		break;
	}
	case QCASAP_PARAM_RANGE_EXT:
	{
		*value = wma_cli_get_command(adapter->vdev_id,
					     WMI_VDEV_PARAM_HE_RANGE_EXT,
					     VDEV_CMD);
		break;
	}
	default:
		hdd_err("Invalid getparam command: %d", sub_cmd);
		ret = -EINVAL;
		break;

	}
	hdd_exit();
	return ret;
}

int
static iw_softap_getparam(struct net_device *dev,
			  struct iw_request_info *info,
			  union iwreq_data *wrqu, char *extra)
{
	int errno;
	struct osif_vdev_sync *vdev_sync;

	errno = osif_vdev_sync_op_start(dev, &vdev_sync);
	if (errno)
		return errno;

	errno = __iw_softap_getparam(dev, info, wrqu, extra);

	osif_vdev_sync_op_stop(vdev_sync);

	return errno;
}

/* Usage:
 *  BLACK_LIST  = 0
 *  WHITE_LIST  = 1
 *  ADD MAC = 0
 *  REMOVE MAC  = 1
 *
 *  mac addr will be accepted as a 6 octet mac address with each octet
 *  inputted in hex for e.g. 00:0a:f5:11:22:33 will be represented as
 *  0x00 0x0a 0xf5 0x11 0x22 0x33 while using this ioctl
 *
 *  Syntax:
 *  iwpriv softap.0 modify_acl
 *  <6 octet mac addr> <list type> <cmd type>
 *
 *  Examples:
 *  eg 1. to add a mac addr 00:0a:f5:89:89:90 to the black list
 *  iwpriv softap.0 modify_acl 0x00 0x0a 0xf5 0x89 0x89 0x90 0 0
 *  eg 2. to delete a mac addr 00:0a:f5:89:89:90 from white list
 *  iwpriv softap.0 modify_acl 0x00 0x0a 0xf5 0x89 0x89 0x90 1 1
 */
static
int __iw_softap_modify_acl(struct net_device *dev,
			   struct iw_request_info *info,
			   union iwreq_data *wrqu, char *extra)
{
	struct hdd_adapter *adapter = (netdev_priv(dev));
	uint8_t *value = (uint8_t *) extra;
	uint8_t peer_mac[QDF_MAC_ADDR_SIZE];
	int list_type, cmd, i;
	int ret;
	QDF_STATUS qdf_status = QDF_STATUS_SUCCESS;
	struct hdd_context *hdd_ctx;

	hdd_enter_dev(dev);

	hdd_ctx = WLAN_HDD_GET_CTX(adapter);
	ret = wlan_hdd_validate_context(hdd_ctx);
	if (0 != ret)
		return ret;

	ret = hdd_check_private_wext_control(hdd_ctx, info);
	if (0 != ret)
		return ret;

	for (i = 0; i < QDF_MAC_ADDR_SIZE; i++)
		peer_mac[i] = *(value + i);

	list_type = (int)(*(value + i));
	i++;
	cmd = (int)(*(value + i));

	hdd_debug("Modify ACL mac:" QDF_MAC_ADDR_STR " type: %d cmd: %d",
	       QDF_MAC_ADDR_ARRAY(peer_mac), list_type, cmd);

	qdf_status = wlansap_modify_acl(
		WLAN_HDD_GET_SAP_CTX_PTR(adapter),
		peer_mac, (eSapACLType) list_type, (eSapACLCmdType) cmd);
	if (!QDF_IS_STATUS_SUCCESS(qdf_status)) {
		hdd_err("Modify ACL failed");
		ret = -EIO;
	}
	hdd_exit();
	return ret;
}

static
int iw_softap_modify_acl(struct net_device *dev,
			 struct iw_request_info *info,
			 union iwreq_data *wrqu, char *extra)
{
	int errno;
	struct osif_vdev_sync *vdev_sync;

	errno = osif_vdev_sync_op_start(dev, &vdev_sync);
	if (errno)
		return errno;

	errno = __iw_softap_modify_acl(dev, info, wrqu, extra);

	osif_vdev_sync_op_stop(vdev_sync);

	return errno;
}

int
static __iw_softap_getchannel(struct net_device *dev,
			      struct iw_request_info *info,
			      union iwreq_data *wrqu, char *extra)
{
	struct hdd_adapter *adapter = (netdev_priv(dev));
	struct hdd_context *hdd_ctx;
	struct hdd_ap_ctx *ap_ctx;
	int *value = (int *)extra;
	int ret;

	hdd_enter_dev(dev);

	hdd_ctx = WLAN_HDD_GET_CTX(adapter);
	ret = wlan_hdd_validate_context(hdd_ctx);
	if (0 != ret)
		return ret;

	ret = hdd_check_private_wext_control(hdd_ctx, info);
	if (0 != ret)
		return ret;

	*value = 0;
	ap_ctx = WLAN_HDD_GET_AP_CTX_PTR(adapter);
	if (test_bit(SOFTAP_BSS_STARTED, &adapter->event_flags))
		*value = wlan_reg_freq_to_chan(
				hdd_ctx->pdev,
				ap_ctx->operating_chan_freq);
	hdd_exit();
	return 0;
}

int
static iw_softap_getchannel(struct net_device *dev,
			    struct iw_request_info *info,
			    union iwreq_data *wrqu, char *extra)
{
	int errno;
	struct osif_vdev_sync *vdev_sync;

	errno = osif_vdev_sync_op_start(dev, &vdev_sync);
	if (errno)
		return errno;

	errno = __iw_softap_getchannel(dev, info, wrqu, extra);

	osif_vdev_sync_op_stop(vdev_sync);

	return errno;
}

int
static __iw_softap_set_max_tx_power(struct net_device *dev,
				    struct iw_request_info *info,
				    union iwreq_data *wrqu, char *extra)
{
	struct hdd_adapter *adapter = (netdev_priv(dev));
	struct hdd_context *hdd_ctx;
	int *value = (int *)extra;
	int set_value;
	int ret;
	struct qdf_mac_addr bssid = QDF_MAC_ADDR_BCAST_INIT;
	struct qdf_mac_addr selfMac = QDF_MAC_ADDR_BCAST_INIT;

	hdd_enter_dev(dev);

	if (!value)
		return -ENOMEM;

	hdd_ctx = WLAN_HDD_GET_CTX(adapter);
	ret = wlan_hdd_validate_context(hdd_ctx);
	if (0 != ret)
		return ret;

	ret = hdd_check_private_wext_control(hdd_ctx, info);
	if (0 != ret)
		return ret;

	/* Assign correct self MAC address */
	qdf_copy_macaddr(&bssid, &adapter->mac_addr);
	qdf_copy_macaddr(&selfMac, &adapter->mac_addr);

	set_value = value[0];
	if (QDF_STATUS_SUCCESS !=
	    sme_set_max_tx_power(hdd_ctx->mac_handle, bssid,
				 selfMac, set_value)) {
		hdd_err("Setting maximum tx power failed");
		return -EIO;
	}
	hdd_exit();
	return 0;
}

int
static iw_softap_set_max_tx_power(struct net_device *dev,
				  struct iw_request_info *info,
				  union iwreq_data *wrqu, char *extra)
{
	int errno;
	struct osif_vdev_sync *vdev_sync;

	errno = osif_vdev_sync_op_start(dev, &vdev_sync);
	if (errno)
		return errno;

	errno = __iw_softap_set_max_tx_power(dev, info, wrqu, extra);

	osif_vdev_sync_op_stop(vdev_sync);

	return errno;
}

#ifndef REMOVE_PKT_LOG
int
static __iw_softap_set_pktlog(struct net_device *dev,
				    struct iw_request_info *info,
				    union iwreq_data *wrqu, char *extra)
{
	struct hdd_adapter *adapter = netdev_priv(dev);
	struct hdd_context *hdd_ctx;
	int *value = (int *)extra;
	int ret;

	hdd_enter_dev(dev);

	hdd_ctx = WLAN_HDD_GET_CTX(adapter);
	ret = hdd_check_private_wext_control(hdd_ctx, info);
	if (0 != ret)
		return ret;

	if (wrqu->data.length < 1 || wrqu->data.length > 2) {
		hdd_err("pktlog: either 1 or 2 parameters are required");
		return -EINVAL;
	}

	return hdd_process_pktlog_command(hdd_ctx, value[0], value[1]);
}

int
static iw_softap_set_pktlog(struct net_device *dev,
				  struct iw_request_info *info,
				  union iwreq_data *wrqu, char *extra)
{
	int errno;
	struct osif_vdev_sync *vdev_sync;

	errno = osif_vdev_sync_op_start(dev, &vdev_sync);
	if (errno)
		return errno;

	errno = __iw_softap_set_pktlog(dev, info, wrqu, extra);

	osif_vdev_sync_op_stop(vdev_sync);

	return errno;
}
#else
int
static iw_softap_set_pktlog(struct net_device *dev,
				  struct iw_request_info *info,
				  union iwreq_data *wrqu, char *extra)
{
	return -EINVAL;
}
#endif

int
static __iw_softap_set_tx_power(struct net_device *dev,
				struct iw_request_info *info,
				union iwreq_data *wrqu, char *extra)
{
	struct hdd_adapter *adapter = (netdev_priv(dev));
	struct hdd_context *hdd_ctx;
	int *value = (int *)extra;
	int set_value;
	struct qdf_mac_addr bssid;
	int ret;

	hdd_enter_dev(dev);

	hdd_ctx = WLAN_HDD_GET_CTX(adapter);
	ret = wlan_hdd_validate_context(hdd_ctx);
	if (0 != ret)
		return ret;

	ret = hdd_check_private_wext_control(hdd_ctx, info);
	if (0 != ret)
		return ret;

	qdf_copy_macaddr(&bssid, &adapter->mac_addr);

	set_value = value[0];
	if (QDF_STATUS_SUCCESS !=
	    sme_set_tx_power(hdd_ctx->mac_handle, adapter->vdev_id, bssid,
			     adapter->device_mode, set_value)) {
		hdd_err("Setting tx power failed");
		return -EIO;
	}
	hdd_exit();
	return 0;
}

int
static iw_softap_set_tx_power(struct net_device *dev,
			      struct iw_request_info *info,
			      union iwreq_data *wrqu, char *extra)
{
	int errno;
	struct osif_vdev_sync *vdev_sync;

	errno = osif_vdev_sync_op_start(dev, &vdev_sync);
	if (errno)
		return errno;

	errno = __iw_softap_set_tx_power(dev, info, wrqu, extra);

	osif_vdev_sync_op_stop(vdev_sync);

	return errno;
}

int
static __iw_softap_getassoc_stamacaddr(struct net_device *dev,
				       struct iw_request_info *info,
				       union iwreq_data *wrqu, char *extra)
{
	struct hdd_adapter *adapter = (netdev_priv(dev));
	struct hdd_station_info *sta_info;
	struct hdd_context *hdd_ctx;
	char *buf;
	int left;
	int ret;
	/* maclist_index must be u32 to match userspace */
	u32 maclist_index;

	hdd_enter_dev(dev);

	/*
	 * NOTE WELL: this is a "get" ioctl but it uses an even ioctl
	 * number, and even numbered iocts are supposed to have "set"
	 * semantics.  Hence the wireless extensions support in the kernel
	 * won't correctly copy the result to userspace, so the ioctl
	 * handler itself must copy the data.  Output format is 32-bit
	 * record length, followed by 0 or more 6-byte STA MAC addresses.
	 *
	 * Further note that due to the incorrect semantics, the "iwpriv"
	 * userspace application is unable to correctly invoke this API,
	 * hence it is not registered in the hostapd_private_args.  This
	 * API can only be invoked by directly invoking the ioctl() system
	 * call.
	 */

	hdd_ctx = WLAN_HDD_GET_CTX(adapter);
	ret = wlan_hdd_validate_context(hdd_ctx);
	if (0 != ret)
		return ret;

	ret = hdd_check_private_wext_control(hdd_ctx, info);
	if (0 != ret)
		return ret;

	/* make sure userspace allocated a reasonable buffer size */
	if (wrqu->data.length < sizeof(maclist_index)) {
		hdd_err("invalid userspace buffer");
		return -EINVAL;
	}

	/* allocate local buffer to build the response */
	buf = qdf_mem_malloc(wrqu->data.length);
	if (!buf)
		return -ENOMEM;

	/* start indexing beyond where the record count will be written */
	maclist_index = sizeof(maclist_index);
	left = wrqu->data.length - maclist_index;

	hdd_for_each_sta_ref(adapter->sta_info_list, sta_info) {
		if (!qdf_is_macaddr_broadcast(&sta_info->sta_mac)) {
			memcpy(&buf[maclist_index], &sta_info->sta_mac,
			       QDF_MAC_ADDR_SIZE);
			maclist_index += QDF_MAC_ADDR_SIZE;
			left -= QDF_MAC_ADDR_SIZE;
		}
		hdd_put_sta_info_ref(&adapter->sta_info_list, &sta_info, true);
	}

	*((u32 *) buf) = maclist_index;
	wrqu->data.length = maclist_index;
	if (copy_to_user(wrqu->data.pointer, buf, maclist_index)) {
		hdd_err("failed to copy response to user buffer");
		ret = -EFAULT;
	}
	qdf_mem_free(buf);
	hdd_exit();
	return ret;
}

int
static iw_softap_getassoc_stamacaddr(struct net_device *dev,
				     struct iw_request_info *info,
				     union iwreq_data *wrqu, char *extra)
{
	int errno;
	struct osif_vdev_sync *vdev_sync;

	errno = osif_vdev_sync_op_start(dev, &vdev_sync);
	if (errno)
		return errno;

	errno = __iw_softap_getassoc_stamacaddr(dev, info, wrqu, extra);

	osif_vdev_sync_op_stop(vdev_sync);

	return errno;
}

/* Usage:
 *  mac addr will be accepted as a 6 octet mac address with each octet
 *  inputted in hex for e.g. 00:0a:f5:11:22:33 will be represented as
 *  0x00 0x0a 0xf5 0x11 0x22 0x33 while using this ioctl
 *
 *  Syntax:
 *  iwpriv softap.0 disassoc_sta <6 octet mac address>
 *
 *  e.g.
 *  disassociate sta with mac addr 00:0a:f5:11:22:33 from softap
 *  iwpriv softap.0 disassoc_sta 0x00 0x0a 0xf5 0x11 0x22 0x33
 */

int
static __iw_softap_disassoc_sta(struct net_device *dev,
				struct iw_request_info *info,
				union iwreq_data *wrqu, char *extra)
{
	struct hdd_adapter *adapter = (netdev_priv(dev));
	struct hdd_context *hdd_ctx;
	uint8_t *peer_macaddr;
	int ret;
	struct csr_del_sta_params del_sta_params;

	hdd_enter_dev(dev);

	if (!capable(CAP_NET_ADMIN)) {
		hdd_err("permission check failed");
		return -EPERM;
	}

	hdd_ctx = WLAN_HDD_GET_CTX(adapter);
	ret = wlan_hdd_validate_context(hdd_ctx);
	if (0 != ret)
		return ret;

	ret = hdd_check_private_wext_control(hdd_ctx, info);
	if (0 != ret)
		return ret;

	/* iwpriv tool or framework calls this ioctl with
	 * data passed in extra (less than 16 octets);
	 */
	peer_macaddr = (uint8_t *) (extra);

	hdd_debug("data " QDF_MAC_ADDR_STR,
		  QDF_MAC_ADDR_ARRAY(peer_macaddr));
	wlansap_populate_del_sta_params(peer_macaddr,
					eSIR_MAC_DEAUTH_LEAVING_BSS_REASON,
					SIR_MAC_MGMT_DISASSOC,
					&del_sta_params);
	hdd_softap_sta_disassoc(adapter, &del_sta_params);

	hdd_exit();
	return 0;
}

int
static iw_softap_disassoc_sta(struct net_device *dev,
			      struct iw_request_info *info,
			      union iwreq_data *wrqu, char *extra)
{
	int errno;
	struct osif_vdev_sync *vdev_sync;

	errno = osif_vdev_sync_op_start(dev, &vdev_sync);
	if (errno)
		return errno;

	errno = __iw_softap_disassoc_sta(dev, info, wrqu, extra);

	osif_vdev_sync_op_stop(vdev_sync);

	return errno;
}

/**
 * iw_get_char_setnone() - Generic "get char" private ioctl handler
 * @dev: device upon which the ioctl was received
 * @info: ioctl request information
 * @wrqu: ioctl request data
 * @extra: ioctl extra data
 *
 * Return: 0 on success, non-zero on error
 */
static int __iw_get_char_setnone(struct net_device *dev,
				struct iw_request_info *info,
				union iwreq_data *wrqu, char *extra)
{
	struct hdd_adapter *adapter = WLAN_HDD_GET_PRIV_PTR(dev);
	int ret;
	int sub_cmd = wrqu->data.flags;
	struct hdd_context *hdd_ctx;

	hdd_enter_dev(dev);

	hdd_ctx = WLAN_HDD_GET_CTX(adapter);
	ret = wlan_hdd_validate_context(hdd_ctx);
	if (ret != 0)
		return ret;

	ret = hdd_check_private_wext_control(hdd_ctx, info);
	if (0 != ret)
		return ret;

	switch (sub_cmd) {
	case QCSAP_GET_STATS:
		hdd_wlan_get_stats(adapter, &(wrqu->data.length),
					extra, WE_MAX_STR_LEN);
		break;
	case QCSAP_LIST_FW_PROFILE:
		hdd_wlan_list_fw_profile(&(wrqu->data.length),
					extra, WE_MAX_STR_LEN);
		break;
	}

	hdd_exit();
	return ret;
}

static int iw_get_char_setnone(struct net_device *dev,
				struct iw_request_info *info,
				union iwreq_data *wrqu, char *extra)
{
	int errno;
	struct osif_vdev_sync *vdev_sync;

	errno = osif_vdev_sync_op_start(dev, &vdev_sync);
	if (errno)
		return errno;

	errno = __iw_get_char_setnone(dev, info, wrqu, extra);

	osif_vdev_sync_op_stop(vdev_sync);

	return errno;
}

static int iw_get_channel_list(struct net_device *dev,
			       struct iw_request_info *info,
			       union iwreq_data *wrqu, char *extra)
{
	uint32_t num_channels = 0;
	uint8_t i = 0;
	uint8_t band_start_channel = MIN_24GHZ_CHANNEL;
	uint8_t band_end_channel = MAX_5GHZ_CHANNEL;
	struct hdd_adapter *hostapd_adapter = (netdev_priv(dev));
	struct channel_list_info *channel_list =
					(struct channel_list_info *) extra;
	bool enable_dfs_scan = true;
	enum band_info cur_band = BAND_ALL;
	struct hdd_context *hdd_ctx;
	int ret;
	bool is_dfs_mode_enabled = false;

	hdd_enter_dev(dev);

	hdd_ctx = WLAN_HDD_GET_CTX(hostapd_adapter);
	ret = wlan_hdd_validate_context(hdd_ctx);
	if (0 != ret)
		return ret;

	ret = hdd_check_private_wext_control(hdd_ctx, info);
	if (0 != ret)
		return ret;

	if (QDF_STATUS_SUCCESS != ucfg_reg_get_band(hdd_ctx->pdev, &cur_band)) {
		hdd_err_rl("not able get the current frequency band");
		return -EIO;
	}

	if (BAND_2G == cur_band) {
		band_start_channel = MIN_24GHZ_CHANNEL;
		band_end_channel = MAX_24GHZ_CHANNEL;
	} else if (BAND_5G == cur_band) {
		band_start_channel = MIN_5GHZ_CHANNEL;
		band_end_channel = MAX_5GHZ_CHANNEL;
	}

	if (cur_band != BAND_2G)
		band_end_channel = MAX_5GHZ_CHANNEL;
	ucfg_scan_cfg_get_dfs_chan_scan_allowed(hdd_ctx->psoc,
						&enable_dfs_scan);
	if (hostapd_adapter->device_mode == QDF_STA_MODE &&
	    enable_dfs_scan) {
		is_dfs_mode_enabled = true;
	} else if (hostapd_adapter->device_mode == QDF_SAP_MODE) {
		if (QDF_STATUS_SUCCESS != ucfg_mlme_get_dfs_master_capability(
				hdd_ctx->psoc, &is_dfs_mode_enabled)) {
			hdd_err_rl("Fail to get dfs master mode capability");
			return -EINVAL;
		}
	}

	hdd_debug_rl("curBand = %d, StartChannel = %hu, EndChannel = %hu, is_dfs_mode_enabled = %d",
		     cur_band, band_start_channel, band_end_channel,
		     is_dfs_mode_enabled);

	for (i = band_start_channel; i <= band_end_channel; i++) {
		if ((CHANNEL_STATE_ENABLE ==
		     wlan_reg_get_channel_state(hdd_ctx->pdev,
						WLAN_REG_CH_NUM(i))) ||
		    (is_dfs_mode_enabled && CHANNEL_STATE_DFS ==
		     wlan_reg_get_channel_state(hdd_ctx->pdev,
						WLAN_REG_CH_NUM(i)))) {
			channel_list->channels[num_channels] =
						WLAN_REG_CH_NUM(i);
			num_channels++;
		}
	}

	hdd_debug_rl("number of channels %d", num_channels);

	channel_list->num_channels = num_channels;
	wrqu->data.length = num_channels + 1;
	hdd_exit();

	return 0;
}

int iw_get_channel_list_with_cc(struct net_device *dev,
				mac_handle_t mac_handle,
				struct iw_request_info *info,
				union iwreq_data *wrqu,
				char *extra)
{
	uint8_t i, len;
	char *buf;
	uint8_t ubuf[CFG_COUNTRY_CODE_LEN] = {0};
	uint8_t ubuf_len = CFG_COUNTRY_CODE_LEN;
	struct channel_list_info channel_list;

	hdd_enter_dev(dev);

	memset(&channel_list, 0, sizeof(channel_list));

	if (0 != iw_get_channel_list(dev, info, wrqu, (char *)&channel_list)) {
		hdd_err_rl("GetChannelList Failed!!!");
		return -EINVAL;
	}
	buf = extra;
	/*
	 * Maximum channels = WNI_CFG_VALID_CHANNEL_LIST_LEN.
	 * Maximum buffer needed = 5 * number of channels.
	 * Check if sufficient buffer is available and then
	 * proceed to fill the buffer.
	 */
	if (WE_MAX_STR_LEN < (5 * CFG_VALID_CHANNEL_LIST_LEN)) {
		hdd_err_rl("Insufficient Buffer to populate channel list");
		return -EINVAL;
	}
	len = scnprintf(buf, WE_MAX_STR_LEN, "%u ", channel_list.num_channels);
	if (QDF_STATUS_SUCCESS == sme_get_country_code(mac_handle, ubuf,
						       &ubuf_len)) {
		/* Printing Country code in getChannelList */
		for (i = 0; i < (ubuf_len - 1); i++)
			len += scnprintf(buf + len, WE_MAX_STR_LEN - len, "%c", ubuf[i]);
	}
	for (i = 0; i < channel_list.num_channels; i++)
		len += scnprintf(buf + len, WE_MAX_STR_LEN - len, " %u", channel_list.channels[i]);

	wrqu->data.length = strlen(extra) + 1;

	hdd_exit();
	return 0;
}

static
int __iw_get_genie(struct net_device *dev,
		   struct iw_request_info *info,
		   union iwreq_data *wrqu, char *extra)
{
	struct hdd_adapter *adapter = (netdev_priv(dev));
	struct hdd_context *hdd_ctx;
	int ret;
	QDF_STATUS status;
	uint32_t length = DOT11F_IE_RSN_MAX_LEN;
	uint8_t genIeBytes[DOT11F_IE_RSN_MAX_LEN];

	hdd_enter_dev(dev);

	hdd_ctx = WLAN_HDD_GET_CTX(adapter);
	ret = wlan_hdd_validate_context(hdd_ctx);
	if (0 != ret)
		return ret;

	ret = hdd_check_private_wext_control(hdd_ctx, info);
	if (0 != ret)
		return ret;

	/*
	 * Actually retrieve the RSN IE from CSR.
	 * (We previously sent it down in the CSR Roam Profile.)
	 */
	status = wlan_sap_getstation_ie_information(
		WLAN_HDD_GET_SAP_CTX_PTR(adapter),
		&length, genIeBytes);
	if (status == QDF_STATUS_SUCCESS) {
		wrqu->data.length = length;
		if (length > DOT11F_IE_RSN_MAX_LEN) {
			hdd_err("Invalid buffer length: %d", length);
			return -E2BIG;
		}
		qdf_mem_copy(extra, genIeBytes, length);
		hdd_debug(" RSN IE of %d bytes returned",
				wrqu->data.length);
	} else {
		wrqu->data.length = 0;
		hdd_debug(" RSN IE failed to populate");
	}

	hdd_exit();
	return 0;
}

static
int iw_get_genie(struct net_device *dev,
		 struct iw_request_info *info,
		 union iwreq_data *wrqu, char *extra)
{
	int errno;
	struct osif_vdev_sync *vdev_sync;

	errno = osif_vdev_sync_op_start(dev, &vdev_sync);
	if (errno)
		return errno;

	errno = __iw_get_genie(dev, info, wrqu, extra);

	osif_vdev_sync_op_stop(vdev_sync);

	return errno;
}

static int
__iw_softap_stopbss(struct net_device *dev,
		    struct iw_request_info *info,
		    union iwreq_data *wrqu, char *extra)
{
	struct hdd_adapter *adapter = (netdev_priv(dev));
	QDF_STATUS status;
	struct hdd_context *hdd_ctx;
	int ret;

	hdd_enter_dev(dev);

	hdd_ctx = WLAN_HDD_GET_CTX(adapter);
	ret = wlan_hdd_validate_context(hdd_ctx);
	if (0 != ret)
		return ret;

	ret = hdd_check_private_wext_control(hdd_ctx, info);
	if (0 != ret)
		return ret;

	if (test_bit(SOFTAP_BSS_STARTED, &adapter->event_flags)) {
		struct hdd_hostapd_state *hostapd_state =
			WLAN_HDD_GET_HOSTAP_STATE_PTR(adapter);

		qdf_event_reset(&hostapd_state->qdf_stop_bss_event);
		status = wlansap_stop_bss(
			WLAN_HDD_GET_SAP_CTX_PTR(adapter));
		if (QDF_IS_STATUS_SUCCESS(status)) {
			status =
				qdf_wait_for_event_completion(&hostapd_state->
					qdf_stop_bss_event,
					SME_CMD_STOP_BSS_TIMEOUT);

			if (!QDF_IS_STATUS_SUCCESS(status)) {
				hdd_err("wait for single_event failed!!");
				QDF_ASSERT(0);
			}
		}
		clear_bit(SOFTAP_BSS_STARTED, &adapter->event_flags);
		policy_mgr_decr_session_set_pcl(hdd_ctx->psoc,
					     adapter->device_mode,
					     adapter->vdev_id);
		hdd_green_ap_start_state_mc(hdd_ctx, adapter->device_mode,
					    false);
		ret = qdf_status_to_os_return(status);
	}
	hdd_exit();
	return ret;
}

static int iw_softap_stopbss(struct net_device *dev,
			     struct iw_request_info *info,
			     union iwreq_data *wrqu,
			     char *extra)
{
	int errno;
	struct osif_vdev_sync *vdev_sync;

	errno = osif_vdev_sync_op_start(dev, &vdev_sync);
	if (errno)
		return errno;

	errno = __iw_softap_stopbss(dev, info, wrqu, extra);

	osif_vdev_sync_op_stop(vdev_sync);

	return errno;
}

static int
__iw_softap_version(struct net_device *dev,
		    struct iw_request_info *info,
		    union iwreq_data *wrqu, char *extra)
{
	struct hdd_adapter *adapter = netdev_priv(dev);
	struct hdd_context *hdd_ctx;
	int ret;

	hdd_enter_dev(dev);

	hdd_ctx = WLAN_HDD_GET_CTX(adapter);
	ret = wlan_hdd_validate_context(hdd_ctx);
	if (0 != ret)
		return ret;

	ret = hdd_check_private_wext_control(hdd_ctx, info);
	if (0 != ret)
		return ret;

	wrqu->data.length = hdd_wlan_get_version(hdd_ctx, WE_MAX_STR_LEN,
						 extra);
	hdd_exit();
	return 0;
}

static int iw_softap_version(struct net_device *dev,
			     struct iw_request_info *info,
			     union iwreq_data *wrqu,
			     char *extra)
{
	int errno;
	struct osif_vdev_sync *vdev_sync;

	errno = osif_vdev_sync_op_start(dev, &vdev_sync);
	if (errno)
		return errno;

	errno = __iw_softap_version(dev, info, wrqu, extra);

	osif_vdev_sync_op_stop(vdev_sync);

	return errno;
}

static int hdd_softap_get_sta_info(struct hdd_adapter *adapter,
				   uint8_t *buf,
				   int size)
{
	int written;
	struct hdd_station_info *sta;

	hdd_enter();

	written = scnprintf(buf, size, "\nstaId staAddress\n");

	hdd_for_each_sta_ref(adapter->sta_info_list, sta) {
		if (written >= size - 1) {
			hdd_put_sta_info_ref(&adapter->sta_info_list,
					     &sta, true);
			break;
		}

		if (QDF_IS_ADDR_BROADCAST(sta->sta_mac.bytes)) {
			hdd_put_sta_info_ref(&adapter->sta_info_list,
					     &sta, true);
			continue;
		}

		written += scnprintf(buf + written, size - written,
				     QDF_MAC_ADDR_STR
				     " ecsa=%d\n",
				     sta->sta_mac.bytes[0],
				     sta->sta_mac.bytes[1],
				     sta->sta_mac.bytes[2],
				     sta->sta_mac.bytes[3],
				     sta->sta_mac.bytes[4],
				     sta->sta_mac.bytes[5],
				     sta->ecsa_capable);
		hdd_put_sta_info_ref(&adapter->sta_info_list, &sta, true);
	}

	hdd_exit();

	return 0;
}

static int __iw_softap_get_channel_list(struct net_device *dev,
					struct iw_request_info *info,
					union iwreq_data *wrqu,
					char *extra)
{
	int ret;
	struct hdd_adapter *adapter = WLAN_HDD_GET_PRIV_PTR(dev);
	struct hdd_context *hdd_ctx;
	mac_handle_t mac_handle;

	hdd_enter_dev(dev);

	if (hdd_validate_adapter(adapter)) {
		hdd_err_rl("Invalid adapter!!!");
		return -ENODEV;
	}

	hdd_ctx = WLAN_HDD_GET_CTX(adapter);
	ret = wlan_hdd_validate_context(hdd_ctx);
	if (0 != ret)
		return ret;

	ret = hdd_check_private_wext_control(hdd_ctx, info);
	if (0 != ret)
		return ret;

	mac_handle = hdd_ctx->mac_handle;

	ret = iw_get_channel_list_with_cc(dev, mac_handle,
					  info, wrqu, extra);

	if (0 != ret)
		return -EINVAL;

	hdd_exit();
	return 0;
}

static int iw_softap_get_channel_list(struct net_device *dev,
				      struct iw_request_info *info,
				      union iwreq_data *wrqu,
				      char *extra)
{
	int errno;
	struct osif_vdev_sync *vdev_sync;

	errno = osif_vdev_sync_op_start(dev, &vdev_sync);
	if (errno)
		return errno;

	errno = __iw_softap_get_channel_list(dev, info, wrqu, extra);

	osif_vdev_sync_op_stop(vdev_sync);

	return errno;
}

static int __iw_softap_get_sta_info(struct net_device *dev,
				    struct iw_request_info *info,
				    union iwreq_data *wrqu, char *extra)
{
	int errno;
	struct hdd_adapter *adapter;
	struct hdd_context *hdd_ctx;

	hdd_enter_dev(dev);

	adapter = netdev_priv(dev);
	errno = hdd_validate_adapter(adapter);
	if (errno)
		return errno;

	hdd_ctx = WLAN_HDD_GET_CTX(adapter);
	errno = wlan_hdd_validate_context(hdd_ctx);
	if (errno)
		return errno;

	errno = hdd_check_private_wext_control(hdd_ctx, info);
	if (errno)
		return errno;

	errno = hdd_softap_get_sta_info(adapter, extra, WE_SAP_MAX_STA_INFO);
	if (errno) {
		hdd_err("Failed to get sta info; errno:%d", errno);
		return errno;
	}

	wrqu->data.length = strlen(extra);

	hdd_exit();

	return 0;
}

static int iw_softap_get_sta_info(struct net_device *dev,
				  struct iw_request_info *info,
				  union iwreq_data *wrqu,
				  char *extra)
{
	int errno;
	struct osif_vdev_sync *vdev_sync;

	errno = osif_vdev_sync_op_start(dev, &vdev_sync);
	if (errno)
		return errno;

	errno = __iw_softap_get_sta_info(dev, info, wrqu, extra);

	osif_vdev_sync_op_stop(vdev_sync);

	return errno;
}

static int __iw_softap_get_ba_timeout(struct net_device *dev,
				      struct iw_request_info *info,
				      union iwreq_data *wrqu, char *extra)
{
	int errno;
	uint32_t i;
	enum qca_wlan_ac_type duration[QCA_WLAN_AC_ALL];
	void *soc = cds_get_context(QDF_MODULE_ID_SOC);
	struct hdd_adapter *adapter;
	struct hdd_context *hdd_ctx;

	hdd_enter_dev(dev);

	adapter = netdev_priv(dev);
	errno = hdd_validate_adapter(adapter);
	if (errno)
		return errno;

	hdd_ctx = WLAN_HDD_GET_CTX(adapter);
	errno = wlan_hdd_validate_context(hdd_ctx);
	if (errno)
		return errno;

	if (!soc) {
		hdd_err("Invalid handle");
		return -EINVAL;
	}

	for (i = 0; i < QCA_WLAN_AC_ALL; i++)
		cdp_get_ba_timeout(soc, i, &duration[i]);

	snprintf(extra, WE_SAP_MAX_STA_INFO,
		 "\n|------------------------------|\n"
		 "|AC | BA aging timeout duration |\n"
		 "|--------------------------------|\n"
		 "|VO |  %d        |\n"
		 "|VI |  %d        |\n"
		 "|BK |  %d        |\n"
		 "|BE |  %d        |\n"
		 "|--------------------------------|\n",
		duration[QCA_WLAN_AC_VO], duration[QCA_WLAN_AC_VI],
		duration[QCA_WLAN_AC_BK], duration[QCA_WLAN_AC_BE]);

	wrqu->data.length = strlen(extra) + 1;
	hdd_exit();

	return 0;
}

static int iw_softap_get_ba_timeout(struct net_device *dev,
				    struct iw_request_info *info,
				    union iwreq_data *wrqu,
				    char *extra)
{
	int errno;
	struct osif_vdev_sync *vdev_sync;

	errno = osif_vdev_sync_op_start(dev, &vdev_sync);
	if (errno)
		return errno;

	errno = __iw_softap_get_ba_timeout(dev, info, wrqu, extra);

	osif_vdev_sync_op_stop(vdev_sync);

	return errno;
}

static
int __iw_get_softap_linkspeed(struct net_device *dev,
			      struct iw_request_info *info,
			      union iwreq_data *wrqu, char *extra)
{
	struct hdd_adapter *adapter = (netdev_priv(dev));
	struct hdd_context *hdd_ctx;
	char *out_link_speed = (char *)extra;
	uint32_t link_speed = 0;
	int len = sizeof(uint32_t) + 1;
	struct qdf_mac_addr mac_address;
	char macaddr_string[MAC_ADDRESS_STR_LEN + 1];
	QDF_STATUS status = QDF_STATUS_E_FAILURE;
	int rc, ret;

	hdd_enter_dev(dev);

	hdd_ctx = WLAN_HDD_GET_CTX(adapter);
	ret = wlan_hdd_validate_context(hdd_ctx);
	if (0 != ret)
		return ret;

	ret = hdd_check_private_wext_control(hdd_ctx, info);
	if (0 != ret)
		return ret;

	hdd_debug("wrqu->data.length(%d)", wrqu->data.length);

	/* Linkspeed is allowed only for P2P mode */
	if (adapter->device_mode != QDF_P2P_GO_MODE) {
		hdd_err("Link Speed is not allowed in Device mode %s(%d)",
			qdf_opmode_str(adapter->device_mode),
			adapter->device_mode);
		return -ENOTSUPP;
	}

	if (wrqu->data.length >= MAC_ADDRESS_STR_LEN - 1) {
		if (copy_from_user(macaddr_string,
				   wrqu->data.pointer, MAC_ADDRESS_STR_LEN)) {
			hdd_err("failed to copy data to user buffer");
			return -EFAULT;
		}
		macaddr_string[MAC_ADDRESS_STR_LEN - 1] = '\0';

		if (!mac_pton(macaddr_string, mac_address.bytes)) {
			hdd_err("String to Hex conversion Failed");
			return -EINVAL;
		}
	}
	/* If no mac address is passed and/or its length is less than 17,
	 * link speed for first connected client will be returned.
	 */
	if (wrqu->data.length < 17 || !QDF_IS_STATUS_SUCCESS(status)) {
		struct hdd_station_info *sta_info;

		hdd_for_each_sta_ref(adapter->sta_info_list, sta_info) {
			if (!qdf_is_macaddr_broadcast(&sta_info->sta_mac)) {
				qdf_copy_macaddr(&mac_address,
						 &sta_info->sta_mac);
				status = QDF_STATUS_SUCCESS;
				hdd_put_sta_info_ref(&adapter->sta_info_list,
						     &sta_info, true);
				break;
			}
			hdd_put_sta_info_ref(&adapter->sta_info_list,
					     &sta_info, true);
		}
	}
	if (!QDF_IS_STATUS_SUCCESS(status)) {
		hdd_err("Invalid peer macaddress");
		return -EINVAL;
	}
	rc = wlan_hdd_get_linkspeed_for_peermac(adapter, &mac_address,
						&link_speed);
	if (rc) {
		hdd_err("Unable to retrieve SME linkspeed");
		return rc;
	}

	/* linkspeed in units of 500 kbps */
	link_speed = link_speed / 500;
	wrqu->data.length = len;
	rc = snprintf(out_link_speed, len, "%u", link_speed);
	if ((rc < 0) || (rc >= len)) {
		/* encoding or length error? */
		hdd_err("Unable to encode link speed");
		return -EIO;
	}
	hdd_exit();
	return 0;
}

static int
iw_get_softap_linkspeed(struct net_device *dev,
			struct iw_request_info *info,
			union iwreq_data *wrqu,
			char *extra)
{
	int errno;
	struct osif_vdev_sync *vdev_sync;

	errno = osif_vdev_sync_op_start(dev, &vdev_sync);
	if (errno)
		return errno;

	errno = __iw_get_softap_linkspeed(dev, info, wrqu, extra);

	osif_vdev_sync_op_stop(vdev_sync);

	return errno;
}

/**
 * __iw_get_peer_rssi() - get station's rssi
 * @dev: net device
 * @info: iwpriv request information
 * @wrqu: iwpriv command parameter
 * @extra
 *
 * This function will call wlan_cfg80211_mc_cp_stats_get_peer_rssi
 * to get rssi
 *
 * Return: 0 on success, otherwise error value
 */
static int
__iw_get_peer_rssi(struct net_device *dev, struct iw_request_info *info,
		   union iwreq_data *wrqu, char *extra)
{
	int ret, i;
	struct hdd_context *hddctx;
	struct stats_event *rssi_info;
	char macaddrarray[MAC_ADDRESS_STR_LEN];
	struct hdd_adapter *adapter = netdev_priv(dev);
	struct qdf_mac_addr macaddress = QDF_MAC_ADDR_BCAST_INIT;

	hdd_enter();

	hddctx = WLAN_HDD_GET_CTX(adapter);
	ret = wlan_hdd_validate_context(hddctx);
	if (ret != 0)
		return ret;

	ret = hdd_check_private_wext_control(hddctx, info);
	if (0 != ret)
		return ret;

	hdd_debug("wrqu->data.length= %d", wrqu->data.length);

	if (wrqu->data.length >= MAC_ADDRESS_STR_LEN - 1) {
		if (copy_from_user(macaddrarray,
				   wrqu->data.pointer,
				   MAC_ADDRESS_STR_LEN - 1)) {
			hdd_info("failed to copy data from user buffer");
			return -EFAULT;
		}

		macaddrarray[MAC_ADDRESS_STR_LEN - 1] = '\0';
		hdd_debug("%s", macaddrarray);

		if (!mac_pton(macaddrarray, macaddress.bytes))
			hdd_err("String to Hex conversion Failed");
	}

	rssi_info = wlan_cfg80211_mc_cp_stats_get_peer_rssi(adapter->vdev,
							    macaddress.bytes,
							    &ret);
	if (ret || !rssi_info) {
		wlan_cfg80211_mc_cp_stats_free_stats_event(rssi_info);
		return ret;
	}

	wrqu->data.length = scnprintf(extra, IW_PRIV_SIZE_MASK, "\n");
	for (i = 0; i < rssi_info->num_peer_stats; i++)
		wrqu->data.length +=
			scnprintf(extra + wrqu->data.length,
				  IW_PRIV_SIZE_MASK - wrqu->data.length,
				  "[%pM] [%d]\n",
				  rssi_info->peer_stats[i].peer_macaddr,
				  rssi_info->peer_stats[i].peer_rssi);

	wrqu->data.length++;
	wlan_cfg80211_mc_cp_stats_free_stats_event(rssi_info);
	hdd_exit();

	return 0;
}

/**
 * iw_get_peer_rssi() - get station's rssi
 * @dev: net device
 * @info: iwpriv request information
 * @wrqu: iwpriv command parameter
 * @extra
 *
 * This function will call __iw_get_peer_rssi
 *
 * Return: 0 on success, otherwise error value
 */
static int
iw_get_peer_rssi(struct net_device *dev, struct iw_request_info *info,
		 union iwreq_data *wrqu, char *extra)
{
	int errno;
	struct osif_vdev_sync *vdev_sync;

	errno = osif_vdev_sync_op_start(dev, &vdev_sync);
	if (errno)
		return errno;

	errno = __iw_get_peer_rssi(dev, info, wrqu, extra);

	osif_vdev_sync_op_stop(vdev_sync);

	return errno;
}

/*
 * Note that the following ioctls were defined with semantics which
 * cannot be handled by the "iwpriv" userspace application and hence
 * they are not included in the hostapd_private_args array
 *     QCSAP_IOCTL_ASSOC_STA_MACADDR
 */

static const struct iw_priv_args hostapd_private_args[] = {
	{
		QCSAP_IOCTL_SETPARAM,
		IW_PRIV_TYPE_INT | IW_PRIV_SIZE_FIXED | 2, 0, "setparam"
	}, {
		QCSAP_IOCTL_SETPARAM,
		IW_PRIV_TYPE_INT | IW_PRIV_SIZE_FIXED | 1, 0, ""
	}, {
		QCSAP_PARAM_MAX_ASSOC,
		IW_PRIV_TYPE_INT | IW_PRIV_SIZE_FIXED | 1, 0,
		"setMaxAssoc"
	}, {
		QCSAP_PARAM_HIDE_SSID,
		IW_PRIV_TYPE_INT | IW_PRIV_SIZE_FIXED | 1, 0, "hideSSID"
	}, {
		QCSAP_PARAM_SET_MC_RATE,
		IW_PRIV_TYPE_INT | IW_PRIV_SIZE_FIXED | 1, 0, "setMcRate"
	}, {
		QCSAP_PARAM_SET_TXRX_FW_STATS,
		IW_PRIV_TYPE_INT | IW_PRIV_SIZE_FIXED | 1, 0,
		"txrx_fw_stats"
	}, {
		QCSAP_PARAM_SET_TXRX_STATS,
		IW_PRIV_TYPE_INT | IW_PRIV_SIZE_FIXED | 2, 0,
		"txrx_stats"
	}, {
		QCSAP_PARAM_SET_MCC_CHANNEL_LATENCY,
		IW_PRIV_TYPE_INT | IW_PRIV_SIZE_FIXED | 1, 0,
		"setMccLatency"
	}, {
		QCSAP_PARAM_SET_MCC_CHANNEL_QUOTA,
		IW_PRIV_TYPE_INT | IW_PRIV_SIZE_FIXED | 1, 0,
		"setMccQuota"
	}, {
		QCSAP_PARAM_SET_CHANNEL_CHANGE,
		IW_PRIV_TYPE_INT | IW_PRIV_SIZE_FIXED | 1, 0,
		"setChanChange"
	}, {
		QCSAP_PARAM_CONC_SYSTEM_PREF,
		IW_PRIV_TYPE_INT | IW_PRIV_SIZE_FIXED | 1, 0,
		"setConcSysPref"
	},
#ifdef FEATURE_FW_LOG_PARSING
	/* Sub-cmds DBGLOG specific commands */
	{
		QCSAP_DBGLOG_LOG_LEVEL,
		IW_PRIV_TYPE_INT | IW_PRIV_SIZE_FIXED | 1,
		0, "dl_loglevel"
	}, {
		QCSAP_DBGLOG_VAP_ENABLE,
		IW_PRIV_TYPE_INT | IW_PRIV_SIZE_FIXED | 1, 0, "dl_vapon"
	}, {
		QCSAP_DBGLOG_VAP_DISABLE,
		IW_PRIV_TYPE_INT | IW_PRIV_SIZE_FIXED | 1,
		0, "dl_vapoff"
	}, {
		QCSAP_DBGLOG_MODULE_ENABLE,
		IW_PRIV_TYPE_INT | IW_PRIV_SIZE_FIXED | 1, 0, "dl_modon"
	}, {
		QCSAP_DBGLOG_MODULE_DISABLE,
		IW_PRIV_TYPE_INT | IW_PRIV_SIZE_FIXED | 1,
		0, "dl_modoff"
	}, {
		QCSAP_DBGLOG_MOD_LOG_LEVEL,
		IW_PRIV_TYPE_INT | IW_PRIV_SIZE_FIXED | 1,
		0, "dl_mod_loglevel"
	}, {
		QCSAP_DBGLOG_TYPE,
		IW_PRIV_TYPE_INT | IW_PRIV_SIZE_FIXED | 1, 0, "dl_type"
	}, {
		QCSAP_DBGLOG_REPORT_ENABLE,
		IW_PRIV_TYPE_INT | IW_PRIV_SIZE_FIXED | 1,
		0, "dl_report"
	},
#endif /* FEATURE_FW_LOG_PARSING */
	{

		QCASAP_TXRX_FWSTATS_RESET,
		IW_PRIV_TYPE_INT | IW_PRIV_SIZE_FIXED | 1,
		0, "txrx_fw_st_rst"
	}, {
		QCSAP_PARAM_RTSCTS,
		IW_PRIV_TYPE_INT | IW_PRIV_SIZE_FIXED | 1,
		0, "enablertscts"
	}, {
		QCASAP_SET_11N_RATE,
		IW_PRIV_TYPE_INT | IW_PRIV_SIZE_FIXED | 1,
		0, "set11NRates"
	}, {
		QCASAP_SET_VHT_RATE,
		IW_PRIV_TYPE_INT | IW_PRIV_SIZE_FIXED | 1,
		0, "set11ACRates"
	}, {
		QCASAP_SHORT_GI,
		IW_PRIV_TYPE_INT | IW_PRIV_SIZE_FIXED | 1,
		0, "enable_short_gi"
	}, {
		QCSAP_SET_AMPDU,
		IW_PRIV_TYPE_INT | IW_PRIV_SIZE_FIXED | 1, 0, "ampdu"
	}, {
		QCSAP_SET_AMSDU,
		IW_PRIV_TYPE_INT | IW_PRIV_SIZE_FIXED | 1, 0, "amsdu"
	}, {
		QCSAP_GTX_HT_MCS,
		IW_PRIV_TYPE_INT | IW_PRIV_SIZE_FIXED | 1, 0, "gtxHTMcs"
	}, {
		QCSAP_GTX_VHT_MCS,
		IW_PRIV_TYPE_INT | IW_PRIV_SIZE_FIXED | 1,
		0, "gtxVHTMcs"
	}, {
		QCSAP_GTX_USRCFG,
		IW_PRIV_TYPE_INT | IW_PRIV_SIZE_FIXED | 1,
		0, "gtxUsrCfg"
	}, {
		QCSAP_GTX_THRE,
		IW_PRIV_TYPE_INT | IW_PRIV_SIZE_FIXED | 1, 0, "gtxThre"
	}, {
		QCSAP_GTX_MARGIN,
		IW_PRIV_TYPE_INT | IW_PRIV_SIZE_FIXED | 1,
		0, "gtxMargin"
	}, {
		QCSAP_GTX_STEP,
		IW_PRIV_TYPE_INT | IW_PRIV_SIZE_FIXED | 1, 0, "gtxStep"
	}, {
		QCSAP_GTX_MINTPC,
		IW_PRIV_TYPE_INT | IW_PRIV_SIZE_FIXED | 1,
		0, "gtxMinTpc"
	}, {
		QCSAP_GTX_BWMASK,
		IW_PRIV_TYPE_INT | IW_PRIV_SIZE_FIXED | 1,
		0, "gtxBWMask"
	}, {
		QCSAP_PARAM_CLR_ACL,
		IW_PRIV_TYPE_INT | IW_PRIV_SIZE_FIXED | 1,
		0, "setClearAcl"
	}, {
		QCSAP_PARAM_ACL_MODE,
		IW_PRIV_TYPE_INT | IW_PRIV_SIZE_FIXED | 1, 0, "setAclMode"
	},
	{
		QCASAP_SET_TM_LEVEL,
		IW_PRIV_TYPE_INT | IW_PRIV_SIZE_FIXED | 1,
		0, "setTmLevel"
	}, {
		QCASAP_SET_DFS_IGNORE_CAC,
		IW_PRIV_TYPE_INT | IW_PRIV_SIZE_FIXED | 1,
		0, "setDfsIgnoreCAC"
	}, {
		QCASAP_SET_DFS_NOL,
		IW_PRIV_TYPE_INT | IW_PRIV_SIZE_FIXED | 1,
		0, "setdfsnol"
	}, {
		QCASAP_SET_DFS_TARGET_CHNL,
		IW_PRIV_TYPE_INT | IW_PRIV_SIZE_FIXED | 1,
		0, "setNextChnl"
	}, {
		QCASAP_SET_RADAR_CMD,
		IW_PRIV_TYPE_INT | IW_PRIV_SIZE_FIXED | 1, 0, "setRadar"
	},
	{
		QCSAP_IPA_UC_STAT,
		IW_PRIV_TYPE_INT | IW_PRIV_SIZE_FIXED | 1, 0, "ipaucstat"
	},
	{
		QCASAP_TX_CHAINMASK_CMD,
		IW_PRIV_TYPE_INT | IW_PRIV_SIZE_FIXED | 1,
		0, "set_txchainmask"
	}, {
		QCASAP_RX_CHAINMASK_CMD,
		IW_PRIV_TYPE_INT | IW_PRIV_SIZE_FIXED | 1,
		0, "set_rxchainmask"
	}, {
		QCASAP_SET_HE_BSS_COLOR,
		IW_PRIV_TYPE_INT | IW_PRIV_SIZE_FIXED | 1, 0, "set_he_bss_clr"
	}, {
		QCASAP_NSS_CMD,
		IW_PRIV_TYPE_INT | IW_PRIV_SIZE_FIXED | 1, 0, "set_nss"
	}, {
		QCASAP_SET_PHYMODE,
		IW_PRIV_TYPE_INT | IW_PRIV_SIZE_FIXED | 1,
		0, "setphymode"
	}, {
		QCASAP_DUMP_STATS,
		IW_PRIV_TYPE_INT | IW_PRIV_SIZE_FIXED | 1,
		0, "dumpStats"
	}, {
		QCASAP_CLEAR_STATS,
		IW_PRIV_TYPE_INT | IW_PRIV_SIZE_FIXED | 1,
		0, "clearStats"
	}, {
		QCSAP_START_FW_PROFILING,
		IW_PRIV_TYPE_INT | IW_PRIV_SIZE_FIXED | 1,
		0, "startProfile"
	}, {
		QCASAP_PARAM_LDPC,
		IW_PRIV_TYPE_INT | IW_PRIV_SIZE_FIXED | 1,
		0, "ldpc"
	}, {
		QCASAP_PARAM_TX_STBC,
		IW_PRIV_TYPE_INT | IW_PRIV_SIZE_FIXED | 1,
		0, "set_tx_stbc"
	}, {
		QCASAP_PARAM_RX_STBC,
		IW_PRIV_TYPE_INT | IW_PRIV_SIZE_FIXED | 1,
		0, "set_rx_stbc"
	}, {
		QCSAP_IOCTL_GETPARAM, 0,
		IW_PRIV_TYPE_INT | IW_PRIV_SIZE_FIXED | 1, "getparam"
	}, {
		QCSAP_IOCTL_GETPARAM, 0,
		IW_PRIV_TYPE_INT | IW_PRIV_SIZE_FIXED | 1, ""
	}, {
		QCSAP_PARAM_MAX_ASSOC, 0,
		IW_PRIV_TYPE_INT | IW_PRIV_SIZE_FIXED | 1, "getMaxAssoc"
	}, {
		QCSAP_PARAM_GET_WLAN_DBG, 0,
		IW_PRIV_TYPE_INT | IW_PRIV_SIZE_FIXED | 1, "getwlandbg"
	}, {
		QCSAP_GTX_BWMASK, 0, IW_PRIV_TYPE_INT | IW_PRIV_SIZE_FIXED | 1,
		"get_gtxBWMask"
	}, {
		QCSAP_GTX_MINTPC, 0, IW_PRIV_TYPE_INT | IW_PRIV_SIZE_FIXED | 1,
		"get_gtxMinTpc"
	}, {
		QCSAP_GTX_STEP, 0, IW_PRIV_TYPE_INT | IW_PRIV_SIZE_FIXED | 1,
		"get_gtxStep"
	}, {
		QCSAP_GTX_MARGIN, 0, IW_PRIV_TYPE_INT | IW_PRIV_SIZE_FIXED | 1,
		"get_gtxMargin"
	}, {
		QCSAP_GTX_THRE, 0, IW_PRIV_TYPE_INT | IW_PRIV_SIZE_FIXED | 1,
		"get_gtxThre"
	}, {
		QCSAP_GTX_USRCFG, 0, IW_PRIV_TYPE_INT | IW_PRIV_SIZE_FIXED | 1,
		"get_gtxUsrCfg"
	}, {
		QCSAP_GTX_VHT_MCS, 0, IW_PRIV_TYPE_INT | IW_PRIV_SIZE_FIXED | 1,
		"get_gtxVHTMcs"
	}, {
		QCSAP_GTX_HT_MCS, 0, IW_PRIV_TYPE_INT | IW_PRIV_SIZE_FIXED | 1,
		"get_gtxHTMcs"
	}, {
		QCASAP_SHORT_GI, 0, IW_PRIV_TYPE_INT | IW_PRIV_SIZE_FIXED | 1,
		"get_short_gi"
	}, {
		QCSAP_PARAM_RTSCTS, 0,
		IW_PRIV_TYPE_INT | IW_PRIV_SIZE_FIXED | 1, "get_rtscts"
	}, {
		QCASAP_GET_DFS_NOL, 0,
		IW_PRIV_TYPE_INT | IW_PRIV_SIZE_FIXED | 1, "getdfsnol"
	}, {
		QCSAP_GET_ACL, 0, IW_PRIV_TYPE_INT | IW_PRIV_SIZE_FIXED | 1,
		"get_acl_list"
	}, {
		QCASAP_PARAM_LDPC, 0,
		IW_PRIV_TYPE_INT | IW_PRIV_SIZE_FIXED | 1,
		"get_ldpc"
	}, {
		QCASAP_PARAM_TX_STBC, 0,
		IW_PRIV_TYPE_INT | IW_PRIV_SIZE_FIXED | 1,
		"get_tx_stbc"
	}, {
		QCASAP_PARAM_RX_STBC, 0,
		IW_PRIV_TYPE_INT | IW_PRIV_SIZE_FIXED | 1,
		"get_rx_stbc"
	}, {
		QCSAP_PARAM_CHAN_WIDTH, 0,
		IW_PRIV_TYPE_INT | IW_PRIV_SIZE_FIXED | 1,
		"get_chwidth"
	}, {
		QCASAP_TX_CHAINMASK_CMD, 0,
		IW_PRIV_TYPE_INT | IW_PRIV_SIZE_FIXED | 1,
		"get_txchainmask"
	}, {
		QCASAP_RX_CHAINMASK_CMD, 0,
		IW_PRIV_TYPE_INT | IW_PRIV_SIZE_FIXED | 1,
		"get_rxchainmask"
	}, {
		QCASAP_NSS_CMD, 0, IW_PRIV_TYPE_INT | IW_PRIV_SIZE_FIXED | 1,
		"get_nss"
	}, {
		QCSAP_CAP_TSF, 0, IW_PRIV_TYPE_INT | IW_PRIV_SIZE_FIXED | 1,
		"cap_tsf"
	}, {
		QCSAP_IOCTL_SET_NONE_GET_THREE, 0, IW_PRIV_TYPE_INT |
		IW_PRIV_SIZE_FIXED | 3,    ""
	}, {
		QCSAP_GET_TSF, 0, IW_PRIV_TYPE_INT | IW_PRIV_SIZE_FIXED | 3,
		"get_tsf"
	}, {
		QCASAP_GET_TEMP_CMD, 0,
		IW_PRIV_TYPE_INT | IW_PRIV_SIZE_FIXED | 1, "get_temp"
	}, {
		QCSAP_GET_FW_PROFILE_DATA, 0,
		IW_PRIV_TYPE_INT | IW_PRIV_SIZE_FIXED | 1, "getProfileData"
	}, {
		QCSAP_IOCTL_GET_STAWPAIE,
		0, IW_PRIV_TYPE_BYTE | DOT11F_IE_RSN_MAX_LEN,
		"get_staWPAIE"
	}, {
		QCSAP_IOCTL_STOPBSS, IW_PRIV_TYPE_BYTE | IW_PRIV_SIZE_FIXED, 0,
		"stopbss"
	}, {
		QCSAP_IOCTL_VERSION, 0, IW_PRIV_TYPE_CHAR | WE_MAX_STR_LEN,
		"version"
	}, {
		QCSAP_IOCTL_GET_STA_INFO, 0,
		IW_PRIV_TYPE_CHAR | WE_SAP_MAX_STA_INFO, "get_sta_info"
	}, {
		QCSAP_IOCTL_GET_CHANNEL, 0,
		IW_PRIV_TYPE_INT | IW_PRIV_SIZE_FIXED | 1, "getchannel"
	}, {
		QCSAP_IOCTL_GET_BA_AGEING_TIMEOUT, 0,
		IW_PRIV_TYPE_CHAR | WE_SAP_MAX_STA_INFO, "get_ba_timeout"
	}, {
		QCSAP_IOCTL_DISASSOC_STA,
		IW_PRIV_TYPE_BYTE | IW_PRIV_SIZE_FIXED | 6, 0,
		"disassoc_sta"
	}
	/* handler for main ioctl */
	, {
		QCSAP_PRIV_GET_CHAR_SET_NONE, 0,
		IW_PRIV_TYPE_CHAR | WE_MAX_STR_LEN, ""
	}
	/* handler for sub-ioctl */
	, {
		QCSAP_GET_STATS, 0,
		IW_PRIV_TYPE_CHAR | WE_MAX_STR_LEN, "getStats"
	}
	, {
		QCSAP_LIST_FW_PROFILE, 0,
		IW_PRIV_TYPE_CHAR | WE_MAX_STR_LEN, "listProfile"
	}
	, {
		QCSAP_IOCTL_PRIV_GET_SOFTAP_LINK_SPEED,
		IW_PRIV_TYPE_CHAR | 18,
		IW_PRIV_TYPE_CHAR | 5, "getLinkSpeed"
	}
	, {
		QCSAP_IOCTL_PRIV_GET_RSSI,
		IW_PRIV_TYPE_CHAR | 18,
		IW_PRIV_TYPE_CHAR | WE_MAX_STR_LEN, "getRSSI"
	}
	, {
		QCSAP_IOCTL_PRIV_SET_THREE_INT_GET_NONE,
		IW_PRIV_TYPE_INT | IW_PRIV_SIZE_FIXED | 3, 0, ""
	}
	,
	/* handlers for sub-ioctl */
	{
		WE_SET_WLAN_DBG,
		IW_PRIV_TYPE_INT | IW_PRIV_SIZE_FIXED | 3, 0, "setwlandbg"
	}
	,
#ifdef CONFIG_DP_TRACE
	/* handlers for sub-ioctl */
	{
		WE_SET_DP_TRACE,
		IW_PRIV_TYPE_INT | IW_PRIV_SIZE_FIXED | 3, 0, "set_dp_trace"
	}
	,
#endif
	/* handlers for main ioctl */
	{
		QCSAP_IOCTL_PRIV_SET_VAR_INT_GET_NONE,
		IW_PRIV_TYPE_INT | MAX_VAR_ARGS, 0, ""
	}
	, {
		WE_P2P_NOA_CMD, IW_PRIV_TYPE_INT | MAX_VAR_ARGS, 0, "SetP2pPs"
	}
	, {
		WE_UNIT_TEST_CMD, IW_PRIV_TYPE_INT | MAX_VAR_ARGS, 0,
		"setUnitTestCmd"
	}
#ifdef WLAN_DEBUG
	,
	{
		WE_SET_CHAN_AVOID,
		IW_PRIV_TYPE_INT | MAX_VAR_ARGS,
		0,
		"ch_avoid"
	}
#endif
	,
	{
		QCSAP_SET_BTCOEX_MODE,
		IW_PRIV_TYPE_INT | IW_PRIV_SIZE_FIXED | 1,
		0, "set_btc_mode"
	}
	,
	{
		QCSAP_SET_BTCOEX_LOW_RSSI_THRESHOLD,
		IW_PRIV_TYPE_INT | IW_PRIV_SIZE_FIXED | 1,
		0, "set_btc_rssi"
	}
	,
#ifdef FW_THERMAL_THROTTLE_SUPPORT
	{
		WE_SET_THERMAL_THROTTLE_CFG,
		IW_PRIV_TYPE_INT | MAX_VAR_ARGS,
		0, "set_thermal_cfg"
	}
	,
#endif /* FW_THERMAL_THROTTLE_SUPPORT */
	/* handlers for main ioctl */
	{
		QCSAP_IOCTL_MODIFY_ACL,
		IW_PRIV_TYPE_BYTE | IW_PRIV_SIZE_FIXED | 8, 0, "modify_acl"
	}
	,
	/* handlers for main ioctl */
	{
		QCSAP_IOCTL_GET_CHANNEL_LIST,
		0,
		IW_PRIV_TYPE_CHAR | WE_MAX_STR_LEN,
		"getChannelList"
	}
	,
	/* handlers for main ioctl */
	{
		QCSAP_IOCTL_SET_TX_POWER,
		IW_PRIV_TYPE_INT | IW_PRIV_SIZE_FIXED | 1, 0, "setTxPower"
	}
	,
	/* handlers for main ioctl */
	{
		QCSAP_IOCTL_SET_MAX_TX_POWER,
		IW_PRIV_TYPE_INT | IW_PRIV_SIZE_FIXED | 1,
		0, "setTxMaxPower"
	}
	,
	{
		QCSAP_IOCTL_SET_PKTLOG,
		IW_PRIV_TYPE_INT | MAX_VAR_ARGS,
		0, "pktlog"
	}
	,
	/* Get HDD CFG Ini param */
	{
		QCSAP_IOCTL_GET_INI_CFG,
		0, IW_PRIV_TYPE_CHAR | QCSAP_IOCTL_MAX_STR_LEN, "getConfig"
	}
	,
	/* handlers for main ioctl */
	{
	/* handlers for main ioctl */
		QCSAP_IOCTL_SET_TWO_INT_GET_NONE,
		IW_PRIV_TYPE_INT | IW_PRIV_SIZE_FIXED | 2, 0, ""
	}
	,
	/* handlers for sub-ioctl */
#ifdef CONFIG_WLAN_DEBUG_CRASH_INJECT
	{
		QCSAP_IOCTL_SET_FW_CRASH_INJECT,
		IW_PRIV_TYPE_INT | IW_PRIV_SIZE_FIXED | 2,
		0, "crash_inject"
	}
	,
#endif
	{
		QCASAP_SET_RADAR_DBG,
		IW_PRIV_TYPE_INT | IW_PRIV_SIZE_FIXED | 1,
		0,  "setRadarDbg"
	}
	,
#ifdef CONFIG_DP_TRACE
	/* dump dp trace - descriptor or dp trace records */
	{
		QCSAP_IOCTL_DUMP_DP_TRACE_LEVEL,
		IW_PRIV_TYPE_INT | IW_PRIV_SIZE_FIXED | 2,
		0, "dump_dp_trace"
	}
	,
#endif
	{
		QCSAP_ENABLE_FW_PROFILE,
		IW_PRIV_TYPE_INT | IW_PRIV_SIZE_FIXED | 2,
		0, "enableProfile"
	}
	,
	{
		QCSAP_SET_FW_PROFILE_HIST_INTVL,
		IW_PRIV_TYPE_INT | IW_PRIV_SIZE_FIXED | 2,
		0, "set_hist_intvl"
	}
	,
#ifdef WLAN_SUSPEND_RESUME_TEST
	{
		QCSAP_SET_WLAN_SUSPEND,
		IW_PRIV_TYPE_INT | IW_PRIV_SIZE_FIXED | 2,
		0, "wlan_suspend"
	}
	,
	{
		QCSAP_SET_WLAN_RESUME,
		IW_PRIV_TYPE_INT | IW_PRIV_SIZE_FIXED | 2,
		0, "wlan_resume"
	}
	,
#endif
	{
		QCSAP_SET_BA_AGEING_TIMEOUT,
		IW_PRIV_TYPE_INT | IW_PRIV_SIZE_FIXED | 2,
		0, "set_ba_timeout"
	}
	,
	{
		QCASAP_SET_11AX_RATE,
		IW_PRIV_TYPE_INT | IW_PRIV_SIZE_FIXED | 1,
		0, "set_11ax_rate"
	}
	,
	{
		QCASAP_PARAM_DCM,
		IW_PRIV_TYPE_INT | IW_PRIV_SIZE_FIXED | 1,
		0, "enable_dcm"
	}
	,
	{
		QCASAP_PARAM_RANGE_EXT,
		IW_PRIV_TYPE_INT | IW_PRIV_SIZE_FIXED | 1,
		0, "range_ext"
	}
	,
	{	QCSAP_SET_DEFAULT_AMPDU,
		IW_PRIV_TYPE_INT | IW_PRIV_SIZE_FIXED | 1,
		0, "def_ampdu"
	}
	,
	{	QCSAP_ENABLE_RTS_BURSTING,
		IW_PRIV_TYPE_INT | IW_PRIV_SIZE_FIXED | 1,
		0, "rts_bursting"
	}
	,
};

static const iw_handler hostapd_private[] = {
	/* set priv ioctl */
	[QCSAP_IOCTL_SETPARAM - SIOCIWFIRSTPRIV] = iw_softap_setparam,
	/* get priv ioctl */
	[QCSAP_IOCTL_GETPARAM - SIOCIWFIRSTPRIV] = iw_softap_getparam,
	[QCSAP_IOCTL_SET_NONE_GET_THREE - SIOCIWFIRSTPRIV] =
							iw_softap_get_three,
	/* get station genIE */
	[QCSAP_IOCTL_GET_STAWPAIE - SIOCIWFIRSTPRIV] = iw_get_genie,
	/* stop bss */
	[QCSAP_IOCTL_STOPBSS - SIOCIWFIRSTPRIV] = iw_softap_stopbss,
	/* get driver version */
	[QCSAP_IOCTL_VERSION - SIOCIWFIRSTPRIV] = iw_softap_version,
	[QCSAP_IOCTL_GET_CHANNEL - SIOCIWFIRSTPRIV] =
		iw_softap_getchannel,
	[QCSAP_IOCTL_ASSOC_STA_MACADDR - SIOCIWFIRSTPRIV] =
		iw_softap_getassoc_stamacaddr,
	[QCSAP_IOCTL_DISASSOC_STA - SIOCIWFIRSTPRIV] =
		iw_softap_disassoc_sta,
	[QCSAP_PRIV_GET_CHAR_SET_NONE - SIOCIWFIRSTPRIV] =
		iw_get_char_setnone,
	[QCSAP_IOCTL_PRIV_SET_THREE_INT_GET_NONE -
	 SIOCIWFIRSTPRIV] =
		iw_set_three_ints_getnone,
	[QCSAP_IOCTL_PRIV_SET_VAR_INT_GET_NONE -
	 SIOCIWFIRSTPRIV] =
		iw_set_var_ints_getnone,
	[QCSAP_IOCTL_MODIFY_ACL - SIOCIWFIRSTPRIV] =
		iw_softap_modify_acl,
	[QCSAP_IOCTL_GET_CHANNEL_LIST - SIOCIWFIRSTPRIV] =
		iw_softap_get_channel_list,
	[QCSAP_IOCTL_GET_STA_INFO - SIOCIWFIRSTPRIV] =
		iw_softap_get_sta_info,
	[QCSAP_IOCTL_GET_BA_AGEING_TIMEOUT - SIOCIWFIRSTPRIV] =
		iw_softap_get_ba_timeout,
	[QCSAP_IOCTL_PRIV_GET_SOFTAP_LINK_SPEED -
	 SIOCIWFIRSTPRIV] =
		iw_get_softap_linkspeed,
	[QCSAP_IOCTL_PRIV_GET_RSSI - SIOCIWFIRSTPRIV] =
		iw_get_peer_rssi,
	[QCSAP_IOCTL_SET_TX_POWER - SIOCIWFIRSTPRIV] =
		iw_softap_set_tx_power,
	[QCSAP_IOCTL_SET_MAX_TX_POWER - SIOCIWFIRSTPRIV] =
		iw_softap_set_max_tx_power,
	[QCSAP_IOCTL_SET_PKTLOG - SIOCIWFIRSTPRIV] =
		iw_softap_set_pktlog,
	[QCSAP_IOCTL_GET_INI_CFG - SIOCIWFIRSTPRIV] =
		iw_softap_get_ini_cfg,
	[QCSAP_IOCTL_SET_TWO_INT_GET_NONE - SIOCIWFIRSTPRIV] =
		iw_softap_set_two_ints_getnone,
};

const struct iw_handler_def hostapd_handler_def = {
	.num_standard = 0,
	.num_private = QDF_ARRAY_SIZE(hostapd_private),
	.num_private_args = QDF_ARRAY_SIZE(hostapd_private_args),
	.standard = NULL,
	.private = (iw_handler *)hostapd_private,
	.private_args = hostapd_private_args,
	.get_wireless_stats = NULL,
};

/**
 * hdd_register_wext() - register wext context
 * @dev: net device handle
 *
 * Registers wext interface context for a given net device
 *
 * Returns: 0 on success, errno on failure
 */
void hdd_register_hostapd_wext(struct net_device *dev)
{
	hdd_enter_dev(dev);
	/* Register as a wireless device */
	dev->wireless_handlers = (struct iw_handler_def *)&hostapd_handler_def;

	hdd_exit();
}
<|MERGE_RESOLUTION|>--- conflicted
+++ resolved
@@ -865,12 +865,8 @@
 		if (wlan_reg_is_dfs_for_freq(pdev, ap_ctx->operating_chan_freq))
 			tgt_dfs_process_radar_ind(pdev, &radar);
 		else
-<<<<<<< HEAD
-			hdd_debug("Ignore set radar, op ch(%d) is not dfs", ch);
-=======
 			hdd_debug("Ignore set radar, op ch_freq(%d) is not dfs",
 				  ap_ctx->operating_chan_freq);
->>>>>>> 5d8474a2
 
 		break;
 	}
