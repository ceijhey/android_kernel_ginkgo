--- conflicted
+++ resolved
@@ -73,8 +73,6 @@
 {
 }
 #endif
-<<<<<<< HEAD
-=======
 
 #ifdef QCA_IBSS_SUPPORT
 /**
@@ -96,5 +94,4 @@
 {
 }
 #endif
->>>>>>> 5d8474a2
 #endif /* end #if !defined(WLAN_HDD_IOCTL_H) */
