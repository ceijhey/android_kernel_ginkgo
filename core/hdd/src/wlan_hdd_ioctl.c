--- conflicted
+++ resolved
@@ -4132,143 +4132,6 @@
 }
 #endif
 
-#ifdef WLAN_FEATURE_ROAM_OFFLOAD
-static bool is_roam_ch_from_fw_supported(struct hdd_context *hdd_ctx)
-{
-	return hdd_ctx->roam_ch_from_fw_supported;
-}
-
-struct roam_ch_priv {
-	struct roam_scan_ch_resp roam_ch;
-};
-
-void hdd_get_roam_scan_ch_cb(hdd_handle_t hdd_handle,
-			     struct roam_scan_ch_resp *roam_ch,
-			     void *context)
-{
-	struct osif_request *request;
-	struct roam_ch_priv *priv;
-	uint8_t *event = NULL, i = 0;
-	uint32_t  *freq = NULL, len;
-	struct hdd_context *hdd_ctx = hdd_handle_to_context(hdd_handle);
-
-	hdd_debug("roam scan ch list event received : vdev_id:%d command resp: %d",
-		  roam_ch->vdev_id, roam_ch->command_resp);
-	/**
-	 * If command response is set in the response message, then it is
-	 * getroamscanchannels command response else this event is asyncronous
-	 * event raised by firmware.
-	 */
-	if (!roam_ch->command_resp) {
-		len = roam_ch->num_channels * sizeof(roam_ch->chan_list[0]);
-		if (!len) {
-			hdd_err("Invalid len");
-			return;
-		}
-		event = (uint8_t *)qdf_mem_malloc(len);
-		if (!event) {
-			hdd_err("Failed to alloc event response buf vdev_id: %d",
-				roam_ch->vdev_id);
-			return;
-		}
-		freq = (uint32_t *)event;
-		for (i = 0; i < roam_ch->num_channels &&
-		     i < WNI_CFG_VALID_CHANNEL_LIST_LEN; i++) {
-			freq[i] = roam_ch->chan_list[i];
-		}
-
-		hdd_send_roam_scan_ch_list_event(hdd_ctx, roam_ch->vdev_id,
-						 len, event);
-		qdf_mem_free(event);
-		return;
-	}
-
-	request = osif_request_get(context);
-	if (!request) {
-		hdd_err("Obsolete request");
-		return;
-	}
-	priv = osif_request_priv(request);
-
-	priv->roam_ch.num_channels = roam_ch->num_channels;
-	for (i = 0; i < priv->roam_ch.num_channels &&
-	     i < WNI_CFG_VALID_CHANNEL_LIST_LEN; i++)
-		priv->roam_ch.chan_list[i] = roam_ch->chan_list[i];
-
-	osif_request_complete(request);
-	osif_request_put(request);
-}
-
-static uint32_t
-hdd_get_roam_chan_from_fw(struct hdd_adapter *adapter, uint8_t *chan_list,
-			  uint8_t *num_channels)
-{
-	QDF_STATUS status = QDF_STATUS_E_INVAL;
-	struct hdd_context *hdd_ctx;
-	int ret, i;
-	void *cookie;
-	struct osif_request *request;
-	struct roam_ch_priv *priv;
-	struct roam_scan_ch_resp *p_roam_ch;
-	static const struct osif_request_params params = {
-		.priv_size = sizeof(*priv) +
-			     sizeof(priv->roam_ch.chan_list[0]) *
-			     WNI_CFG_VALID_CHANNEL_LIST_LEN,
-		.timeout_ms = WLAN_WAIT_TIME_STATS,
-	};
-
-	hdd_ctx = WLAN_HDD_GET_CTX(adapter);
-	request = osif_request_alloc(&params);
-	if (!request) {
-		hdd_err("Request allocation failure");
-		return -ENOMEM;
-	}
-
-	priv = osif_request_priv(request);
-	p_roam_ch = &priv->roam_ch;
-	/** channel list starts after response structure*/
-	priv->roam_ch.chan_list = (uint32_t *)(p_roam_ch + 1);
-	cookie = osif_request_cookie(request);
-	status = sme_get_roam_scan_ch(hdd_ctx->mac_handle,
-				      adapter->vdev_id, cookie);
-
-	if (QDF_IS_STATUS_ERROR(status)) {
-		hdd_err("Unable to retrieve roam channels");
-		ret = qdf_status_to_os_return(status);
-		goto cleanup;
-	}
-
-	ret = osif_request_wait_for_response(request);
-	if (ret) {
-		hdd_err("SME timed out while retrieving raom channels");
-		goto cleanup;
-	}
-
-	priv = osif_request_priv(request);
-	*num_channels = priv->roam_ch.num_channels;
-	for (i = 0; i < *num_channels; i++)
-		chan_list[i] = wlan_reg_freq_to_chan(
-				hdd_ctx->pdev, priv->roam_ch.chan_list[i]);
-
-cleanup:
-	osif_request_put(request);
-
-	return ret;
-}
-#else
-static bool is_roam_ch_from_fw_supported(struct hdd_context *hdd_ctx)
-{
-	return false;
-}
-
-static uint32_t
-hdd_get_roam_chan_from_fw(struct hdd_adapter *adapter, uint8_t *chan_list,
-			  uint8_t *num_channels)
-{
-	return QDF_STATUS_E_INVAL;
-}
-#endif
-
 static int drv_cmd_get_roam_scan_channels(struct hdd_adapter *adapter,
 					  struct hdd_context *hdd_ctx,
 					  uint8_t *command,
@@ -4285,18 +4148,6 @@
 
 	if (is_roam_ch_from_fw_supported(hdd_ctx)) {
 		ret = hdd_get_roam_chan_from_fw(adapter, freq_list,
-						&num_channels);
-		if (ret == QDF_STATUS_SUCCESS) {
-			goto fill_ch_resp;
-		} else {
-			hdd_err("failed to get roam scan channel list from FW");
-			ret = -EFAULT;
-			goto exit;
-		}
-	}
-
-	if (is_roam_ch_from_fw_supported(hdd_ctx)) {
-		ret = hdd_get_roam_chan_from_fw(adapter, channel_list,
 						&num_channels);
 		if (ret == QDF_STATUS_SUCCESS) {
 			goto fill_ch_resp;
@@ -7466,13 +7317,9 @@
 
 	wlan_hdd_set_sap_csa_reason(hdd_ctx->psoc, adapter->vdev_id,
 				    CSA_REASON_USER_INITIATED);
-<<<<<<< HEAD
-	status = hdd_softap_set_channel_change(dev, chan_number, width, true);
-=======
 	status = hdd_softap_set_channel_change(dev,
 					       wlan_reg_legacy_chan_to_freq(hdd_ctx->pdev, chan_number),
 					       width, true);
->>>>>>> 5d8474a2
 	if (status) {
 		hdd_err("Set channel change fail");
 		return status;
