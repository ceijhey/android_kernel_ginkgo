--- conflicted
+++ resolved
@@ -1291,10 +1291,7 @@
 	bool enable_connected_scan;
 	enum QDF_GLOBAL_MODE curr_mode;
 
-<<<<<<< HEAD
-=======
 	curr_mode = hdd_get_conparam();
->>>>>>> 5d8474a2
 
 	if (QDF_GLOBAL_FTM_MODE == curr_mode ||
 	    QDF_GLOBAL_MONITOR_MODE == curr_mode) {
@@ -1425,10 +1422,7 @@
 	int errno;
 	enum QDF_GLOBAL_MODE curr_mode;
 
-<<<<<<< HEAD
-=======
 	curr_mode = hdd_get_conparam();
->>>>>>> 5d8474a2
 
 	if (QDF_GLOBAL_FTM_MODE == curr_mode ||
 	    QDF_GLOBAL_MONITOR_MODE == curr_mode) {
