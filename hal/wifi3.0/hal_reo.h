--- conflicted
+++ resolved
@@ -496,12 +496,8 @@
 				enum hal_reo_cmd_type type,
 				uint32_t paddr_lo,
 				uint8_t paddr_hi);
-<<<<<<< HEAD
-int hal_reo_cmd_queue_stats(void *reo_ring, struct hal_soc *soc,
-=======
 int hal_reo_cmd_queue_stats(hal_ring_handle_t hal_ring_hdl,
 			    hal_soc_handle_t hal_soc_hdl,
->>>>>>> 4d3aee41
 			    struct hal_reo_cmd_params *cmd);
 int hal_reo_cmd_flush_queue(hal_ring_handle_t hal_ring_hdl,
 			    hal_soc_handle_t hal_soc_hdl,
