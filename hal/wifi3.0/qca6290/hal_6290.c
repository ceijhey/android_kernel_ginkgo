/*
 * Copyright (c) 2016-2020 The Linux Foundation. All rights reserved.
 *
 * Permission to use, copy, modify, and/or distribute this software for
 * any purpose with or without fee is hereby granted, provided that the
 * above copyright notice and this permission notice appear in all
 * copies.
 *
 * THE SOFTWARE IS PROVIDED "AS IS" AND THE AUTHOR DISCLAIMS ALL
 * WARRANTIES WITH REGARD TO THIS SOFTWARE INCLUDING ALL IMPLIED
 * WARRANTIES OF MERCHANTABILITY AND FITNESS. IN NO EVENT SHALL THE
 * AUTHOR BE LIABLE FOR ANY SPECIAL, DIRECT, INDIRECT, OR CONSEQUENTIAL
 * DAMAGES OR ANY DAMAGES WHATSOEVER RESULTING FROM LOSS OF USE, DATA OR
 * PROFITS, WHETHER IN AN ACTION OF CONTRACT, NEGLIGENCE OR OTHER
 * TORTIOUS ACTION, ARISING OUT OF OR IN CONNECTION WITH THE USE OR
 * PERFORMANCE OF THIS SOFTWARE.
 */
#include "qdf_types.h"
#include "qdf_util.h"
#include "qdf_types.h"
#include "qdf_lock.h"
#include "qdf_mem.h"
#include "qdf_nbuf.h"
#include "hal_hw_headers.h"
#include "hal_internal.h"
#include "hal_api.h"
#include "target_type.h"
#include "wcss_version.h"
#include "qdf_module.h"

#define UNIFIED_RXPCU_PPDU_END_INFO_8_RX_PPDU_DURATION_OFFSET \
	RXPCU_PPDU_END_INFO_8_RX_PPDU_DURATION_OFFSET
#define UNIFIED_RXPCU_PPDU_END_INFO_8_RX_PPDU_DURATION_MASK \
	RXPCU_PPDU_END_INFO_8_RX_PPDU_DURATION_MASK
#define UNIFIED_RXPCU_PPDU_END_INFO_8_RX_PPDU_DURATION_LSB \
	RXPCU_PPDU_END_INFO_8_RX_PPDU_DURATION_LSB
#define UNIFIED_PHYRX_HT_SIG_0_HT_SIG_INFO_PHYRX_HT_SIG_INFO_DETAILS_OFFSET \
	PHYRX_HT_SIG_0_HT_SIG_INFO_PHYRX_HT_SIG_INFO_DETAILS_OFFSET
#define UNIFIED_PHYRX_L_SIG_B_0_L_SIG_B_INFO_PHYRX_L_SIG_B_INFO_DETAILS_OFFSET \
	PHYRX_L_SIG_B_0_L_SIG_B_INFO_PHYRX_L_SIG_B_INFO_DETAILS_OFFSET
#define UNIFIED_PHYRX_L_SIG_A_0_L_SIG_A_INFO_PHYRX_L_SIG_A_INFO_DETAILS_OFFSET \
	PHYRX_L_SIG_A_0_L_SIG_A_INFO_PHYRX_L_SIG_A_INFO_DETAILS_OFFSET
#define UNIFIED_PHYRX_VHT_SIG_A_0_VHT_SIG_A_INFO_PHYRX_VHT_SIG_A_INFO_DETAILS_OFFSET \
	PHYRX_VHT_SIG_A_0_VHT_SIG_A_INFO_PHYRX_VHT_SIG_A_INFO_DETAILS_OFFSET
#define UNIFIED_PHYRX_HE_SIG_A_SU_0_HE_SIG_A_SU_INFO_PHYRX_HE_SIG_A_SU_INFO_DETAILS_OFFSET \
	PHYRX_HE_SIG_A_SU_0_HE_SIG_A_SU_INFO_PHYRX_HE_SIG_A_SU_INFO_DETAILS_OFFSET
#define UNIFIED_PHYRX_HE_SIG_A_MU_DL_0_HE_SIG_A_MU_DL_INFO_PHYRX_HE_SIG_A_MU_DL_INFO_DETAILS_OFFSET \
	PHYRX_HE_SIG_A_MU_DL_0_HE_SIG_A_MU_DL_INFO_PHYRX_HE_SIG_A_MU_DL_INFO_DETAILS_OFFSET
#define UNIFIED_PHYRX_HE_SIG_B1_MU_0_HE_SIG_B1_MU_INFO_PHYRX_HE_SIG_B1_MU_INFO_DETAILS_OFFSET \
	PHYRX_HE_SIG_B1_MU_0_HE_SIG_B1_MU_INFO_PHYRX_HE_SIG_B1_MU_INFO_DETAILS_OFFSET
#define UNIFIED_PHYRX_HE_SIG_B2_MU_0_HE_SIG_B2_MU_INFO_PHYRX_HE_SIG_B2_MU_INFO_DETAILS_OFFSET \
	PHYRX_HE_SIG_B2_MU_0_HE_SIG_B2_MU_INFO_PHYRX_HE_SIG_B2_MU_INFO_DETAILS_OFFSET
#define UNIFIED_PHYRX_HE_SIG_B2_OFDMA_0_HE_SIG_B2_OFDMA_INFO_PHYRX_HE_SIG_B2_OFDMA_INFO_DETAILS_OFFSET \
	PHYRX_HE_SIG_B2_OFDMA_0_HE_SIG_B2_OFDMA_INFO_PHYRX_HE_SIG_B2_OFDMA_INFO_DETAILS_OFFSET
#define UNIFIED_PHYRX_RSSI_LEGACY_3_RECEIVE_RSSI_INFO_PRE_RSSI_INFO_DETAILS_OFFSET \
	PHYRX_RSSI_LEGACY_3_RECEIVE_RSSI_INFO_PRE_RSSI_INFO_DETAILS_OFFSET
#define UNIFIED_PHYRX_RSSI_LEGACY_19_RECEIVE_RSSI_INFO_PREAMBLE_RSSI_INFO_DETAILS_OFFSET \
	PHYRX_RSSI_LEGACY_19_RECEIVE_RSSI_INFO_PREAMBLE_RSSI_INFO_DETAILS_OFFSET
#define UNIFIED_RX_MPDU_START_0_RX_MPDU_INFO_RX_MPDU_INFO_DETAILS_OFFSET \
	RX_MPDU_START_0_RX_MPDU_INFO_RX_MPDU_INFO_DETAILS_OFFSET
#define UNIFIED_RX_MSDU_LINK_8_RX_MSDU_DETAILS_MSDU_0_OFFSET \
	RX_MSDU_LINK_8_RX_MSDU_DETAILS_MSDU_0_OFFSET
#define UNIFIED_RX_MSDU_DETAILS_2_RX_MSDU_DESC_INFO_RX_MSDU_DESC_INFO_DETAILS_OFFSET \
	RX_MSDU_DETAILS_2_RX_MSDU_DESC_INFO_RX_MSDU_DESC_INFO_DETAILS_OFFSET
#define UNIFIED_RX_MPDU_DETAILS_2_RX_MPDU_DESC_INFO_RX_MPDU_DESC_INFO_DETAILS_OFFSET \
	RX_MPDU_DETAILS_2_RX_MPDU_DESC_INFO_RX_MPDU_DESC_INFO_DETAILS_OFFSET
#define UNIFIED_REO_DESTINATION_RING_2_RX_MPDU_DESC_INFO_RX_MPDU_DESC_INFO_DETAILS_OFFSET \
	REO_DESTINATION_RING_2_RX_MPDU_DESC_INFO_RX_MPDU_DESC_INFO_DETAILS_OFFSET
#define UNIFORM_REO_STATUS_HEADER_STATUS_HEADER_GENERIC \
	UNIFORM_REO_STATUS_HEADER_STATUS_HEADER
#define UNIFIED_RX_MSDU_DETAILS_2_RX_MSDU_DESC_INFO_RX_MSDU_DESC_INFO_DETAILS_OFFSET \
	RX_MSDU_DETAILS_2_RX_MSDU_DESC_INFO_RX_MSDU_DESC_INFO_DETAILS_OFFSET
#define UNIFIED_RX_MSDU_LINK_8_RX_MSDU_DETAILS_MSDU_0_OFFSET \
	RX_MSDU_LINK_8_RX_MSDU_DETAILS_MSDU_0_OFFSET
#define UNIFIED_TCL_DATA_CMD_0_BUFFER_ADDR_INFO_BUF_ADDR_INFO_OFFSET \
	TCL_DATA_CMD_0_BUFFER_ADDR_INFO_BUF_ADDR_INFO_OFFSET
#define UNIFIED_TCL_DATA_CMD_1_BUFFER_ADDR_INFO_BUF_ADDR_INFO_OFFSET \
	TCL_DATA_CMD_1_BUFFER_ADDR_INFO_BUF_ADDR_INFO_OFFSET
#define UNIFIED_TCL_DATA_CMD_2_BUF_OR_EXT_DESC_TYPE_OFFSET \
	TCL_DATA_CMD_2_BUF_OR_EXT_DESC_TYPE_OFFSET
#define UNIFIED_BUFFER_ADDR_INFO_0_BUFFER_ADDR_31_0_LSB \
	BUFFER_ADDR_INFO_0_BUFFER_ADDR_31_0_LSB
#define UNIFIED_BUFFER_ADDR_INFO_0_BUFFER_ADDR_31_0_MASK \
	BUFFER_ADDR_INFO_0_BUFFER_ADDR_31_0_MASK
#define UNIFIED_BUFFER_ADDR_INFO_1_BUFFER_ADDR_39_32_LSB \
	BUFFER_ADDR_INFO_1_BUFFER_ADDR_39_32_LSB
#define UNIFIED_BUFFER_ADDR_INFO_1_BUFFER_ADDR_39_32_MASK \
	BUFFER_ADDR_INFO_1_BUFFER_ADDR_39_32_MASK
#define UNIFIED_BUFFER_ADDR_INFO_1_RETURN_BUFFER_MANAGER_LSB \
	BUFFER_ADDR_INFO_1_RETURN_BUFFER_MANAGER_LSB
#define UNIFIED_BUFFER_ADDR_INFO_1_RETURN_BUFFER_MANAGER_MASK \
	BUFFER_ADDR_INFO_1_RETURN_BUFFER_MANAGER_MASK
#define UNIFIED_BUFFER_ADDR_INFO_1_SW_BUFFER_COOKIE_LSB \
	BUFFER_ADDR_INFO_1_SW_BUFFER_COOKIE_LSB
#define UNIFIED_BUFFER_ADDR_INFO_1_SW_BUFFER_COOKIE_MASK \
	BUFFER_ADDR_INFO_1_SW_BUFFER_COOKIE_MASK
#define UNIFIED_TCL_DATA_CMD_2_BUF_OR_EXT_DESC_TYPE_LSB \
	TCL_DATA_CMD_2_BUF_OR_EXT_DESC_TYPE_LSB
#define UNIFIED_TCL_DATA_CMD_2_BUF_OR_EXT_DESC_TYPE_MASK \
	TCL_DATA_CMD_2_BUF_OR_EXT_DESC_TYPE_MASK
#define UNIFIED_WBM_RELEASE_RING_6_TX_RATE_STATS_INFO_TX_RATE_STATS_MASK \
	WBM_RELEASE_RING_6_TX_RATE_STATS_INFO_TX_RATE_STATS_MASK
#define UNIFIED_WBM_RELEASE_RING_6_TX_RATE_STATS_INFO_TX_RATE_STATS_OFFSET \
	WBM_RELEASE_RING_6_TX_RATE_STATS_INFO_TX_RATE_STATS_OFFSET
#define UNIFIED_WBM_RELEASE_RING_6_TX_RATE_STATS_INFO_TX_RATE_STATS_LSB \
	WBM_RELEASE_RING_6_TX_RATE_STATS_INFO_TX_RATE_STATS_LSB

#include "hal_6290_tx.h"
#include "hal_6290_rx.h"
#include <hal_generic_api.h>
#include <hal_wbm.h>

/**
 * hal_rx_get_rx_fragment_number_6290(): Function to retrieve rx fragment number
 *
 * @nbuf: Network buffer
 * Returns: rx fragment number
 */
static
uint8_t hal_rx_get_rx_fragment_number_6290(uint8_t *buf)
{
	struct rx_pkt_tlvs *pkt_tlvs = hal_rx_get_pkt_tlvs(buf);
	struct rx_mpdu_info *rx_mpdu_info = hal_rx_get_mpdu_info(pkt_tlvs);

	/* Return first 4 bits as fragment number */
	return (HAL_RX_MPDU_GET_SEQUENCE_NUMBER(rx_mpdu_info) &
		DOT11_SEQ_FRAG_MASK);
}

/**
 * hal_rx_msdu_end_da_is_mcbc_get: API to check if pkt is MCBC
 * from rx_msdu_end TLV
 *
 * @ buf: pointer to the start of RX PKT TLV headers
 * Return: da_is_mcbc
 */
static inline uint8_t
hal_rx_msdu_end_da_is_mcbc_get_6290(uint8_t *buf)
{
	struct rx_pkt_tlvs *pkt_tlvs = (struct rx_pkt_tlvs *)buf;
	struct rx_msdu_end *msdu_end = &pkt_tlvs->msdu_end_tlv.rx_msdu_end;

	return HAL_RX_MSDU_END_DA_IS_MCBC_GET(msdu_end);
}

/**
 * hal_rx_msdu_end_sa_is_valid_get_6290(): API to get_6290 the
 * sa_is_valid bit from rx_msdu_end TLV
 *
 * @ buf: pointer to the start of RX PKT TLV headers
 * Return: sa_is_valid bit
 */
static uint8_t
hal_rx_msdu_end_sa_is_valid_get_6290(uint8_t *buf)
{
	struct rx_pkt_tlvs *pkt_tlvs = (struct rx_pkt_tlvs *)buf;
	struct rx_msdu_end *msdu_end = &pkt_tlvs->msdu_end_tlv.rx_msdu_end;
	uint8_t sa_is_valid;

	sa_is_valid = HAL_RX_MSDU_END_SA_IS_VALID_GET(msdu_end);

	return sa_is_valid;
}

/**
 * hal_rx_msdu_end_sa_idx_get_6290(): API to get_6290 the
 * sa_idx from rx_msdu_end TLV
 *
 * @ buf: pointer to the start of RX PKT TLV headers
 * Return: sa_idx (SA AST index)
 */
static
uint16_t hal_rx_msdu_end_sa_idx_get_6290(uint8_t *buf)
{
	struct rx_pkt_tlvs *pkt_tlvs = (struct rx_pkt_tlvs *)buf;
	struct rx_msdu_end *msdu_end = &pkt_tlvs->msdu_end_tlv.rx_msdu_end;
	uint16_t sa_idx;

	sa_idx = HAL_RX_MSDU_END_SA_IDX_GET(msdu_end);

	return sa_idx;
}

/**
 * hal_rx_desc_is_first_msdu_6290() - Check if first msdu
 *
 * @hal_soc_hdl: hal_soc handle
 * @hw_desc_addr: hardware descriptor address
 *
 * Return: 0 - success/ non-zero failure
 */
static uint32_t hal_rx_desc_is_first_msdu_6290(void *hw_desc_addr)
{
	struct rx_pkt_tlvs *rx_tlvs = (struct rx_pkt_tlvs *)hw_desc_addr;
	struct rx_msdu_end *msdu_end = &rx_tlvs->msdu_end_tlv.rx_msdu_end;

	return HAL_RX_GET(msdu_end, RX_MSDU_END_5, FIRST_MSDU);
}

/**
 * hal_rx_msdu_end_l3_hdr_padding_get_6290(): API to get_6290 the
 * l3_header padding from rx_msdu_end TLV
 *
 * @ buf: pointer to the start of RX PKT TLV headers
 * Return: number of l3 header padding bytes
 */
static uint32_t hal_rx_msdu_end_l3_hdr_padding_get_6290(uint8_t *buf)
{
	struct rx_pkt_tlvs *pkt_tlvs = (struct rx_pkt_tlvs *)buf;
	struct rx_msdu_end *msdu_end = &pkt_tlvs->msdu_end_tlv.rx_msdu_end;
	uint32_t l3_header_padding;

	l3_header_padding = HAL_RX_MSDU_END_L3_HEADER_PADDING_GET(msdu_end);

	return l3_header_padding;
}

/*
 * @ hal_rx_encryption_info_valid_6290: Returns encryption type.
 *
 * @ buf: rx_tlv_hdr of the received packet
 * @ Return: encryption type
 */
static uint32_t hal_rx_encryption_info_valid_6290(uint8_t *buf)
{
	struct rx_pkt_tlvs *pkt_tlvs = (struct rx_pkt_tlvs *)buf;
	struct rx_mpdu_start *mpdu_start =
				 &pkt_tlvs->mpdu_start_tlv.rx_mpdu_start;
	struct rx_mpdu_info *mpdu_info = &mpdu_start->rx_mpdu_info_details;
	uint32_t encryption_info = HAL_RX_MPDU_ENCRYPTION_INFO_VALID(mpdu_info);

	return encryption_info;
}

/*
 * hal_rx_print_pn_6290: Prints the PN of rx packet.
 * @buf: rx_tlv_hdr of the received packet
 *
 * Return: void
 */
static void hal_rx_print_pn_6290(uint8_t *buf)
{
	struct rx_pkt_tlvs *pkt_tlvs = (struct rx_pkt_tlvs *)buf;
	struct rx_mpdu_start *mpdu_start =
				 &pkt_tlvs->mpdu_start_tlv.rx_mpdu_start;
	struct rx_mpdu_info *mpdu_info = &mpdu_start->rx_mpdu_info_details;

	uint32_t pn_31_0 = HAL_RX_MPDU_PN_31_0_GET(mpdu_info);
	uint32_t pn_63_32 = HAL_RX_MPDU_PN_63_32_GET(mpdu_info);
	uint32_t pn_95_64 = HAL_RX_MPDU_PN_95_64_GET(mpdu_info);
	uint32_t pn_127_96 = HAL_RX_MPDU_PN_127_96_GET(mpdu_info);

	hal_debug("PN number pn_127_96 0x%x pn_95_64 0x%x pn_63_32 0x%x pn_31_0 0x%x ",
		  pn_127_96, pn_95_64, pn_63_32, pn_31_0);
}

/**
 * hal_rx_msdu_end_first_msdu_get_6290: API to get first msdu status
 * from rx_msdu_end TLV
 *
 * @buf: pointer to the start of RX PKT TLV headers
 * Return: first_msdu
 */
static uint8_t
hal_rx_msdu_end_first_msdu_get_6290(uint8_t *buf)
{
	struct rx_pkt_tlvs *pkt_tlvs = (struct rx_pkt_tlvs *)buf;
	struct rx_msdu_end *msdu_end = &pkt_tlvs->msdu_end_tlv.rx_msdu_end;
	uint8_t first_msdu;

	first_msdu = HAL_RX_MSDU_END_FIRST_MSDU_GET(msdu_end);

	return first_msdu;
}

/**
 * hal_rx_msdu_end_da_is_valid_get_6290: API to check if da is valid
 * from rx_msdu_end TLV
 *
 * @ buf: pointer to the start of RX PKT TLV headers
 * Return: da_is_valid
 */
static uint8_t hal_rx_msdu_end_da_is_valid_get_6290(uint8_t *buf)
{
	struct rx_pkt_tlvs *pkt_tlvs = (struct rx_pkt_tlvs *)buf;
	struct rx_msdu_end *msdu_end = &pkt_tlvs->msdu_end_tlv.rx_msdu_end;
	uint8_t da_is_valid;

	da_is_valid = HAL_RX_MSDU_END_DA_IS_VALID_GET(msdu_end);

	return da_is_valid;
}

/**
 * hal_rx_msdu_end_last_msdu_get_6290: API to get last msdu status
 * from rx_msdu_end TLV
 *
 * @ buf: pointer to the start of RX PKT TLV headers
 * Return: last_msdu
 */
static uint8_t hal_rx_msdu_end_last_msdu_get_6290(uint8_t *buf)
{
	struct rx_pkt_tlvs *pkt_tlvs = (struct rx_pkt_tlvs *)buf;
	struct rx_msdu_end *msdu_end = &pkt_tlvs->msdu_end_tlv.rx_msdu_end;
	uint8_t last_msdu;

	last_msdu = HAL_RX_MSDU_END_LAST_MSDU_GET(msdu_end);

	return last_msdu;
}

/*
 * hal_rx_get_mpdu_mac_ad4_valid_6290(): Retrieves if mpdu 4th addr is valid
 *
 * @nbuf: Network buffer
 * Returns: value of mpdu 4th address valid field
 */
static bool hal_rx_get_mpdu_mac_ad4_valid_6290(uint8_t *buf)
{
	struct rx_pkt_tlvs *pkt_tlvs = hal_rx_get_pkt_tlvs(buf);
	struct rx_mpdu_info *rx_mpdu_info = hal_rx_get_mpdu_info(pkt_tlvs);
	bool ad4_valid = 0;

	ad4_valid = HAL_RX_MPDU_GET_MAC_AD4_VALID(rx_mpdu_info);

	return ad4_valid;
}

/**
 * hal_rx_mpdu_start_sw_peer_id_get_6290: Retrieve sw peer_id
 * @buf: network buffer
 *
 * Return: sw peer_id:
 */
static uint32_t hal_rx_mpdu_start_sw_peer_id_get_6290(uint8_t *buf)
{
	struct rx_pkt_tlvs *pkt_tlvs = (struct rx_pkt_tlvs *)buf;
	struct rx_mpdu_start *mpdu_start =
			&pkt_tlvs->mpdu_start_tlv.rx_mpdu_start;

	return HAL_RX_MPDU_INFO_SW_PEER_ID_GET(
		&mpdu_start->rx_mpdu_info_details);
}

/*
 * hal_rx_mpdu_get_to_ds_6290(): API to get the tods info
 * from rx_mpdu_start
 *
 * @buf: pointer to the start of RX PKT TLV header
 * Return: uint32_t(to_ds)
 */

static uint32_t hal_rx_mpdu_get_to_ds_6290(uint8_t *buf)
{
	struct rx_pkt_tlvs *pkt_tlvs = (struct rx_pkt_tlvs *)buf;
	struct rx_mpdu_start *mpdu_start =
				 &pkt_tlvs->mpdu_start_tlv.rx_mpdu_start;

	struct rx_mpdu_info *mpdu_info = &mpdu_start->rx_mpdu_info_details;

	return HAL_RX_MPDU_GET_TODS(mpdu_info);
}

/*
 * hal_rx_mpdu_get_fr_ds_6290(): API to get the from ds info
 * from rx_mpdu_start
 *
 * @buf: pointer to the start of RX PKT TLV header
 * Return: uint32_t(fr_ds)
 */
static uint32_t hal_rx_mpdu_get_fr_ds_6290(uint8_t *buf)
{
	struct rx_pkt_tlvs *pkt_tlvs = (struct rx_pkt_tlvs *)buf;
	struct rx_mpdu_start *mpdu_start =
				 &pkt_tlvs->mpdu_start_tlv.rx_mpdu_start;

	struct rx_mpdu_info *mpdu_info = &mpdu_start->rx_mpdu_info_details;

	return HAL_RX_MPDU_GET_FROMDS(mpdu_info);
}

/*
 * hal_rx_get_mpdu_frame_control_valid_6290(): Retrieves mpdu frame
 * control valid
 *
 * @nbuf: Network buffer
 * Returns: value of frame control valid field
 */
static uint8_t hal_rx_get_mpdu_frame_control_valid_6290(uint8_t *buf)
{
	struct rx_pkt_tlvs *pkt_tlvs = hal_rx_get_pkt_tlvs(buf);
	struct rx_mpdu_info *rx_mpdu_info = hal_rx_get_mpdu_info(pkt_tlvs);

	return HAL_RX_MPDU_GET_FRAME_CONTROL_VALID(rx_mpdu_info);
}

/*
 * hal_rx_mpdu_get_addr1_6290(): API to check get address1 of the mpdu
 *
 * @buf: pointer to the start of RX PKT TLV headera
 * @mac_addr: pointer to mac address
 * Return: success/failure
 */
static QDF_STATUS hal_rx_mpdu_get_addr1_6290(uint8_t *buf, uint8_t *mac_addr)
{
	struct __attribute__((__packed__)) hal_addr1 {
		uint32_t ad1_31_0;
		uint16_t ad1_47_32;
	};

	struct rx_pkt_tlvs *pkt_tlvs = (struct rx_pkt_tlvs *)buf;
	struct rx_mpdu_start *mpdu_start =
				 &pkt_tlvs->mpdu_start_tlv.rx_mpdu_start;

	struct rx_mpdu_info *mpdu_info = &mpdu_start->rx_mpdu_info_details;
	struct hal_addr1 *addr = (struct hal_addr1 *)mac_addr;
	uint32_t mac_addr_ad1_valid;

	mac_addr_ad1_valid = HAL_RX_MPDU_MAC_ADDR_AD1_VALID_GET(mpdu_info);

	if (mac_addr_ad1_valid) {
		addr->ad1_31_0 = HAL_RX_MPDU_AD1_31_0_GET(mpdu_info);
		addr->ad1_47_32 = HAL_RX_MPDU_AD1_47_32_GET(mpdu_info);
		return QDF_STATUS_SUCCESS;
	}

	return QDF_STATUS_E_FAILURE;
}

/*
 * hal_rx_mpdu_get_addr2_6290(): API to check get address2 of the mpdu
 * in the packet
 *
 * @buf: pointer to the start of RX PKT TLV header
 * @mac_addr: pointer to mac address
 * Return: success/failure
 */
static QDF_STATUS hal_rx_mpdu_get_addr2_6290(uint8_t *buf,
					     uint8_t *mac_addr)
{
	struct __attribute__((__packed__)) hal_addr2 {
		uint16_t ad2_15_0;
		uint32_t ad2_47_16;
	};

	struct rx_pkt_tlvs *pkt_tlvs = (struct rx_pkt_tlvs *)buf;
	struct rx_mpdu_start *mpdu_start =
				 &pkt_tlvs->mpdu_start_tlv.rx_mpdu_start;

	struct rx_mpdu_info *mpdu_info = &mpdu_start->rx_mpdu_info_details;
	struct hal_addr2 *addr = (struct hal_addr2 *)mac_addr;
	uint32_t mac_addr_ad2_valid;

	mac_addr_ad2_valid = HAL_RX_MPDU_MAC_ADDR_AD2_VALID_GET(mpdu_info);

	if (mac_addr_ad2_valid) {
		addr->ad2_15_0 = HAL_RX_MPDU_AD2_15_0_GET(mpdu_info);
		addr->ad2_47_16 = HAL_RX_MPDU_AD2_47_16_GET(mpdu_info);
		return QDF_STATUS_SUCCESS;
	}

	return QDF_STATUS_E_FAILURE;
}

/*
 * hal_rx_mpdu_get_addr3_6290(): API to get address3 of the mpdu
 * in the packet
 *
 * @buf: pointer to the start of RX PKT TLV header
 * @mac_addr: pointer to mac address
 * Return: success/failure
 */
static QDF_STATUS hal_rx_mpdu_get_addr3_6290(uint8_t *buf, uint8_t *mac_addr)
{
	struct __attribute__((__packed__)) hal_addr3 {
		uint32_t ad3_31_0;
		uint16_t ad3_47_32;
	};

	struct rx_pkt_tlvs *pkt_tlvs = (struct rx_pkt_tlvs *)buf;
	struct rx_mpdu_start *mpdu_start =
				 &pkt_tlvs->mpdu_start_tlv.rx_mpdu_start;

	struct rx_mpdu_info *mpdu_info = &mpdu_start->rx_mpdu_info_details;
	struct hal_addr3 *addr = (struct hal_addr3 *)mac_addr;
	uint32_t mac_addr_ad3_valid;

	mac_addr_ad3_valid = HAL_RX_MPDU_MAC_ADDR_AD3_VALID_GET(mpdu_info);

	if (mac_addr_ad3_valid) {
		addr->ad3_31_0 = HAL_RX_MPDU_AD3_31_0_GET(mpdu_info);
		addr->ad3_47_32 = HAL_RX_MPDU_AD3_47_32_GET(mpdu_info);
		return QDF_STATUS_SUCCESS;
	}

	return QDF_STATUS_E_FAILURE;
}

/*
 * hal_rx_mpdu_get_addr4_6290(): API to get address4 of the mpdu
 * in the packet
 *
 * @buf: pointer to the start of RX PKT TLV header
 * @mac_addr: pointer to mac address
 * Return: success/failure
 */
static QDF_STATUS hal_rx_mpdu_get_addr4_6290(uint8_t *buf, uint8_t *mac_addr)
{
	struct __attribute__((__packed__)) hal_addr4 {
		uint32_t ad4_31_0;
		uint16_t ad4_47_32;
	};

	struct rx_pkt_tlvs *pkt_tlvs = (struct rx_pkt_tlvs *)buf;
	struct rx_mpdu_start *mpdu_start =
				 &pkt_tlvs->mpdu_start_tlv.rx_mpdu_start;

	struct rx_mpdu_info *mpdu_info = &mpdu_start->rx_mpdu_info_details;
	struct hal_addr4 *addr = (struct hal_addr4 *)mac_addr;
	uint32_t mac_addr_ad4_valid;

	mac_addr_ad4_valid = HAL_RX_MPDU_MAC_ADDR_AD4_VALID_GET(mpdu_info);

	if (mac_addr_ad4_valid) {
		addr->ad4_31_0 = HAL_RX_MPDU_AD4_31_0_GET(mpdu_info);
		addr->ad4_47_32 = HAL_RX_MPDU_AD4_47_32_GET(mpdu_info);
		return QDF_STATUS_SUCCESS;
	}

	return QDF_STATUS_E_FAILURE;
}

/*
 * hal_rx_get_mpdu_sequence_control_valid_6290(): Get mpdu
 * sequence control valid
 *
 * @nbuf: Network buffer
 * Returns: value of sequence control valid field
 */
static uint8_t hal_rx_get_mpdu_sequence_control_valid_6290(uint8_t *buf)
{
	struct rx_pkt_tlvs *pkt_tlvs = hal_rx_get_pkt_tlvs(buf);
	struct rx_mpdu_info *rx_mpdu_info = hal_rx_get_mpdu_info(pkt_tlvs);

	return HAL_RX_MPDU_GET_SEQUENCE_CONTROL_VALID(rx_mpdu_info);
}

/**
 * hal_rx_is_unicast_6290: check packet is unicast frame or not.
 *
 * @ buf: pointer to rx pkt TLV.
 *
 * Return: true on unicast.
 */
static bool hal_rx_is_unicast_6290(uint8_t *buf)
{
	struct rx_pkt_tlvs *pkt_tlvs = (struct rx_pkt_tlvs *)buf;
	struct rx_mpdu_start *mpdu_start =
		&pkt_tlvs->mpdu_start_tlv.rx_mpdu_start;
	uint32_t grp_id;
	uint8_t *rx_mpdu_info = (uint8_t *)&mpdu_start->rx_mpdu_info_details;

	grp_id = (_HAL_MS((*_OFFSET_TO_WORD_PTR((rx_mpdu_info),
			   RX_MPDU_INFO_0_SW_FRAME_GROUP_ID_OFFSET)),
			  RX_MPDU_INFO_0_SW_FRAME_GROUP_ID_MASK,
			  RX_MPDU_INFO_0_SW_FRAME_GROUP_ID_LSB));

	return (HAL_MPDU_SW_FRAME_GROUP_UNICAST_DATA == grp_id) ? true : false;
}

/**
 * hal_rx_tid_get_6290: get tid based on qos control valid.
 * @hal_soc_hdl: hal soc handle
 * @ buf: pointer to rx pkt TLV.
 *
 * Return: tid
 */
static uint32_t hal_rx_tid_get_6290(hal_soc_handle_t hal_soc_hdl, uint8_t *buf)
{
	struct rx_pkt_tlvs *pkt_tlvs = (struct rx_pkt_tlvs *)buf;
	struct rx_mpdu_start *mpdu_start =
	&pkt_tlvs->mpdu_start_tlv.rx_mpdu_start;
	uint8_t *rx_mpdu_info = (uint8_t *)&mpdu_start->rx_mpdu_info_details;
	uint8_t qos_control_valid =
		(_HAL_MS((*_OFFSET_TO_WORD_PTR((rx_mpdu_info),
			  RX_MPDU_INFO_2_MPDU_QOS_CONTROL_VALID_OFFSET)),
			 RX_MPDU_INFO_2_MPDU_QOS_CONTROL_VALID_MASK,
			 RX_MPDU_INFO_2_MPDU_QOS_CONTROL_VALID_LSB));

	if (qos_control_valid)
		return hal_rx_mpdu_start_tid_get_6290(buf);

	return HAL_RX_NON_QOS_TID;
}

/**
 * hal_rx_hw_desc_get_ppduid_get_6290(): retrieve ppdu id
 * @hw_desc_addr: hw addr
 *
 * Return: ppdu id
 */
static uint32_t hal_rx_hw_desc_get_ppduid_get_6290(void *hw_desc_addr)
{
	struct rx_mpdu_info *rx_mpdu_info;
	struct rx_pkt_tlvs *rx_desc = (struct rx_pkt_tlvs *)hw_desc_addr;

	rx_mpdu_info =
		&rx_desc->mpdu_start_tlv.rx_mpdu_start.rx_mpdu_info_details;

	return HAL_RX_GET(rx_mpdu_info, RX_MPDU_INFO_0, PHY_PPDU_ID);
}

/**
 * hal_reo_status_get_header_6290 - Process reo desc info
 * @d - Pointer to reo descriptior
 * @b - tlv type info
 * @h1 - Pointer to hal_reo_status_header where info to be stored
 *
 * Return - none.
 *
 */
static void hal_reo_status_get_header_6290(uint32_t *d, int b, void *h1)
{
	uint32_t val1 = 0;
	struct hal_reo_status_header *h =
			(struct hal_reo_status_header *)h1;

	switch (b) {
	case HAL_REO_QUEUE_STATS_STATUS_TLV:
		val1 = d[HAL_OFFSET_DW(REO_GET_QUEUE_STATS_STATUS_0,
			UNIFORM_REO_STATUS_HEADER_STATUS_HEADER)];
		break;
	case HAL_REO_FLUSH_QUEUE_STATUS_TLV:
		val1 = d[HAL_OFFSET_DW(REO_FLUSH_QUEUE_STATUS_0,
			UNIFORM_REO_STATUS_HEADER_STATUS_HEADER)];
		break;
	case HAL_REO_FLUSH_CACHE_STATUS_TLV:
		val1 = d[HAL_OFFSET_DW(REO_FLUSH_CACHE_STATUS_0,
			UNIFORM_REO_STATUS_HEADER_STATUS_HEADER)];
		break;
	case HAL_REO_UNBLK_CACHE_STATUS_TLV:
		val1 = d[HAL_OFFSET_DW(REO_UNBLOCK_CACHE_STATUS_0,
			UNIFORM_REO_STATUS_HEADER_STATUS_HEADER)];
		break;
	case HAL_REO_TIMOUT_LIST_STATUS_TLV:
		val1 = d[HAL_OFFSET_DW(REO_FLUSH_TIMEOUT_LIST_STATUS_0,
			UNIFORM_REO_STATUS_HEADER_STATUS_HEADER)];
		break;
	case HAL_REO_DESC_THRES_STATUS_TLV:
		val1 =
		  d[HAL_OFFSET_DW(REO_DESCRIPTOR_THRESHOLD_REACHED_STATUS_0,
		  UNIFORM_REO_STATUS_HEADER_STATUS_HEADER)];
		break;
	case HAL_REO_UPDATE_RX_QUEUE_STATUS_TLV:
		val1 = d[HAL_OFFSET_DW(REO_UPDATE_RX_REO_QUEUE_STATUS_0,
			UNIFORM_REO_STATUS_HEADER_STATUS_HEADER)];
		break;
	default:
		qdf_nofl_err("ERROR: Unknown tlv\n");
		break;
	}
	h->cmd_num =
		HAL_GET_FIELD(
			      UNIFORM_REO_STATUS_HEADER_0, REO_STATUS_NUMBER,
			      val1);
	h->exec_time =
		HAL_GET_FIELD(UNIFORM_REO_STATUS_HEADER_0,
			      CMD_EXECUTION_TIME, val1);
	h->status =
		HAL_GET_FIELD(UNIFORM_REO_STATUS_HEADER_0,
			      REO_CMD_EXECUTION_STATUS, val1);
	switch (b) {
	case HAL_REO_QUEUE_STATS_STATUS_TLV:
		val1 = d[HAL_OFFSET_DW(REO_GET_QUEUE_STATS_STATUS_1,
			UNIFORM_REO_STATUS_HEADER_STATUS_HEADER_GENERIC)];
		break;
	case HAL_REO_FLUSH_QUEUE_STATUS_TLV:
		val1 = d[HAL_OFFSET_DW(REO_FLUSH_QUEUE_STATUS_1,
			UNIFORM_REO_STATUS_HEADER_STATUS_HEADER_GENERIC)];
		break;
	case HAL_REO_FLUSH_CACHE_STATUS_TLV:
		val1 = d[HAL_OFFSET_DW(REO_FLUSH_CACHE_STATUS_1,
			UNIFORM_REO_STATUS_HEADER_STATUS_HEADER_GENERIC)];
		break;
	case HAL_REO_UNBLK_CACHE_STATUS_TLV:
		val1 = d[HAL_OFFSET_DW(REO_UNBLOCK_CACHE_STATUS_1,
			UNIFORM_REO_STATUS_HEADER_STATUS_HEADER_GENERIC)];
		break;
	case HAL_REO_TIMOUT_LIST_STATUS_TLV:
		val1 = d[HAL_OFFSET_DW(REO_FLUSH_TIMEOUT_LIST_STATUS_1,
			UNIFORM_REO_STATUS_HEADER_STATUS_HEADER_GENERIC)];
		break;
	case HAL_REO_DESC_THRES_STATUS_TLV:
		val1 =
		  d[HAL_OFFSET_DW(REO_DESCRIPTOR_THRESHOLD_REACHED_STATUS_1,
		  UNIFORM_REO_STATUS_HEADER_STATUS_HEADER_GENERIC)];
		break;
	case HAL_REO_UPDATE_RX_QUEUE_STATUS_TLV:
		val1 = d[HAL_OFFSET_DW(REO_UPDATE_RX_REO_QUEUE_STATUS_1,
			UNIFORM_REO_STATUS_HEADER_STATUS_HEADER_GENERIC)];
		break;
	default:
		qdf_nofl_err("ERROR: Unknown tlv\n");
		break;
	}
	h->tstamp =
		HAL_GET_FIELD(UNIFORM_REO_STATUS_HEADER_1, TIMESTAMP, val1);
}

/**
 * hal_rx_mpdu_start_mpdu_qos_control_valid_get_6290():
 * Retrieve qos control valid bit from the tlv.
 * @buf: pointer to rx pkt TLV.
 *
 * Return: qos control value.
 */
static inline uint32_t
hal_rx_mpdu_start_mpdu_qos_control_valid_get_6290(uint8_t *buf)
{
	struct rx_pkt_tlvs *pkt_tlvs = (struct rx_pkt_tlvs *)buf;
	struct rx_mpdu_start *mpdu_start =
			&pkt_tlvs->mpdu_start_tlv.rx_mpdu_start;

	return HAL_RX_MPDU_INFO_QOS_CONTROL_VALID_GET(
		&mpdu_start->rx_mpdu_info_details);
}

/**
 * hal_rx_msdu_end_sa_sw_peer_id_get_6290(): API to get the
 * sa_sw_peer_id from rx_msdu_end TLV
 * @buf: pointer to the start of RX PKT TLV headers
 *
 * Return: sa_sw_peer_id index
 */
static inline uint32_t
hal_rx_msdu_end_sa_sw_peer_id_get_6290(uint8_t *buf)
{
	struct rx_pkt_tlvs *pkt_tlvs = (struct rx_pkt_tlvs *)buf;
	struct rx_msdu_end *msdu_end = &pkt_tlvs->msdu_end_tlv.rx_msdu_end;

	return HAL_RX_MSDU_END_SA_SW_PEER_ID_GET(msdu_end);
}

/**
 * hal_tx_desc_set_mesh_en_6290 - Set mesh_enable flag in Tx descriptor
 * @desc: Handle to Tx Descriptor
 * @en:   For raw WiFi frames, this indicates transmission to a mesh STA,
 *        enabling the interpretation of the 'Mesh Control Present' bit
 *        (bit 8) of QoS Control (otherwise this bit is ignored),
 *        For native WiFi frames, this indicates that a 'Mesh Control' field
 *        is present between the header and the LLC.
 *
 * Return: void
 */
static inline
void hal_tx_desc_set_mesh_en_6290(void *desc, uint8_t en)
{
	HAL_SET_FLD(desc, TCL_DATA_CMD_4, MESH_ENABLE) |=
		HAL_TX_SM(TCL_DATA_CMD_4, MESH_ENABLE, en);
}

static
void *hal_rx_msdu0_buffer_addr_lsb_6290(void *link_desc_va)
{
	return (void *)HAL_RX_MSDU0_BUFFER_ADDR_LSB(link_desc_va);
}

static
void *hal_rx_msdu_desc_info_ptr_get_6290(void *msdu0)
{
	return (void *)HAL_RX_MSDU_DESC_INFO_PTR_GET(msdu0);
}

static
void *hal_ent_mpdu_desc_info_6290(void *ent_ring_desc)
{
	return (void *)HAL_ENT_MPDU_DESC_INFO(ent_ring_desc);
}

static
void *hal_dst_mpdu_desc_info_6290(void *dst_ring_desc)
{
	return (void *)HAL_DST_MPDU_DESC_INFO(dst_ring_desc);
}

static
uint8_t hal_rx_get_fc_valid_6290(uint8_t *buf)
{
	return HAL_RX_GET_FC_VALID(buf);
}

static uint8_t hal_rx_get_to_ds_flag_6290(uint8_t *buf)
{
	return HAL_RX_GET_TO_DS_FLAG(buf);
}

static uint8_t hal_rx_get_mac_addr2_valid_6290(uint8_t *buf)
{
	return HAL_RX_GET_MAC_ADDR2_VALID(buf);
}

static uint8_t hal_rx_get_filter_category_6290(uint8_t *buf)
{
	return HAL_RX_GET_FILTER_CATEGORY(buf);
}

static uint32_t
hal_rx_get_ppdu_id_6290(uint8_t *buf)
{
	return HAL_RX_GET_PPDU_ID(buf);
}

/**
 * hal_reo_config_6290(): Set reo config parameters
 * @soc: hal soc handle
 * @reg_val: value to be set
 * @reo_params: reo parameters
 *
 * Return: void
 */
static
void hal_reo_config_6290(struct hal_soc *soc,
			 uint32_t reg_val,
			 struct hal_reo_params *reo_params)
{
	HAL_REO_R0_CONFIG(soc, reg_val, reo_params);
}

/**
 * hal_rx_msdu_desc_info_get_ptr_6290() - Get msdu desc info ptr
 * @msdu_details_ptr - Pointer to msdu_details_ptr
 *
 * Return - Pointer to rx_msdu_desc_info structure.
 *
 */
static void *hal_rx_msdu_desc_info_get_ptr_6290(void *msdu_details_ptr)
{
	return HAL_RX_MSDU_DESC_INFO_GET(msdu_details_ptr);
}

/**
 * hal_rx_link_desc_msdu0_ptr_6290 - Get pointer to rx_msdu details
 * @link_desc - Pointer to link desc
 *
 * Return - Pointer to rx_msdu_details structure
 *
 */
static void *hal_rx_link_desc_msdu0_ptr_6290(void *link_desc)
{
	return HAL_RX_LINK_DESC_MSDU0_PTR(link_desc);
}

/**
 * hal_rx_msdu_flow_idx_get_6290: API to get flow index
 * from rx_msdu_end TLV
 * @buf: pointer to the start of RX PKT TLV headers
 *
 * Return: flow index value from MSDU END TLV
 */
static inline uint32_t hal_rx_msdu_flow_idx_get_6290(uint8_t *buf)
{
	struct rx_pkt_tlvs *pkt_tlvs = (struct rx_pkt_tlvs *)buf;
	struct rx_msdu_end *msdu_end = &pkt_tlvs->msdu_end_tlv.rx_msdu_end;

	return HAL_RX_MSDU_END_FLOW_IDX_GET(msdu_end);
}

/**
 * hal_rx_msdu_flow_idx_invalid_6290: API to get flow index invalid
 * from rx_msdu_end TLV
 * @buf: pointer to the start of RX PKT TLV headers
 *
 * Return: flow index invalid value from MSDU END TLV
 */
static bool hal_rx_msdu_flow_idx_invalid_6290(uint8_t *buf)
{
	struct rx_pkt_tlvs *pkt_tlvs = (struct rx_pkt_tlvs *)buf;
	struct rx_msdu_end *msdu_end = &pkt_tlvs->msdu_end_tlv.rx_msdu_end;

	return HAL_RX_MSDU_END_FLOW_IDX_INVALID_GET(msdu_end);
}

/**
 * hal_rx_msdu_flow_idx_timeout_6290: API to get flow index timeout
 * from rx_msdu_end TLV
 * @buf: pointer to the start of RX PKT TLV headers
 *
 * Return: flow index timeout value from MSDU END TLV
 */
static bool hal_rx_msdu_flow_idx_timeout_6290(uint8_t *buf)
{
	struct rx_pkt_tlvs *pkt_tlvs = (struct rx_pkt_tlvs *)buf;
	struct rx_msdu_end *msdu_end = &pkt_tlvs->msdu_end_tlv.rx_msdu_end;

	return HAL_RX_MSDU_END_FLOW_IDX_TIMEOUT_GET(msdu_end);
}

/**
 * hal_rx_msdu_fse_metadata_get_6290: API to get FSE metadata
 * from rx_msdu_end TLV
 * @buf: pointer to the start of RX PKT TLV headers
 *
 * Return: fse metadata value from MSDU END TLV
 */
static uint32_t hal_rx_msdu_fse_metadata_get_6290(uint8_t *buf)
{
	struct rx_pkt_tlvs *pkt_tlvs = (struct rx_pkt_tlvs *)buf;
	struct rx_msdu_end *msdu_end = &pkt_tlvs->msdu_end_tlv.rx_msdu_end;

	return HAL_RX_MSDU_END_FSE_METADATA_GET(msdu_end);
}

/**
 * hal_rx_msdu_cce_metadata_get_6290: API to get CCE metadata
 * from rx_msdu_end TLV
 * @buf: pointer to the start of RX PKT TLV headers
 *
 * Return: cce_metadata
 */
static uint16_t
hal_rx_msdu_cce_metadata_get_6290(uint8_t *buf)
{
	struct rx_pkt_tlvs *pkt_tlvs = (struct rx_pkt_tlvs *)buf;
	struct rx_msdu_end *msdu_end = &pkt_tlvs->msdu_end_tlv.rx_msdu_end;

	return HAL_RX_MSDU_END_CCE_METADATA_GET(msdu_end);
}

/**
 * hal_rx_msdu_get_flow_params_6290: API to get flow index, flow index invalid
 * and flow index timeout from rx_msdu_end TLV
 * @buf: pointer to the start of RX PKT TLV headers
 * @flow_invalid: pointer to return value of flow_idx_valid
 * @flow_timeout: pointer to return value of flow_idx_timeout
 * @flow_index: pointer to return value of flow_idx
 *
 * Return: none
 */
static inline void
hal_rx_msdu_get_flow_params_6290(uint8_t *buf,
				 bool *flow_invalid,
				 bool *flow_timeout,
				 uint32_t *flow_index)
{
	struct rx_pkt_tlvs *pkt_tlvs = (struct rx_pkt_tlvs *)buf;
	struct rx_msdu_end *msdu_end = &pkt_tlvs->msdu_end_tlv.rx_msdu_end;

	*flow_invalid = HAL_RX_MSDU_END_FLOW_IDX_INVALID_GET(msdu_end);
	*flow_timeout = HAL_RX_MSDU_END_FLOW_IDX_TIMEOUT_GET(msdu_end);
	*flow_index = HAL_RX_MSDU_END_FLOW_IDX_GET(msdu_end);
}

/**
 * hal_rx_tlv_get_tcp_chksum_6290() - API to get tcp checksum
 * @buf: rx_tlv_hdr
 *
 * Return: tcp checksum
 */
static uint16_t
hal_rx_tlv_get_tcp_chksum_6290(uint8_t *buf)
{
	return HAL_RX_TLV_GET_TCP_CHKSUM(buf);
}

/**
 * hal_rx_get_rx_sequence_6290(): Function to retrieve rx sequence number
 * @nbuf: Network buffer
 *
 * Return: rx sequence number
 */
static
uint16_t hal_rx_get_rx_sequence_6290(uint8_t *buf)
{
	struct rx_pkt_tlvs *pkt_tlvs = hal_rx_get_pkt_tlvs(buf);
	struct rx_mpdu_info *rx_mpdu_info = hal_rx_get_mpdu_info(pkt_tlvs);

	return HAL_RX_MPDU_GET_SEQUENCE_NUMBER(rx_mpdu_info);
}

/**
 * hal_get_window_address_6290(): Function to get hp/tp address
 * @hal_soc: Pointer to hal_soc
 * @addr: address offset of register
 *
 * Return: modified address offset of register
 */
static inline qdf_iomem_t hal_get_window_address_6290(struct hal_soc *hal_soc,
							qdf_iomem_t addr)
{
	return addr;
}

struct hal_hw_txrx_ops qca6290_hal_hw_txrx_ops = {
	/* init and setup */
	hal_srng_dst_hw_init_generic,
	hal_srng_src_hw_init_generic,
	hal_get_hw_hptp_generic,
	hal_reo_setup_generic,
	hal_setup_link_idle_list_generic,
<<<<<<< HEAD
=======
	hal_get_window_address_6290,
>>>>>>> 4d3aee41
	NULL,

	/* tx */
	hal_tx_desc_set_dscp_tid_table_id_6290,
	hal_tx_set_dscp_tid_map_6290,
	hal_tx_update_dscp_tid_6290,
	hal_tx_desc_set_lmac_id_6290,
	hal_tx_desc_set_buf_addr_generic,
	hal_tx_desc_set_search_type_generic,
	hal_tx_desc_set_search_index_generic,
	hal_tx_desc_set_cache_set_num_generic,
	hal_tx_comp_get_status_generic,
	hal_tx_comp_get_release_reason_generic,
	hal_get_wbm_internal_error_generic,
	hal_tx_desc_set_mesh_en_6290,
	/* rx */
	hal_rx_msdu_start_nss_get_6290,
	hal_rx_mon_hw_desc_get_mpdu_status_6290,
	hal_rx_get_tlv_6290,
	hal_rx_proc_phyrx_other_receive_info_tlv_6290,
	hal_rx_dump_msdu_start_tlv_6290,
	hal_rx_dump_msdu_end_tlv_6290,
	hal_get_link_desc_size_6290,
	hal_rx_mpdu_start_tid_get_6290,
	hal_rx_msdu_start_reception_type_get_6290,
	hal_rx_msdu_end_da_idx_get_6290,
	hal_rx_msdu_desc_info_get_ptr_6290,
	hal_rx_link_desc_msdu0_ptr_6290,
	hal_reo_status_get_header_6290,
	hal_rx_status_get_tlv_info_generic,
	hal_rx_wbm_err_info_get_generic,
	hal_rx_dump_mpdu_start_tlv_generic,

	hal_tx_set_pcp_tid_map_generic,
	hal_tx_update_pcp_tid_generic,
	hal_tx_update_tidmap_prty_generic,
	hal_rx_get_rx_fragment_number_6290,
	hal_rx_msdu_end_da_is_mcbc_get_6290,
	hal_rx_msdu_end_sa_is_valid_get_6290,
	hal_rx_msdu_end_sa_idx_get_6290,
	hal_rx_desc_is_first_msdu_6290,
	hal_rx_msdu_end_l3_hdr_padding_get_6290,
	hal_rx_encryption_info_valid_6290,
	hal_rx_print_pn_6290,
	hal_rx_msdu_end_first_msdu_get_6290,
	hal_rx_msdu_end_da_is_valid_get_6290,
	hal_rx_msdu_end_last_msdu_get_6290,
	hal_rx_get_mpdu_mac_ad4_valid_6290,
	hal_rx_mpdu_start_sw_peer_id_get_6290,
	hal_rx_mpdu_get_to_ds_6290,
	hal_rx_mpdu_get_fr_ds_6290,
	hal_rx_get_mpdu_frame_control_valid_6290,
	hal_rx_mpdu_get_addr1_6290,
	hal_rx_mpdu_get_addr2_6290,
	hal_rx_mpdu_get_addr3_6290,
	hal_rx_mpdu_get_addr4_6290,
	hal_rx_get_mpdu_sequence_control_valid_6290,
	hal_rx_is_unicast_6290,
	hal_rx_tid_get_6290,
	hal_rx_hw_desc_get_ppduid_get_6290,
	hal_rx_mpdu_start_mpdu_qos_control_valid_get_6290,
	hal_rx_msdu_end_sa_sw_peer_id_get_6290,
	hal_rx_msdu0_buffer_addr_lsb_6290,
	hal_rx_msdu_desc_info_ptr_get_6290,
	hal_ent_mpdu_desc_info_6290,
	hal_dst_mpdu_desc_info_6290,
	hal_rx_get_fc_valid_6290,
	hal_rx_get_to_ds_flag_6290,
	hal_rx_get_mac_addr2_valid_6290,
	hal_rx_get_filter_category_6290,
	hal_rx_get_ppdu_id_6290,
	hal_reo_config_6290,
	hal_rx_msdu_flow_idx_get_6290,
	hal_rx_msdu_flow_idx_invalid_6290,
	hal_rx_msdu_flow_idx_timeout_6290,
	hal_rx_msdu_fse_metadata_get_6290,
	hal_rx_msdu_cce_metadata_get_6290,
	hal_rx_msdu_get_flow_params_6290,
	hal_rx_tlv_get_tcp_chksum_6290,
	hal_rx_get_rx_sequence_6290,
	NULL,
	NULL,
	/* rx - msdu end fast path info fields */
	hal_rx_msdu_packet_metadata_get_generic,
	NULL,
	NULL,
	NULL,
	NULL,
	NULL,
	NULL,
};

struct hal_hw_srng_config hw_srng_table_6290[] = {
	/* TODO: max_rings can populated by querying HW capabilities */
	{ /* REO_DST */
		.start_ring_id = HAL_SRNG_REO2SW1,
		.max_rings = 4,
		.entry_size = sizeof(struct reo_destination_ring) >> 2,
		.lmac_ring = FALSE,
		.ring_dir = HAL_SRNG_DST_RING,
		.reg_start = {
			HWIO_REO_R0_REO2SW1_RING_BASE_LSB_ADDR(
				SEQ_WCSS_UMAC_REO_REG_OFFSET),
			HWIO_REO_R2_REO2SW1_RING_HP_ADDR(
				SEQ_WCSS_UMAC_REO_REG_OFFSET)
		},
		.reg_size = {
			HWIO_REO_R0_REO2SW2_RING_BASE_LSB_ADDR(0) -
				HWIO_REO_R0_REO2SW1_RING_BASE_LSB_ADDR(0),
			HWIO_REO_R2_REO2SW2_RING_HP_ADDR(0) -
				HWIO_REO_R2_REO2SW1_RING_HP_ADDR(0),
		},
		.max_size = HWIO_REO_R0_REO2SW1_RING_BASE_MSB_RING_SIZE_BMSK >>
			HWIO_REO_R0_REO2SW1_RING_BASE_MSB_RING_SIZE_SHFT,
	},
	{ /* REO_EXCEPTION */
		/* Designating REO2TCL ring as exception ring. This ring is
		 * similar to other REO2SW rings though it is named as REO2TCL.
		 * Any of theREO2SW rings can be used as exception ring.
		 */
		.start_ring_id = HAL_SRNG_REO2TCL,
		.max_rings = 1,
		.entry_size = sizeof(struct reo_destination_ring) >> 2,
		.lmac_ring = FALSE,
		.ring_dir = HAL_SRNG_DST_RING,
		.reg_start = {
			HWIO_REO_R0_REO2TCL_RING_BASE_LSB_ADDR(
				SEQ_WCSS_UMAC_REO_REG_OFFSET),
			HWIO_REO_R2_REO2TCL_RING_HP_ADDR(
				SEQ_WCSS_UMAC_REO_REG_OFFSET)
		},
		/* Single ring - provide ring size if multiple rings of this
		 * type are supported
		 */
		.reg_size = {},
		.max_size = HWIO_REO_R0_REO2TCL_RING_BASE_MSB_RING_SIZE_BMSK >>
			HWIO_REO_R0_REO2TCL_RING_BASE_MSB_RING_SIZE_SHFT,
	},
	{ /* REO_REINJECT */
		.start_ring_id = HAL_SRNG_SW2REO,
		.max_rings = 1,
		.entry_size = sizeof(struct reo_entrance_ring) >> 2,
		.lmac_ring = FALSE,
		.ring_dir = HAL_SRNG_SRC_RING,
		.reg_start = {
			HWIO_REO_R0_SW2REO_RING_BASE_LSB_ADDR(
				SEQ_WCSS_UMAC_REO_REG_OFFSET),
			HWIO_REO_R2_SW2REO_RING_HP_ADDR(
				SEQ_WCSS_UMAC_REO_REG_OFFSET)
		},
		/* Single ring - provide ring size if multiple rings of this
		 * type are supported
		 */
		.reg_size = {},
		.max_size = HWIO_REO_R0_SW2REO_RING_BASE_MSB_RING_SIZE_BMSK >>
				HWIO_REO_R0_SW2REO_RING_BASE_MSB_RING_SIZE_SHFT,
	},
	{ /* REO_CMD */
		.start_ring_id = HAL_SRNG_REO_CMD,
		.max_rings = 1,
		.entry_size = (sizeof(struct tlv_32_hdr) +
			sizeof(struct reo_get_queue_stats)) >> 2,
		.lmac_ring = FALSE,
		.ring_dir = HAL_SRNG_SRC_RING,
		.reg_start = {
			HWIO_REO_R0_REO_CMD_RING_BASE_LSB_ADDR(
				SEQ_WCSS_UMAC_REO_REG_OFFSET),
			HWIO_REO_R2_REO_CMD_RING_HP_ADDR(
				SEQ_WCSS_UMAC_REO_REG_OFFSET),
		},
		/* Single ring - provide ring size if multiple rings of this
		 * type are supported
		 */
		.reg_size = {},
		.max_size = HWIO_REO_R0_REO_CMD_RING_BASE_MSB_RING_SIZE_BMSK >>
			HWIO_REO_R0_REO_CMD_RING_BASE_MSB_RING_SIZE_SHFT,
	},
	{ /* REO_STATUS */
		.start_ring_id = HAL_SRNG_REO_STATUS,
		.max_rings = 1,
		.entry_size = (sizeof(struct tlv_32_hdr) +
			sizeof(struct reo_get_queue_stats_status)) >> 2,
		.lmac_ring = FALSE,
		.ring_dir = HAL_SRNG_DST_RING,
		.reg_start = {
			HWIO_REO_R0_REO_STATUS_RING_BASE_LSB_ADDR(
				SEQ_WCSS_UMAC_REO_REG_OFFSET),
			HWIO_REO_R2_REO_STATUS_RING_HP_ADDR(
				SEQ_WCSS_UMAC_REO_REG_OFFSET),
		},
		/* Single ring - provide ring size if multiple rings of this
		 * type are supported
		 */
		.reg_size = {},
		.max_size =
			HWIO_REO_R0_REO_STATUS_RING_BASE_MSB_RING_SIZE_BMSK >>
			HWIO_REO_R0_REO_STATUS_RING_BASE_MSB_RING_SIZE_SHFT,
	},
	{ /* TCL_DATA */
		.start_ring_id = HAL_SRNG_SW2TCL1,
		.max_rings = 3,
		.entry_size = (sizeof(struct tlv_32_hdr) +
			sizeof(struct tcl_data_cmd)) >> 2,
		.lmac_ring = FALSE,
		.ring_dir = HAL_SRNG_SRC_RING,
		.reg_start = {
			HWIO_TCL_R0_SW2TCL1_RING_BASE_LSB_ADDR(
				SEQ_WCSS_UMAC_MAC_TCL_REG_OFFSET),
			HWIO_TCL_R2_SW2TCL1_RING_HP_ADDR(
				SEQ_WCSS_UMAC_MAC_TCL_REG_OFFSET),
		},
		.reg_size = {
			HWIO_TCL_R0_SW2TCL2_RING_BASE_LSB_ADDR(0) -
				HWIO_TCL_R0_SW2TCL1_RING_BASE_LSB_ADDR(0),
			HWIO_TCL_R2_SW2TCL2_RING_HP_ADDR(0) -
				HWIO_TCL_R2_SW2TCL1_RING_HP_ADDR(0),
		},
		.max_size = HWIO_TCL_R0_SW2TCL1_RING_BASE_MSB_RING_SIZE_BMSK >>
			HWIO_TCL_R0_SW2TCL1_RING_BASE_MSB_RING_SIZE_SHFT,
	},
	{ /* TCL_CMD */
		.start_ring_id = HAL_SRNG_SW2TCL_CMD,
		.max_rings = 1,
		.entry_size = (sizeof(struct tlv_32_hdr) +
			sizeof(struct tcl_gse_cmd)) >> 2,
		.lmac_ring =  FALSE,
		.ring_dir = HAL_SRNG_SRC_RING,
		.reg_start = {
			HWIO_TCL_R0_SW2TCL_CMD_RING_BASE_LSB_ADDR(
				SEQ_WCSS_UMAC_MAC_TCL_REG_OFFSET),
			HWIO_TCL_R2_SW2TCL_CMD_RING_HP_ADDR(
				SEQ_WCSS_UMAC_MAC_TCL_REG_OFFSET),
		},
		/* Single ring - provide ring size if multiple rings of this
		 * type are supported
		 */
		.reg_size = {},
		.max_size =
			HWIO_TCL_R0_SW2TCL_CMD_RING_BASE_MSB_RING_SIZE_BMSK >>
			HWIO_TCL_R0_SW2TCL_CMD_RING_BASE_MSB_RING_SIZE_SHFT,
	},
	{ /* TCL_STATUS */
		.start_ring_id = HAL_SRNG_TCL_STATUS,
		.max_rings = 1,
		.entry_size = (sizeof(struct tlv_32_hdr) +
			sizeof(struct tcl_status_ring)) >> 2,
		.lmac_ring = FALSE,
		.ring_dir = HAL_SRNG_DST_RING,
		.reg_start = {
			HWIO_TCL_R0_TCL_STATUS1_RING_BASE_LSB_ADDR(
				SEQ_WCSS_UMAC_MAC_TCL_REG_OFFSET),
			HWIO_TCL_R2_TCL_STATUS1_RING_HP_ADDR(
				SEQ_WCSS_UMAC_MAC_TCL_REG_OFFSET),
		},
		/* Single ring - provide ring size if multiple rings of this
		 * type are supported
		 */
		.reg_size = {},
		.max_size =
			HWIO_TCL_R0_TCL_STATUS1_RING_BASE_MSB_RING_SIZE_BMSK >>
			HWIO_TCL_R0_TCL_STATUS1_RING_BASE_MSB_RING_SIZE_SHFT,
	},
	{ /* CE_SRC */
		.start_ring_id = HAL_SRNG_CE_0_SRC,
		.max_rings = 12,
		.entry_size = sizeof(struct ce_src_desc) >> 2,
		.lmac_ring = FALSE,
		.ring_dir = HAL_SRNG_SRC_RING,
		.reg_start = {
		HWIO_WFSS_CE_CHANNEL_DST_R0_DEST_RING_BASE_LSB_ADDR(
		SEQ_WCSS_UMAC_WFSS_CE_0_REG_WFSS_CE_0_CHANNEL_SRC_REG_OFFSET),
		HWIO_WFSS_CE_CHANNEL_DST_R2_DEST_RING_HP_ADDR(
		SEQ_WCSS_UMAC_WFSS_CE_0_REG_WFSS_CE_0_CHANNEL_SRC_REG_OFFSET),
		},
		.reg_size = {
		SEQ_WCSS_UMAC_WFSS_CE_0_REG_WFSS_CE_1_CHANNEL_SRC_REG_OFFSET -
		SEQ_WCSS_UMAC_WFSS_CE_0_REG_WFSS_CE_0_CHANNEL_SRC_REG_OFFSET,
		SEQ_WCSS_UMAC_WFSS_CE_0_REG_WFSS_CE_1_CHANNEL_SRC_REG_OFFSET -
		SEQ_WCSS_UMAC_WFSS_CE_0_REG_WFSS_CE_0_CHANNEL_SRC_REG_OFFSET,
		},
		.max_size =
		HWIO_WFSS_CE_CHANNEL_DST_R0_DEST_RING_BASE_MSB_RING_SIZE_BMSK >>
		HWIO_WFSS_CE_CHANNEL_DST_R0_DEST_RING_BASE_MSB_RING_SIZE_SHFT,
	},
	{ /* CE_DST */
		.start_ring_id = HAL_SRNG_CE_0_DST,
		.max_rings = 12,
		.entry_size = 8 >> 2,
		/*TODO: entry_size above should actually be
		 * sizeof(struct ce_dst_desc) >> 2, but couldn't find definition
		 * of struct ce_dst_desc in HW header files
		 */
		.lmac_ring = FALSE,
		.ring_dir = HAL_SRNG_SRC_RING,
		.reg_start = {
		HWIO_WFSS_CE_CHANNEL_DST_R0_DEST_RING_BASE_LSB_ADDR(
		SEQ_WCSS_UMAC_WFSS_CE_0_REG_WFSS_CE_0_CHANNEL_DST_REG_OFFSET),
		HWIO_WFSS_CE_CHANNEL_DST_R2_DEST_RING_HP_ADDR(
		SEQ_WCSS_UMAC_WFSS_CE_0_REG_WFSS_CE_0_CHANNEL_DST_REG_OFFSET),
		},
		.reg_size = {
		SEQ_WCSS_UMAC_WFSS_CE_0_REG_WFSS_CE_1_CHANNEL_DST_REG_OFFSET -
		SEQ_WCSS_UMAC_WFSS_CE_0_REG_WFSS_CE_0_CHANNEL_DST_REG_OFFSET,
		SEQ_WCSS_UMAC_WFSS_CE_0_REG_WFSS_CE_1_CHANNEL_DST_REG_OFFSET -
		SEQ_WCSS_UMAC_WFSS_CE_0_REG_WFSS_CE_0_CHANNEL_DST_REG_OFFSET,
		},
		.max_size =
		HWIO_WFSS_CE_CHANNEL_DST_R0_DEST_RING_BASE_MSB_RING_SIZE_BMSK >>
		HWIO_WFSS_CE_CHANNEL_DST_R0_DEST_RING_BASE_MSB_RING_SIZE_SHFT,
	},
	{ /* CE_DST_STATUS */
		.start_ring_id = HAL_SRNG_CE_0_DST_STATUS,
		.max_rings = 12,
		.entry_size = sizeof(struct ce_stat_desc) >> 2,
		.lmac_ring = FALSE,
		.ring_dir = HAL_SRNG_DST_RING,
		.reg_start = {
		HWIO_WFSS_CE_CHANNEL_DST_R0_STATUS_RING_BASE_LSB_ADDR(
		SEQ_WCSS_UMAC_WFSS_CE_0_REG_WFSS_CE_0_CHANNEL_DST_REG_OFFSET),
		HWIO_WFSS_CE_CHANNEL_DST_R2_STATUS_RING_HP_ADDR(
		SEQ_WCSS_UMAC_WFSS_CE_0_REG_WFSS_CE_0_CHANNEL_DST_REG_OFFSET),
		},
			/* TODO: check destination status ring registers */
		.reg_size = {
		SEQ_WCSS_UMAC_WFSS_CE_0_REG_WFSS_CE_1_CHANNEL_DST_REG_OFFSET -
		SEQ_WCSS_UMAC_WFSS_CE_0_REG_WFSS_CE_0_CHANNEL_DST_REG_OFFSET,
		SEQ_WCSS_UMAC_WFSS_CE_0_REG_WFSS_CE_1_CHANNEL_DST_REG_OFFSET -
		SEQ_WCSS_UMAC_WFSS_CE_0_REG_WFSS_CE_0_CHANNEL_DST_REG_OFFSET,
		},
		.max_size =
		HWIO_WFSS_CE_CHANNEL_DST_R0_STATUS_RING_BASE_MSB_RING_SIZE_BMSK >>
		HWIO_WFSS_CE_CHANNEL_DST_R0_STATUS_RING_BASE_MSB_RING_SIZE_SHFT,
	},
	{ /* WBM_IDLE_LINK */
		.start_ring_id = HAL_SRNG_WBM_IDLE_LINK,
		.max_rings = 1,
		.entry_size = sizeof(struct wbm_link_descriptor_ring) >> 2,
		.lmac_ring = FALSE,
		.ring_dir = HAL_SRNG_SRC_RING,
		.reg_start = {
		HWIO_WBM_R0_WBM_IDLE_LINK_RING_BASE_LSB_ADDR(SEQ_WCSS_UMAC_WBM_REG_OFFSET),
		HWIO_WBM_R2_WBM_IDLE_LINK_RING_HP_ADDR(SEQ_WCSS_UMAC_WBM_REG_OFFSET),
		},
		/* Single ring - provide ring size if multiple rings of this
		 * type are supported
		 */
		.reg_size = {},
		.max_size =
		HWIO_WBM_R0_WBM_IDLE_LINK_RING_BASE_MSB_RING_SIZE_BMSK >>
			HWIO_WBM_R0_WBM_IDLE_LINK_RING_BASE_MSB_RING_SIZE_SHFT,
	},
	{ /* SW2WBM_RELEASE */
		.start_ring_id = HAL_SRNG_WBM_SW_RELEASE,
		.max_rings = 1,
		.entry_size = sizeof(struct wbm_release_ring) >> 2,
		.lmac_ring = FALSE,
		.ring_dir = HAL_SRNG_SRC_RING,
		.reg_start = {
		HWIO_WBM_R0_SW_RELEASE_RING_BASE_LSB_ADDR(SEQ_WCSS_UMAC_WBM_REG_OFFSET),
		HWIO_WBM_R2_SW_RELEASE_RING_HP_ADDR(SEQ_WCSS_UMAC_WBM_REG_OFFSET),
		},
		/* Single ring - provide ring size if multiple rings of this
		 * type are supported
		 */
		.reg_size = {},
		.max_size =
			HWIO_WBM_R0_SW_RELEASE_RING_BASE_MSB_RING_SIZE_BMSK >>
			HWIO_WBM_R0_SW_RELEASE_RING_BASE_MSB_RING_SIZE_SHFT,
	},
	{ /* WBM2SW_RELEASE */
		.start_ring_id = HAL_SRNG_WBM2SW0_RELEASE,
		.max_rings = 4,
		.entry_size = sizeof(struct wbm_release_ring) >> 2,
		.lmac_ring = FALSE,
		.ring_dir = HAL_SRNG_DST_RING,
		.reg_start = {
		HWIO_WBM_R0_WBM2SW0_RELEASE_RING_BASE_LSB_ADDR(SEQ_WCSS_UMAC_WBM_REG_OFFSET),
		HWIO_WBM_R2_WBM2SW0_RELEASE_RING_HP_ADDR(SEQ_WCSS_UMAC_WBM_REG_OFFSET),
		},
		.reg_size = {
			HWIO_WBM_R0_WBM2SW1_RELEASE_RING_BASE_LSB_ADDR(SEQ_WCSS_UMAC_WBM_REG_OFFSET) -
				HWIO_WBM_R0_WBM2SW0_RELEASE_RING_BASE_LSB_ADDR(SEQ_WCSS_UMAC_WBM_REG_OFFSET),
			HWIO_WBM_R2_WBM2SW1_RELEASE_RING_HP_ADDR(SEQ_WCSS_UMAC_WBM_REG_OFFSET) -
				HWIO_WBM_R2_WBM2SW0_RELEASE_RING_HP_ADDR(SEQ_WCSS_UMAC_WBM_REG_OFFSET),
		},
		.max_size =
			HWIO_WBM_R0_WBM2SW0_RELEASE_RING_BASE_MSB_RING_SIZE_BMSK >>
				HWIO_WBM_R0_WBM2SW0_RELEASE_RING_BASE_MSB_RING_SIZE_SHFT,
	},
	{ /* RXDMA_BUF */
		.start_ring_id = HAL_SRNG_WMAC1_SW2RXDMA0_BUF0,
#ifdef IPA_OFFLOAD
		.max_rings = 3,
#else
		.max_rings = 2,
#endif
		.entry_size = sizeof(struct wbm_buffer_ring) >> 2,
		.lmac_ring = TRUE,
		.ring_dir = HAL_SRNG_SRC_RING,
		/* reg_start is not set because LMAC rings are not accessed
		 * from host
		 */
		.reg_start = {},
		.reg_size = {},
		.max_size = HAL_RXDMA_MAX_RING_SIZE,
	},
	{ /* RXDMA_DST */
		.start_ring_id = HAL_SRNG_WMAC1_RXDMA2SW0,
		.max_rings = 1,
		.entry_size = sizeof(struct reo_entrance_ring) >> 2,
		.lmac_ring =  TRUE,
		.ring_dir = HAL_SRNG_DST_RING,
		/* reg_start is not set because LMAC rings are not accessed
		 * from host
		 */
		.reg_start = {},
		.reg_size = {},
		.max_size = HAL_RXDMA_MAX_RING_SIZE,
	},
	{ /* RXDMA_MONITOR_BUF */
		.start_ring_id = HAL_SRNG_WMAC1_SW2RXDMA2_BUF,
		.max_rings = 1,
		.entry_size = sizeof(struct wbm_buffer_ring) >> 2,
		.lmac_ring = TRUE,
		.ring_dir = HAL_SRNG_SRC_RING,
		/* reg_start is not set because LMAC rings are not accessed
		 * from host
		 */
		.reg_start = {},
		.reg_size = {},
		.max_size = HAL_RXDMA_MAX_RING_SIZE,
	},
	{ /* RXDMA_MONITOR_STATUS */
		.start_ring_id = HAL_SRNG_WMAC1_SW2RXDMA1_STATBUF,
		.max_rings = 1,
		.entry_size = sizeof(struct wbm_buffer_ring) >> 2,
		.lmac_ring = TRUE,
		.ring_dir = HAL_SRNG_SRC_RING,
		/* reg_start is not set because LMAC rings are not accessed
		 * from host
		 */
		.reg_start = {},
		.reg_size = {},
		.max_size = HAL_RXDMA_MAX_RING_SIZE,
	},
	{ /* RXDMA_MONITOR_DST */
		.start_ring_id = HAL_SRNG_WMAC1_RXDMA2SW1,
		.max_rings = 1,
		.entry_size = sizeof(struct reo_entrance_ring) >> 2,
		.lmac_ring = TRUE,
		.ring_dir = HAL_SRNG_DST_RING,
		/* reg_start is not set because LMAC rings are not accessed
		 * from host
		 */
		.reg_start = {},
		.reg_size = {},
		.max_size = HAL_RXDMA_MAX_RING_SIZE,
	},
	{ /* RXDMA_MONITOR_DESC */
		.start_ring_id = HAL_SRNG_WMAC1_SW2RXDMA1_DESC,
		.max_rings = 1,
		.entry_size = sizeof(struct wbm_buffer_ring) >> 2,
		.lmac_ring = TRUE,
		.ring_dir = HAL_SRNG_SRC_RING,
		/* reg_start is not set because LMAC rings are not accessed
		 * from host
		 */
		.reg_start = {},
		.reg_size = {},
		.max_size = HAL_RXDMA_MAX_RING_SIZE,
	},
	{ /* DIR_BUF_RX_DMA_SRC */
		.start_ring_id = HAL_SRNG_DIR_BUF_RX_SRC_DMA_RING,
		.max_rings = 1,
		.entry_size = 2,
		.lmac_ring = TRUE,
		.ring_dir = HAL_SRNG_SRC_RING,
		/* reg_start is not set because LMAC rings are not accessed
		 * from host
		 */
		.reg_start = {},
		.reg_size = {},
		.max_size = HAL_RXDMA_MAX_RING_SIZE,
	},
#ifdef WLAN_FEATURE_CIF_CFR
	{ /* WIFI_POS_SRC */
		.start_ring_id = HAL_SRNG_WIFI_POS_SRC_DMA_RING,
		.max_rings = 1,
		.entry_size = sizeof(wmi_oem_dma_buf_release_entry)  >> 2,
		.lmac_ring = TRUE,
		.ring_dir = HAL_SRNG_SRC_RING,
		/* reg_start is not set because LMAC rings are not accessed
		 * from host
		 */
		.reg_start = {},
		.reg_size = {},
		.max_size = HAL_RXDMA_MAX_RING_SIZE,
	},
#endif
};

int32_t hal_hw_reg_offset_qca6290[] = {
	/* dst */
	REG_OFFSET(DST, HP),
	REG_OFFSET(DST, TP),
	REG_OFFSET(DST, ID),
	REG_OFFSET(DST, MISC),
	REG_OFFSET(DST, HP_ADDR_LSB),
	REG_OFFSET(DST, HP_ADDR_MSB),
	REG_OFFSET(DST, MSI1_BASE_LSB),
	REG_OFFSET(DST, MSI1_BASE_MSB),
	REG_OFFSET(DST, MSI1_DATA),
	REG_OFFSET(DST, BASE_LSB),
	REG_OFFSET(DST, BASE_MSB),
	REG_OFFSET(DST, PRODUCER_INT_SETUP),
	/* src */
	REG_OFFSET(SRC, HP),
	REG_OFFSET(SRC, TP),
	REG_OFFSET(SRC, ID),
	REG_OFFSET(SRC, MISC),
	REG_OFFSET(SRC, TP_ADDR_LSB),
	REG_OFFSET(SRC, TP_ADDR_MSB),
	REG_OFFSET(SRC, MSI1_BASE_LSB),
	REG_OFFSET(SRC, MSI1_BASE_MSB),
	REG_OFFSET(SRC, MSI1_DATA),
	REG_OFFSET(SRC, BASE_LSB),
	REG_OFFSET(SRC, BASE_MSB),
	REG_OFFSET(SRC, CONSUMER_INT_SETUP_IX0),
	REG_OFFSET(SRC, CONSUMER_INT_SETUP_IX1),
};

/**
 * hal_qca6290_attach() - Attach 6290 target specific hal_soc ops,
 *			  offset and srng table
 */
void hal_qca6290_attach(struct hal_soc *hal_soc)
{
	hal_soc->hw_srng_table = hw_srng_table_6290;
	hal_soc->hal_hw_reg_offset = hal_hw_reg_offset_qca6290;
	hal_soc->ops = &qca6290_hal_hw_txrx_ops;
}<|MERGE_RESOLUTION|>--- conflicted
+++ resolved
@@ -997,10 +997,7 @@
 	hal_get_hw_hptp_generic,
 	hal_reo_setup_generic,
 	hal_setup_link_idle_list_generic,
-<<<<<<< HEAD
-=======
 	hal_get_window_address_6290,
->>>>>>> 4d3aee41
 	NULL,
 
 	/* tx */
