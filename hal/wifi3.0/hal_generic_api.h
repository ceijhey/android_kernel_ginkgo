--- conflicted
+++ resolved
@@ -602,22 +602,6 @@
 		default:
 			break;
 		}
-<<<<<<< HEAD
-		if (user_id < HAL_MAX_UL_MU_USERS) {
-			mon_rx_user_status =
-				&ppdu_info->rx_user_status[user_id];
-
-			mon_rx_user_status->mcs =
-				HAL_RX_GET(rx_tlv, RX_PPDU_END_USER_STATS_1,
-					   MCS);
-			mon_rx_user_status->nss =
-				HAL_RX_GET(rx_tlv, RX_PPDU_END_USER_STATS_1,
-					   NSS);
-
-			hal_rx_handle_ofdma_info(rx_tlv, mon_rx_user_status);
-		}
-=======
->>>>>>> 4d3aee41
 
 		ppdu_info->com_info.mpdu_cnt_fcs_ok =
 			HAL_RX_GET(rx_tlv, RX_PPDU_END_USER_STATS_3,
@@ -828,10 +812,7 @@
 		case TARGET_TYPE_QCA8074:
 		case TARGET_TYPE_QCA8074V2:
 		case TARGET_TYPE_QCA6018:
-<<<<<<< HEAD
-=======
 		case TARGET_TYPE_QCN9000:
->>>>>>> 4d3aee41
 #ifdef QCA_WIFI_QCA6390
 		case TARGET_TYPE_QCA6390:
 #endif
@@ -863,13 +844,10 @@
 			ppdu_info->rx_status.nss = 0;
 #endif
 			break;
-<<<<<<< HEAD
-=======
 		case TARGET_TYPE_QCA6490:
 		case TARGET_TYPE_QCA6750:
 			ppdu_info->rx_status.nss = 0;
 			break;
->>>>>>> 4d3aee41
 		default:
 			break;
 		}
