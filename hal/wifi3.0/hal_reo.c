/*
<<<<<<< HEAD
 * Copyright (c) 2016-2018, 2020 The Linux Foundation. All rights reserved.
=======
 * Copyright (c) 2016-2019 The Linux Foundation. All rights reserved.
>>>>>>> 4d3aee41
 *
 * Permission to use, copy, modify, and/or distribute this software for
 * any purpose with or without fee is hereby granted, provided that the
 * above copyright notice and this permission notice appear in all
 * copies.
 *
 * THE SOFTWARE IS PROVIDED "AS IS" AND THE AUTHOR DISCLAIMS ALL
 * WARRANTIES WITH REGARD TO THIS SOFTWARE INCLUDING ALL IMPLIED
 * WARRANTIES OF MERCHANTABILITY AND FITNESS. IN NO EVENT SHALL THE
 * AUTHOR BE LIABLE FOR ANY SPECIAL, DIRECT, INDIRECT, OR CONSEQUENTIAL
 * DAMAGES OR ANY DAMAGES WHATSOEVER RESULTING FROM LOSS OF USE, DATA OR
 * PROFITS, WHETHER IN AN ACTION OF CONTRACT, NEGLIGENCE OR OTHER
 * TORTIOUS ACTION, ARISING OUT OF OR IN CONNECTION WITH THE USE OR
 * PERFORMANCE OF THIS SOFTWARE.
 */

#include "hal_api.h"
#include "hal_hw_headers.h"
#include "hal_reo.h"
#include "hal_tx.h"
#include "hal_rx.h"
#include "qdf_module.h"

/* TODO: See if the following definition is available in HW headers */
#define HAL_REO_OWNED 4
#define HAL_REO_QUEUE_DESC 8
#define HAL_REO_QUEUE_EXT_DESC 9

/* TODO: Using associated link desc counter 1 for Rx. Check with FW on
 * how these counters are assigned
 */
#define HAL_RX_LINK_DESC_CNTR 1
/* TODO: Following definition should be from HW headers */
#define HAL_DESC_REO_OWNED 4

/**
 * hal_uniform_desc_hdr_setup - setup reo_queue_ext descritpro
 * @owner - owner info
 * @buffer_type - buffer type
 */
static inline void hal_uniform_desc_hdr_setup(uint32_t *desc, uint32_t owner,
	uint32_t buffer_type)
{
	HAL_DESC_SET_FIELD(desc, UNIFORM_DESCRIPTOR_HEADER_0, OWNER,
		owner);
	HAL_DESC_SET_FIELD(desc, UNIFORM_DESCRIPTOR_HEADER_0, BUFFER_TYPE,
		buffer_type);
}

#ifndef TID_TO_WME_AC
#define WME_AC_BE 0 /* best effort */
#define WME_AC_BK 1 /* background */
#define WME_AC_VI 2 /* video */
#define WME_AC_VO 3 /* voice */

#define TID_TO_WME_AC(_tid) ( \
	(((_tid) == 0) || ((_tid) == 3)) ? WME_AC_BE : \
	(((_tid) == 1) || ((_tid) == 2)) ? WME_AC_BK : \
	(((_tid) == 4) || ((_tid) == 5)) ? WME_AC_VI : \
	WME_AC_VO)
#endif
#define HAL_NON_QOS_TID 16

#ifdef HAL_DISABLE_NON_BA_2K_JUMP_ERROR
static inline uint32_t hal_update_non_ba_win_size(int tid,
						  uint32_t ba_window_size)
{
	return ba_window_size;
}
#else
static inline uint32_t hal_update_non_ba_win_size(int tid,
						  uint32_t ba_window_size)
{
	if ((ba_window_size == 1) && (tid != HAL_NON_QOS_TID))
		ba_window_size++;

	return ba_window_size;
}
#endif

/**
 * hal_reo_qdesc_setup - Setup HW REO queue descriptor
 *
 * @hal_soc: Opaque HAL SOC handle
 * @ba_window_size: BlockAck window size
 * @start_seq: Starting sequence number
 * @hw_qdesc_vaddr: Virtual address of REO queue descriptor memory
 * @hw_qdesc_paddr: Physical address of REO queue descriptor memory
 * @tid: TID
 *
 */
void hal_reo_qdesc_setup(hal_soc_handle_t hal_soc_hdl, int tid,
			 uint32_t ba_window_size,
			 uint32_t start_seq, void *hw_qdesc_vaddr,
			 qdf_dma_addr_t hw_qdesc_paddr,
			 int pn_type)
{
	uint32_t *reo_queue_desc = (uint32_t *)hw_qdesc_vaddr;
	uint32_t *reo_queue_ext_desc;
	uint32_t reg_val;
	uint32_t pn_enable;
	uint32_t pn_size = 0;

	qdf_mem_zero(hw_qdesc_vaddr, sizeof(struct rx_reo_queue));

	hal_uniform_desc_hdr_setup(reo_queue_desc, HAL_DESC_REO_OWNED,
		HAL_REO_QUEUE_DESC);
	/* Fixed pattern in reserved bits for debugging */
	HAL_DESC_SET_FIELD(reo_queue_desc, UNIFORM_DESCRIPTOR_HEADER_0,
		RESERVED_0A, 0xDDBEEF);

	/* This a just a SW meta data and will be copied to REO destination
	 * descriptors indicated by hardware.
	 * TODO: Setting TID in this field. See if we should set something else.
	 */
	HAL_DESC_SET_FIELD(reo_queue_desc, RX_REO_QUEUE_1,
		RECEIVE_QUEUE_NUMBER, tid);
	HAL_DESC_SET_FIELD(reo_queue_desc, RX_REO_QUEUE_2,
		VLD, 1);
	HAL_DESC_SET_FIELD(reo_queue_desc, RX_REO_QUEUE_2,
		ASSOCIATED_LINK_DESCRIPTOR_COUNTER, HAL_RX_LINK_DESC_CNTR);

	/*
	 * Fields DISABLE_DUPLICATE_DETECTION and SOFT_REORDER_ENABLE will be 0
	 */

	reg_val = TID_TO_WME_AC(tid);
	HAL_DESC_SET_FIELD(reo_queue_desc, RX_REO_QUEUE_2, AC, reg_val);

	if (ba_window_size < 1)
		ba_window_size = 1;

	/* WAR to get 2k exception in Non BA case.
	 * Setting window size to 2 to get 2k jump exception
	 * when we receive aggregates in Non BA case
	 */
	ba_window_size = hal_update_non_ba_win_size(tid, ba_window_size);

	/* Set RTY bit for non-BA case. Duplicate detection is currently not
	 * done by HW in non-BA case if RTY bit is not set.
	 * TODO: This is a temporary War and should be removed once HW fix is
	 * made to check and discard duplicates even if RTY bit is not set.
	 */
	if (ba_window_size == 1)
		HAL_DESC_SET_FIELD(reo_queue_desc, RX_REO_QUEUE_2, RTY, 1);

	HAL_DESC_SET_FIELD(reo_queue_desc, RX_REO_QUEUE_2, BA_WINDOW_SIZE,
		ba_window_size - 1);

	switch (pn_type) {
	case HAL_PN_WPA:
		pn_enable = 1;
		pn_size = PN_SIZE_48;
		break;
	case HAL_PN_WAPI_EVEN:
	case HAL_PN_WAPI_UNEVEN:
		pn_enable = 1;
		pn_size = PN_SIZE_128;
		break;
	default:
		pn_enable = 0;
		break;
	}

	HAL_DESC_SET_FIELD(reo_queue_desc, RX_REO_QUEUE_2, PN_CHECK_NEEDED,
		pn_enable);

	if (pn_type == HAL_PN_WAPI_EVEN)
		HAL_DESC_SET_FIELD(reo_queue_desc, RX_REO_QUEUE_2,
			PN_SHALL_BE_EVEN, 1);
	else if (pn_type == HAL_PN_WAPI_UNEVEN)
		HAL_DESC_SET_FIELD(reo_queue_desc, RX_REO_QUEUE_2,
			PN_SHALL_BE_UNEVEN, 1);

	/*
	 *  TODO: Need to check if PN handling in SW needs to be enabled
	 *  So far this is not a requirement
	 */

	HAL_DESC_SET_FIELD(reo_queue_desc, RX_REO_QUEUE_2, PN_SIZE,
		pn_size);

	/* TODO: Check if RX_REO_QUEUE_2_IGNORE_AMPDU_FLAG need to be set
	 * based on BA window size and/or AMPDU capabilities
	 */
	HAL_DESC_SET_FIELD(reo_queue_desc, RX_REO_QUEUE_2,
		IGNORE_AMPDU_FLAG, 1);

	if (start_seq <= 0xfff)
		HAL_DESC_SET_FIELD(reo_queue_desc, RX_REO_QUEUE_3, SSN,
			start_seq);

	/* TODO: SVLD should be set to 1 if a valid SSN is received in ADDBA,
	 * but REO is not delivering packets if we set it to 1. Need to enable
	 * this once the issue is resolved
	 */
	HAL_DESC_SET_FIELD(reo_queue_desc, RX_REO_QUEUE_3, SVLD, 0);

	/* TODO: Check if we should set start PN for WAPI */

#ifdef notyet
	/* Setup first queue extension if BA window size is more than 1 */
	if (ba_window_size > 1) {
		reo_queue_ext_desc =
			(uint32_t *)(((struct rx_reo_queue *)reo_queue_desc) +
			1);
		qdf_mem_zero(reo_queue_ext_desc,
			sizeof(struct rx_reo_queue_ext));
		hal_uniform_desc_hdr_setup(reo_queue_ext_desc,
			HAL_DESC_REO_OWNED, HAL_REO_QUEUE_EXT_DESC);
	}
	/* Setup second queue extension if BA window size is more than 105 */
	if (ba_window_size > 105) {
		reo_queue_ext_desc = (uint32_t *)
			(((struct rx_reo_queue_ext *)reo_queue_ext_desc) + 1);
		qdf_mem_zero(reo_queue_ext_desc,
			sizeof(struct rx_reo_queue_ext));
		hal_uniform_desc_hdr_setup(reo_queue_ext_desc,
			HAL_DESC_REO_OWNED, HAL_REO_QUEUE_EXT_DESC);
	}
	/* Setup third queue extension if BA window size is more than 210 */
	if (ba_window_size > 210) {
		reo_queue_ext_desc = (uint32_t *)
			(((struct rx_reo_queue_ext *)reo_queue_ext_desc) + 1);
		qdf_mem_zero(reo_queue_ext_desc,
			sizeof(struct rx_reo_queue_ext));
		hal_uniform_desc_hdr_setup(reo_queue_ext_desc,
			HAL_DESC_REO_OWNED, HAL_REO_QUEUE_EXT_DESC);
	}
#else
	/* TODO: HW queue descriptors are currently allocated for max BA
	 * window size for all QOS TIDs so that same descriptor can be used
	 * later when ADDBA request is recevied. This should be changed to
	 * allocate HW queue descriptors based on BA window size being
	 * negotiated (0 for non BA cases), and reallocate when BA window
	 * size changes and also send WMI message to FW to change the REO
	 * queue descriptor in Rx peer entry as part of dp_rx_tid_update.
	 */
	if (tid != HAL_NON_QOS_TID) {
		reo_queue_ext_desc = (uint32_t *)
			(((struct rx_reo_queue *)reo_queue_desc) + 1);
		qdf_mem_zero(reo_queue_ext_desc, 3 *
			sizeof(struct rx_reo_queue_ext));
		/* Initialize first reo queue extension descriptor */
		hal_uniform_desc_hdr_setup(reo_queue_ext_desc,
			HAL_DESC_REO_OWNED, HAL_REO_QUEUE_EXT_DESC);
		/* Fixed pattern in reserved bits for debugging */
		HAL_DESC_SET_FIELD(reo_queue_ext_desc,
			UNIFORM_DESCRIPTOR_HEADER_0, RESERVED_0A, 0xADBEEF);
		/* Initialize second reo queue extension descriptor */
		reo_queue_ext_desc = (uint32_t *)
			(((struct rx_reo_queue_ext *)reo_queue_ext_desc) + 1);
		hal_uniform_desc_hdr_setup(reo_queue_ext_desc,
			HAL_DESC_REO_OWNED, HAL_REO_QUEUE_EXT_DESC);
		/* Fixed pattern in reserved bits for debugging */
		HAL_DESC_SET_FIELD(reo_queue_ext_desc,
			UNIFORM_DESCRIPTOR_HEADER_0, RESERVED_0A, 0xBDBEEF);
		/* Initialize third reo queue extension descriptor */
		reo_queue_ext_desc = (uint32_t *)
			(((struct rx_reo_queue_ext *)reo_queue_ext_desc) + 1);
		hal_uniform_desc_hdr_setup(reo_queue_ext_desc,
			HAL_DESC_REO_OWNED, HAL_REO_QUEUE_EXT_DESC);
		/* Fixed pattern in reserved bits for debugging */
		HAL_DESC_SET_FIELD(reo_queue_ext_desc,
			UNIFORM_DESCRIPTOR_HEADER_0, RESERVED_0A, 0xCDBEEF);
	}
#endif
}
qdf_export_symbol(hal_reo_qdesc_setup);

/**
 * hal_get_ba_aging_timeout - Get BA Aging timeout
 *
 * @hal_soc: Opaque HAL SOC handle
 * @ac: Access category
 * @value: window size to get
 */
void hal_get_ba_aging_timeout(hal_soc_handle_t hal_soc_hdl, uint8_t ac,
			      uint32_t *value)
{
	struct hal_soc *soc = (struct hal_soc *)hal_soc_hdl;

	switch (ac) {
	case WME_AC_BE:
		*value = HAL_REG_READ(soc,
				      HWIO_REO_R0_AGING_THRESHOLD_IX_0_ADDR(
				      SEQ_WCSS_UMAC_REO_REG_OFFSET)) / 1000;
		break;
	case WME_AC_BK:
		*value = HAL_REG_READ(soc,
				      HWIO_REO_R0_AGING_THRESHOLD_IX_1_ADDR(
				      SEQ_WCSS_UMAC_REO_REG_OFFSET)) / 1000;
		break;
	case WME_AC_VI:
		*value = HAL_REG_READ(soc,
				      HWIO_REO_R0_AGING_THRESHOLD_IX_2_ADDR(
				      SEQ_WCSS_UMAC_REO_REG_OFFSET)) / 1000;
		break;
	case WME_AC_VO:
		*value = HAL_REG_READ(soc,
				      HWIO_REO_R0_AGING_THRESHOLD_IX_3_ADDR(
				      SEQ_WCSS_UMAC_REO_REG_OFFSET)) / 1000;
		break;
	default:
		QDF_TRACE(QDF_MODULE_ID_DP, QDF_TRACE_LEVEL_ERROR,
			  "Invalid AC: %d\n", ac);
	}
}

qdf_export_symbol(hal_get_ba_aging_timeout);

/**
 * hal_set_ba_aging_timeout - Set BA Aging timeout
 *
 * @hal_soc: Opaque HAL SOC handle
 * @ac: Access category
 * ac: 0 - Background, 1 - Best Effort, 2 - Video, 3 - Voice
 * @value: Input value to set
 */
void hal_set_ba_aging_timeout(hal_soc_handle_t hal_soc_hdl, uint8_t ac,
			      uint32_t value)
{
	struct hal_soc *soc = (struct hal_soc *)hal_soc_hdl;

	switch (ac) {
	case WME_AC_BE:
		HAL_REG_WRITE(soc,
			      HWIO_REO_R0_AGING_THRESHOLD_IX_0_ADDR(
			      SEQ_WCSS_UMAC_REO_REG_OFFSET),
			      value * 1000);
		break;
	case WME_AC_BK:
		HAL_REG_WRITE(soc,
			      HWIO_REO_R0_AGING_THRESHOLD_IX_1_ADDR(
			      SEQ_WCSS_UMAC_REO_REG_OFFSET),
			      value * 1000);
		break;
	case WME_AC_VI:
		HAL_REG_WRITE(soc,
			      HWIO_REO_R0_AGING_THRESHOLD_IX_2_ADDR(
			      SEQ_WCSS_UMAC_REO_REG_OFFSET),
			      value * 1000);
		break;
	case WME_AC_VO:
		HAL_REG_WRITE(soc,
			      HWIO_REO_R0_AGING_THRESHOLD_IX_3_ADDR(
			      SEQ_WCSS_UMAC_REO_REG_OFFSET),
			      value * 1000);
		break;
	default:
		QDF_TRACE(QDF_MODULE_ID_DP, QDF_TRACE_LEVEL_ERROR,
			  "Invalid AC: %d\n", ac);
	}
}

qdf_export_symbol(hal_set_ba_aging_timeout);

#define BLOCK_RES_MASK		0xF
static inline uint8_t hal_find_one_bit(uint8_t x)
{
	uint8_t y = (x & (~x + 1)) & BLOCK_RES_MASK;
	uint8_t pos;

	for (pos = 0; y; y >>= 1)
		pos++;

	return pos-1;
}

static inline uint8_t hal_find_zero_bit(uint8_t x)
{
	uint8_t y = (~x & (x+1)) & BLOCK_RES_MASK;
	uint8_t pos;

	for (pos = 0; y; y >>= 1)
		pos++;

	return pos-1;
}

inline void hal_reo_cmd_set_descr_addr(uint32_t *reo_desc,
				       enum hal_reo_cmd_type type,
				       uint32_t paddr_lo,
				       uint8_t paddr_hi)
{
	switch (type) {
	case CMD_GET_QUEUE_STATS:
		HAL_DESC_SET_FIELD(reo_desc, REO_GET_QUEUE_STATS_1,
			RX_REO_QUEUE_DESC_ADDR_31_0, paddr_lo);
		HAL_DESC_SET_FIELD(reo_desc, REO_GET_QUEUE_STATS_2,
				    RX_REO_QUEUE_DESC_ADDR_39_32, paddr_hi);
		break;
	case CMD_FLUSH_QUEUE:
		HAL_DESC_SET_FIELD(reo_desc, REO_FLUSH_QUEUE_1,
					FLUSH_DESC_ADDR_31_0, paddr_lo);
		HAL_DESC_SET_FIELD(reo_desc, REO_FLUSH_QUEUE_2,
					FLUSH_DESC_ADDR_39_32, paddr_hi);
		break;
	case CMD_FLUSH_CACHE:
		HAL_DESC_SET_FIELD(reo_desc, REO_FLUSH_CACHE_1,
					FLUSH_ADDR_31_0, paddr_lo);
		HAL_DESC_SET_FIELD(reo_desc, REO_FLUSH_CACHE_2,
					FLUSH_ADDR_39_32, paddr_hi);
		break;
	case CMD_UPDATE_RX_REO_QUEUE:
		HAL_DESC_SET_FIELD(reo_desc, REO_UPDATE_RX_REO_QUEUE_1,
					RX_REO_QUEUE_DESC_ADDR_31_0, paddr_lo);
		HAL_DESC_SET_FIELD(reo_desc, REO_UPDATE_RX_REO_QUEUE_2,
					RX_REO_QUEUE_DESC_ADDR_39_32, paddr_hi);
		break;
	default:
		QDF_TRACE(QDF_MODULE_ID_TXRX, QDF_TRACE_LEVEL_ERROR,
			"%s: Invalid REO command type", __func__);
		break;
	}
}

inline int hal_reo_cmd_queue_stats(hal_ring_handle_t  hal_ring_hdl,
				   hal_soc_handle_t hal_soc_hdl,
				   struct hal_reo_cmd_params *cmd)

{
	uint32_t *reo_desc, val;
	struct hal_soc *hal_soc = (struct hal_soc *)hal_soc_hdl;

	hal_srng_access_start(hal_soc_hdl, hal_ring_hdl);
	reo_desc = hal_srng_src_get_next(hal_soc, hal_ring_hdl);
	if (!reo_desc) {
		QDF_TRACE(QDF_MODULE_ID_TXRX, QDF_TRACE_LEVEL_DEBUG,
			"%s: Out of cmd ring entries", __func__);
		hal_srng_access_end(hal_soc, hal_ring_hdl);
		return -EBUSY;
	}

	HAL_SET_TLV_HDR(reo_desc, WIFIREO_GET_QUEUE_STATS_E,
			     sizeof(struct reo_get_queue_stats));

	/* Offsets of descriptor fields defined in HW headers start from
	 * the field after TLV header */
	reo_desc += (sizeof(struct tlv_32_hdr) >> 2);
	qdf_mem_zero((reo_desc + NUM_OF_DWORDS_UNIFORM_REO_CMD_HEADER),
		     sizeof(struct reo_get_queue_stats) -
		     (NUM_OF_DWORDS_UNIFORM_REO_CMD_HEADER << 2));

	HAL_DESC_SET_FIELD(reo_desc, UNIFORM_REO_CMD_HEADER_0,
		REO_STATUS_REQUIRED, cmd->std.need_status);

	hal_reo_cmd_set_descr_addr(reo_desc, CMD_GET_QUEUE_STATS,
				   cmd->std.addr_lo,
				   cmd->std.addr_hi);

	HAL_DESC_SET_FIELD(reo_desc, REO_GET_QUEUE_STATS_2, CLEAR_STATS,
			      cmd->u.stats_params.clear);

<<<<<<< HEAD
	if (hif_pm_runtime_get(soc->hif_handle,
			       RTPM_ID_HAL_REO_CMD) == 0) {
		hal_srng_access_end(soc, reo_ring);
		hif_pm_runtime_put(soc->hif_handle,
				   RTPM_ID_HAL_REO_CMD);
	} else {
		hal_srng_access_end_reap(soc, reo_ring);
		hal_srng_set_event(reo_ring, HAL_SRNG_FLUSH_EVENT);
		hal_srng_inc_flush_cnt(reo_ring);
=======
	if (hif_pm_runtime_get(hal_soc->hif_handle) == 0) {
		hal_srng_access_end(hal_soc_hdl, hal_ring_hdl);
		hif_pm_runtime_put(hal_soc->hif_handle);
	} else {
		hal_srng_access_end_reap(hal_soc_hdl, hal_ring_hdl);
		hal_srng_set_event(hal_ring_hdl, HAL_SRNG_FLUSH_EVENT);
		hal_srng_inc_flush_cnt(hal_ring_hdl);
>>>>>>> 4d3aee41
	}

	val = reo_desc[CMD_HEADER_DW_OFFSET];
	return HAL_GET_FIELD(UNIFORM_REO_CMD_HEADER_0, REO_CMD_NUMBER,
				     val);
}
qdf_export_symbol(hal_reo_cmd_queue_stats);

inline int hal_reo_cmd_flush_queue(hal_ring_handle_t hal_ring_hdl,
				   hal_soc_handle_t hal_soc_hdl,
				   struct hal_reo_cmd_params *cmd)
{
	uint32_t *reo_desc, val;
	struct hal_soc *hal_soc = (struct hal_soc *)hal_soc_hdl;

	hal_srng_access_start(hal_soc_hdl, hal_ring_hdl);
	reo_desc = hal_srng_src_get_next(hal_soc, hal_ring_hdl);
	if (!reo_desc) {
		QDF_TRACE(QDF_MODULE_ID_TXRX, QDF_TRACE_LEVEL_DEBUG,
			"%s: Out of cmd ring entries", __func__);
		hal_srng_access_end(hal_soc, hal_ring_hdl);
		return -EBUSY;
	}

	HAL_SET_TLV_HDR(reo_desc, WIFIREO_FLUSH_QUEUE_E,
			     sizeof(struct reo_flush_queue));

	/* Offsets of descriptor fields defined in HW headers start from
	 * the field after TLV header */
	reo_desc += (sizeof(struct tlv_32_hdr) >> 2);
	qdf_mem_zero((reo_desc + NUM_OF_DWORDS_UNIFORM_REO_CMD_HEADER),
		     sizeof(struct reo_flush_queue) -
		     (NUM_OF_DWORDS_UNIFORM_REO_CMD_HEADER << 2));

	HAL_DESC_SET_FIELD(reo_desc, UNIFORM_REO_CMD_HEADER_0,
		REO_STATUS_REQUIRED, cmd->std.need_status);

	hal_reo_cmd_set_descr_addr(reo_desc, CMD_FLUSH_QUEUE, cmd->std.addr_lo,
		cmd->std.addr_hi);

	HAL_DESC_SET_FIELD(reo_desc, REO_FLUSH_QUEUE_2,
		BLOCK_DESC_ADDR_USAGE_AFTER_FLUSH,
		cmd->u.fl_queue_params.block_use_after_flush);

	if (cmd->u.fl_queue_params.block_use_after_flush) {
		HAL_DESC_SET_FIELD(reo_desc, REO_FLUSH_QUEUE_2,
			BLOCK_RESOURCE_INDEX, cmd->u.fl_queue_params.index);
	}

	hal_srng_access_end(hal_soc, hal_ring_hdl);
	val = reo_desc[CMD_HEADER_DW_OFFSET];
	return HAL_GET_FIELD(UNIFORM_REO_CMD_HEADER_0, REO_CMD_NUMBER,
				     val);
}
qdf_export_symbol(hal_reo_cmd_flush_queue);

inline int hal_reo_cmd_flush_cache(hal_ring_handle_t hal_ring_hdl,
				   hal_soc_handle_t hal_soc_hdl,
				   struct hal_reo_cmd_params *cmd)
{
	uint32_t *reo_desc, val;
	struct hal_reo_cmd_flush_cache_params *cp;
	uint8_t index = 0;
	struct hal_soc *hal_soc = (struct hal_soc *)hal_soc_hdl;

	cp = &cmd->u.fl_cache_params;

	hal_srng_access_start(hal_soc_hdl, hal_ring_hdl);

	/* We need a cache block resource for this operation, and REO HW has
	 * only 4 such blocking resources. These resources are managed using
	 * reo_res_bitmap, and we return failure if none is available.
	 */
	if (cp->block_use_after_flush) {
		index = hal_find_zero_bit(hal_soc->reo_res_bitmap);
		if (index > 3) {
			qdf_print("%s, No blocking resource available!",
				  __func__);
			hal_srng_access_end(hal_soc, hal_ring_hdl);
			return -EBUSY;
		}
		hal_soc->index = index;
	}

	reo_desc = hal_srng_src_get_next(hal_soc, hal_ring_hdl);
	if (!reo_desc) {
<<<<<<< HEAD
		hal_srng_access_end(soc, reo_ring);
		hal_srng_dump(reo_ring);
=======
		hal_srng_access_end(hal_soc, hal_ring_hdl);
		hal_srng_dump(hal_ring_handle_to_hal_srng(hal_ring_hdl));
>>>>>>> 4d3aee41
		return -EBUSY;
	}

	HAL_SET_TLV_HDR(reo_desc, WIFIREO_FLUSH_CACHE_E,
			     sizeof(struct reo_flush_cache));

	/* Offsets of descriptor fields defined in HW headers start from
	 * the field after TLV header */
	reo_desc += (sizeof(struct tlv_32_hdr) >> 2);
	qdf_mem_zero((reo_desc + NUM_OF_DWORDS_UNIFORM_REO_CMD_HEADER),
		     sizeof(struct reo_flush_cache) -
		     (NUM_OF_DWORDS_UNIFORM_REO_CMD_HEADER << 2));

	HAL_DESC_SET_FIELD(reo_desc, UNIFORM_REO_CMD_HEADER_0,
		REO_STATUS_REQUIRED, cmd->std.need_status);

	hal_reo_cmd_set_descr_addr(reo_desc, CMD_FLUSH_CACHE, cmd->std.addr_lo,
				   cmd->std.addr_hi);

	HAL_DESC_SET_FIELD(reo_desc, REO_FLUSH_CACHE_2,
		FORWARD_ALL_MPDUS_IN_QUEUE, cp->fwd_mpdus_in_queue);

	/* set it to 0 for now */
	cp->rel_block_index = 0;
	HAL_DESC_SET_FIELD(reo_desc, REO_FLUSH_CACHE_2,
		RELEASE_CACHE_BLOCK_INDEX, cp->rel_block_index);

	if (cp->block_use_after_flush) {
		HAL_DESC_SET_FIELD(reo_desc, REO_FLUSH_CACHE_2,
			CACHE_BLOCK_RESOURCE_INDEX, index);
	}

	HAL_DESC_SET_FIELD(reo_desc, REO_FLUSH_CACHE_2,
		FLUSH_WITHOUT_INVALIDATE, cp->flush_no_inval);

	HAL_DESC_SET_FIELD(reo_desc, REO_FLUSH_CACHE_2,
		BLOCK_CACHE_USAGE_AFTER_FLUSH, cp->block_use_after_flush);

	HAL_DESC_SET_FIELD(reo_desc, REO_FLUSH_CACHE_2, FLUSH_ENTIRE_CACHE,
		cp->flush_all);

<<<<<<< HEAD
	if (hif_pm_runtime_get(soc->hif_handle,
			       RTPM_ID_HAL_REO_CMD) == 0) {
		hal_srng_access_end(soc, reo_ring);
		hif_pm_runtime_put(soc->hif_handle,
				   RTPM_ID_HAL_REO_CMD);
	} else {
		hal_srng_access_end_reap(soc, reo_ring);
		hal_srng_set_event(reo_ring, HAL_SRNG_FLUSH_EVENT);
		hal_srng_inc_flush_cnt(reo_ring);
=======
	if (hif_pm_runtime_get(hal_soc->hif_handle) == 0) {
		hal_srng_access_end(hal_soc_hdl, hal_ring_hdl);
		hif_pm_runtime_put(hal_soc->hif_handle);
	} else {
		hal_srng_access_end_reap(hal_soc_hdl, hal_ring_hdl);
		hal_srng_set_event(hal_ring_hdl, HAL_SRNG_FLUSH_EVENT);
		hal_srng_inc_flush_cnt(hal_ring_hdl);
>>>>>>> 4d3aee41
	}

	val = reo_desc[CMD_HEADER_DW_OFFSET];
	return HAL_GET_FIELD(UNIFORM_REO_CMD_HEADER_0, REO_CMD_NUMBER,
				     val);
}
qdf_export_symbol(hal_reo_cmd_flush_cache);

inline int hal_reo_cmd_unblock_cache(hal_ring_handle_t hal_ring_hdl,
				     hal_soc_handle_t hal_soc_hdl,
				     struct hal_reo_cmd_params *cmd)

{
	struct hal_soc *hal_soc = (struct hal_soc *)hal_soc_hdl;
	uint32_t *reo_desc, val;
	uint8_t index = 0;

	hal_srng_access_start(hal_soc_hdl, hal_ring_hdl);

	if (cmd->u.unblk_cache_params.type == UNBLOCK_RES_INDEX) {
		index = hal_find_one_bit(hal_soc->reo_res_bitmap);
		if (index > 3) {
			hal_srng_access_end(hal_soc, hal_ring_hdl);
			qdf_print("%s: No blocking resource to unblock!",
				  __func__);
			return -EBUSY;
		}
	}

	reo_desc = hal_srng_src_get_next(hal_soc, hal_ring_hdl);
	if (!reo_desc) {
		QDF_TRACE(QDF_MODULE_ID_TXRX, QDF_TRACE_LEVEL_DEBUG,
			"%s: Out of cmd ring entries", __func__);
		hal_srng_access_end(hal_soc, hal_ring_hdl);
		return -EBUSY;
	}

	HAL_SET_TLV_HDR(reo_desc, WIFIREO_UNBLOCK_CACHE_E,
			     sizeof(struct reo_unblock_cache));

	/* Offsets of descriptor fields defined in HW headers start from
	 * the field after TLV header */
	reo_desc += (sizeof(struct tlv_32_hdr) >> 2);
	qdf_mem_zero((reo_desc + NUM_OF_DWORDS_UNIFORM_REO_CMD_HEADER),
		     sizeof(struct reo_unblock_cache) -
		     (NUM_OF_DWORDS_UNIFORM_REO_CMD_HEADER << 2));

	HAL_DESC_SET_FIELD(reo_desc, UNIFORM_REO_CMD_HEADER_0,
		REO_STATUS_REQUIRED, cmd->std.need_status);

	HAL_DESC_SET_FIELD(reo_desc, REO_UNBLOCK_CACHE_1,
		UNBLOCK_TYPE, cmd->u.unblk_cache_params.type);

	if (cmd->u.unblk_cache_params.type == UNBLOCK_RES_INDEX) {
		HAL_DESC_SET_FIELD(reo_desc, REO_UNBLOCK_CACHE_1,
			CACHE_BLOCK_RESOURCE_INDEX,
			cmd->u.unblk_cache_params.index);
	}

	hal_srng_access_end(hal_soc, hal_ring_hdl);
	val = reo_desc[CMD_HEADER_DW_OFFSET];
	return HAL_GET_FIELD(UNIFORM_REO_CMD_HEADER_0, REO_CMD_NUMBER,
				     val);
}
qdf_export_symbol(hal_reo_cmd_unblock_cache);

inline int hal_reo_cmd_flush_timeout_list(hal_ring_handle_t hal_ring_hdl,
					  hal_soc_handle_t hal_soc_hdl,
					  struct hal_reo_cmd_params *cmd)
{
	struct hal_soc *hal_soc = (struct hal_soc *)hal_soc_hdl;
	uint32_t *reo_desc, val;

	hal_srng_access_start(hal_soc_hdl, hal_ring_hdl);
	reo_desc = hal_srng_src_get_next(hal_soc, hal_ring_hdl);
	if (!reo_desc) {
		QDF_TRACE(QDF_MODULE_ID_TXRX, QDF_TRACE_LEVEL_DEBUG,
			"%s: Out of cmd ring entries", __func__);
		hal_srng_access_end(hal_soc, hal_ring_hdl);
		return -EBUSY;
	}

	HAL_SET_TLV_HDR(reo_desc, WIFIREO_FLUSH_TIMEOUT_LIST_E,
			     sizeof(struct reo_flush_timeout_list));

	/* Offsets of descriptor fields defined in HW headers start from
	 * the field after TLV header */
	reo_desc += (sizeof(struct tlv_32_hdr) >> 2);
	qdf_mem_zero((reo_desc + NUM_OF_DWORDS_UNIFORM_REO_CMD_HEADER),
		     sizeof(struct reo_flush_timeout_list) -
		     (NUM_OF_DWORDS_UNIFORM_REO_CMD_HEADER << 2));

	HAL_DESC_SET_FIELD(reo_desc, UNIFORM_REO_CMD_HEADER_0,
		REO_STATUS_REQUIRED, cmd->std.need_status);

	HAL_DESC_SET_FIELD(reo_desc, REO_FLUSH_TIMEOUT_LIST_1, AC_TIMOUT_LIST,
		cmd->u.fl_tim_list_params.ac_list);

	HAL_DESC_SET_FIELD(reo_desc, REO_FLUSH_TIMEOUT_LIST_2,
		MINIMUM_RELEASE_DESC_COUNT,
		cmd->u.fl_tim_list_params.min_rel_desc);

	HAL_DESC_SET_FIELD(reo_desc, REO_FLUSH_TIMEOUT_LIST_2,
		MINIMUM_FORWARD_BUF_COUNT,
		cmd->u.fl_tim_list_params.min_fwd_buf);

	hal_srng_access_end(hal_soc, hal_ring_hdl);
	val = reo_desc[CMD_HEADER_DW_OFFSET];
	return HAL_GET_FIELD(UNIFORM_REO_CMD_HEADER_0, REO_CMD_NUMBER,
				     val);
}
qdf_export_symbol(hal_reo_cmd_flush_timeout_list);

inline int hal_reo_cmd_update_rx_queue(hal_ring_handle_t hal_ring_hdl,
				       hal_soc_handle_t hal_soc_hdl,
				       struct hal_reo_cmd_params *cmd)
{
	struct hal_soc *hal_soc = (struct hal_soc *)hal_soc_hdl;
	uint32_t *reo_desc, val;
	struct hal_reo_cmd_update_queue_params *p;

	p = &cmd->u.upd_queue_params;

	hal_srng_access_start(hal_soc_hdl, hal_ring_hdl);
	reo_desc = hal_srng_src_get_next(hal_soc, hal_ring_hdl);
	if (!reo_desc) {
		QDF_TRACE(QDF_MODULE_ID_TXRX, QDF_TRACE_LEVEL_DEBUG,
			"%s: Out of cmd ring entries", __func__);
		hal_srng_access_end(hal_soc, hal_ring_hdl);
		return -EBUSY;
	}

	HAL_SET_TLV_HDR(reo_desc, WIFIREO_UPDATE_RX_REO_QUEUE_E,
			     sizeof(struct reo_update_rx_reo_queue));

	/* Offsets of descriptor fields defined in HW headers start from
	 * the field after TLV header */
	reo_desc += (sizeof(struct tlv_32_hdr) >> 2);
	qdf_mem_zero((reo_desc + NUM_OF_DWORDS_UNIFORM_REO_CMD_HEADER),
		     sizeof(struct reo_update_rx_reo_queue) -
		     (NUM_OF_DWORDS_UNIFORM_REO_CMD_HEADER << 2));

	HAL_DESC_SET_FIELD(reo_desc, UNIFORM_REO_CMD_HEADER_0,
		REO_STATUS_REQUIRED, cmd->std.need_status);

	hal_reo_cmd_set_descr_addr(reo_desc, CMD_UPDATE_RX_REO_QUEUE,
		cmd->std.addr_lo, cmd->std.addr_hi);

	HAL_DESC_SET_FIELD(reo_desc, REO_UPDATE_RX_REO_QUEUE_2,
		UPDATE_RECEIVE_QUEUE_NUMBER, p->update_rx_queue_num);

	HAL_DESC_SET_FIELD(reo_desc, REO_UPDATE_RX_REO_QUEUE_2, UPDATE_VLD,
			      p->update_vld);

	HAL_DESC_SET_FIELD(reo_desc, REO_UPDATE_RX_REO_QUEUE_2,
		UPDATE_ASSOCIATED_LINK_DESCRIPTOR_COUNTER,
		p->update_assoc_link_desc);

	HAL_DESC_SET_FIELD(reo_desc, REO_UPDATE_RX_REO_QUEUE_2,
		UPDATE_DISABLE_DUPLICATE_DETECTION,
		p->update_disable_dup_detect);

	HAL_DESC_SET_FIELD(reo_desc, REO_UPDATE_RX_REO_QUEUE_2,
		UPDATE_DISABLE_DUPLICATE_DETECTION,
		p->update_disable_dup_detect);

	HAL_DESC_SET_FIELD(reo_desc, REO_UPDATE_RX_REO_QUEUE_2,
		UPDATE_SOFT_REORDER_ENABLE,
		p->update_soft_reorder_enab);

	HAL_DESC_SET_FIELD(reo_desc, REO_UPDATE_RX_REO_QUEUE_2,
		UPDATE_AC, p->update_ac);

	HAL_DESC_SET_FIELD(reo_desc, REO_UPDATE_RX_REO_QUEUE_2,
		UPDATE_BAR, p->update_bar);

	HAL_DESC_SET_FIELD(reo_desc, REO_UPDATE_RX_REO_QUEUE_2,
		UPDATE_BAR, p->update_bar);

	HAL_DESC_SET_FIELD(reo_desc, REO_UPDATE_RX_REO_QUEUE_2,
		UPDATE_RTY, p->update_rty);

	HAL_DESC_SET_FIELD(reo_desc, REO_UPDATE_RX_REO_QUEUE_2,
		UPDATE_CHK_2K_MODE, p->update_chk_2k_mode);

	HAL_DESC_SET_FIELD(reo_desc, REO_UPDATE_RX_REO_QUEUE_2,
		UPDATE_OOR_MODE, p->update_oor_mode);

	HAL_DESC_SET_FIELD(reo_desc, REO_UPDATE_RX_REO_QUEUE_2,
		UPDATE_BA_WINDOW_SIZE, p->update_ba_window_size);

	HAL_DESC_SET_FIELD(reo_desc, REO_UPDATE_RX_REO_QUEUE_2,
		UPDATE_PN_CHECK_NEEDED, p->update_pn_check_needed);

	HAL_DESC_SET_FIELD(reo_desc, REO_UPDATE_RX_REO_QUEUE_2,
		UPDATE_PN_SHALL_BE_EVEN, p->update_pn_even);

	HAL_DESC_SET_FIELD(reo_desc, REO_UPDATE_RX_REO_QUEUE_2,
		UPDATE_PN_SHALL_BE_UNEVEN, p->update_pn_uneven);

	HAL_DESC_SET_FIELD(reo_desc, REO_UPDATE_RX_REO_QUEUE_2,
		UPDATE_PN_HANDLING_ENABLE, p->update_pn_hand_enab);

	HAL_DESC_SET_FIELD(reo_desc, REO_UPDATE_RX_REO_QUEUE_2,
		UPDATE_PN_SIZE, p->update_pn_size);

	HAL_DESC_SET_FIELD(reo_desc, REO_UPDATE_RX_REO_QUEUE_2,
		UPDATE_IGNORE_AMPDU_FLAG, p->update_ignore_ampdu);

	HAL_DESC_SET_FIELD(reo_desc, REO_UPDATE_RX_REO_QUEUE_2,
		UPDATE_SVLD, p->update_svld);

	HAL_DESC_SET_FIELD(reo_desc, REO_UPDATE_RX_REO_QUEUE_2,
		UPDATE_SSN, p->update_ssn);

	HAL_DESC_SET_FIELD(reo_desc, REO_UPDATE_RX_REO_QUEUE_2,
		UPDATE_SEQ_2K_ERROR_DETECTED_FLAG,
		p->update_seq_2k_err_detect);

	HAL_DESC_SET_FIELD(reo_desc, REO_UPDATE_RX_REO_QUEUE_2,
		UPDATE_PN_VALID, p->update_pn_valid);

	HAL_DESC_SET_FIELD(reo_desc, REO_UPDATE_RX_REO_QUEUE_2,
		UPDATE_PN, p->update_pn);

	HAL_DESC_SET_FIELD(reo_desc, REO_UPDATE_RX_REO_QUEUE_3,
		RECEIVE_QUEUE_NUMBER, p->rx_queue_num);

	HAL_DESC_SET_FIELD(reo_desc, REO_UPDATE_RX_REO_QUEUE_3,
		VLD, p->vld);

	HAL_DESC_SET_FIELD(reo_desc, REO_UPDATE_RX_REO_QUEUE_3,
		ASSOCIATED_LINK_DESCRIPTOR_COUNTER,
		p->assoc_link_desc);

	HAL_DESC_SET_FIELD(reo_desc, REO_UPDATE_RX_REO_QUEUE_3,
		DISABLE_DUPLICATE_DETECTION, p->disable_dup_detect);

	HAL_DESC_SET_FIELD(reo_desc, REO_UPDATE_RX_REO_QUEUE_3,
		SOFT_REORDER_ENABLE, p->soft_reorder_enab);

	HAL_DESC_SET_FIELD(reo_desc, REO_UPDATE_RX_REO_QUEUE_3, AC, p->ac);

	HAL_DESC_SET_FIELD(reo_desc, REO_UPDATE_RX_REO_QUEUE_3,
		BAR, p->bar);

	HAL_DESC_SET_FIELD(reo_desc, REO_UPDATE_RX_REO_QUEUE_3,
		CHK_2K_MODE, p->chk_2k_mode);

	HAL_DESC_SET_FIELD(reo_desc, REO_UPDATE_RX_REO_QUEUE_3,
		RTY, p->rty);

	HAL_DESC_SET_FIELD(reo_desc, REO_UPDATE_RX_REO_QUEUE_3,
		OOR_MODE, p->oor_mode);

	HAL_DESC_SET_FIELD(reo_desc, REO_UPDATE_RX_REO_QUEUE_3,
		PN_CHECK_NEEDED, p->pn_check_needed);

	HAL_DESC_SET_FIELD(reo_desc, REO_UPDATE_RX_REO_QUEUE_3,
		PN_SHALL_BE_EVEN, p->pn_even);

	HAL_DESC_SET_FIELD(reo_desc, REO_UPDATE_RX_REO_QUEUE_3,
		PN_SHALL_BE_UNEVEN, p->pn_uneven);

	HAL_DESC_SET_FIELD(reo_desc, REO_UPDATE_RX_REO_QUEUE_3,
		PN_HANDLING_ENABLE, p->pn_hand_enab);

	HAL_DESC_SET_FIELD(reo_desc, REO_UPDATE_RX_REO_QUEUE_3,
		IGNORE_AMPDU_FLAG, p->ignore_ampdu);

	if (p->ba_window_size < 1)
		p->ba_window_size = 1;
	/*
	 * WAR to get 2k exception in Non BA case.
	 * Setting window size to 2 to get 2k jump exception
	 * when we receive aggregates in Non BA case
	 */
	if (p->ba_window_size == 1)
		p->ba_window_size++;
	HAL_DESC_SET_FIELD(reo_desc, REO_UPDATE_RX_REO_QUEUE_4,
		BA_WINDOW_SIZE, p->ba_window_size - 1);

	if (p->pn_size == 24)
		p->pn_size = PN_SIZE_24;
	else if (p->pn_size == 48)
		p->pn_size = PN_SIZE_48;
	else if (p->pn_size == 128)
		p->pn_size = PN_SIZE_128;

	HAL_DESC_SET_FIELD(reo_desc, REO_UPDATE_RX_REO_QUEUE_4,
		PN_SIZE, p->pn_size);

	HAL_DESC_SET_FIELD(reo_desc, REO_UPDATE_RX_REO_QUEUE_4,
		SVLD, p->svld);

	HAL_DESC_SET_FIELD(reo_desc, REO_UPDATE_RX_REO_QUEUE_4,
		SSN, p->ssn);

	HAL_DESC_SET_FIELD(reo_desc, REO_UPDATE_RX_REO_QUEUE_4,
		SEQ_2K_ERROR_DETECTED_FLAG, p->seq_2k_err_detect);

	HAL_DESC_SET_FIELD(reo_desc, REO_UPDATE_RX_REO_QUEUE_4,
		PN_ERROR_DETECTED_FLAG, p->pn_err_detect);

	HAL_DESC_SET_FIELD(reo_desc, REO_UPDATE_RX_REO_QUEUE_5,
		PN_31_0, p->pn_31_0);

	HAL_DESC_SET_FIELD(reo_desc, REO_UPDATE_RX_REO_QUEUE_6,
		PN_63_32, p->pn_63_32);

	HAL_DESC_SET_FIELD(reo_desc, REO_UPDATE_RX_REO_QUEUE_7,
		PN_95_64, p->pn_95_64);

	HAL_DESC_SET_FIELD(reo_desc, REO_UPDATE_RX_REO_QUEUE_8,
		PN_127_96, p->pn_127_96);

<<<<<<< HEAD
	if (hif_pm_runtime_get(soc->hif_handle,
			       RTPM_ID_HAL_REO_CMD) == 0) {
		hal_srng_access_end(soc, reo_ring);
		hif_pm_runtime_put(soc->hif_handle,
				   RTPM_ID_HAL_REO_CMD);
	} else {
		hal_srng_access_end_reap(soc, reo_ring);
		hal_srng_set_event(reo_ring, HAL_SRNG_FLUSH_EVENT);
		hal_srng_inc_flush_cnt(reo_ring);
=======
	if (hif_pm_runtime_get(hal_soc->hif_handle) == 0) {
		hal_srng_access_end(hal_soc_hdl, hal_ring_hdl);
		hif_pm_runtime_put(hal_soc->hif_handle);
	} else {
		hal_srng_access_end_reap(hal_soc_hdl, hal_ring_hdl);
		hal_srng_set_event(hal_ring_hdl, HAL_SRNG_FLUSH_EVENT);
		hal_srng_inc_flush_cnt(hal_ring_hdl);
>>>>>>> 4d3aee41
	}

	val = reo_desc[CMD_HEADER_DW_OFFSET];
	return HAL_GET_FIELD(UNIFORM_REO_CMD_HEADER_0, REO_CMD_NUMBER,
				     val);
}
qdf_export_symbol(hal_reo_cmd_update_rx_queue);

inline void
hal_reo_queue_stats_status(uint32_t *reo_desc,
			   struct hal_reo_queue_status *st,
			   hal_soc_handle_t hal_soc_hdl)
{
	struct hal_soc *hal_soc = (struct hal_soc *)hal_soc_hdl;
	uint32_t val;

	/* Offsets of descriptor fields defined in HW headers start
	 * from the field after TLV header */
	reo_desc += (sizeof(struct tlv_32_hdr) >> 2);

	/* header */
	hal_reo_status_get_header(reo_desc, HAL_REO_QUEUE_STATS_STATUS_TLV,
					&(st->header), hal_soc);

	/* SSN */
	val = reo_desc[HAL_OFFSET_DW(REO_GET_QUEUE_STATS_STATUS_2, SSN)];
	st->ssn = HAL_GET_FIELD(REO_GET_QUEUE_STATS_STATUS_2, SSN, val);

	/* current index */
	val = reo_desc[HAL_OFFSET_DW(REO_GET_QUEUE_STATS_STATUS_2,
					 CURRENT_INDEX)];
	st->curr_idx =
		HAL_GET_FIELD(REO_GET_QUEUE_STATS_STATUS_2,
			      CURRENT_INDEX, val);

	/* PN bits */
	val = reo_desc[HAL_OFFSET_DW(REO_GET_QUEUE_STATS_STATUS_3,
					 PN_31_0)];
	st->pn_31_0 =
		HAL_GET_FIELD(REO_GET_QUEUE_STATS_STATUS_3,
			      PN_31_0, val);

	val = reo_desc[HAL_OFFSET_DW(REO_GET_QUEUE_STATS_STATUS_4,
					 PN_63_32)];
	st->pn_63_32 =
		HAL_GET_FIELD(REO_GET_QUEUE_STATS_STATUS_4,
			      PN_63_32, val);

	val = reo_desc[HAL_OFFSET_DW(REO_GET_QUEUE_STATS_STATUS_5,
					 PN_95_64)];
	st->pn_95_64 =
		HAL_GET_FIELD(REO_GET_QUEUE_STATS_STATUS_5,
			      PN_95_64, val);

	val = reo_desc[HAL_OFFSET_DW(REO_GET_QUEUE_STATS_STATUS_6,
					 PN_127_96)];
	st->pn_127_96 =
		HAL_GET_FIELD(REO_GET_QUEUE_STATS_STATUS_6,
			      PN_127_96, val);

	/* timestamps */
	val = reo_desc[HAL_OFFSET_DW(REO_GET_QUEUE_STATS_STATUS_7,
					 LAST_RX_ENQUEUE_TIMESTAMP)];
	st->last_rx_enq_tstamp =
		HAL_GET_FIELD(REO_GET_QUEUE_STATS_STATUS_7,
			      LAST_RX_ENQUEUE_TIMESTAMP, val);

	val = reo_desc[HAL_OFFSET_DW(REO_GET_QUEUE_STATS_STATUS_8,
					 LAST_RX_DEQUEUE_TIMESTAMP)];
	st->last_rx_deq_tstamp =
		HAL_GET_FIELD(REO_GET_QUEUE_STATS_STATUS_8,
			      LAST_RX_DEQUEUE_TIMESTAMP, val);

	/* rx bitmap */
	val = reo_desc[HAL_OFFSET_DW(REO_GET_QUEUE_STATS_STATUS_9,
					 RX_BITMAP_31_0)];
	st->rx_bitmap_31_0 =
		HAL_GET_FIELD(REO_GET_QUEUE_STATS_STATUS_9,
			      RX_BITMAP_31_0, val);

	val = reo_desc[HAL_OFFSET_DW(REO_GET_QUEUE_STATS_STATUS_10,
					 RX_BITMAP_63_32)];
	st->rx_bitmap_63_32 =
		HAL_GET_FIELD(REO_GET_QUEUE_STATS_STATUS_10,
			      RX_BITMAP_63_32, val);

	val = reo_desc[HAL_OFFSET_DW(REO_GET_QUEUE_STATS_STATUS_11,
					 RX_BITMAP_95_64)];
	st->rx_bitmap_95_64 =
		HAL_GET_FIELD(REO_GET_QUEUE_STATS_STATUS_11,
			      RX_BITMAP_95_64, val);

	val = reo_desc[HAL_OFFSET_DW(REO_GET_QUEUE_STATS_STATUS_12,
					 RX_BITMAP_127_96)];
	st->rx_bitmap_127_96 =
		HAL_GET_FIELD(REO_GET_QUEUE_STATS_STATUS_12,
			      RX_BITMAP_127_96, val);

	val = reo_desc[HAL_OFFSET_DW(REO_GET_QUEUE_STATS_STATUS_13,
					 RX_BITMAP_159_128)];
	st->rx_bitmap_159_128 =
		HAL_GET_FIELD(REO_GET_QUEUE_STATS_STATUS_13,
			      RX_BITMAP_159_128, val);

	val = reo_desc[HAL_OFFSET_DW(REO_GET_QUEUE_STATS_STATUS_14,
					 RX_BITMAP_191_160)];
	st->rx_bitmap_191_160 =
		HAL_GET_FIELD(REO_GET_QUEUE_STATS_STATUS_14,
			      RX_BITMAP_191_160, val);

	val = reo_desc[HAL_OFFSET_DW(REO_GET_QUEUE_STATS_STATUS_15,
					 RX_BITMAP_223_192)];
	st->rx_bitmap_223_192 =
		HAL_GET_FIELD(REO_GET_QUEUE_STATS_STATUS_15,
			      RX_BITMAP_223_192, val);

	val = reo_desc[HAL_OFFSET_DW(REO_GET_QUEUE_STATS_STATUS_16,
					 RX_BITMAP_255_224)];
	st->rx_bitmap_255_224 =
		HAL_GET_FIELD(REO_GET_QUEUE_STATS_STATUS_16,
			      RX_BITMAP_255_224, val);

	/* various counts */
	val = reo_desc[HAL_OFFSET_DW(REO_GET_QUEUE_STATS_STATUS_17,
					 CURRENT_MPDU_COUNT)];
	st->curr_mpdu_cnt =
		HAL_GET_FIELD(REO_GET_QUEUE_STATS_STATUS_17,
			      CURRENT_MPDU_COUNT, val);

	val = reo_desc[HAL_OFFSET_DW(REO_GET_QUEUE_STATS_STATUS_17,
					 CURRENT_MSDU_COUNT)];
	st->curr_msdu_cnt =
		HAL_GET_FIELD(REO_GET_QUEUE_STATS_STATUS_17,
			      CURRENT_MSDU_COUNT, val);

	val = reo_desc[HAL_OFFSET_DW(REO_GET_QUEUE_STATS_STATUS_18,
					 TIMEOUT_COUNT)];
	st->fwd_timeout_cnt =
		HAL_GET_FIELD(REO_GET_QUEUE_STATS_STATUS_18,
			      TIMEOUT_COUNT, val);

	val = reo_desc[HAL_OFFSET_DW(REO_GET_QUEUE_STATS_STATUS_18,
					 FORWARD_DUE_TO_BAR_COUNT)];
	st->fwd_bar_cnt =
		HAL_GET_FIELD(REO_GET_QUEUE_STATS_STATUS_18,
			      FORWARD_DUE_TO_BAR_COUNT, val);

	val = reo_desc[HAL_OFFSET_DW(REO_GET_QUEUE_STATS_STATUS_18,
					 DUPLICATE_COUNT)];
	st->dup_cnt =
		HAL_GET_FIELD(REO_GET_QUEUE_STATS_STATUS_18,
			      DUPLICATE_COUNT, val);

	val = reo_desc[HAL_OFFSET_DW(REO_GET_QUEUE_STATS_STATUS_19,
					 FRAMES_IN_ORDER_COUNT)];
	st->frms_in_order_cnt =
		HAL_GET_FIELD(REO_GET_QUEUE_STATS_STATUS_19,
			      FRAMES_IN_ORDER_COUNT, val);

	val = reo_desc[HAL_OFFSET_DW(REO_GET_QUEUE_STATS_STATUS_19,
					 BAR_RECEIVED_COUNT)];
	st->bar_rcvd_cnt =
		HAL_GET_FIELD(REO_GET_QUEUE_STATS_STATUS_19,
			      BAR_RECEIVED_COUNT, val);

	val = reo_desc[HAL_OFFSET_DW(REO_GET_QUEUE_STATS_STATUS_20,
					 MPDU_FRAMES_PROCESSED_COUNT)];
	st->mpdu_frms_cnt =
		HAL_GET_FIELD(REO_GET_QUEUE_STATS_STATUS_20,
			      MPDU_FRAMES_PROCESSED_COUNT, val);

	val = reo_desc[HAL_OFFSET_DW(REO_GET_QUEUE_STATS_STATUS_21,
					 MSDU_FRAMES_PROCESSED_COUNT)];
	st->msdu_frms_cnt =
		HAL_GET_FIELD(REO_GET_QUEUE_STATS_STATUS_21,
			      MSDU_FRAMES_PROCESSED_COUNT, val);

	val = reo_desc[HAL_OFFSET_DW(REO_GET_QUEUE_STATS_STATUS_22,
					 TOTAL_PROCESSED_BYTE_COUNT)];
	st->total_cnt =
		HAL_GET_FIELD(REO_GET_QUEUE_STATS_STATUS_22,
			      TOTAL_PROCESSED_BYTE_COUNT, val);

	val = reo_desc[HAL_OFFSET_DW(REO_GET_QUEUE_STATS_STATUS_23,
					 LATE_RECEIVE_MPDU_COUNT)];
	st->late_recv_mpdu_cnt =
		HAL_GET_FIELD(REO_GET_QUEUE_STATS_STATUS_23,
			      LATE_RECEIVE_MPDU_COUNT, val);

	val = reo_desc[HAL_OFFSET_DW(REO_GET_QUEUE_STATS_STATUS_23,
					 WINDOW_JUMP_2K)];
	st->win_jump_2k =
		HAL_GET_FIELD(REO_GET_QUEUE_STATS_STATUS_23,
			      WINDOW_JUMP_2K, val);

	val = reo_desc[HAL_OFFSET_DW(REO_GET_QUEUE_STATS_STATUS_23,
					 HOLE_COUNT)];
	st->hole_cnt =
		HAL_GET_FIELD(REO_GET_QUEUE_STATS_STATUS_23,
			      HOLE_COUNT, val);
}
qdf_export_symbol(hal_reo_queue_stats_status);

inline void
hal_reo_flush_queue_status(uint32_t *reo_desc,
			   struct hal_reo_flush_queue_status *st,
			   hal_soc_handle_t hal_soc_hdl)
{
	struct hal_soc *hal_soc = (struct hal_soc *)hal_soc_hdl;
	uint32_t val;

	/* Offsets of descriptor fields defined in HW headers start
	 * from the field after TLV header */
	reo_desc += (sizeof(struct tlv_32_hdr) >> 2);

	/* header */
	hal_reo_status_get_header(reo_desc, HAL_REO_FLUSH_QUEUE_STATUS_TLV,
					&(st->header), hal_soc);

	/* error bit */
	val = reo_desc[HAL_OFFSET(REO_FLUSH_QUEUE_STATUS_2,
					 ERROR_DETECTED)];
	st->error = HAL_GET_FIELD(REO_FLUSH_QUEUE_STATUS_2, ERROR_DETECTED,
				  val);
}
qdf_export_symbol(hal_reo_flush_queue_status);

inline void
hal_reo_flush_cache_status(uint32_t *reo_desc,
			   struct hal_reo_flush_cache_status *st,
			   hal_soc_handle_t hal_soc_hdl)
{
	struct hal_soc *hal_soc = (struct hal_soc *)hal_soc_hdl;
	uint32_t val;

	/* Offsets of descriptor fields defined in HW headers start
	 * from the field after TLV header */
	reo_desc += (sizeof(struct tlv_32_hdr) >> 2);

	/* header */
	hal_reo_status_get_header(reo_desc, HAL_REO_FLUSH_CACHE_STATUS_TLV,
					&(st->header), hal_soc);

	/* error bit */
	val = reo_desc[HAL_OFFSET_DW(REO_FLUSH_CACHE_STATUS_2,
					 ERROR_DETECTED)];
	st->error = HAL_GET_FIELD(REO_FLUSH_QUEUE_STATUS_2, ERROR_DETECTED,
				  val);

	/* block error */
	val = reo_desc[HAL_OFFSET_DW(REO_FLUSH_CACHE_STATUS_2,
					 BLOCK_ERROR_DETAILS)];
	st->block_error = HAL_GET_FIELD(REO_FLUSH_CACHE_STATUS_2,
					BLOCK_ERROR_DETAILS,
					val);
	if (!st->block_error)
		qdf_set_bit(hal_soc->index,
			    (unsigned long *)&hal_soc->reo_res_bitmap);

	/* cache flush status */
	val = reo_desc[HAL_OFFSET_DW(REO_FLUSH_CACHE_STATUS_2,
					 CACHE_CONTROLLER_FLUSH_STATUS_HIT)];
	st->cache_flush_status = HAL_GET_FIELD(REO_FLUSH_CACHE_STATUS_2,
					CACHE_CONTROLLER_FLUSH_STATUS_HIT,
					val);

	/* cache flush descriptor type */
	val = reo_desc[HAL_OFFSET_DW(REO_FLUSH_CACHE_STATUS_2,
				  CACHE_CONTROLLER_FLUSH_STATUS_DESC_TYPE)];
	st->cache_flush_status_desc_type =
		HAL_GET_FIELD(REO_FLUSH_CACHE_STATUS_2,
			      CACHE_CONTROLLER_FLUSH_STATUS_DESC_TYPE,
			      val);

	/* cache flush count */
	val = reo_desc[HAL_OFFSET_DW(REO_FLUSH_CACHE_STATUS_2,
				  CACHE_CONTROLLER_FLUSH_COUNT)];
	st->cache_flush_cnt =
		HAL_GET_FIELD(REO_FLUSH_CACHE_STATUS_2,
			      CACHE_CONTROLLER_FLUSH_COUNT,
			      val);

}
qdf_export_symbol(hal_reo_flush_cache_status);

inline void hal_reo_unblock_cache_status(uint32_t *reo_desc,
					 hal_soc_handle_t hal_soc_hdl,
					 struct hal_reo_unblk_cache_status *st)
{
	struct hal_soc *hal_soc = (struct hal_soc *)hal_soc_hdl;
	uint32_t val;

	/* Offsets of descriptor fields defined in HW headers start
	 * from the field after TLV header */
	reo_desc += (sizeof(struct tlv_32_hdr) >> 2);

	/* header */
	hal_reo_status_get_header(reo_desc, HAL_REO_UNBLK_CACHE_STATUS_TLV,
					&st->header, hal_soc);

	/* error bit */
	val = reo_desc[HAL_OFFSET_DW(REO_UNBLOCK_CACHE_STATUS_2,
				  ERROR_DETECTED)];
	st->error = HAL_GET_FIELD(REO_UNBLOCK_CACHE_STATUS_2,
				  ERROR_DETECTED,
				  val);

	/* unblock type */
	val = reo_desc[HAL_OFFSET_DW(REO_UNBLOCK_CACHE_STATUS_2,
				  UNBLOCK_TYPE)];
	st->unblock_type = HAL_GET_FIELD(REO_UNBLOCK_CACHE_STATUS_2,
					 UNBLOCK_TYPE,
					 val);

	if (!st->error && (st->unblock_type == UNBLOCK_RES_INDEX))
		qdf_clear_bit(hal_soc->index,
			      (unsigned long *)&hal_soc->reo_res_bitmap);
}
qdf_export_symbol(hal_reo_unblock_cache_status);

inline void hal_reo_flush_timeout_list_status(
			 uint32_t *reo_desc,
			 struct hal_reo_flush_timeout_list_status *st,
			 hal_soc_handle_t hal_soc_hdl)

{
	struct hal_soc *hal_soc = (struct hal_soc *)hal_soc_hdl;
	uint32_t val;

	/* Offsets of descriptor fields defined in HW headers start
	 * from the field after TLV header */
	reo_desc += (sizeof(struct tlv_32_hdr) >> 2);

	/* header */
	hal_reo_status_get_header(reo_desc, HAL_REO_TIMOUT_LIST_STATUS_TLV,
					&(st->header), hal_soc);

	/* error bit */
	val = reo_desc[HAL_OFFSET_DW(REO_FLUSH_TIMEOUT_LIST_STATUS_2,
					 ERROR_DETECTED)];
	st->error = HAL_GET_FIELD(REO_FLUSH_TIMEOUT_LIST_STATUS_2,
				  ERROR_DETECTED,
				  val);

	/* list empty */
	val = reo_desc[HAL_OFFSET_DW(REO_FLUSH_TIMEOUT_LIST_STATUS_2,
					 TIMOUT_LIST_EMPTY)];
	st->list_empty = HAL_GET_FIELD(REO_FLUSH_TIMEOUT_LIST_STATUS_2,
					TIMOUT_LIST_EMPTY,
					val);

	/* release descriptor count */
	val = reo_desc[HAL_OFFSET_DW(REO_FLUSH_TIMEOUT_LIST_STATUS_3,
					 RELEASE_DESC_COUNT)];
	st->rel_desc_cnt = HAL_GET_FIELD(REO_FLUSH_TIMEOUT_LIST_STATUS_3,
				       RELEASE_DESC_COUNT,
				       val);

	/* forward buf count */
	val = reo_desc[HAL_OFFSET_DW(REO_FLUSH_TIMEOUT_LIST_STATUS_3,
					 FORWARD_BUF_COUNT)];
	st->fwd_buf_cnt = HAL_GET_FIELD(REO_FLUSH_TIMEOUT_LIST_STATUS_3,
				       FORWARD_BUF_COUNT,
				       val);
}
qdf_export_symbol(hal_reo_flush_timeout_list_status);

inline void hal_reo_desc_thres_reached_status(
			 uint32_t *reo_desc,
			 struct hal_reo_desc_thres_reached_status *st,
			 hal_soc_handle_t hal_soc_hdl)
{
	struct hal_soc *hal_soc = (struct hal_soc *)hal_soc_hdl;
	uint32_t val;

	/* Offsets of descriptor fields defined in HW headers start
	 * from the field after TLV header */
	reo_desc += (sizeof(struct tlv_32_hdr) >> 2);

	/* header */
	hal_reo_status_get_header(reo_desc,
			      HAL_REO_DESC_THRES_STATUS_TLV,
			      &(st->header), hal_soc);

	/* threshold index */
	val = reo_desc[HAL_OFFSET_DW(
				 REO_DESCRIPTOR_THRESHOLD_REACHED_STATUS_2,
				 THRESHOLD_INDEX)];
	st->thres_index = HAL_GET_FIELD(
				REO_DESCRIPTOR_THRESHOLD_REACHED_STATUS_2,
				THRESHOLD_INDEX,
				val);

	/* link desc counters */
	val = reo_desc[HAL_OFFSET_DW(
				 REO_DESCRIPTOR_THRESHOLD_REACHED_STATUS_3,
				 LINK_DESCRIPTOR_COUNTER0)];
	st->link_desc_counter0 = HAL_GET_FIELD(
				REO_DESCRIPTOR_THRESHOLD_REACHED_STATUS_3,
				LINK_DESCRIPTOR_COUNTER0,
				val);

	val = reo_desc[HAL_OFFSET_DW(
				 REO_DESCRIPTOR_THRESHOLD_REACHED_STATUS_4,
				 LINK_DESCRIPTOR_COUNTER1)];
	st->link_desc_counter1 = HAL_GET_FIELD(
				REO_DESCRIPTOR_THRESHOLD_REACHED_STATUS_4,
				LINK_DESCRIPTOR_COUNTER1,
				val);

	val = reo_desc[HAL_OFFSET_DW(
				 REO_DESCRIPTOR_THRESHOLD_REACHED_STATUS_5,
				 LINK_DESCRIPTOR_COUNTER2)];
	st->link_desc_counter2 = HAL_GET_FIELD(
				REO_DESCRIPTOR_THRESHOLD_REACHED_STATUS_5,
				LINK_DESCRIPTOR_COUNTER2,
				val);

	val = reo_desc[HAL_OFFSET_DW(
				 REO_DESCRIPTOR_THRESHOLD_REACHED_STATUS_6,
				 LINK_DESCRIPTOR_COUNTER_SUM)];
	st->link_desc_counter_sum = HAL_GET_FIELD(
				REO_DESCRIPTOR_THRESHOLD_REACHED_STATUS_6,
				LINK_DESCRIPTOR_COUNTER_SUM,
				val);
}
qdf_export_symbol(hal_reo_desc_thres_reached_status);

inline void
hal_reo_rx_update_queue_status(uint32_t *reo_desc,
			       struct hal_reo_update_rx_queue_status *st,
			       hal_soc_handle_t hal_soc_hdl)
{
	struct hal_soc *hal_soc = (struct hal_soc *)hal_soc_hdl;

	/* Offsets of descriptor fields defined in HW headers start
	 * from the field after TLV header */
	reo_desc += (sizeof(struct tlv_32_hdr) >> 2);

	/* header */
	hal_reo_status_get_header(reo_desc,
			      HAL_REO_UPDATE_RX_QUEUE_STATUS_TLV,
			      &(st->header), hal_soc);
}
qdf_export_symbol(hal_reo_rx_update_queue_status);

/**
 * hal_reo_init_cmd_ring() - Initialize descriptors of REO command SRNG
 * with command number
 * @hal_soc: Handle to HAL SoC structure
 * @hal_ring: Handle to HAL SRNG structure
 *
 * Return: none
 */
inline void hal_reo_init_cmd_ring(hal_soc_handle_t hal_soc_hdl,
				  hal_ring_handle_t hal_ring_hdl)
{
	int cmd_num;
	uint32_t *desc_addr;
	struct hal_srng_params srng_params;
	uint32_t desc_size;
	uint32_t num_desc;
	struct hal_soc *soc = (struct hal_soc *)hal_soc_hdl;

	hal_get_srng_params(hal_soc_hdl, hal_ring_hdl, &srng_params);

	desc_addr = (uint32_t *)(srng_params.ring_base_vaddr);
	desc_addr += (sizeof(struct tlv_32_hdr) >> 2);
	desc_size = hal_srng_get_entrysize(soc, REO_CMD) >> 2;
	num_desc = srng_params.num_entries;
	cmd_num = 1;
	while (num_desc) {
		/* Offsets of descriptor fields defined in HW headers start
		 * from the field after TLV header */
		HAL_DESC_SET_FIELD(desc_addr, UNIFORM_REO_CMD_HEADER_0,
			REO_CMD_NUMBER, cmd_num);
		desc_addr += desc_size;
		num_desc--; cmd_num++;
	}

	soc->reo_res_bitmap = 0;
}
qdf_export_symbol(hal_reo_init_cmd_ring);<|MERGE_RESOLUTION|>--- conflicted
+++ resolved
@@ -1,9 +1,5 @@
 /*
-<<<<<<< HEAD
- * Copyright (c) 2016-2018, 2020 The Linux Foundation. All rights reserved.
-=======
  * Copyright (c) 2016-2019 The Linux Foundation. All rights reserved.
->>>>>>> 4d3aee41
  *
  * Permission to use, copy, modify, and/or distribute this software for
  * any purpose with or without fee is hereby granted, provided that the
@@ -458,17 +454,6 @@
 	HAL_DESC_SET_FIELD(reo_desc, REO_GET_QUEUE_STATS_2, CLEAR_STATS,
 			      cmd->u.stats_params.clear);
 
-<<<<<<< HEAD
-	if (hif_pm_runtime_get(soc->hif_handle,
-			       RTPM_ID_HAL_REO_CMD) == 0) {
-		hal_srng_access_end(soc, reo_ring);
-		hif_pm_runtime_put(soc->hif_handle,
-				   RTPM_ID_HAL_REO_CMD);
-	} else {
-		hal_srng_access_end_reap(soc, reo_ring);
-		hal_srng_set_event(reo_ring, HAL_SRNG_FLUSH_EVENT);
-		hal_srng_inc_flush_cnt(reo_ring);
-=======
 	if (hif_pm_runtime_get(hal_soc->hif_handle) == 0) {
 		hal_srng_access_end(hal_soc_hdl, hal_ring_hdl);
 		hif_pm_runtime_put(hal_soc->hif_handle);
@@ -476,7 +461,6 @@
 		hal_srng_access_end_reap(hal_soc_hdl, hal_ring_hdl);
 		hal_srng_set_event(hal_ring_hdl, HAL_SRNG_FLUSH_EVENT);
 		hal_srng_inc_flush_cnt(hal_ring_hdl);
->>>>>>> 4d3aee41
 	}
 
 	val = reo_desc[CMD_HEADER_DW_OFFSET];
@@ -563,13 +547,8 @@
 
 	reo_desc = hal_srng_src_get_next(hal_soc, hal_ring_hdl);
 	if (!reo_desc) {
-<<<<<<< HEAD
-		hal_srng_access_end(soc, reo_ring);
-		hal_srng_dump(reo_ring);
-=======
 		hal_srng_access_end(hal_soc, hal_ring_hdl);
 		hal_srng_dump(hal_ring_handle_to_hal_srng(hal_ring_hdl));
->>>>>>> 4d3aee41
 		return -EBUSY;
 	}
 
@@ -611,17 +590,6 @@
 	HAL_DESC_SET_FIELD(reo_desc, REO_FLUSH_CACHE_2, FLUSH_ENTIRE_CACHE,
 		cp->flush_all);
 
-<<<<<<< HEAD
-	if (hif_pm_runtime_get(soc->hif_handle,
-			       RTPM_ID_HAL_REO_CMD) == 0) {
-		hal_srng_access_end(soc, reo_ring);
-		hif_pm_runtime_put(soc->hif_handle,
-				   RTPM_ID_HAL_REO_CMD);
-	} else {
-		hal_srng_access_end_reap(soc, reo_ring);
-		hal_srng_set_event(reo_ring, HAL_SRNG_FLUSH_EVENT);
-		hal_srng_inc_flush_cnt(reo_ring);
-=======
 	if (hif_pm_runtime_get(hal_soc->hif_handle) == 0) {
 		hal_srng_access_end(hal_soc_hdl, hal_ring_hdl);
 		hif_pm_runtime_put(hal_soc->hif_handle);
@@ -629,7 +597,6 @@
 		hal_srng_access_end_reap(hal_soc_hdl, hal_ring_hdl);
 		hal_srng_set_event(hal_ring_hdl, HAL_SRNG_FLUSH_EVENT);
 		hal_srng_inc_flush_cnt(hal_ring_hdl);
->>>>>>> 4d3aee41
 	}
 
 	val = reo_desc[CMD_HEADER_DW_OFFSET];
@@ -946,17 +913,6 @@
 	HAL_DESC_SET_FIELD(reo_desc, REO_UPDATE_RX_REO_QUEUE_8,
 		PN_127_96, p->pn_127_96);
 
-<<<<<<< HEAD
-	if (hif_pm_runtime_get(soc->hif_handle,
-			       RTPM_ID_HAL_REO_CMD) == 0) {
-		hal_srng_access_end(soc, reo_ring);
-		hif_pm_runtime_put(soc->hif_handle,
-				   RTPM_ID_HAL_REO_CMD);
-	} else {
-		hal_srng_access_end_reap(soc, reo_ring);
-		hal_srng_set_event(reo_ring, HAL_SRNG_FLUSH_EVENT);
-		hal_srng_inc_flush_cnt(reo_ring);
-=======
 	if (hif_pm_runtime_get(hal_soc->hif_handle) == 0) {
 		hal_srng_access_end(hal_soc_hdl, hal_ring_hdl);
 		hif_pm_runtime_put(hal_soc->hif_handle);
@@ -964,7 +920,6 @@
 		hal_srng_access_end_reap(hal_soc_hdl, hal_ring_hdl);
 		hal_srng_set_event(hal_ring_hdl, HAL_SRNG_FLUSH_EVENT);
 		hal_srng_inc_flush_cnt(hal_ring_hdl);
->>>>>>> 4d3aee41
 	}
 
 	val = reo_desc[CMD_HEADER_DW_OFFSET];
