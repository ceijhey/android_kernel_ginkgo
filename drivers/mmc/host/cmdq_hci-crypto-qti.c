--- conflicted
+++ resolved
@@ -41,10 +41,7 @@
 };
 
 static atomic_t keycache;
-<<<<<<< HEAD
-=======
 static bool cmdq_use_default_du_size;
->>>>>>> fe4140c2
 
 static bool ice_cap_idx_valid(struct cmdq_host *host,
 					unsigned int cap_idx)
@@ -426,12 +423,9 @@
 		return -EINVAL;
 
 	if (!(atomic_read(&keycache) & (1 << bc->bc_keyslot)))  {
-<<<<<<< HEAD
-=======
 		if (bc->is_ext4)
 			cmdq_use_default_du_size = true;
 
->>>>>>> fe4140c2
 		ret = cmdq_crypto_qti_keyslot_program(host->ksm, bc->bc_key,
 						      bc->bc_keyslot);
 		if (ret) {
@@ -443,17 +437,12 @@
 	}
 
 	if (ice_ctx) {
-<<<<<<< HEAD
-		*ice_ctx = DATA_UNIT_NUM(bc->bc_dun[0]) |
-			   CRYPTO_CONFIG_INDEX(bc->bc_keyslot) |
-=======
 		if (bc->is_ext4)
 			*ice_ctx = DATA_UNIT_NUM(req->__sector);
 		else
 			*ice_ctx = DATA_UNIT_NUM(bc->bc_dun[0]);
 
 		*ice_ctx = *ice_ctx | CRYPTO_CONFIG_INDEX(bc->bc_keyslot) |
->>>>>>> fe4140c2
 			   CRYPTO_ENABLE(true);
 	}
 	return 0;
