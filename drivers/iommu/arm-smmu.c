--- conflicted
+++ resolved
@@ -3147,11 +3147,6 @@
 		arm_smmu_unmap(domain, __saved_iova_start, size_to_unmap);
 		iova = __saved_iova_start;
 	}
-<<<<<<< HEAD
-	arm_smmu_secure_domain_unlock(smmu_domain);
-=======
-	arm_smmu_release_prealloc_memory(smmu_domain, &nonsecure_pool);
->>>>>>> 3d28c0f4
 	return iova - __saved_iova_start;
 }
 
