--- conflicted
+++ resolved
@@ -1886,9 +1886,6 @@
 		if (ret)
 			goto out_clear_smmu;
 
-<<<<<<< HEAD
-=======
-
 		if (smmu->version < ARM_SMMU_V2) {
 			cfg->irptndx = atomic_inc_return(&smmu->irptndx);
 			cfg->irptndx %= smmu->num_context_irqs;
@@ -1896,7 +1893,6 @@
 			cfg->irptndx = cfg->cbndx;
 		}
 
->>>>>>> ff5d6f72
 		/*
 		 * Request context fault interrupt. Do this last to avoid the
 		 * handler seeing a half-initialised domain state.
