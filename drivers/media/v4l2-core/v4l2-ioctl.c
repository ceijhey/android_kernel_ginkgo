--- conflicted
+++ resolved
@@ -2947,13 +2947,8 @@
 video_usercopy(struct file *file, unsigned int cmd, unsigned long arg,
 	       v4l2_kioctl func)
 {
-<<<<<<< HEAD
 	char	sbuf[SZ_1K];
-	void    *mbuf = NULL;
-=======
-	char	sbuf[128];
 	void    *mbuf = NULL, *array_buf = NULL;
->>>>>>> 496d5ba9
 	void	*parg = (void *)arg;
 	long	err  = -EINVAL;
 	bool	has_array_args;
