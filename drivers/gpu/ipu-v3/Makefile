obj-$(CONFIG_IMX_IPUV3_CORE) += imx-ipu-v3.o

<<<<<<< HEAD
imx-ipu-v3-objs := ipu-common.o ipu-cpmem.o ipu-dc.o ipu-di.o \
		ipu-dp.o ipu-dmfc.o ipu-smfc.o
=======
imx-ipu-v3-objs := ipu-common.o ipu-cpmem.o ipu-csi.o ipu-dc.o ipu-di.o \
		ipu-dp.o ipu-dmfc.o ipu-ic.o ipu-smfc.o
>>>>>>> dfda0df3
<|MERGE_RESOLUTION|>--- conflicted
+++ resolved
@@ -1,9 +1,4 @@
 obj-$(CONFIG_IMX_IPUV3_CORE) += imx-ipu-v3.o
 
-<<<<<<< HEAD
-imx-ipu-v3-objs := ipu-common.o ipu-cpmem.o ipu-dc.o ipu-di.o \
-		ipu-dp.o ipu-dmfc.o ipu-smfc.o
-=======
 imx-ipu-v3-objs := ipu-common.o ipu-cpmem.o ipu-csi.o ipu-dc.o ipu-di.o \
-		ipu-dp.o ipu-dmfc.o ipu-ic.o ipu-smfc.o
->>>>>>> dfda0df3
+		ipu-dp.o ipu-dmfc.o ipu-ic.o ipu-smfc.o