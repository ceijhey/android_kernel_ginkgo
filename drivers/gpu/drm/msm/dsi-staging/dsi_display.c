/*
 * Copyright (c) 2016-2018, The Linux Foundation. All rights reserved.
 *
 * This program is free software; you can redistribute it and/or modify
 * it under the terms of the GNU General Public License version 2 and
 * only version 2 as published by the Free Software Foundation.
 *
 * This program is distributed in the hope that it will be useful,
 * but WITHOUT ANY WARRANTY; without even the implied warranty of
 * MERCHANTABILITY or FITNESS FOR A PARTICULAR PURPOSE.  See the
 * GNU General Public License for more details.
 *
 */

#define pr_fmt(fmt)	"msm-dsi-display:[%s] " fmt, __func__

#include <linux/list.h>
#include <linux/of.h>
#include <linux/of_gpio.h>
#include <linux/err.h>

#include "msm_drv.h"
#include "sde_connector.h"
#include "msm_mmu.h"
#include "dsi_display.h"
#include "dsi_panel.h"
#include "dsi_ctrl.h"
#include "dsi_ctrl_hw.h"
#include "dsi_drm.h"
#include "dsi_clk.h"
#include "dsi_pwr.h"
#include "sde_dbg.h"
#include "dsi_parser.h"

#define to_dsi_display(x) container_of(x, struct dsi_display, host)
#define INT_BASE_10 10
#define NO_OVERRIDE -1

#define MISR_BUFF_SIZE	256
#define ESD_MODE_STRING_MAX_LEN 256

#define MAX_NAME_SIZE	64

#define DSI_CLOCK_BITRATE_RADIX 10
#define MAX_TE_SOURCE_ID  2

static char dsi_display_primary[MAX_CMDLINE_PARAM_LEN];
static char dsi_display_secondary[MAX_CMDLINE_PARAM_LEN];
static struct dsi_display_boot_param boot_displays[MAX_DSI_ACTIVE_DISPLAY] = {
	{.boot_param = dsi_display_primary},
	{.boot_param = dsi_display_secondary},
};

static const struct of_device_id dsi_display_dt_match[] = {
	{.compatible = "qcom,dsi-display"},
	{}
};

static void dsi_display_mask_ctrl_error_interrupts(struct dsi_display *display,
			u32 mask, bool enable)
{
	int i;
	struct dsi_display_ctrl *ctrl;

	if (!display)
		return;

	display_for_each_ctrl(i, display) {
		ctrl = &display->ctrl[i];
		if (!ctrl)
			continue;
		dsi_ctrl_mask_error_status_interrupts(ctrl->ctrl, mask, enable);
	}
}

static int dsi_display_config_clk_gating(struct dsi_display *display,
					bool enable)
{
	int rc = 0, i = 0;
	struct dsi_display_ctrl *mctrl, *ctrl;

	if (!display) {
		pr_err("Invalid params\n");
		return -EINVAL;
	}

	mctrl = &display->ctrl[display->clk_master_idx];
	if (!mctrl) {
		pr_err("Invalid controller\n");
		return -EINVAL;
	}

	rc = dsi_ctrl_config_clk_gating(mctrl->ctrl, enable, PIXEL_CLK |
							DSI_PHY);
	if (rc) {
		pr_err("[%s] failed to %s clk gating, rc=%d\n",
				display->name, enable ? "enable" : "disable",
				rc);
		return rc;
	}

	display_for_each_ctrl(i, display) {
		ctrl = &display->ctrl[i];
		if (!ctrl->ctrl || (ctrl == mctrl))
			continue;
		/**
		 * In Split DSI usecase we should not enable clock gating on
		 * DSI PHY1 to ensure no display atrifacts are seen.
		 */
		rc = dsi_ctrl_config_clk_gating(ctrl->ctrl, enable, PIXEL_CLK);
		if (rc) {
			pr_err("[%s] failed to %s pixel clk gating, rc=%d\n",
				display->name, enable ? "enable" : "disable",
				rc);
			return rc;
		}
	}

	return 0;
}

static void dsi_display_set_ctrl_esd_check_flag(struct dsi_display *display,
			bool enable)
{
	int i;
	struct dsi_display_ctrl *ctrl;

	if (!display)
		return;

	display_for_each_ctrl(i, display) {
		ctrl = &display->ctrl[i];
		if (!ctrl)
			continue;
		ctrl->ctrl->esd_check_underway = enable;
	}
}

static void dsi_display_ctrl_irq_update(struct dsi_display *display, bool en)
{
	int i;
	struct dsi_display_ctrl *ctrl;

	if (!display)
		return;

	display_for_each_ctrl(i, display) {
		ctrl = &display->ctrl[i];
		if (!ctrl)
			continue;
		dsi_ctrl_irq_update(ctrl->ctrl, en);
	}
}

void dsi_rect_intersect(const struct dsi_rect *r1,
		const struct dsi_rect *r2,
		struct dsi_rect *result)
{
	int l, t, r, b;

	if (!r1 || !r2 || !result)
		return;

	l = max(r1->x, r2->x);
	t = max(r1->y, r2->y);
	r = min((r1->x + r1->w), (r2->x + r2->w));
	b = min((r1->y + r1->h), (r2->y + r2->h));

	if (r <= l || b <= t) {
		memset(result, 0, sizeof(*result));
	} else {
		result->x = l;
		result->y = t;
		result->w = r - l;
		result->h = b - t;
	}
}

int dsi_display_set_backlight(struct drm_connector *connector,
		void *display, u32 bl_lvl)
{
	struct dsi_display *dsi_display = display;
	struct dsi_panel *panel;
	u32 bl_scale, bl_scale_ad;
	u64 bl_temp;
	int rc = 0;

	if (dsi_display == NULL || dsi_display->panel == NULL)
		return -EINVAL;

	panel = dsi_display->panel;

	mutex_lock(&panel->panel_lock);
	if (!dsi_panel_initialized(panel)) {
		rc = -EINVAL;
		goto error;
	}

	panel->bl_config.bl_level = bl_lvl;

	/* scale backlight */
	bl_scale = panel->bl_config.bl_scale;
	bl_temp = bl_lvl * bl_scale / MAX_BL_SCALE_LEVEL;

	bl_scale_ad = panel->bl_config.bl_scale_ad;
	bl_temp = (u32)bl_temp * bl_scale_ad / MAX_AD_BL_SCALE_LEVEL;

	pr_debug("bl_scale = %u, bl_scale_ad = %u, bl_lvl = %u\n",
		bl_scale, bl_scale_ad, (u32)bl_temp);

	rc = dsi_display_clk_ctrl(dsi_display->dsi_clk_handle,
			DSI_CORE_CLK, DSI_CLK_ON);
	if (rc) {
		pr_err("[%s] failed to enable DSI core clocks, rc=%d\n",
		       dsi_display->name, rc);
		goto error;
	}

	rc = dsi_panel_set_backlight(panel, (u32)bl_temp);
	if (rc)
		pr_err("unable to set backlight\n");

	rc = dsi_display_clk_ctrl(dsi_display->dsi_clk_handle,
			DSI_CORE_CLK, DSI_CLK_OFF);
	if (rc) {
		pr_err("[%s] failed to disable DSI core clocks, rc=%d\n",
		       dsi_display->name, rc);
		goto error;
	}

error:
	mutex_unlock(&panel->panel_lock);
	return rc;
}

static int dsi_display_cmd_engine_enable(struct dsi_display *display)
{
	int rc = 0;
	int i;
	struct dsi_display_ctrl *m_ctrl, *ctrl;

	m_ctrl = &display->ctrl[display->cmd_master_idx];
	mutex_lock(&m_ctrl->ctrl->ctrl_lock);

	if (display->cmd_engine_refcount > 0) {
		display->cmd_engine_refcount++;
		goto done;
	}

	rc = dsi_ctrl_set_cmd_engine_state(m_ctrl->ctrl, DSI_CTRL_ENGINE_ON);
	if (rc) {
		pr_err("[%s] failed to enable cmd engine, rc=%d\n",
		       display->name, rc);
		goto done;
	}

	display_for_each_ctrl(i, display) {
		ctrl = &display->ctrl[i];
		if (!ctrl->ctrl || (ctrl == m_ctrl))
			continue;

		rc = dsi_ctrl_set_cmd_engine_state(ctrl->ctrl,
						   DSI_CTRL_ENGINE_ON);
		if (rc) {
			pr_err("[%s] failed to enable cmd engine, rc=%d\n",
			       display->name, rc);
			goto error_disable_master;
		}
	}

	display->cmd_engine_refcount++;
	goto done;
error_disable_master:
	(void)dsi_ctrl_set_cmd_engine_state(m_ctrl->ctrl, DSI_CTRL_ENGINE_OFF);
done:
	mutex_unlock(&m_ctrl->ctrl->ctrl_lock);
	return rc;
}

static int dsi_display_cmd_engine_disable(struct dsi_display *display)
{
	int rc = 0;
	int i;
	struct dsi_display_ctrl *m_ctrl, *ctrl;

	m_ctrl = &display->ctrl[display->cmd_master_idx];
	mutex_lock(&m_ctrl->ctrl->ctrl_lock);

	if (display->cmd_engine_refcount == 0) {
		pr_err("[%s] Invalid refcount\n", display->name);
		goto done;
	} else if (display->cmd_engine_refcount > 1) {
		display->cmd_engine_refcount--;
		goto done;
	}

	display_for_each_ctrl(i, display) {
		ctrl = &display->ctrl[i];
		if (!ctrl->ctrl || (ctrl == m_ctrl))
			continue;

		rc = dsi_ctrl_set_cmd_engine_state(ctrl->ctrl,
						   DSI_CTRL_ENGINE_OFF);
		if (rc)
			pr_err("[%s] failed to enable cmd engine, rc=%d\n",
			       display->name, rc);
	}

	rc = dsi_ctrl_set_cmd_engine_state(m_ctrl->ctrl, DSI_CTRL_ENGINE_OFF);
	if (rc) {
		pr_err("[%s] failed to enable cmd engine, rc=%d\n",
		       display->name, rc);
		goto error;
	}

error:
	display->cmd_engine_refcount = 0;
done:
	mutex_unlock(&m_ctrl->ctrl->ctrl_lock);
	return rc;
}

static void dsi_display_aspace_cb_locked(void *cb_data, bool is_detach)
{
	struct dsi_display *display;
	struct dsi_display_ctrl *display_ctrl;
	int rc, cnt;

	if (!cb_data) {
		pr_err("aspace cb called with invalid cb_data\n");
		return;
	}
	display = (struct dsi_display *)cb_data;

	/*
	 * acquire panel_lock to make sure no commands are in-progress
	 * while detaching the non-secure context banks
	 */
	dsi_panel_acquire_panel_lock(display->panel);

	if (is_detach) {
		/* invalidate the stored iova */
		display->cmd_buffer_iova = 0;

		/* return the virtual address mapping */
		msm_gem_put_vaddr(display->tx_cmd_buf);
		msm_gem_vunmap(display->tx_cmd_buf, OBJ_LOCK_NORMAL);

	} else {
		rc = msm_gem_get_iova(display->tx_cmd_buf,
				display->aspace, &(display->cmd_buffer_iova));
		if (rc) {
			pr_err("failed to get the iova rc %d\n", rc);
			goto end;
		}

		display->vaddr =
			(void *) msm_gem_get_vaddr(display->tx_cmd_buf);

		if (IS_ERR_OR_NULL(display->vaddr)) {
			pr_err("failed to get va rc %d\n", rc);
			goto end;
		}
	}

	display_for_each_ctrl(cnt, display) {
		display_ctrl = &display->ctrl[cnt];
		display_ctrl->ctrl->cmd_buffer_size = display->cmd_buffer_size;
		display_ctrl->ctrl->cmd_buffer_iova = display->cmd_buffer_iova;
		display_ctrl->ctrl->vaddr = display->vaddr;
		display_ctrl->ctrl->secure_mode = is_detach;
	}

end:
	/* release panel_lock */
	dsi_panel_release_panel_lock(display->panel);
}

static irqreturn_t dsi_display_panel_te_irq_handler(int irq, void *data)
{
	struct dsi_display *display = (struct dsi_display *)data;

	/*
	 * This irq handler is used for sole purpose of identifying
	 * ESD attacks on panel and we can safely assume IRQ_HANDLED
	 * in case of display not being initialized yet
	 */
	if (!display)
		return IRQ_HANDLED;

	SDE_EVT32(SDE_EVTLOG_FUNC_CASE1);
	complete_all(&display->esd_te_gate);
	return IRQ_HANDLED;
}

static void dsi_display_change_te_irq_status(struct dsi_display *display,
					bool enable)
{
	if (!display) {
		pr_err("Invalid params\n");
		return;
	}

	/* Handle unbalanced irq enable/disbale calls */
	if (enable && !display->is_te_irq_enabled) {
		enable_irq(gpio_to_irq(display->disp_te_gpio));
		display->is_te_irq_enabled = true;
	} else if (!enable && display->is_te_irq_enabled) {
		disable_irq(gpio_to_irq(display->disp_te_gpio));
		display->is_te_irq_enabled = false;
	}
}

static void dsi_display_register_te_irq(struct dsi_display *display)
{
	int rc = 0;
	struct platform_device *pdev;
	struct device *dev;
	unsigned int te_irq;

	pdev = display->pdev;
	if (!pdev) {
		pr_err("invalid platform device\n");
		return;
	}

	dev = &pdev->dev;
	if (!dev) {
		pr_err("invalid device\n");
		return;
	}

	if (!gpio_is_valid(display->disp_te_gpio)) {
		rc = -EINVAL;
		goto error;
	}

	init_completion(&display->esd_te_gate);
	te_irq = gpio_to_irq(display->disp_te_gpio);

	/* Avoid deferred spurious irqs with disable_irq() */
	irq_set_status_flags(te_irq, IRQ_DISABLE_UNLAZY);

	rc = devm_request_irq(dev, te_irq, dsi_display_panel_te_irq_handler,
			      IRQF_TRIGGER_FALLING | IRQF_ONESHOT,
			      "TE_GPIO", display);
	if (rc) {
		pr_err("TE request_irq failed for ESD rc:%d\n", rc);
		irq_clear_status_flags(te_irq, IRQ_DISABLE_UNLAZY);
		goto error;
	}

	disable_irq(te_irq);
	display->is_te_irq_enabled = false;

	return;

error:
	/* disable the TE based ESD check */
	pr_warn("Unable to register for TE IRQ\n");
	if (display->panel->esd_config.status_mode == ESD_MODE_PANEL_TE)
		display->panel->esd_config.esd_enabled = false;
}

static bool dsi_display_is_te_based_esd(struct dsi_display *display)
{
	u32 status_mode = 0;

	if (!display->panel) {
		pr_err("Invalid panel data\n");
		return false;
	}

	status_mode = display->panel->esd_config.status_mode;

	if (status_mode == ESD_MODE_PANEL_TE &&
			gpio_is_valid(display->disp_te_gpio))
		return true;
	return false;
}

/* Allocate memory for cmd dma tx buffer */
static int dsi_host_alloc_cmd_tx_buffer(struct dsi_display *display)
{
	int rc = 0, cnt = 0;
	struct dsi_display_ctrl *display_ctrl;

	display->tx_cmd_buf = msm_gem_new(display->drm_dev,
			SZ_4K,
			MSM_BO_UNCACHED);

	if ((display->tx_cmd_buf) == NULL) {
		pr_err("Failed to allocate cmd tx buf memory\n");
		rc = -ENOMEM;
		goto error;
	}

	display->cmd_buffer_size = SZ_4K;

	display->aspace = msm_gem_smmu_address_space_get(
			display->drm_dev, MSM_SMMU_DOMAIN_UNSECURE);
	if (!display->aspace) {
		pr_err("failed to get aspace\n");
		rc = -EINVAL;
		goto free_gem;
	}
	/* register to aspace */
	rc = msm_gem_address_space_register_cb(display->aspace,
			dsi_display_aspace_cb_locked, (void *)display);
	if (rc) {
		pr_err("failed to register callback %d", rc);
		goto free_gem;
	}

	rc = msm_gem_get_iova(display->tx_cmd_buf, display->aspace,
				&(display->cmd_buffer_iova));
	if (rc) {
		pr_err("failed to get the iova rc %d\n", rc);
		goto free_aspace_cb;
	}

	display->vaddr =
		(void *) msm_gem_get_vaddr(display->tx_cmd_buf);
	if (IS_ERR_OR_NULL(display->vaddr)) {
		pr_err("failed to get va rc %d\n", rc);
		rc = -EINVAL;
		goto put_iova;
	}

	display_for_each_ctrl(cnt, display) {
		display_ctrl = &display->ctrl[cnt];
		display_ctrl->ctrl->cmd_buffer_size = SZ_4K;
		display_ctrl->ctrl->cmd_buffer_iova =
					display->cmd_buffer_iova;
		display_ctrl->ctrl->vaddr = display->vaddr;
		display_ctrl->ctrl->tx_cmd_buf = display->tx_cmd_buf;
	}

	return rc;

put_iova:
	msm_gem_put_iova(display->tx_cmd_buf, display->aspace);
free_aspace_cb:
	msm_gem_address_space_unregister_cb(display->aspace,
			dsi_display_aspace_cb_locked, display);
free_gem:
	mutex_lock(&display->drm_dev->struct_mutex);
	msm_gem_free_object(display->tx_cmd_buf);
	mutex_unlock(&display->drm_dev->struct_mutex);
error:
	return rc;
}

static bool dsi_display_validate_reg_read(struct dsi_panel *panel)
{
	int i, j = 0;
	int len = 0, *lenp;
	int group = 0, count = 0;
	struct drm_panel_esd_config *config;

	if (!panel)
		return false;

	config = &(panel->esd_config);

	lenp = config->status_valid_params ?: config->status_cmds_rlen;
	count = config->status_cmd.count;

	for (i = 0; i < count; i++)
		len += lenp[i];

	for (i = 0; i < len; i++)
		j += len;

	for (j = 0; j < config->groups; ++j) {
		for (i = 0; i < len; ++i) {
			if (config->return_buf[i] !=
				config->status_value[group + i])
				break;
		}

		if (i == len)
			return true;
		group += len;
	}

	return false;
}

static void dsi_display_parse_te_data(struct dsi_display *display)
{
	struct platform_device *pdev;
	struct device *dev;
	int rc = 0;
	u32 val = 0;

	pdev = display->pdev;
	if (!pdev) {
		pr_err("Inavlid platform device\n");
		return;
	}

	dev = &pdev->dev;
	if (!dev) {
		pr_err("Inavlid platform device\n");
		return;
	}

	display->disp_te_gpio = of_get_named_gpio(dev->of_node,
					"qcom,platform-te-gpio", 0);

	if (display->fw)
		rc = dsi_parser_read_u32(display->parser_node,
			"qcom,panel-te-source", &val);
	else
		rc = of_property_read_u32(dev->of_node,
			"qcom,panel-te-source", &val);

	if (rc || (val  > MAX_TE_SOURCE_ID)) {
		pr_err("invalid vsync source selection\n");
		val = 0;
	}

	display->te_source = val;
}

static int dsi_display_read_status(struct dsi_display_ctrl *ctrl,
		struct dsi_panel *panel)
{
	int i, rc = 0, count = 0, start = 0, *lenp;
	struct drm_panel_esd_config *config;
	struct dsi_cmd_desc *cmds;
	u32 flags = 0;

	if (!panel || !ctrl || !ctrl->ctrl)
		return -EINVAL;

	/*
	 * When DSI controller is not in initialized state, we do not want to
	 * report a false ESD failure and hence we defer until next read
	 * happen.
	 */
	if (!dsi_ctrl_validate_host_state(ctrl->ctrl))
		return 1;

	config = &(panel->esd_config);
	lenp = config->status_valid_params ?: config->status_cmds_rlen;
	count = config->status_cmd.count;
	cmds = config->status_cmd.cmds;
	flags |= (DSI_CTRL_CMD_FETCH_MEMORY | DSI_CTRL_CMD_READ |
		  DSI_CTRL_CMD_CUSTOM_DMA_SCHED);

	for (i = 0; i < count; ++i) {
		memset(config->status_buf, 0x0, SZ_4K);
		if (cmds[i].last_command) {
			cmds[i].msg.flags |= MIPI_DSI_MSG_LASTCOMMAND;
			flags |= DSI_CTRL_CMD_LAST_COMMAND;
		}
		if (config->status_cmd.state == DSI_CMD_SET_STATE_LP)
			cmds[i].msg.flags |= MIPI_DSI_MSG_USE_LPM;
		cmds[i].msg.rx_buf = config->status_buf;
		cmds[i].msg.rx_len = config->status_cmds_rlen[i];
		rc = dsi_ctrl_cmd_transfer(ctrl->ctrl, &cmds[i].msg, flags);
		if (rc <= 0) {
			pr_err("rx cmd transfer failed rc=%d\n", rc);
			return rc;
		}

		memcpy(config->return_buf + start,
			config->status_buf, lenp[i]);
		start += lenp[i];
	}

	return rc;
}

static int dsi_display_validate_status(struct dsi_display_ctrl *ctrl,
		struct dsi_panel *panel)
{
	int rc = 0;

	rc = dsi_display_read_status(ctrl, panel);
	if (rc <= 0) {
		goto exit;
	} else {
		/*
		 * panel status read successfully.
		 * check for validity of the data read back.
		 */
		rc = dsi_display_validate_reg_read(panel);
		if (!rc) {
			rc = -EINVAL;
			goto exit;
		}
	}

exit:
	return rc;
}

static int dsi_display_status_reg_read(struct dsi_display *display)
{
	int rc = 0, i;
	struct dsi_display_ctrl *m_ctrl, *ctrl;

	pr_debug(" ++\n");

	m_ctrl = &display->ctrl[display->cmd_master_idx];

	if (display->tx_cmd_buf == NULL) {
		rc = dsi_host_alloc_cmd_tx_buffer(display);
		if (rc) {
			pr_err("failed to allocate cmd tx buffer memory\n");
			goto done;
		}
	}

	rc = dsi_display_cmd_engine_enable(display);
	if (rc) {
		pr_err("cmd engine enable failed\n");
		return -EPERM;
	}

	rc = dsi_display_validate_status(m_ctrl, display->panel);
	if (rc <= 0) {
		pr_err("[%s] read status failed on master,rc=%d\n",
		       display->name, rc);
		goto exit;
	}

	if (!display->panel->sync_broadcast_en)
		goto exit;

	display_for_each_ctrl(i, display) {
		ctrl = &display->ctrl[i];
		if (ctrl == m_ctrl)
			continue;

		rc = dsi_display_validate_status(ctrl, display->panel);
		if (rc <= 0) {
			pr_err("[%s] read status failed on slave,rc=%d\n",
			       display->name, rc);
			goto exit;
		}
	}
exit:
	dsi_display_cmd_engine_disable(display);
done:
	return rc;
}

static int dsi_display_status_bta_request(struct dsi_display *display)
{
	int rc = 0;

	pr_debug(" ++\n");
	/* TODO: trigger SW BTA and wait for acknowledgment */

	return rc;
}

static int dsi_display_status_check_te(struct dsi_display *display)
{
	int rc = 1;
	int const esd_te_timeout = msecs_to_jiffies(3*20);

	dsi_display_change_te_irq_status(display, true);

	reinit_completion(&display->esd_te_gate);
	if (!wait_for_completion_timeout(&display->esd_te_gate,
				esd_te_timeout)) {
		pr_err("TE check failed\n");
		rc = -EINVAL;
	}

	dsi_display_change_te_irq_status(display, false);

	return rc;
}

int dsi_display_check_status(struct drm_connector *connector, void *display,
					bool te_check_override)
{
	struct dsi_display *dsi_display = display;
	struct dsi_panel *panel;
	u32 status_mode;
	int rc = 0x1;
	u32 mask;

	if (!dsi_display || !dsi_display->panel)
		return -EINVAL;

	panel = dsi_display->panel;

	dsi_panel_acquire_panel_lock(panel);

	if (!panel->panel_initialized) {
		pr_debug("Panel not initialized\n");
		goto release_panel_lock;
	}

	/* Prevent another ESD check,when ESD recovery is underway */
	if (atomic_read(&panel->esd_recovery_pending))
		goto release_panel_lock;

	status_mode = panel->esd_config.status_mode;

	if (status_mode == ESD_MODE_SW_SIM_SUCCESS)
		goto release_panel_lock;

	if (status_mode == ESD_MODE_SW_SIM_FAILURE) {
		rc = -EINVAL;
		goto release_panel_lock;
	}
	SDE_EVT32(SDE_EVTLOG_FUNC_ENTRY);

	if (te_check_override && gpio_is_valid(dsi_display->disp_te_gpio))
		status_mode = ESD_MODE_PANEL_TE;

	dsi_display_clk_ctrl(dsi_display->dsi_clk_handle,
		DSI_ALL_CLKS, DSI_CLK_ON);

	/* Mask error interrupts before attempting ESD read */
	mask = BIT(DSI_FIFO_OVERFLOW) | BIT(DSI_FIFO_UNDERFLOW);
	dsi_display_set_ctrl_esd_check_flag(dsi_display, true);
	dsi_display_mask_ctrl_error_interrupts(dsi_display, mask, true);

	if (status_mode == ESD_MODE_REG_READ) {
		rc = dsi_display_status_reg_read(dsi_display);
	} else if (status_mode == ESD_MODE_SW_BTA) {
		rc = dsi_display_status_bta_request(dsi_display);
	} else if (status_mode == ESD_MODE_PANEL_TE) {
		rc = dsi_display_status_check_te(dsi_display);
	} else {
		pr_warn("unsupported check status mode\n");
		panel->esd_config.esd_enabled = false;
	}

	/* Unmask error interrupts */
	if (rc > 0) {
		dsi_display_set_ctrl_esd_check_flag(dsi_display, false);
		dsi_display_mask_ctrl_error_interrupts(dsi_display, mask,
							false);
	} else {
		/* Handle Panel failures during display disable sequence */
		atomic_set(&panel->esd_recovery_pending, 1);
	}

	dsi_display_clk_ctrl(dsi_display->dsi_clk_handle,
		DSI_ALL_CLKS, DSI_CLK_OFF);

release_panel_lock:
	dsi_panel_release_panel_lock(panel);
	SDE_EVT32(SDE_EVTLOG_FUNC_EXIT);

	return rc;
}

static int dsi_display_cmd_prepare(const char *cmd_buf, u32 cmd_buf_len,
		struct dsi_cmd_desc *cmd, u8 *payload, u32 payload_len)
{
	int i;

	memset(cmd, 0x00, sizeof(*cmd));
	cmd->msg.type = cmd_buf[0];
	cmd->last_command = (cmd_buf[1] == 1 ? true : false);
	cmd->msg.channel = cmd_buf[2];
	cmd->msg.flags = cmd_buf[3];
	cmd->msg.ctrl = 0;
	cmd->post_wait_ms = cmd->msg.wait_ms = cmd_buf[4];
	cmd->msg.tx_len = ((cmd_buf[5] << 8) | (cmd_buf[6]));

	if (cmd->msg.tx_len > payload_len) {
		pr_err("Incorrect payload length tx_len %zu, payload_len %d\n",
		       cmd->msg.tx_len, payload_len);
		return -EINVAL;
	}

	for (i = 0; i < cmd->msg.tx_len; i++)
		payload[i] = cmd_buf[7 + i];

	cmd->msg.tx_buf = payload;
	return 0;
}

static int dsi_display_ctrl_get_host_init_state(struct dsi_display *dsi_display,
		bool *state)
{
	struct dsi_display_ctrl *ctrl;
	int i, rc = -EINVAL;

	display_for_each_ctrl(i, dsi_display) {
		ctrl = &dsi_display->ctrl[i];
		rc = dsi_ctrl_get_host_engine_init_state(ctrl->ctrl, state);
		if (rc)
			break;
	}
	return rc;
}

int dsi_display_cmd_transfer(struct drm_connector *connector,
		void *display, const char *cmd_buf,
		u32 cmd_buf_len)
{
	struct dsi_display *dsi_display = display;
	struct dsi_cmd_desc cmd;
	u8 cmd_payload[MAX_CMD_PAYLOAD_SIZE];
	int rc = 0;
	bool state = false;

	if (!dsi_display || !cmd_buf) {
		pr_err("[DSI] invalid params\n");
		return -EINVAL;
	}

	pr_debug("[DSI] Display command transfer\n");

	rc = dsi_display_cmd_prepare(cmd_buf, cmd_buf_len,
			&cmd, cmd_payload, MAX_CMD_PAYLOAD_SIZE);
	if (rc) {
		pr_err("[DSI] command prepare failed. rc %d\n", rc);
		return rc;
	}

	mutex_lock(&dsi_display->display_lock);
	rc = dsi_display_ctrl_get_host_init_state(dsi_display, &state);

	/**
	 * Handle scenario where a command transfer is initiated through
	 * sysfs interface when device is in suepnd state.
	 */
	if (!rc && !state) {
		pr_warn_ratelimited("Command xfer attempted while device is in suspend state\n"
				);
		rc = -EPERM;
		goto end;
	}
	if (rc || !state) {
		pr_err("[DSI] Invalid host state %d rc %d\n",
				state, rc);
		rc = -EPERM;
		goto end;
	}

	rc = dsi_display->host.ops->transfer(&dsi_display->host,
			&cmd.msg);
end:
	mutex_unlock(&dsi_display->display_lock);
	return rc;
}

static void _dsi_display_continuous_clk_ctrl(struct dsi_display *display,
					     bool enable)
{
	int i;
	struct dsi_display_ctrl *ctrl;

	if (!display || !display->panel->host_config.force_hs_clk_lane)
		return;

	display_for_each_ctrl(i, display) {
		ctrl = &display->ctrl[i];
		dsi_ctrl_set_continuous_clk(ctrl->ctrl, enable);
	}
}

int dsi_display_soft_reset(void *display)
{
	struct dsi_display *dsi_display;
	struct dsi_display_ctrl *ctrl;
	int rc = 0;
	int i;

	if (!display)
		return -EINVAL;

	dsi_display = display;

	display_for_each_ctrl(i, dsi_display) {
		ctrl = &dsi_display->ctrl[i];
		rc = dsi_ctrl_soft_reset(ctrl->ctrl);
		if (rc) {
			pr_err("[%s] failed to soft reset host_%d, rc=%d\n",
					dsi_display->name, i, rc);
			break;
		}
	}

	return rc;
}

enum dsi_pixel_format dsi_display_get_dst_format(
		struct drm_connector *connector,
		void *display)
{
	enum dsi_pixel_format format = DSI_PIXEL_FORMAT_MAX;
	struct dsi_display *dsi_display = (struct dsi_display *)display;

	if (!dsi_display || !dsi_display->panel) {
		pr_err("Invalid params(s) dsi_display %pK, panel %pK\n",
			dsi_display,
			((dsi_display) ? dsi_display->panel : NULL));
		return format;
	}

	format = dsi_display->panel->host_config.dst_format;
	return format;
}

static void _dsi_display_setup_misr(struct dsi_display *display)
{
	int i;

	display_for_each_ctrl(i, display) {
		dsi_ctrl_setup_misr(display->ctrl[i].ctrl,
				display->misr_enable,
				display->misr_frame_count);
	}
}

/**
 * dsi_display_get_cont_splash_status - Get continuous splash status.
 * @dsi_display:         DSI display handle.
 *
 * Return: boolean to signify whether continuous splash is enabled.
 */
static bool dsi_display_get_cont_splash_status(struct dsi_display *display)
{
	u32 val = 0;
	int i;
	struct dsi_display_ctrl *ctrl;
	struct dsi_ctrl_hw *hw;

	display_for_each_ctrl(i, display) {
		ctrl = &(display->ctrl[i]);
		if (!ctrl || !ctrl->ctrl)
			continue;

		hw = &(ctrl->ctrl->hw);
		val = hw->ops.get_cont_splash_status(hw);
		if (!val)
			return false;
	}
	return true;
}

int dsi_display_set_power(struct drm_connector *connector,
		int power_mode, void *disp)
{
	struct dsi_display *display = disp;
	int rc = 0;

	if (!display || !display->panel) {
		pr_err("invalid display/panel\n");
		return -EINVAL;
	}

	switch (power_mode) {
	case SDE_MODE_DPMS_LP1:
		rc = dsi_panel_set_lp1(display->panel);
		break;
	case SDE_MODE_DPMS_LP2:
		rc = dsi_panel_set_lp2(display->panel);
		break;
	default:
		rc = dsi_panel_set_nolp(display->panel);
		break;
	}
	return rc;
}

static ssize_t debugfs_dump_info_read(struct file *file,
				      char __user *user_buf,
				      size_t user_len,
				      loff_t *ppos)
{
	struct dsi_display *display = file->private_data;
	char *buf;
	u32 len = 0;
	int i;

	if (!display)
		return -ENODEV;

	if (*ppos)
		return 0;

	buf = kzalloc(SZ_4K, GFP_KERNEL);
	if (!buf)
		return -ENOMEM;

	len += snprintf(buf + len, (SZ_4K - len), "name = %s\n", display->name);
	len += snprintf(buf + len, (SZ_4K - len),
			"\tResolution = %dx%d\n",
			display->config.video_timing.h_active,
			display->config.video_timing.v_active);

	display_for_each_ctrl(i, display) {
		len += snprintf(buf + len, (SZ_4K - len),
				"\tCTRL_%d:\n\t\tctrl = %s\n\t\tphy = %s\n",
				i, display->ctrl[i].ctrl->name,
				display->ctrl[i].phy->name);
	}

	len += snprintf(buf + len, (SZ_4K - len),
			"\tPanel = %s\n", display->panel->name);

	len += snprintf(buf + len, (SZ_4K - len),
			"\tClock master = %s\n",
			display->ctrl[display->clk_master_idx].ctrl->name);

	if (copy_to_user(user_buf, buf, len)) {
		kfree(buf);
		return -EFAULT;
	}

	*ppos += len;

	kfree(buf);
	return len;
}

static ssize_t debugfs_misr_setup(struct file *file,
				  const char __user *user_buf,
				  size_t user_len,
				  loff_t *ppos)
{
	struct dsi_display *display = file->private_data;
	char *buf;
	int rc = 0;
	size_t len;
	u32 enable, frame_count;

	if (!display)
		return -ENODEV;

	if (*ppos)
		return 0;

	buf = kzalloc(MISR_BUFF_SIZE, GFP_KERNEL);
	if (!buf)
		return -ENOMEM;

	/* leave room for termination char */
	len = min_t(size_t, user_len, MISR_BUFF_SIZE - 1);
	if (copy_from_user(buf, user_buf, len)) {
		rc = -EINVAL;
		goto error;
	}

	buf[len] = '\0'; /* terminate the string */

	if (sscanf(buf, "%u %u", &enable, &frame_count) != 2) {
		rc = -EINVAL;
		goto error;
	}

	display->misr_enable = enable;
	display->misr_frame_count = frame_count;

	mutex_lock(&display->display_lock);
	rc = dsi_display_clk_ctrl(display->dsi_clk_handle,
			DSI_CORE_CLK, DSI_CLK_ON);
	if (rc) {
		pr_err("[%s] failed to enable DSI core clocks, rc=%d\n",
		       display->name, rc);
		goto unlock;
	}

	_dsi_display_setup_misr(display);

	rc = dsi_display_clk_ctrl(display->dsi_clk_handle,
			DSI_CORE_CLK, DSI_CLK_OFF);
	if (rc) {
		pr_err("[%s] failed to disable DSI core clocks, rc=%d\n",
		       display->name, rc);
		goto unlock;
	}

	rc = user_len;
unlock:
	mutex_unlock(&display->display_lock);
error:
	kfree(buf);
	return rc;
}

static ssize_t debugfs_misr_read(struct file *file,
				 char __user *user_buf,
				 size_t user_len,
				 loff_t *ppos)
{
	struct dsi_display *display = file->private_data;
	char *buf;
	u32 len = 0;
	int rc = 0;
	struct dsi_ctrl *dsi_ctrl;
	int i;
	u32 misr;
	size_t max_len = min_t(size_t, user_len, MISR_BUFF_SIZE);

	if (!display)
		return -ENODEV;

	if (*ppos)
		return 0;

	buf = kzalloc(max_len, GFP_KERNEL);
	if (ZERO_OR_NULL_PTR(buf))
		return -ENOMEM;

	mutex_lock(&display->display_lock);
	rc = dsi_display_clk_ctrl(display->dsi_clk_handle,
			DSI_CORE_CLK, DSI_CLK_ON);
	if (rc) {
		pr_err("[%s] failed to enable DSI core clocks, rc=%d\n",
		       display->name, rc);
		goto error;
	}

	display_for_each_ctrl(i, display) {
		dsi_ctrl = display->ctrl[i].ctrl;
		misr = dsi_ctrl_collect_misr(display->ctrl[i].ctrl);

		len += snprintf((buf + len), max_len - len,
			"DSI_%d MISR: 0x%x\n", dsi_ctrl->cell_index, misr);

		if (len >= max_len)
			break;
	}

	rc = dsi_display_clk_ctrl(display->dsi_clk_handle,
			DSI_CORE_CLK, DSI_CLK_OFF);
	if (rc) {
		pr_err("[%s] failed to disable DSI core clocks, rc=%d\n",
		       display->name, rc);
		goto error;
	}

	if (copy_to_user(user_buf, buf, max_len)) {
		rc = -EFAULT;
		goto error;
	}

	*ppos += len;

error:
	mutex_unlock(&display->display_lock);
	kfree(buf);
	return len;
}

static ssize_t debugfs_esd_trigger_check(struct file *file,
				  const char __user *user_buf,
				  size_t user_len,
				  loff_t *ppos)
{
	struct dsi_display *display = file->private_data;
	char *buf;
	int rc = 0;
	u32 esd_trigger;

	if (!display)
		return -ENODEV;

	if (*ppos)
		return 0;

	if (user_len > sizeof(u32))
		return -EINVAL;

	if (!user_len || !user_buf)
		return -EINVAL;

	if (!display->panel ||
		atomic_read(&display->panel->esd_recovery_pending))
		return user_len;

	buf = kzalloc(user_len, GFP_KERNEL);
	if (!buf)
		return -ENOMEM;

	if (copy_from_user(buf, user_buf, user_len)) {
		rc = -EINVAL;
		goto error;
	}

	buf[user_len] = '\0'; /* terminate the string */

	if (kstrtouint(buf, 10, &esd_trigger)) {
		rc = -EINVAL;
		goto error;
	}

	if (esd_trigger != 1) {
		rc = -EINVAL;
		goto error;
	}

	display->esd_trigger = esd_trigger;

	if (display->esd_trigger) {
		pr_info("ESD attack triggered by user\n");
		rc = dsi_panel_trigger_esd_attack(display->panel);
		if (rc) {
			pr_err("Failed to trigger ESD attack\n");
			goto error;
		}
	}

	rc = user_len;
error:
	kfree(buf);
	return rc;
}

static ssize_t debugfs_alter_esd_check_mode(struct file *file,
				  const char __user *user_buf,
				  size_t user_len,
				  loff_t *ppos)
{
	struct dsi_display *display = file->private_data;
	struct drm_panel_esd_config *esd_config;
	char *buf;
	int rc = 0;
	size_t len = min_t(size_t, user_len, ESD_MODE_STRING_MAX_LEN);

	if (!display)
		return -ENODEV;

	if (*ppos)
		return 0;

	buf = kzalloc(len, GFP_KERNEL);
	if (ZERO_OR_NULL_PTR(buf))
		return -ENOMEM;

	if (copy_from_user(buf, user_buf, len)) {
		rc = -EINVAL;
		goto error;
	}

	buf[len] = '\0'; /* terminate the string */
	if (!display->panel) {
		rc = -EINVAL;
		goto error;
	}

	esd_config = &display->panel->esd_config;
	if (!esd_config) {
		pr_err("Invalid panel esd config\n");
		rc = -EINVAL;
		goto error;
	}

	if (!esd_config->esd_enabled)
		goto error;

	if (!strcmp(buf, "te_signal_check\n")) {
		pr_info("ESD check is switched to TE mode by user\n");
		esd_config->status_mode = ESD_MODE_PANEL_TE;
		dsi_display_change_te_irq_status(display, true);
	}

	if (!strcmp(buf, "reg_read\n")) {
		pr_info("ESD check is switched to reg read by user\n");
		rc = dsi_panel_parse_esd_reg_read_configs(display->panel);
		if (rc) {
			pr_err("failed to alter esd check mode,rc=%d\n",
						rc);
			rc = user_len;
			goto error;
		}
		esd_config->status_mode = ESD_MODE_REG_READ;
		if (dsi_display_is_te_based_esd(display))
			dsi_display_change_te_irq_status(display, false);
	}

	if (!strcmp(buf, "esd_sw_sim_success\n"))
		esd_config->status_mode = ESD_MODE_SW_SIM_SUCCESS;

	if (!strcmp(buf, "esd_sw_sim_failure\n"))
		esd_config->status_mode = ESD_MODE_SW_SIM_FAILURE;

	rc = len;
error:
	kfree(buf);
	return rc;
}

static ssize_t debugfs_read_esd_check_mode(struct file *file,
				 char __user *user_buf,
				 size_t user_len,
				 loff_t *ppos)
{
	struct dsi_display *display = file->private_data;
	struct drm_panel_esd_config *esd_config;
	char *buf;
	int rc = 0;
	size_t len = min_t(size_t, user_len, ESD_MODE_STRING_MAX_LEN);

	if (!display)
		return -ENODEV;

	if (*ppos)
		return 0;

	if (!display->panel) {
		pr_err("invalid panel data\n");
		return -EINVAL;
	}

	buf = kzalloc(len, GFP_KERNEL);
	if (ZERO_OR_NULL_PTR(buf))
		return -ENOMEM;

	esd_config = &display->panel->esd_config;
	if (!esd_config) {
		pr_err("Invalid panel esd config\n");
		rc = -EINVAL;
		goto error;
	}

	if (!esd_config->esd_enabled) {
		rc = snprintf(buf, len, "ESD feature not enabled");
		goto output_mode;
	}

	switch (esd_config->status_mode) {
	case ESD_MODE_REG_READ:
		rc = snprintf(buf, len, "reg_read");
		break;
	case ESD_MODE_PANEL_TE:
		rc = snprintf(buf, len, "te_signal_check");
		break;
	case ESD_MODE_SW_SIM_FAILURE:
		rc = snprintf(buf, len, "esd_sw_sim_failure");
		break;
	case ESD_MODE_SW_SIM_SUCCESS:
		rc = snprintf(buf, len, "esd_sw_sim_success");
		break;
	default:
		rc = snprintf(buf, len, "invalid");
		break;
	}

output_mode:
	if (!rc) {
		rc = -EINVAL;
		goto error;
	}

	if (copy_to_user(user_buf, buf, len)) {
		rc = -EFAULT;
		goto error;
	}

	*ppos += len;

error:
	kfree(buf);
	return len;
}

static const struct file_operations dump_info_fops = {
	.open = simple_open,
	.read = debugfs_dump_info_read,
};

static const struct file_operations misr_data_fops = {
	.open = simple_open,
	.read = debugfs_misr_read,
	.write = debugfs_misr_setup,
};

static const struct file_operations esd_trigger_fops = {
	.open = simple_open,
	.write = debugfs_esd_trigger_check,
};

static const struct file_operations esd_check_mode_fops = {
	.open = simple_open,
	.write = debugfs_alter_esd_check_mode,
	.read = debugfs_read_esd_check_mode,
};

static int dsi_display_debugfs_init(struct dsi_display *display)
{
	int rc = 0;
	struct dentry *dir, *dump_file, *misr_data;
	char name[MAX_NAME_SIZE];
	int i;

	dir = debugfs_create_dir(display->name, NULL);
	if (IS_ERR_OR_NULL(dir)) {
		rc = PTR_ERR(dir);
		pr_err("[%s] debugfs create dir failed, rc = %d\n",
		       display->name, rc);
		goto error;
	}

	dump_file = debugfs_create_file("dump_info",
					0400,
					dir,
					display,
					&dump_info_fops);
	if (IS_ERR_OR_NULL(dump_file)) {
		rc = PTR_ERR(dump_file);
		pr_err("[%s] debugfs create dump info file failed, rc=%d\n",
		       display->name, rc);
		goto error_remove_dir;
	}

	dump_file = debugfs_create_file("esd_trigger",
					0644,
					dir,
					display,
					&esd_trigger_fops);
	if (IS_ERR_OR_NULL(dump_file)) {
		rc = PTR_ERR(dump_file);
		pr_err("[%s] debugfs for esd trigger file failed, rc=%d\n",
		       display->name, rc);
		goto error_remove_dir;
	}

	dump_file = debugfs_create_file("esd_check_mode",
					0644,
					dir,
					display,
					&esd_check_mode_fops);
	if (IS_ERR_OR_NULL(dump_file)) {
		rc = PTR_ERR(dump_file);
		pr_err("[%s] debugfs for esd check mode failed, rc=%d\n",
		       display->name, rc);
		goto error_remove_dir;
	}

	misr_data = debugfs_create_file("misr_data",
					0600,
					dir,
					display,
					&misr_data_fops);
	if (IS_ERR_OR_NULL(misr_data)) {
		rc = PTR_ERR(misr_data);
		pr_err("[%s] debugfs create misr datafile failed, rc=%d\n",
		       display->name, rc);
		goto error_remove_dir;
	}

	display_for_each_ctrl(i, display) {
		struct msm_dsi_phy *phy = display->ctrl[i].phy;

		if (!phy || !phy->name)
			continue;

		snprintf(name, ARRAY_SIZE(name),
				"%s_allow_phy_power_off", phy->name);
		dump_file = debugfs_create_bool(name, 0600, dir,
				&phy->allow_phy_power_off);
		if (IS_ERR_OR_NULL(dump_file)) {
			rc = PTR_ERR(dump_file);
			pr_err("[%s] debugfs create %s failed, rc=%d\n",
			       display->name, name, rc);
			goto error_remove_dir;
		}

		snprintf(name, ARRAY_SIZE(name),
				"%s_regulator_min_datarate_bps", phy->name);
		dump_file = debugfs_create_u32(name, 0600, dir,
				&phy->regulator_min_datarate_bps);
		if (IS_ERR_OR_NULL(dump_file)) {
			rc = PTR_ERR(dump_file);
			pr_err("[%s] debugfs create %s failed, rc=%d\n",
			       display->name, name, rc);
			goto error_remove_dir;
		}
	}

	if (!debugfs_create_bool("ulps_feature_enable", 0600, dir,
			&display->panel->ulps_feature_enabled)) {
		pr_err("[%s] debugfs create ulps feature enable file failed\n",
		       display->name);
		goto error_remove_dir;
	}

	if (!debugfs_create_bool("ulps_suspend_feature_enable", 0600, dir,
			&display->panel->ulps_suspend_enabled)) {
		pr_err("[%s] debugfs create ulps-suspend feature enable file failed\n",
		       display->name);
		goto error_remove_dir;
	}

	if (!debugfs_create_bool("ulps_status", 0400, dir,
			&display->ulps_enabled)) {
		pr_err("[%s] debugfs create ulps status file failed\n",
		       display->name);
		goto error_remove_dir;
	}

	display->root = dir;
	dsi_parser_dbg_init(display->parser, dir);

	return rc;
error_remove_dir:
	debugfs_remove(dir);
error:
	return rc;
}

static int dsi_display_debugfs_deinit(struct dsi_display *display)
{
	debugfs_remove_recursive(display->root);

	return 0;
}

static void adjust_timing_by_ctrl_count(const struct dsi_display *display,
					struct dsi_display_mode *mode)
{
	if (display->ctrl_count > 1) {
		mode->timing.h_active /= display->ctrl_count;
		mode->timing.h_front_porch /= display->ctrl_count;
		mode->timing.h_sync_width /= display->ctrl_count;
		mode->timing.h_back_porch /= display->ctrl_count;
		mode->timing.h_skew /= display->ctrl_count;
		mode->pixel_clk_khz /= display->ctrl_count;
	}
}

static int dsi_display_is_ulps_req_valid(struct dsi_display *display,
		bool enable)
{
	/* TODO: make checks based on cont. splash */

	pr_debug("checking ulps req validity\n");

	if (atomic_read(&display->panel->esd_recovery_pending)) {
		pr_debug("%s: ESD recovery sequence underway\n", __func__);
		return false;
	}

	if (!dsi_panel_ulps_feature_enabled(display->panel) &&
			!display->panel->ulps_suspend_enabled) {
		pr_debug("%s: ULPS feature is not enabled\n", __func__);
		return false;
	}

	if (!dsi_panel_initialized(display->panel) &&
			!display->panel->ulps_suspend_enabled) {
		pr_debug("%s: panel not yet initialized\n", __func__);
		return false;
	}

	if (enable && display->ulps_enabled) {
		pr_debug("ULPS already enabled\n");
		return false;
	} else if (!enable && !display->ulps_enabled) {
		pr_debug("ULPS already disabled\n");
		return false;
	}

	/*
	 * No need to enter ULPS when transitioning from splash screen to
	 * boot animation since it is expected that the clocks would be turned
	 * right back on.
	 */
	if (enable && display->is_cont_splash_enabled)
		return false;

	return true;
}


/**
 * dsi_display_set_ulps() - set ULPS state for DSI lanes.
 * @dsi_display:         DSI display handle.
 * @enable:           enable/disable ULPS.
 *
 * ULPS can be enabled/disabled after DSI host engine is turned on.
 *
 * Return: error code.
 */
static int dsi_display_set_ulps(struct dsi_display *display, bool enable)
{
	int rc = 0;
	int i = 0;
	struct dsi_display_ctrl *m_ctrl, *ctrl;


	if (!display) {
		pr_err("Invalid params\n");
		return -EINVAL;
	}

	if (!dsi_display_is_ulps_req_valid(display, enable)) {
		pr_debug("%s: skipping ULPS config, enable=%d\n",
			__func__, enable);
		return 0;
	}

	m_ctrl = &display->ctrl[display->cmd_master_idx];
	/*
	 * ULPS entry-exit can be either through the DSI controller or
	 * the DSI PHY depending on hardware variation. For some chipsets,
	 * both controller version and phy version ulps entry-exit ops can
	 * be present. To handle such cases, send ulps request through PHY,
	 * if ulps request is handled in PHY, then no need to send request
	 * through controller.
	 */

	rc = dsi_phy_set_ulps(m_ctrl->phy, &display->config, enable,
			display->clamp_enabled);

	if (rc == DSI_PHY_ULPS_ERROR) {
		pr_err("Ulps PHY state change(%d) failed\n", enable);
		return -EINVAL;
	}

	else if (rc == DSI_PHY_ULPS_HANDLED) {
		display_for_each_ctrl(i, display) {
			ctrl = &display->ctrl[i];
			if (!ctrl->ctrl || (ctrl == m_ctrl))
				continue;

			rc = dsi_phy_set_ulps(ctrl->phy, &display->config,
					enable, display->clamp_enabled);
			if (rc == DSI_PHY_ULPS_ERROR) {
				pr_err("Ulps PHY state change(%d) failed\n",
						enable);
				return -EINVAL;
			}
		}
	}

	else if (rc == DSI_PHY_ULPS_NOT_HANDLED) {
		rc = dsi_ctrl_set_ulps(m_ctrl->ctrl, enable);
		if (rc) {
			pr_err("Ulps controller state change(%d) failed\n",
					enable);
			return rc;
		}
		display_for_each_ctrl(i, display) {
			ctrl = &display->ctrl[i];
			if (!ctrl->ctrl || (ctrl == m_ctrl))
				continue;

			rc = dsi_ctrl_set_ulps(ctrl->ctrl, enable);
			if (rc) {
				pr_err("Ulps controller state change(%d) failed\n",
						enable);
				return rc;
			}
		}
	}

	display->ulps_enabled = enable;
	return 0;
}

/**
 * dsi_display_set_clamp() - set clamp state for DSI IO.
 * @dsi_display:         DSI display handle.
 * @enable:           enable/disable clamping.
 *
 * Return: error code.
 */
static int dsi_display_set_clamp(struct dsi_display *display, bool enable)
{
	int rc = 0;
	int i = 0;
	struct dsi_display_ctrl *m_ctrl, *ctrl;
	bool ulps_enabled = false;


	if (!display) {
		pr_err("Invalid params\n");
		return -EINVAL;
	}

	m_ctrl = &display->ctrl[display->cmd_master_idx];
	ulps_enabled = display->ulps_enabled;

	/*
	 * Clamp control can be either through the DSI controller or
	 * the DSI PHY depending on hardware variation
	 */
	rc = dsi_ctrl_set_clamp_state(m_ctrl->ctrl, enable, ulps_enabled);
	if (rc) {
		pr_err("DSI ctrl clamp state change(%d) failed\n", enable);
		return rc;
	}

	rc = dsi_phy_set_clamp_state(m_ctrl->phy, enable);
	if (rc) {
		pr_err("DSI phy clamp state change(%d) failed\n", enable);
		return rc;
	}

	display_for_each_ctrl(i, display) {
		ctrl = &display->ctrl[i];
		if (!ctrl->ctrl || (ctrl == m_ctrl))
			continue;

		rc = dsi_ctrl_set_clamp_state(ctrl->ctrl, enable, ulps_enabled);
		if (rc) {
			pr_err("DSI Clamp state change(%d) failed\n", enable);
			return rc;
		}

		rc = dsi_phy_set_clamp_state(ctrl->phy, enable);
		if (rc) {
			pr_err("DSI phy clamp state change(%d) failed\n",
				enable);
			return rc;
		}

		pr_debug("Clamps %s for ctrl%d\n",
			enable ? "enabled" : "disabled", i);
	}

	display->clamp_enabled = enable;
	return 0;
}

/**
 * dsi_display_setup_ctrl() - setup DSI controller.
 * @dsi_display:         DSI display handle.
 *
 * Return: error code.
 */
static int dsi_display_ctrl_setup(struct dsi_display *display)
{
	int rc = 0;
	int i = 0;
	struct dsi_display_ctrl *ctrl, *m_ctrl;


	if (!display) {
		pr_err("Invalid params\n");
		return -EINVAL;
	}

	m_ctrl = &display->ctrl[display->cmd_master_idx];
	rc = dsi_ctrl_setup(m_ctrl->ctrl);
	if (rc) {
		pr_err("DSI controller setup failed\n");
		return rc;
	}

	display_for_each_ctrl(i, display) {
		ctrl = &display->ctrl[i];
		if (!ctrl->ctrl || (ctrl == m_ctrl))
			continue;

		rc = dsi_ctrl_setup(ctrl->ctrl);
		if (rc) {
			pr_err("DSI controller setup failed\n");
			return rc;
		}
	}
	return 0;
}

static int dsi_display_phy_enable(struct dsi_display *display);

/**
 * dsi_display_phy_idle_on() - enable DSI PHY while coming out of idle screen.
 * @dsi_display:         DSI display handle.
 * @mmss_clamp:          True if clamp is enabled.
 *
 * Return: error code.
 */
static int dsi_display_phy_idle_on(struct dsi_display *display,
		bool mmss_clamp)
{
	int rc = 0;
	int i = 0;
	struct dsi_display_ctrl *m_ctrl, *ctrl;


	if (!display) {
		pr_err("Invalid params\n");
		return -EINVAL;
	}

	if (mmss_clamp && !display->phy_idle_power_off) {
		dsi_display_phy_enable(display);
		return 0;
	}

	m_ctrl = &display->ctrl[display->cmd_master_idx];
	rc = dsi_phy_idle_ctrl(m_ctrl->phy, true);
	if (rc) {
		pr_err("DSI controller setup failed\n");
		return rc;
	}

	display_for_each_ctrl(i, display) {
		ctrl = &display->ctrl[i];
		if (!ctrl->ctrl || (ctrl == m_ctrl))
			continue;

		rc = dsi_phy_idle_ctrl(ctrl->phy, true);
		if (rc) {
			pr_err("DSI controller setup failed\n");
			return rc;
		}
	}
	display->phy_idle_power_off = false;
	return 0;
}

/**
 * dsi_display_phy_idle_off() - disable DSI PHY while going to idle screen.
 * @dsi_display:         DSI display handle.
 *
 * Return: error code.
 */
static int dsi_display_phy_idle_off(struct dsi_display *display)
{
	int rc = 0;
	int i = 0;
	struct dsi_display_ctrl *m_ctrl, *ctrl;

	if (!display) {
		pr_err("Invalid params\n");
		return -EINVAL;
	}

	display_for_each_ctrl(i, display) {
		struct msm_dsi_phy *phy = display->ctrl[i].phy;

		if (!phy)
			continue;

		if (!phy->allow_phy_power_off) {
			pr_debug("phy doesn't support this feature\n");
			return 0;
		}
	}

	m_ctrl = &display->ctrl[display->cmd_master_idx];

	rc = dsi_phy_idle_ctrl(m_ctrl->phy, false);
	if (rc) {
		pr_err("[%s] failed to enable cmd engine, rc=%d\n",
		       display->name, rc);
		return rc;
	}

	display_for_each_ctrl(i, display) {
		ctrl = &display->ctrl[i];
		if (!ctrl->ctrl || (ctrl == m_ctrl))
			continue;

		rc = dsi_phy_idle_ctrl(ctrl->phy, false);
		if (rc) {
			pr_err("DSI controller setup failed\n");
			return rc;
		}
	}
	display->phy_idle_power_off = true;
	return 0;
}

void dsi_display_enable_event(struct drm_connector *connector,
		struct dsi_display *display,
		uint32_t event_idx, struct dsi_event_cb_info *event_info,
		bool enable)
{
	uint32_t irq_status_idx = DSI_STATUS_INTERRUPT_COUNT;
	int i;

	if (!display) {
		pr_err("invalid display\n");
		return;
	}

	if (event_info)
		event_info->event_idx = event_idx;

	switch (event_idx) {
	case SDE_CONN_EVENT_VID_DONE:
		irq_status_idx = DSI_SINT_VIDEO_MODE_FRAME_DONE;
		break;
	case SDE_CONN_EVENT_CMD_DONE:
		irq_status_idx = DSI_SINT_CMD_FRAME_DONE;
		break;
	case SDE_CONN_EVENT_VID_FIFO_OVERFLOW:
	case SDE_CONN_EVENT_CMD_FIFO_UNDERFLOW:
		if (event_info) {
			display_for_each_ctrl(i, display)
				display->ctrl[i].ctrl->recovery_cb =
							*event_info;
		}
	default:
		/* nothing to do */
		pr_debug("[%s] unhandled event %d\n", display->name, event_idx);
		return;
	}

	if (enable) {
		display_for_each_ctrl(i, display)
			dsi_ctrl_enable_status_interrupt(
					display->ctrl[i].ctrl, irq_status_idx,
					event_info);
	} else {
		display_for_each_ctrl(i, display)
			dsi_ctrl_disable_status_interrupt(
					display->ctrl[i].ctrl, irq_status_idx);
	}
}

/**
 * dsi_config_host_engine_state_for_cont_splash()- update host engine state
 *                                                 during continuous splash.
 * @display: Handle to dsi display
 *
 */
static void dsi_config_host_engine_state_for_cont_splash
					(struct dsi_display *display)
{
	int i;
	struct dsi_display_ctrl *ctrl;
	enum dsi_engine_state host_state = DSI_CTRL_ENGINE_ON;

	/* Sequence does not matter for split dsi usecases */
	display_for_each_ctrl(i, display) {
		ctrl = &display->ctrl[i];
		if (!ctrl->ctrl)
			continue;

		dsi_ctrl_update_host_engine_state_for_cont_splash(ctrl->ctrl,
							host_state);
	}
}

static int dsi_display_ctrl_power_on(struct dsi_display *display)
{
	int rc = 0;
	int i;
	struct dsi_display_ctrl *ctrl;

	/* Sequence does not matter for split dsi usecases */
	display_for_each_ctrl(i, display) {
		ctrl = &display->ctrl[i];
		if (!ctrl->ctrl)
			continue;

		rc = dsi_ctrl_set_power_state(ctrl->ctrl,
					      DSI_CTRL_POWER_VREG_ON);
		if (rc) {
			pr_err("[%s] Failed to set power state, rc=%d\n",
			       ctrl->ctrl->name, rc);
			goto error;
		}
	}

	return rc;
error:
	for (i = i - 1; i >= 0; i--) {
		ctrl = &display->ctrl[i];
		if (!ctrl->ctrl)
			continue;
		(void)dsi_ctrl_set_power_state(ctrl->ctrl,
			DSI_CTRL_POWER_VREG_OFF);
	}
	return rc;
}

static int dsi_display_ctrl_power_off(struct dsi_display *display)
{
	int rc = 0;
	int i;
	struct dsi_display_ctrl *ctrl;

	/* Sequence does not matter for split dsi usecases */
	display_for_each_ctrl(i, display) {
		ctrl = &display->ctrl[i];
		if (!ctrl->ctrl)
			continue;

		rc = dsi_ctrl_set_power_state(ctrl->ctrl,
			DSI_CTRL_POWER_VREG_OFF);
		if (rc) {
			pr_err("[%s] Failed to power off, rc=%d\n",
			       ctrl->ctrl->name, rc);
			goto error;
		}
	}
error:
	return rc;
}

static void dsi_display_parse_cmdline_topology(struct dsi_display *display,
					unsigned int display_type)
{
	char *boot_str = NULL;
	char *str = NULL;
	char *sw_te = NULL;
	unsigned long cmdline_topology = NO_OVERRIDE;
	unsigned long cmdline_timing = NO_OVERRIDE;

	if (display_type >= MAX_DSI_ACTIVE_DISPLAY) {
		pr_err("display_type=%d not supported\n", display_type);
		goto end;
	}

	if (display_type == DSI_PRIMARY)
		boot_str = dsi_display_primary;
	else
		boot_str = dsi_display_secondary;

	sw_te = strnstr(boot_str, ":swte", strlen(boot_str));
	if (sw_te)
		display->sw_te_using_wd = true;

	str = strnstr(boot_str, ":config", strlen(boot_str));
	if (!str)
		goto end;

	if (kstrtol(str + strlen(":config"), INT_BASE_10,
				(unsigned long *)&cmdline_topology)) {
		pr_err("invalid config index override: %s\n", boot_str);
		goto end;
	}

	str = strnstr(boot_str, ":timing", strlen(boot_str));
	if (!str)
		goto end;

	if (kstrtol(str + strlen(":timing"), INT_BASE_10,
				(unsigned long *)&cmdline_timing)) {
		pr_err("invalid timing index override: %s. resetting both timing and config\n",
			boot_str);
		cmdline_topology = NO_OVERRIDE;
		goto end;
	}
	pr_debug("successfully parsed command line topology and timing\n");
end:
	display->cmdline_topology = cmdline_topology;
	display->cmdline_timing = cmdline_timing;
}

/**
 * dsi_display_parse_boot_display_selection()- Parse DSI boot display name
 *
 * Return:	returns error status
 */
static int dsi_display_parse_boot_display_selection(void)
{
	char *pos = NULL;
	char disp_buf[MAX_CMDLINE_PARAM_LEN] = {'\0'};
	int i, j;

	for (i = 0; i < MAX_DSI_ACTIVE_DISPLAY; i++) {
		strlcpy(disp_buf, boot_displays[i].boot_param,
			MAX_CMDLINE_PARAM_LEN);

		pos = strnstr(disp_buf, ":", MAX_CMDLINE_PARAM_LEN);

		/* Use ':' as a delimiter to retrieve the display name */
		if (!pos) {
			pr_debug("display name[%s]is not valid\n", disp_buf);
			continue;
		}

		for (j = 0; (disp_buf + j) < pos; j++)
			boot_displays[i].name[j] = *(disp_buf + j);

		boot_displays[i].name[j] = '\0';

		boot_displays[i].boot_disp_en = true;
	}

	return 0;
}

static int dsi_display_phy_power_on(struct dsi_display *display)
{
	int rc = 0;
	int i;
	struct dsi_display_ctrl *ctrl;

	/* Sequence does not matter for split dsi usecases */
	display_for_each_ctrl(i, display) {
		ctrl = &display->ctrl[i];
		if (!ctrl->ctrl)
			continue;

		rc = dsi_phy_set_power_state(ctrl->phy, true);
		if (rc) {
			pr_err("[%s] Failed to set power state, rc=%d\n",
			       ctrl->phy->name, rc);
			goto error;
		}
	}

	return rc;
error:
	for (i = i - 1; i >= 0; i--) {
		ctrl = &display->ctrl[i];
		if (!ctrl->phy)
			continue;
		(void)dsi_phy_set_power_state(ctrl->phy, false);
	}
	return rc;
}

static int dsi_display_phy_power_off(struct dsi_display *display)
{
	int rc = 0;
	int i;
	struct dsi_display_ctrl *ctrl;

	/* Sequence does not matter for split dsi usecases */
	display_for_each_ctrl(i, display) {
		ctrl = &display->ctrl[i];
		if (!ctrl->phy)
			continue;

		rc = dsi_phy_set_power_state(ctrl->phy, false);
		if (rc) {
			pr_err("[%s] Failed to power off, rc=%d\n",
			       ctrl->ctrl->name, rc);
			goto error;
		}
	}
error:
	return rc;
}

static int dsi_display_set_clk_src(struct dsi_display *display)
{
	int rc = 0;
	int i;
	struct dsi_display_ctrl *m_ctrl, *ctrl;

	/*
	 * In case of split DSI usecases, the clock for master controller should
	 * be enabled before the other controller. Master controller in the
	 * clock context refers to the controller that sources the clock.
	 */
	m_ctrl = &display->ctrl[display->clk_master_idx];

	rc = dsi_ctrl_set_clock_source(m_ctrl->ctrl,
		   &display->clock_info.src_clks);
	if (rc) {
		pr_err("[%s] failed to set source clocks for master, rc=%d\n",
			   display->name, rc);
		return rc;
	}

	/* Turn on rest of the controllers */
	display_for_each_ctrl(i, display) {
		ctrl = &display->ctrl[i];
		if (!ctrl->ctrl || (ctrl == m_ctrl))
			continue;

		rc = dsi_ctrl_set_clock_source(ctrl->ctrl,
			   &display->clock_info.src_clks);
		if (rc) {
			pr_err("[%s] failed to set source clocks, rc=%d\n",
				   display->name, rc);
			return rc;
		}
	}
	return 0;
}

static int dsi_display_phy_reset_config(struct dsi_display *display,
		bool enable)
{
	int rc = 0;
	int i;
	struct dsi_display_ctrl *ctrl;

	display_for_each_ctrl(i, display) {
		ctrl = &display->ctrl[i];
		rc = dsi_ctrl_phy_reset_config(ctrl->ctrl, enable);
		if (rc) {
			pr_err("[%s] failed to %s phy reset, rc=%d\n",
			       display->name, enable ? "mask" : "unmask", rc);
			return rc;
		}
	}
	return 0;
}

static void dsi_display_toggle_resync_fifo(struct dsi_display *display)
{
	struct dsi_display_ctrl *ctrl;
	int i;

	if (!display)
		return;

	display_for_each_ctrl(i, display) {
		ctrl = &display->ctrl[i];
		dsi_phy_toggle_resync_fifo(ctrl->phy);
	}

	/*
	 * After retime buffer synchronization we need to turn of clk_en_sel
	 * bit on each phy.
	 */
	display_for_each_ctrl(i, display) {
		ctrl = &display->ctrl[i];
		dsi_phy_reset_clk_en_sel(ctrl->phy);
	}

}

static int dsi_display_ctrl_update(struct dsi_display *display)
{
	int rc = 0;
	int i;
	struct dsi_display_ctrl *ctrl;

	display_for_each_ctrl(i, display) {
		ctrl = &display->ctrl[i];
		rc = dsi_ctrl_host_timing_update(ctrl->ctrl);
		if (rc) {
			pr_err("[%s] failed to update host_%d, rc=%d\n",
				   display->name, i, rc);
			goto error_host_deinit;
		}
	}

	return 0;
error_host_deinit:
	for (i = i - 1; i >= 0; i--) {
		ctrl = &display->ctrl[i];
		(void)dsi_ctrl_host_deinit(ctrl->ctrl);
	}

	return rc;
}

static int dsi_display_ctrl_init(struct dsi_display *display)
{
	int rc = 0;
	int i;
	struct dsi_display_ctrl *ctrl;

	/* when ULPS suspend feature is enabled, we will keep the lanes in
	 * ULPS during suspend state and clamp DSI phy. Hence while resuming
	 * we will programe DSI controller as part of core clock enable.
	 * After that we should not re-configure DSI controller again here for
	 * usecases where we are resuming from ulps suspend as it might put
	 * the HW in bad state.
	 */
	if (!display->panel->ulps_suspend_enabled || !display->ulps_enabled) {
		display_for_each_ctrl(i, display) {
			ctrl = &display->ctrl[i];
			rc = dsi_ctrl_host_init(ctrl->ctrl,
					display->is_cont_splash_enabled);
			if (rc) {
				pr_err("[%s] failed to init host_%d, rc=%d\n",
				       display->name, i, rc);
				goto error_host_deinit;
			}
		}
	} else {
		display_for_each_ctrl(i, display) {
			ctrl = &display->ctrl[i];
			rc = dsi_ctrl_update_host_init_state(ctrl->ctrl, true);
			if (rc)
				pr_debug("host init update failed rc=%d\n", rc);
		}
	}

	return rc;
error_host_deinit:
	for (i = i - 1; i >= 0; i--) {
		ctrl = &display->ctrl[i];
		(void)dsi_ctrl_host_deinit(ctrl->ctrl);
	}
	return rc;
}

static int dsi_display_ctrl_deinit(struct dsi_display *display)
{
	int rc = 0;
	int i;
	struct dsi_display_ctrl *ctrl;

	display_for_each_ctrl(i, display) {
		ctrl = &display->ctrl[i];
		rc = dsi_ctrl_host_deinit(ctrl->ctrl);
		if (rc) {
			pr_err("[%s] failed to deinit host_%d, rc=%d\n",
			       display->name, i, rc);
		}
	}

	return rc;
}

static int dsi_display_ctrl_host_enable(struct dsi_display *display)
{
	int rc = 0;
	int i;
	struct dsi_display_ctrl *m_ctrl, *ctrl;

	/* Host engine states are already taken care for
	 * continuous splash case
	 */
	if (display->is_cont_splash_enabled) {
		pr_debug("cont splash enabled, host enable not required\n");
		return 0;
	}

	m_ctrl = &display->ctrl[display->cmd_master_idx];

	rc = dsi_ctrl_set_host_engine_state(m_ctrl->ctrl, DSI_CTRL_ENGINE_ON);
	if (rc) {
		pr_err("[%s] failed to enable host engine, rc=%d\n",
		       display->name, rc);
		goto error;
	}

	display_for_each_ctrl(i, display) {
		ctrl = &display->ctrl[i];
		if (!ctrl->ctrl || (ctrl == m_ctrl))
			continue;

		rc = dsi_ctrl_set_host_engine_state(ctrl->ctrl,
						    DSI_CTRL_ENGINE_ON);
		if (rc) {
			pr_err("[%s] failed to enable sl host engine, rc=%d\n",
			       display->name, rc);
			goto error_disable_master;
		}
	}

	return rc;
error_disable_master:
	(void)dsi_ctrl_set_host_engine_state(m_ctrl->ctrl, DSI_CTRL_ENGINE_OFF);
error:
	return rc;
}

static int dsi_display_ctrl_host_disable(struct dsi_display *display)
{
	int rc = 0;
	int i;
	struct dsi_display_ctrl *m_ctrl, *ctrl;

	m_ctrl = &display->ctrl[display->cmd_master_idx];
	display_for_each_ctrl(i, display) {
		ctrl = &display->ctrl[i];
		if (!ctrl->ctrl || (ctrl == m_ctrl))
			continue;

		rc = dsi_ctrl_set_host_engine_state(ctrl->ctrl,
						    DSI_CTRL_ENGINE_OFF);
		if (rc)
			pr_err("[%s] failed to disable host engine, rc=%d\n",
			       display->name, rc);
	}

	rc = dsi_ctrl_set_host_engine_state(m_ctrl->ctrl, DSI_CTRL_ENGINE_OFF);
	if (rc) {
		pr_err("[%s] failed to disable host engine, rc=%d\n",
		       display->name, rc);
		goto error;
	}

error:
	return rc;
}

static int dsi_display_vid_engine_enable(struct dsi_display *display)
{
	int rc = 0;
	int i;
	struct dsi_display_ctrl *m_ctrl, *ctrl;

	m_ctrl = &display->ctrl[display->video_master_idx];

	rc = dsi_ctrl_set_vid_engine_state(m_ctrl->ctrl, DSI_CTRL_ENGINE_ON);
	if (rc) {
		pr_err("[%s] failed to enable vid engine, rc=%d\n",
		       display->name, rc);
		goto error;
	}

	display_for_each_ctrl(i, display) {
		ctrl = &display->ctrl[i];
		if (!ctrl->ctrl || (ctrl == m_ctrl))
			continue;

		rc = dsi_ctrl_set_vid_engine_state(ctrl->ctrl,
						   DSI_CTRL_ENGINE_ON);
		if (rc) {
			pr_err("[%s] failed to enable vid engine, rc=%d\n",
			       display->name, rc);
			goto error_disable_master;
		}
	}

	return rc;
error_disable_master:
	(void)dsi_ctrl_set_vid_engine_state(m_ctrl->ctrl, DSI_CTRL_ENGINE_OFF);
error:
	return rc;
}

static int dsi_display_vid_engine_disable(struct dsi_display *display)
{
	int rc = 0;
	int i;
	struct dsi_display_ctrl *m_ctrl, *ctrl;

	m_ctrl = &display->ctrl[display->video_master_idx];

	display_for_each_ctrl(i, display) {
		ctrl = &display->ctrl[i];
		if (!ctrl->ctrl || (ctrl == m_ctrl))
			continue;

		rc = dsi_ctrl_set_vid_engine_state(ctrl->ctrl,
						   DSI_CTRL_ENGINE_OFF);
		if (rc)
			pr_err("[%s] failed to disable vid engine, rc=%d\n",
			       display->name, rc);
	}

	rc = dsi_ctrl_set_vid_engine_state(m_ctrl->ctrl, DSI_CTRL_ENGINE_OFF);
	if (rc)
		pr_err("[%s] failed to disable mvid engine, rc=%d\n",
		       display->name, rc);

	return rc;
}

static int dsi_display_phy_enable(struct dsi_display *display)
{
	int rc = 0;
	int i;
	struct dsi_display_ctrl *m_ctrl, *ctrl;
	enum dsi_phy_pll_source m_src = DSI_PLL_SOURCE_STANDALONE;

	m_ctrl = &display->ctrl[display->clk_master_idx];
	if (display->ctrl_count > 1)
		m_src = DSI_PLL_SOURCE_NATIVE;

	rc = dsi_phy_enable(m_ctrl->phy,
			    &display->config,
			    m_src,
			    true,
			    display->is_cont_splash_enabled);
	if (rc) {
		pr_err("[%s] failed to enable DSI PHY, rc=%d\n",
		       display->name, rc);
		goto error;
	}

	display_for_each_ctrl(i, display) {
		ctrl = &display->ctrl[i];
		if (!ctrl->ctrl || (ctrl == m_ctrl))
			continue;

		rc = dsi_phy_enable(ctrl->phy,
				    &display->config,
				    DSI_PLL_SOURCE_NON_NATIVE,
				    true,
				    display->is_cont_splash_enabled);
		if (rc) {
			pr_err("[%s] failed to enable DSI PHY, rc=%d\n",
			       display->name, rc);
			goto error_disable_master;
		}
	}

	return rc;

error_disable_master:
	(void)dsi_phy_disable(m_ctrl->phy);
error:
	return rc;
}

static int dsi_display_phy_disable(struct dsi_display *display)
{
	int rc = 0;
	int i;
	struct dsi_display_ctrl *m_ctrl, *ctrl;

	m_ctrl = &display->ctrl[display->clk_master_idx];

	display_for_each_ctrl(i, display) {
		ctrl = &display->ctrl[i];
		if (!ctrl->ctrl || (ctrl == m_ctrl))
			continue;

		rc = dsi_phy_disable(ctrl->phy);
		if (rc)
			pr_err("[%s] failed to disable DSI PHY, rc=%d\n",
			       display->name, rc);
	}

	rc = dsi_phy_disable(m_ctrl->phy);
	if (rc)
		pr_err("[%s] failed to disable DSI PHY, rc=%d\n",
		       display->name, rc);

	return rc;
}

static int dsi_display_wake_up(struct dsi_display *display)
{
	return 0;
}

static int dsi_display_broadcast_cmd(struct dsi_display *display,
				     const struct mipi_dsi_msg *msg)
{
	int rc = 0;
	u32 flags, m_flags;
	struct dsi_display_ctrl *ctrl, *m_ctrl;
	int i;

	m_flags = (DSI_CTRL_CMD_BROADCAST | DSI_CTRL_CMD_BROADCAST_MASTER |
		   DSI_CTRL_CMD_DEFER_TRIGGER | DSI_CTRL_CMD_FETCH_MEMORY);
	flags = (DSI_CTRL_CMD_BROADCAST | DSI_CTRL_CMD_DEFER_TRIGGER |
		 DSI_CTRL_CMD_FETCH_MEMORY);

	if ((msg->flags & MIPI_DSI_MSG_LASTCOMMAND)) {
		flags |= DSI_CTRL_CMD_LAST_COMMAND;
		m_flags |= DSI_CTRL_CMD_LAST_COMMAND;
	}
	/*
	 * 1. Setup commands in FIFO
	 * 2. Trigger commands
	 */
	m_ctrl = &display->ctrl[display->cmd_master_idx];
	rc = dsi_ctrl_cmd_transfer(m_ctrl->ctrl, msg, m_flags);
	if (rc) {
		pr_err("[%s] cmd transfer failed on master,rc=%d\n",
		       display->name, rc);
		goto error;
	}

	display_for_each_ctrl(i, display) {
		ctrl = &display->ctrl[i];
		if (ctrl == m_ctrl)
			continue;

		rc = dsi_ctrl_cmd_transfer(ctrl->ctrl, msg, flags);
		if (rc) {
			pr_err("[%s] cmd transfer failed, rc=%d\n",
			       display->name, rc);
			goto error;
		}

		rc = dsi_ctrl_cmd_tx_trigger(ctrl->ctrl, flags);
		if (rc) {
			pr_err("[%s] cmd trigger failed, rc=%d\n",
			       display->name, rc);
			goto error;
		}
	}

	rc = dsi_ctrl_cmd_tx_trigger(m_ctrl->ctrl, m_flags);
	if (rc) {
		pr_err("[%s] cmd trigger failed for master, rc=%d\n",
		       display->name, rc);
		goto error;
	}

error:
	return rc;
}

static int dsi_display_phy_sw_reset(struct dsi_display *display)
{
	int rc = 0;
	int i;
	struct dsi_display_ctrl *m_ctrl, *ctrl;

	/* For continuous splash use case ctrl states are updated
	 * separately and hence we do an early return
	 */
	if (display->is_cont_splash_enabled) {
		pr_debug("cont splash enabled, phy sw reset not required\n");
		return 0;
	}

	m_ctrl = &display->ctrl[display->cmd_master_idx];

	rc = dsi_ctrl_phy_sw_reset(m_ctrl->ctrl);
	if (rc) {
		pr_err("[%s] failed to reset phy, rc=%d\n", display->name, rc);
		goto error;
	}

	display_for_each_ctrl(i, display) {
		ctrl = &display->ctrl[i];
		if (!ctrl->ctrl || (ctrl == m_ctrl))
			continue;

		rc = dsi_ctrl_phy_sw_reset(ctrl->ctrl);
		if (rc) {
			pr_err("[%s] failed to reset phy, rc=%d\n",
			       display->name, rc);
			goto error;
		}
	}

error:
	return rc;
}

static int dsi_host_attach(struct mipi_dsi_host *host,
			   struct mipi_dsi_device *dsi)
{
	return 0;
}

static int dsi_host_detach(struct mipi_dsi_host *host,
			   struct mipi_dsi_device *dsi)
{
	return 0;
}

static ssize_t dsi_host_transfer(struct mipi_dsi_host *host,
				 const struct mipi_dsi_msg *msg)
{
	struct dsi_display *display;
	int rc = 0, ret = 0;

	if (!host || !msg) {
		pr_err("Invalid params\n");
		return 0;
	}

	display = to_dsi_display(host);

	/* Avoid sending DCS commands when ESD recovery is pending */
	if (atomic_read(&display->panel->esd_recovery_pending)) {
		pr_debug("ESD recovery pending\n");
		return 0;
	}

	rc = dsi_display_clk_ctrl(display->dsi_clk_handle,
			DSI_ALL_CLKS, DSI_CLK_ON);
	if (rc) {
		pr_err("[%s] failed to enable all DSI clocks, rc=%d\n",
		       display->name, rc);
		goto error;
	}

	rc = dsi_display_wake_up(display);
	if (rc) {
		pr_err("[%s] failed to wake up display, rc=%d\n",
		       display->name, rc);
		goto error_disable_clks;
	}

	rc = dsi_display_cmd_engine_enable(display);
	if (rc) {
		pr_err("[%s] failed to enable cmd engine, rc=%d\n",
		       display->name, rc);
		goto error_disable_clks;
	}

	if (display->tx_cmd_buf == NULL) {
		rc = dsi_host_alloc_cmd_tx_buffer(display);
		if (rc) {
			pr_err("failed to allocate cmd tx buffer memory\n");
			goto error_disable_cmd_engine;
		}
	}

	if (display->ctrl_count > 1 && !(msg->flags & MIPI_DSI_MSG_UNICAST)) {
		rc = dsi_display_broadcast_cmd(display, msg);
		if (rc) {
			pr_err("[%s] cmd broadcast failed, rc=%d\n",
			       display->name, rc);
			goto error_disable_cmd_engine;
		}
	} else {
		int ctrl_idx = (msg->flags & MIPI_DSI_MSG_UNICAST) ?
				msg->ctrl : 0;

		rc = dsi_ctrl_cmd_transfer(display->ctrl[ctrl_idx].ctrl, msg,
					  DSI_CTRL_CMD_FETCH_MEMORY);
		if (rc) {
			pr_err("[%s] cmd transfer failed, rc=%d\n",
			       display->name, rc);
			goto error_disable_cmd_engine;
		}
	}

error_disable_cmd_engine:
	ret = dsi_display_cmd_engine_disable(display);
	if (ret) {
		pr_err("[%s]failed to disable DSI cmd engine, rc=%d\n",
				display->name, ret);
	}
error_disable_clks:
	ret = dsi_display_clk_ctrl(display->dsi_clk_handle,
			DSI_ALL_CLKS, DSI_CLK_OFF);
	if (ret) {
		pr_err("[%s] failed to disable all DSI clocks, rc=%d\n",
		       display->name, ret);
	}
error:
	return rc;
}


static struct mipi_dsi_host_ops dsi_host_ops = {
	.attach = dsi_host_attach,
	.detach = dsi_host_detach,
	.transfer = dsi_host_transfer,
};

static int dsi_display_mipi_host_init(struct dsi_display *display)
{
	int rc = 0;
	struct mipi_dsi_host *host = &display->host;

	host->dev = &display->pdev->dev;
	host->ops = &dsi_host_ops;

	rc = mipi_dsi_host_register(host);
	if (rc) {
		pr_err("[%s] failed to register mipi dsi host, rc=%d\n",
		       display->name, rc);
		goto error;
	}

error:
	return rc;
}
static int dsi_display_mipi_host_deinit(struct dsi_display *display)
{
	int rc = 0;
	struct mipi_dsi_host *host = &display->host;

	mipi_dsi_host_unregister(host);

	host->dev = NULL;
	host->ops = NULL;

	return rc;
}

static int dsi_display_clocks_deinit(struct dsi_display *display)
{
	int rc = 0;
	struct dsi_clk_link_set *src = &display->clock_info.src_clks;
	struct dsi_clk_link_set *mux = &display->clock_info.mux_clks;
	struct dsi_clk_link_set *shadow = &display->clock_info.shadow_clks;

	if (src->byte_clk) {
		devm_clk_put(&display->pdev->dev, src->byte_clk);
		src->byte_clk = NULL;
	}

	if (src->pixel_clk) {
		devm_clk_put(&display->pdev->dev, src->pixel_clk);
		src->pixel_clk = NULL;
	}

	if (mux->byte_clk) {
		devm_clk_put(&display->pdev->dev, mux->byte_clk);
		mux->byte_clk = NULL;
	}

	if (mux->pixel_clk) {
		devm_clk_put(&display->pdev->dev, mux->pixel_clk);
		mux->pixel_clk = NULL;
	}

	if (shadow->byte_clk) {
		devm_clk_put(&display->pdev->dev, shadow->byte_clk);
		shadow->byte_clk = NULL;
	}

	if (shadow->pixel_clk) {
		devm_clk_put(&display->pdev->dev, shadow->pixel_clk);
		shadow->pixel_clk = NULL;
	}

	return rc;
}

static bool dsi_display_check_prefix(const char *clk_prefix,
					const char *clk_name)
{
	return !!strnstr(clk_name, clk_prefix, strlen(clk_name));
}

static int dsi_display_get_clocks_count(struct dsi_display *display)
{
	if (display->fw)
		return dsi_parser_count_strings(display->parser_node,
			"qcom,dsi-select-clocks");
	else
		return of_property_count_strings(display->disp_node,
			"qcom,dsi-select-clocks");
}

static void dsi_display_get_clock_name(struct dsi_display *display,
					int index, const char **clk_name)
{
	if (display->fw)
		dsi_parser_read_string_index(display->parser_node,
			"qcom,dsi-select-clocks", index, clk_name);
	else
		of_property_read_string_index(display->disp_node,
			"qcom,dsi-select-clocks", index, clk_name);
}

static int dsi_display_clocks_init(struct dsi_display *display)
{
	int i, rc = 0, num_clk = 0;
	const char *clk_name;
	const char *src_byte = "src_byte", *src_pixel = "src_pixel";
	const char *mux_byte = "mux_byte", *mux_pixel = "mux_pixel";
	const char *shadow_byte = "shadow_byte", *shadow_pixel = "shadow_pixel";
	struct clk *dsi_clk;
	struct dsi_clk_link_set *src = &display->clock_info.src_clks;
	struct dsi_clk_link_set *mux = &display->clock_info.mux_clks;
	struct dsi_clk_link_set *shadow = &display->clock_info.shadow_clks;

	num_clk = dsi_display_get_clocks_count(display);

	pr_debug("clk count=%d\n", num_clk);

	for (i = 0; i < num_clk; i++) {
		dsi_display_get_clock_name(display, i, &clk_name);

		pr_debug("clock name:%s\n", clk_name);

		dsi_clk = devm_clk_get(&display->pdev->dev, clk_name);
		if (IS_ERR_OR_NULL(dsi_clk)) {
			rc = PTR_ERR(dsi_clk);

			pr_err("failed to get %s, rc=%d\n", clk_name, rc);
			goto error;
		}

		if (dsi_display_check_prefix(src_byte, clk_name)) {
			src->byte_clk = dsi_clk;
			continue;
		}

		if (dsi_display_check_prefix(src_pixel, clk_name)) {
			src->pixel_clk = dsi_clk;
			continue;
		}

		if (dsi_display_check_prefix(mux_byte, clk_name)) {
			mux->byte_clk = dsi_clk;
			continue;
		}

		if (dsi_display_check_prefix(mux_pixel, clk_name)) {
			mux->pixel_clk = dsi_clk;
			continue;
		}

		if (dsi_display_check_prefix(shadow_byte, clk_name)) {
			shadow->byte_clk = dsi_clk;
			continue;
		}

		if (dsi_display_check_prefix(shadow_pixel, clk_name)) {
			shadow->pixel_clk = dsi_clk;
			continue;
		}
	}

	return 0;
error:
	(void)dsi_display_clocks_deinit(display);
	return rc;
}

static int dsi_display_clk_ctrl_cb(void *priv,
	struct dsi_clk_ctrl_info clk_state_info)
{
	int rc = 0;
	struct dsi_display *display = NULL;
	void *clk_handle = NULL;

	if (!priv) {
		pr_err("Invalid params\n");
		return -EINVAL;
	}

	display = priv;

	if (clk_state_info.client == DSI_CLK_REQ_MDP_CLIENT) {
		clk_handle = display->mdp_clk_handle;
	} else if (clk_state_info.client == DSI_CLK_REQ_DSI_CLIENT) {
		clk_handle = display->dsi_clk_handle;
	} else {
		pr_err("invalid clk handle, return error\n");
		return -EINVAL;
	}

	/*
	 * TODO: Wait for CMD_MDP_DONE interrupt if MDP client tries
	 * to turn off DSI clocks.
	 */
	rc = dsi_display_clk_ctrl(clk_handle,
		clk_state_info.clk_type, clk_state_info.clk_state);
	if (rc) {
		pr_err("[%s] failed to %d DSI %d clocks, rc=%d\n",
		       display->name, clk_state_info.clk_state,
		       clk_state_info.clk_type, rc);
		return rc;
	}
	return 0;
}

static void dsi_display_ctrl_isr_configure(struct dsi_display *display, bool en)
{
	int i;
	struct dsi_display_ctrl *ctrl;

	if (!display)
		return;

	display_for_each_ctrl(i, display) {
		ctrl = &display->ctrl[i];
		if (!ctrl)
			continue;
		dsi_ctrl_isr_configure(ctrl->ctrl, en);
	}
}

int dsi_pre_clkoff_cb(void *priv,
			   enum dsi_clk_type clk,
			   enum dsi_lclk_type l_type,
			   enum dsi_clk_state new_state)
{
	int rc = 0, i;
	struct dsi_display *display = priv;
	struct dsi_display_ctrl *ctrl;

	if ((clk & DSI_LINK_CLK) && (new_state == DSI_CLK_OFF) &&
		(l_type & DSI_LINK_LP_CLK)) {
		/*
		 * If continuous clock is enabled then disable it
		 * before entering into ULPS Mode.
		 */
		if (display->panel->host_config.force_hs_clk_lane)
			_dsi_display_continuous_clk_ctrl(display, false);
		/*
		 * If ULPS feature is enabled, enter ULPS first.
		 * However, when blanking the panel, we should enter ULPS
		 * only if ULPS during suspend feature is enabled.
		 */
		if (!dsi_panel_initialized(display->panel)) {
			if (display->panel->ulps_suspend_enabled)
				rc = dsi_display_set_ulps(display, true);
		} else if (dsi_panel_ulps_feature_enabled(display->panel)) {
			rc = dsi_display_set_ulps(display, true);
		}
		if (rc)
			pr_err("%s: failed enable ulps, rc = %d\n",
			       __func__, rc);
	}

	if ((clk & DSI_LINK_CLK) && (new_state == DSI_CLK_OFF) &&
		(l_type & DSI_LINK_HS_CLK)) {
		/*
		 * PHY clock gating should be disabled before the PLL and the
		 * branch clocks are turned off. Otherwise, it is possible that
		 * the clock RCGs may not be turned off correctly resulting
		 * in clock warnings.
		 */
		rc = dsi_display_config_clk_gating(display, false);
		if (rc)
			pr_err("[%s] failed to disable clk gating, rc=%d\n",
					display->name, rc);
	}

	if ((clk & DSI_CORE_CLK) && (new_state == DSI_CLK_OFF)) {
		/*
		 * Enable DSI clamps only if entering idle power collapse or
		 * when ULPS during suspend is enabled..
		 */
		if (dsi_panel_initialized(display->panel) ||
			display->panel->ulps_suspend_enabled) {
			dsi_display_phy_idle_off(display);
			rc = dsi_display_set_clamp(display, true);
			if (rc)
				pr_err("%s: Failed to enable dsi clamps. rc=%d\n",
					__func__, rc);

			rc = dsi_display_phy_reset_config(display, false);
			if (rc)
				pr_err("%s: Failed to reset phy, rc=%d\n",
						__func__, rc);
		} else {
			/* Make sure that controller is not in ULPS state when
			 * the DSI link is not active.
			 */
			rc = dsi_display_set_ulps(display, false);
			if (rc)
				pr_err("%s: failed to disable ulps. rc=%d\n",
					__func__, rc);
		}
		/* dsi will not be able to serve irqs from here on */
		dsi_display_ctrl_irq_update(display, false);

		/* cache the MISR values */
		display_for_each_ctrl(i, display) {
			ctrl = &display->ctrl[i];
			if (!ctrl->ctrl)
				continue;
			dsi_ctrl_cache_misr(ctrl->ctrl);
		}

	}

	return rc;
}

int dsi_post_clkon_cb(void *priv,
			   enum dsi_clk_type clk,
			   enum dsi_lclk_type l_type,
			   enum dsi_clk_state curr_state)
{
	int rc = 0;
	struct dsi_display *display = priv;
	bool mmss_clamp = false;

	if ((clk & DSI_LINK_CLK) && (l_type & DSI_LINK_LP_CLK)) {
		mmss_clamp = display->clamp_enabled;
		/*
		 * controller setup is needed if coming out of idle
		 * power collapse with clamps enabled.
		 */
		if (mmss_clamp)
			dsi_display_ctrl_setup(display);

		/*
		 * Phy setup is needed if coming out of idle
		 * power collapse with clamps enabled.
		 */
		if (display->phy_idle_power_off || mmss_clamp)
			dsi_display_phy_idle_on(display, mmss_clamp);

		if (display->ulps_enabled && mmss_clamp) {
			/*
			 * ULPS Entry Request. This is needed if the lanes were
			 * in ULPS prior to power collapse, since after
			 * power collapse and reset, the DSI controller resets
			 * back to idle state and not ULPS. This ulps entry
			 * request will transition the state of the DSI
			 * controller to ULPS which will match the state of the
			 * DSI phy. This needs to be done prior to disabling
			 * the DSI clamps.
			 *
			 * Also, reset the ulps flag so that ulps_config
			 * function would reconfigure the controller state to
			 * ULPS.
			 */
			display->ulps_enabled = false;
			rc = dsi_display_set_ulps(display, true);
			if (rc) {
				pr_err("%s: Failed to enter ULPS. rc=%d\n",
					__func__, rc);
				goto error;
			}
		}

		rc = dsi_display_phy_reset_config(display, true);
		if (rc) {
			pr_err("%s: Failed to reset phy, rc=%d\n",
						__func__, rc);
			goto error;
		}

		rc = dsi_display_set_clamp(display, false);
		if (rc) {
			pr_err("%s: Failed to disable dsi clamps. rc=%d\n",
				__func__, rc);
			goto error;
		}
	}

	if ((clk & DSI_LINK_CLK) && (l_type & DSI_LINK_HS_CLK)) {
		/*
		 * Toggle the resync FIFO everytime clock changes, except
		 * when cont-splash screen transition is going on.
		 * Toggling resync FIFO during cont splash transition
		 * can lead to blinks on the display.
		 */
		if (!display->is_cont_splash_enabled)
			dsi_display_toggle_resync_fifo(display);

		if (display->ulps_enabled) {
			rc = dsi_display_set_ulps(display, false);
			if (rc) {
				pr_err("%s: failed to disable ulps, rc= %d\n",
				       __func__, rc);
				goto error;
			}
		}

		if (display->panel->host_config.force_hs_clk_lane)
			_dsi_display_continuous_clk_ctrl(display, true);

		rc = dsi_display_config_clk_gating(display, true);
		if (rc) {
			pr_err("[%s] failed to enable clk gating %d\n",
					display->name, rc);
			goto error;
		}
	}

	/* enable dsi to serve irqs */
	if (clk & DSI_CORE_CLK)
		dsi_display_ctrl_irq_update(display, true);

error:
	return rc;
}

int dsi_post_clkoff_cb(void *priv,
			    enum dsi_clk_type clk_type,
			    enum dsi_lclk_type l_type,
			    enum dsi_clk_state curr_state)
{
	int rc = 0;
	struct dsi_display *display = priv;

	if (!display) {
		pr_err("%s: Invalid arg\n", __func__);
		return -EINVAL;
	}

	if ((clk_type & DSI_CORE_CLK) &&
	    (curr_state == DSI_CLK_OFF)) {
		rc = dsi_display_phy_power_off(display);
		if (rc)
			pr_err("[%s] failed to power off PHY, rc=%d\n",
				   display->name, rc);

		rc = dsi_display_ctrl_power_off(display);
		if (rc)
			pr_err("[%s] failed to power DSI vregs, rc=%d\n",
				   display->name, rc);
	}
	return rc;
}

int dsi_pre_clkon_cb(void *priv,
			  enum dsi_clk_type clk_type,
			  enum dsi_lclk_type l_type,
			  enum dsi_clk_state new_state)
{
	int rc = 0;
	struct dsi_display *display = priv;

	if (!display) {
		pr_err("%s: invalid input\n", __func__);
		return -EINVAL;
	}

	if ((clk_type & DSI_CORE_CLK) && (new_state == DSI_CLK_ON)) {
		/*
		 * Enable DSI core power
		 * 1.> PANEL_PM are controlled as part of
		 *     panel_power_ctrl. Needed not be handled here.
		 * 2.> CORE_PM are controlled by dsi clk manager.
		 * 3.> CTRL_PM need to be enabled/disabled
		 *     only during unblank/blank. Their state should
		 *     not be changed during static screen.
		 */

	  pr_debug("updating power states for ctrl and phy\n");
		rc = dsi_display_ctrl_power_on(display);
		if (rc) {
			pr_err("[%s] failed to power on dsi controllers, rc=%d\n",
				   display->name, rc);
			return rc;
		}

		rc = dsi_display_phy_power_on(display);
		if (rc) {
			pr_err("[%s] failed to power on dsi phy, rc = %d\n",
				   display->name, rc);
			return rc;
		}

		pr_debug("%s: Enable DSI core power\n", __func__);
	}

	return rc;
}

static void __set_lane_map_v2(u8 *lane_map_v2,
	enum dsi_phy_data_lanes lane0,
	enum dsi_phy_data_lanes lane1,
	enum dsi_phy_data_lanes lane2,
	enum dsi_phy_data_lanes lane3)
{
	lane_map_v2[DSI_LOGICAL_LANE_0] = lane0;
	lane_map_v2[DSI_LOGICAL_LANE_1] = lane1;
	lane_map_v2[DSI_LOGICAL_LANE_2] = lane2;
	lane_map_v2[DSI_LOGICAL_LANE_3] = lane3;
}

static int dsi_display_parse_lane_map(struct dsi_display *display)
{
	int rc = 0, i = 0;
	const char *data;
	u8 temp[DSI_LANE_MAX - 1];

	if (!display) {
		pr_err("invalid params\n");
		return -EINVAL;
	}

	/* lane-map-v2 supersedes lane-map-v1 setting */
	rc = of_property_read_u8_array(display->pdev->dev.of_node,
		"qcom,lane-map-v2", temp, (DSI_LANE_MAX - 1));
	if (!rc) {
		for (i = DSI_LOGICAL_LANE_0; i < (DSI_LANE_MAX - 1); i++)
			display->lane_map.lane_map_v2[i] = BIT(temp[i]);
		return 0;
	} else if (rc != EINVAL) {
		pr_debug("Incorrect mapping, configure default\n");
		goto set_default;
	}

	/* lane-map older version, for DSI controller version < 2.0 */
	data = of_get_property(display->pdev->dev.of_node,
		"qcom,lane-map", NULL);
	if (!data)
		goto set_default;

	if (!strcmp(data, "lane_map_3012")) {
		display->lane_map.lane_map_v1 = DSI_LANE_MAP_3012;
		__set_lane_map_v2(display->lane_map.lane_map_v2,
			DSI_PHYSICAL_LANE_1,
			DSI_PHYSICAL_LANE_2,
			DSI_PHYSICAL_LANE_3,
			DSI_PHYSICAL_LANE_0);
	} else if (!strcmp(data, "lane_map_2301")) {
		display->lane_map.lane_map_v1 = DSI_LANE_MAP_2301;
		__set_lane_map_v2(display->lane_map.lane_map_v2,
			DSI_PHYSICAL_LANE_2,
			DSI_PHYSICAL_LANE_3,
			DSI_PHYSICAL_LANE_0,
			DSI_PHYSICAL_LANE_1);
	} else if (!strcmp(data, "lane_map_1230")) {
		display->lane_map.lane_map_v1 = DSI_LANE_MAP_1230;
		__set_lane_map_v2(display->lane_map.lane_map_v2,
			DSI_PHYSICAL_LANE_3,
			DSI_PHYSICAL_LANE_0,
			DSI_PHYSICAL_LANE_1,
			DSI_PHYSICAL_LANE_2);
	} else if (!strcmp(data, "lane_map_0321")) {
		display->lane_map.lane_map_v1 = DSI_LANE_MAP_0321;
		__set_lane_map_v2(display->lane_map.lane_map_v2,
			DSI_PHYSICAL_LANE_0,
			DSI_PHYSICAL_LANE_3,
			DSI_PHYSICAL_LANE_2,
			DSI_PHYSICAL_LANE_1);
	} else if (!strcmp(data, "lane_map_1032")) {
		display->lane_map.lane_map_v1 = DSI_LANE_MAP_1032;
		__set_lane_map_v2(display->lane_map.lane_map_v2,
			DSI_PHYSICAL_LANE_1,
			DSI_PHYSICAL_LANE_0,
			DSI_PHYSICAL_LANE_3,
			DSI_PHYSICAL_LANE_2);
	} else if (!strcmp(data, "lane_map_2103")) {
		display->lane_map.lane_map_v1 = DSI_LANE_MAP_2103;
		__set_lane_map_v2(display->lane_map.lane_map_v2,
			DSI_PHYSICAL_LANE_2,
			DSI_PHYSICAL_LANE_1,
			DSI_PHYSICAL_LANE_0,
			DSI_PHYSICAL_LANE_3);
	} else if (!strcmp(data, "lane_map_3210")) {
		display->lane_map.lane_map_v1 = DSI_LANE_MAP_3210;
		__set_lane_map_v2(display->lane_map.lane_map_v2,
			DSI_PHYSICAL_LANE_3,
			DSI_PHYSICAL_LANE_2,
			DSI_PHYSICAL_LANE_1,
			DSI_PHYSICAL_LANE_0);
	} else {
		pr_warn("%s: invalid lane map %s specified. defaulting to lane_map0123\n",
			__func__, data);
		goto set_default;
	}
	return 0;

set_default:
	/* default lane mapping */
	__set_lane_map_v2(display->lane_map.lane_map_v2, DSI_PHYSICAL_LANE_0,
		DSI_PHYSICAL_LANE_1, DSI_PHYSICAL_LANE_2, DSI_PHYSICAL_LANE_3);
	display->lane_map.lane_map_v1 = DSI_LANE_MAP_0123;
	return 0;
}

static int dsi_display_get_phandle_index(
			struct dsi_display *display,
			const char *propname, int count, int index)
{
	struct device_node *disp_node = display->disp_node;
	u32 *val = NULL;
	int rc = 0;

	val = kcalloc(count, sizeof(*val), GFP_KERNEL);
	if (ZERO_OR_NULL_PTR(val)) {
		rc = -ENOMEM;
		goto end;
	}

	if (index >= count)
		goto end;

	if (display->fw)
		rc = dsi_parser_read_u32_array(display->parser_node,
			propname, val, count);
	else
		rc = of_property_read_u32_array(disp_node, propname,
			val, count);
	if (rc)
		goto end;

	rc = val[index];

	pr_debug("%s index=%d\n", propname, rc);
end:
	kfree(val);
	return rc;
}

static int dsi_display_get_phandle_count(struct dsi_display *display,
			const char *propname)
{
	if (display->fw)
		return dsi_parser_count_u32_elems(display->parser_node,
				propname);
	else
		return of_property_count_u32_elems(display->disp_node,
				propname);
}

static int dsi_display_parse_dt(struct dsi_display *display)
{
	int i, rc = 0;
	u32 phy_count = 0;
	struct device_node *of_node = display->pdev->dev.of_node;
	struct device_node *disp_node = display->disp_node;

	display->ctrl_count = dsi_display_get_phandle_count(display,
				"qcom,dsi-ctrl-num");
	phy_count = dsi_display_get_phandle_count(display,
				"qcom,dsi-ctrl-num");

	pr_debug("ctrl count=%d, phy count=%d\n",
			display->ctrl_count, phy_count);

	if (!phy_count || !display->ctrl_count) {
		pr_err("no ctrl/phys found\n");
		rc = -ENODEV;
		goto error;
	}

	if (phy_count != display->ctrl_count) {
		pr_err("different ctrl and phy counts\n");
		rc = -ENODEV;
		goto error;
	}

	display_for_each_ctrl(i, display) {
		struct dsi_display_ctrl *ctrl = &display->ctrl[i];
		int index;

		index = dsi_display_get_phandle_index(display,
				"qcom,dsi-ctrl-num", display->ctrl_count, i);
		ctrl->ctrl_of_node = of_parse_phandle(of_node,
				"qcom,dsi-ctrl", index);
		of_node_put(ctrl->ctrl_of_node);

		index = dsi_display_get_phandle_index(display,
				"qcom,dsi-phy-num", display->ctrl_count, i);
		ctrl->phy_of_node = of_parse_phandle(of_node,
				"qcom,dsi-phy", index);
		of_node_put(ctrl->phy_of_node);
	}

	display->panel_of = of_parse_phandle(disp_node, "qcom,dsi-panel", 0);
	if (!display->panel_of) {
		pr_err("No Panel device present\n");
		rc = -ENODEV;
		goto error;
	}

	/* Parse TE data */
	dsi_display_parse_te_data(display);

	/* Parse all external bridges from port 0 */
	display_for_each_ctrl(i, display) {
		display->ext_bridge[i].node_of =
			of_graph_get_remote_node(of_node, 0, i);
		if (display->ext_bridge[i].node_of)
			display->ext_bridge_cnt++;
		else
			break;
	}

	pr_debug("success\n");
error:
	return rc;
}

static int dsi_display_res_init(struct dsi_display *display)
{
	int rc = 0;
	int i;
	struct dsi_display_ctrl *ctrl;

	display_for_each_ctrl(i, display) {
		ctrl = &display->ctrl[i];
		ctrl->ctrl = dsi_ctrl_get(ctrl->ctrl_of_node);
		if (IS_ERR_OR_NULL(ctrl->ctrl)) {
			rc = PTR_ERR(ctrl->ctrl);
			pr_err("failed to get dsi controller, rc=%d\n", rc);
			ctrl->ctrl = NULL;
			goto error_ctrl_put;
		}

		ctrl->phy = dsi_phy_get(ctrl->phy_of_node);
		if (IS_ERR_OR_NULL(ctrl->phy)) {
			rc = PTR_ERR(ctrl->phy);
			pr_err("failed to get phy controller, rc=%d\n", rc);
			dsi_ctrl_put(ctrl->ctrl);
			ctrl->phy = NULL;
			goto error_ctrl_put;
		}
	}

	display->panel = dsi_panel_get(&display->pdev->dev,
				display->panel_of,
				display->parser_node,
				display->display_type,
				display->cmdline_topology);
	if (IS_ERR_OR_NULL(display->panel)) {
		rc = PTR_ERR(display->panel);
		pr_err("failed to get panel, rc=%d\n", rc);
		display->panel = NULL;
		goto error_ctrl_put;
	}

	rc = dsi_display_parse_lane_map(display);
	if (rc) {
		pr_err("Lane map not found, rc=%d\n", rc);
		goto error_ctrl_put;
	}

	rc = dsi_display_clocks_init(display);
	if (rc) {
		pr_err("Failed to parse clock data, rc=%d\n", rc);
		goto error_ctrl_put;
	}

	return 0;
error_ctrl_put:
	for (i = i - 1; i >= 0; i--) {
		ctrl = &display->ctrl[i];
		dsi_ctrl_put(ctrl->ctrl);
		dsi_phy_put(ctrl->phy);
	}
	return rc;
}

static int dsi_display_res_deinit(struct dsi_display *display)
{
	int rc = 0;
	int i;
	struct dsi_display_ctrl *ctrl;

	rc = dsi_display_clocks_deinit(display);
	if (rc)
		pr_err("clocks deinit failed, rc=%d\n", rc);

	display_for_each_ctrl(i, display) {
		ctrl = &display->ctrl[i];
		dsi_phy_put(ctrl->phy);
		dsi_ctrl_put(ctrl->ctrl);
	}

	if (display->panel)
		dsi_panel_put(display->panel);

	return rc;
}

static int dsi_display_validate_mode_set(struct dsi_display *display,
					 struct dsi_display_mode *mode,
					 u32 flags)
{
	int rc = 0;
	int i;
	struct dsi_display_ctrl *ctrl;

	/*
	 * To set a mode:
	 * 1. Controllers should be turned off.
	 * 2. Link clocks should be off.
	 * 3. Phy should be disabled.
	 */

	display_for_each_ctrl(i, display) {
		ctrl = &display->ctrl[i];
		if ((ctrl->power_state > DSI_CTRL_POWER_VREG_ON) ||
		    (ctrl->phy_enabled)) {
			rc = -EINVAL;
			goto error;
		}
	}

error:
	return rc;
}

static bool dsi_display_is_seamless_dfps_possible(
		const struct dsi_display *display,
		const struct dsi_display_mode *tgt,
		const enum dsi_dfps_type dfps_type)
{
	struct dsi_display_mode *cur;

	if (!display || !tgt || !display->panel) {
		pr_err("Invalid params\n");
		return false;
	}

	cur = display->panel->cur_mode;

	if (cur->timing.h_active != tgt->timing.h_active) {
		pr_debug("timing.h_active differs %d %d\n",
				cur->timing.h_active, tgt->timing.h_active);
		return false;
	}

	if (cur->timing.h_back_porch != tgt->timing.h_back_porch) {
		pr_debug("timing.h_back_porch differs %d %d\n",
				cur->timing.h_back_porch,
				tgt->timing.h_back_porch);
		return false;
	}

	if (cur->timing.h_sync_width != tgt->timing.h_sync_width) {
		pr_debug("timing.h_sync_width differs %d %d\n",
				cur->timing.h_sync_width,
				tgt->timing.h_sync_width);
		return false;
	}

	if (cur->timing.h_front_porch != tgt->timing.h_front_porch) {
		pr_debug("timing.h_front_porch differs %d %d\n",
				cur->timing.h_front_porch,
				tgt->timing.h_front_porch);
		if (dfps_type != DSI_DFPS_IMMEDIATE_HFP)
			return false;
	}

	if (cur->timing.h_skew != tgt->timing.h_skew) {
		pr_debug("timing.h_skew differs %d %d\n",
				cur->timing.h_skew,
				tgt->timing.h_skew);
		return false;
	}

	/* skip polarity comparison */

	if (cur->timing.v_active != tgt->timing.v_active) {
		pr_debug("timing.v_active differs %d %d\n",
				cur->timing.v_active,
				tgt->timing.v_active);
		return false;
	}

	if (cur->timing.v_back_porch != tgt->timing.v_back_porch) {
		pr_debug("timing.v_back_porch differs %d %d\n",
				cur->timing.v_back_porch,
				tgt->timing.v_back_porch);
		return false;
	}

	if (cur->timing.v_sync_width != tgt->timing.v_sync_width) {
		pr_debug("timing.v_sync_width differs %d %d\n",
				cur->timing.v_sync_width,
				tgt->timing.v_sync_width);
		return false;
	}

	if (cur->timing.v_front_porch != tgt->timing.v_front_porch) {
		pr_debug("timing.v_front_porch differs %d %d\n",
				cur->timing.v_front_porch,
				tgt->timing.v_front_porch);
		if (dfps_type != DSI_DFPS_IMMEDIATE_VFP)
			return false;
	}

	/* skip polarity comparison */

	if (cur->timing.refresh_rate == tgt->timing.refresh_rate)
		pr_debug("timing.refresh_rate identical %d %d\n",
				cur->timing.refresh_rate,
				tgt->timing.refresh_rate);

	if (cur->pixel_clk_khz != tgt->pixel_clk_khz)
		pr_debug("pixel_clk_khz differs %d %d\n",
				cur->pixel_clk_khz, tgt->pixel_clk_khz);

	if (cur->dsi_mode_flags != tgt->dsi_mode_flags)
		pr_debug("flags differs %d %d\n",
				cur->dsi_mode_flags, tgt->dsi_mode_flags);

	return true;
}

static int dsi_display_dfps_update(struct dsi_display *display,
				   struct dsi_display_mode *dsi_mode)
{
	struct dsi_mode_info *timing;
	struct dsi_display_ctrl *m_ctrl, *ctrl;
	struct dsi_display_mode *panel_mode;
	struct dsi_dfps_capabilities dfps_caps;
	int rc = 0;
	int i = 0;

	if (!display || !dsi_mode || !display->panel) {
		pr_err("Invalid params\n");
		return -EINVAL;
	}
	timing = &dsi_mode->timing;

	dsi_panel_get_dfps_caps(display->panel, &dfps_caps);
	if (!dfps_caps.dfps_support) {
		pr_err("dfps not supported\n");
		return -ENOTSUPP;
	}

	if (dfps_caps.type == DSI_DFPS_IMMEDIATE_CLK) {
		pr_err("dfps clock method not supported\n");
		return -ENOTSUPP;
	}

	/* For split DSI, update the clock master first */

	pr_debug("configuring seamless dynamic fps\n\n");
	SDE_EVT32(SDE_EVTLOG_FUNC_ENTRY);

	m_ctrl = &display->ctrl[display->clk_master_idx];
	rc = dsi_ctrl_async_timing_update(m_ctrl->ctrl, timing);
	if (rc) {
		pr_err("[%s] failed to dfps update host_%d, rc=%d\n",
				display->name, i, rc);
		goto error;
	}

	/* Update the rest of the controllers */
	display_for_each_ctrl(i, display) {
		ctrl = &display->ctrl[i];
		if (!ctrl->ctrl || (ctrl == m_ctrl))
			continue;

		rc = dsi_ctrl_async_timing_update(ctrl->ctrl, timing);
		if (rc) {
			pr_err("[%s] failed to dfps update host_%d, rc=%d\n",
					display->name, i, rc);
			goto error;
		}
	}

	panel_mode = display->panel->cur_mode;
	memcpy(panel_mode, dsi_mode, sizeof(*panel_mode));
	/*
	 * dsi_mode_flags flags are used to communicate with other drm driver
	 * components, and are transient. They aren't inherently part of the
	 * display panel's mode and shouldn't be saved into the cached currently
	 * active mode.
	 */
	panel_mode->dsi_mode_flags = 0;

error:
	SDE_EVT32(SDE_EVTLOG_FUNC_EXIT);
	return rc;
}

static int dsi_display_dfps_calc_front_porch(
		u32 old_fps,
		u32 new_fps,
		u32 a_total,
		u32 b_total,
		u32 b_fp,
		u32 *b_fp_out)
{
	s32 b_fp_new;
	int add_porches, diff;

	if (!b_fp_out) {
		pr_err("Invalid params");
		return -EINVAL;
	}

	if (!a_total || !new_fps) {
		pr_err("Invalid pixel total or new fps in mode request\n");
		return -EINVAL;
	}

	/*
	 * Keep clock, other porches constant, use new fps, calc front porch
	 * new_vtotal = old_vtotal * (old_fps / new_fps )
	 * new_vfp - old_vfp = new_vtotal - old_vtotal
	 * new_vfp = old_vfp + old_vtotal * ((old_fps - new_fps)/ new_fps)
	 */
	diff = abs(old_fps - new_fps);
	add_porches = mult_frac(b_total, diff, new_fps);

	if (old_fps > new_fps)
		b_fp_new = b_fp + add_porches;
	else
		b_fp_new = b_fp - add_porches;

	pr_debug("fps %u a %u b %u b_fp %u new_fp %d\n",
			new_fps, a_total, b_total, b_fp, b_fp_new);

	if (b_fp_new < 0) {
		pr_err("Invalid new_hfp calcluated%d\n", b_fp_new);
		return -EINVAL;
	}

	/**
	 * TODO: To differentiate from clock method when communicating to the
	 * other components, perhaps we should set clk here to original value
	 */
	*b_fp_out = b_fp_new;

	return 0;
}

/**
 * dsi_display_get_dfps_timing() - Get the new dfps values.
 * @display:         DSI display handle.
 * @adj_mode:        Mode value structure to be changed.
 *                   It contains old timing values and latest fps value.
 *                   New timing values are updated based on new fps.
 * @curr_refresh_rate:  Current fps rate.
 *                      If zero , current fps rate is taken from
 *                      display->panel->cur_mode.
 * Return: error code.
 */
static int dsi_display_get_dfps_timing(struct dsi_display *display,
			struct dsi_display_mode *adj_mode,
				u32 curr_refresh_rate)
{
	struct dsi_dfps_capabilities dfps_caps;
	struct dsi_display_mode per_ctrl_mode;
	struct dsi_mode_info *timing;
	struct dsi_ctrl *m_ctrl;

	int rc = 0;

	if (!display || !adj_mode) {
		pr_err("Invalid params\n");
		return -EINVAL;
	}
	m_ctrl = display->ctrl[display->clk_master_idx].ctrl;

	dsi_panel_get_dfps_caps(display->panel, &dfps_caps);
	if (!dfps_caps.dfps_support) {
		pr_err("dfps not supported by panel\n");
		return -EINVAL;
	}

	per_ctrl_mode = *adj_mode;
	adjust_timing_by_ctrl_count(display, &per_ctrl_mode);

	if (!curr_refresh_rate) {
		if (!dsi_display_is_seamless_dfps_possible(display,
				&per_ctrl_mode, dfps_caps.type)) {
			pr_err("seamless dynamic fps not supported for mode\n");
			return -EINVAL;
		}
		if (display->panel->cur_mode) {
			curr_refresh_rate =
				display->panel->cur_mode->timing.refresh_rate;
		} else {
			pr_err("cur_mode is not initialized\n");
			return -EINVAL;
		}
	}
	/* TODO: Remove this direct reference to the dsi_ctrl */
	timing = &per_ctrl_mode.timing;

	switch (dfps_caps.type) {
	case DSI_DFPS_IMMEDIATE_VFP:
		rc = dsi_display_dfps_calc_front_porch(
				curr_refresh_rate,
				timing->refresh_rate,
				DSI_H_TOTAL_DSC(timing),
				DSI_V_TOTAL(timing),
				timing->v_front_porch,
				&adj_mode->timing.v_front_porch);
		break;

	case DSI_DFPS_IMMEDIATE_HFP:
		rc = dsi_display_dfps_calc_front_porch(
				curr_refresh_rate,
				timing->refresh_rate,
				DSI_V_TOTAL(timing),
				DSI_H_TOTAL_DSC(timing),
				timing->h_front_porch,
				&adj_mode->timing.h_front_porch);
		if (!rc)
			adj_mode->timing.h_front_porch *= display->ctrl_count;
		break;

	default:
		pr_err("Unsupported DFPS mode %d\n", dfps_caps.type);
		rc = -ENOTSUPP;
	}

	return rc;
}

static bool dsi_display_validate_mode_seamless(struct dsi_display *display,
		struct dsi_display_mode *adj_mode)
{
	int rc = 0;

	if (!display || !adj_mode) {
		pr_err("Invalid params\n");
		return false;
	}

	/* Currently the only seamless transition is dynamic fps */
	rc = dsi_display_get_dfps_timing(display, adj_mode, 0);
	if (rc) {
		pr_debug("Dynamic FPS not supported for seamless\n");
	} else {
		pr_debug("Mode switch is seamless Dynamic FPS\n");
		adj_mode->dsi_mode_flags |= DSI_MODE_FLAG_DFPS |
				DSI_MODE_FLAG_VBLANK_PRE_MODESET;
	}

	return rc;
}

static int dsi_display_set_mode_sub(struct dsi_display *display,
				    struct dsi_display_mode *mode,
				    u32 flags)
{
	int rc = 0;
	int i;
	struct dsi_display_ctrl *ctrl;
	struct dsi_display_mode_priv_info *priv_info;

	priv_info = mode->priv_info;
	if (!priv_info) {
		pr_err("[%s] failed to get private info of the display mode",
			display->name);
		return -EINVAL;
	}

	rc = dsi_panel_get_host_cfg_for_mode(display->panel,
					     mode,
					     &display->config);
	if (rc) {
		pr_err("[%s] failed to get host config for mode, rc=%d\n",
		       display->name, rc);
		goto error;
	}

	memcpy(&display->config.lane_map, &display->lane_map,
	       sizeof(display->lane_map));

	if (mode->dsi_mode_flags &
			(DSI_MODE_FLAG_DFPS | DSI_MODE_FLAG_VRR)) {
		rc = dsi_display_dfps_update(display, mode);
		if (rc) {
			pr_err("[%s]DSI dfps update failed, rc=%d\n",
					display->name, rc);
			goto error;
		}
	}

	display_for_each_ctrl(i, display) {
		ctrl = &display->ctrl[i];
		rc = dsi_ctrl_update_host_config(ctrl->ctrl, &display->config,
				mode->dsi_mode_flags, display->dsi_clk_handle);
		if (rc) {
			pr_err("[%s] failed to update ctrl config, rc=%d\n",
			       display->name, rc);
			goto error;
		}
	}

	if (priv_info->phy_timing_len) {
		display_for_each_ctrl(i, display) {
			ctrl = &display->ctrl[i];
			 rc = dsi_phy_set_timing_params(ctrl->phy,
				priv_info->phy_timing_val,
				priv_info->phy_timing_len);
			if (rc)
				pr_err("failed to add DSI PHY timing params");
		}
	}
error:
	return rc;
}

/**
 * _dsi_display_dev_init - initializes the display device
 * Initialization will acquire references to the resources required for the
 * display hardware to function.
 * @display:         Handle to the display
 * Returns:          Zero on success
 */
static int _dsi_display_dev_init(struct dsi_display *display)
{
	int rc = 0;

	if (!display) {
		pr_err("invalid display\n");
		return -EINVAL;
	}

	if (!display->disp_node)
		return 0;

	mutex_lock(&display->display_lock);

	display->display_type = of_get_property(display->disp_node,
					"qcom,display-type", NULL);
	if (!display->display_type)
		display->display_type = "unknown";

	display->parser = dsi_parser_get(&display->pdev->dev);
	if (display->fw && display->parser)
		display->parser_node = dsi_parser_get_head_node(
				display->parser, display->fw->data,
				display->fw->size);

	rc = dsi_display_parse_dt(display);
	if (rc) {
		pr_err("[%s] failed to parse dt, rc=%d\n", display->name, rc);
		goto error;
	}

	rc = dsi_display_res_init(display);
	if (rc) {
		pr_err("[%s] failed to initialize resources, rc=%d\n",
		       display->name, rc);
		goto error;
	}
error:
	mutex_unlock(&display->display_lock);
	return rc;
}

/**
 * _dsi_display_dev_deinit - deinitializes the display device
 * All the resources acquired during device init will be released.
 * @display:        Handle to the display
 * Returns:         Zero on success
 */
static int _dsi_display_dev_deinit(struct dsi_display *display)
{
	int rc = 0;

	if (!display) {
		pr_err("invalid display\n");
		return -EINVAL;
	}

	mutex_lock(&display->display_lock);

	rc = dsi_display_res_deinit(display);
	if (rc)
		pr_err("[%s] failed to deinitialize resource, rc=%d\n",
		       display->name, rc);

	mutex_unlock(&display->display_lock);

	return rc;
}

/**
 * dsi_display_cont_splash_config() - Initialize resources for continuous splash
 * @dsi_display:    Pointer to dsi display
 * Returns:     Zero on success
 */
int dsi_display_cont_splash_config(void *dsi_display)
{
	struct dsi_display *display = dsi_display;
	int rc = 0;

	/* Vote for gdsc required to read register address space */
	if (!display) {
		pr_err("invalid input display param\n");
		return -EINVAL;
	}

	mutex_lock(&display->display_lock);

	/* Vote for gdsc required to read register address space */
	display->cont_splash_client = sde_power_client_create(display->phandle,
						"cont_splash_client");
	rc = sde_power_resource_enable(display->phandle,
			display->cont_splash_client, true);
	if (rc) {
		pr_err("failed to vote gdsc for continuous splash, rc=%d\n",
							rc);
		mutex_unlock(&display->display_lock);
		return -EINVAL;
	}

	/* Verify whether continuous splash is enabled or not */
	display->is_cont_splash_enabled =
		dsi_display_get_cont_splash_status(display);
	if (!display->is_cont_splash_enabled) {
		pr_err("Continuous splash is not enabled\n");
		goto splash_disabled;
	}

	/* Update splash status for clock manager */
	dsi_display_clk_mngr_update_splash_status(display->clk_mngr,
				display->is_cont_splash_enabled);

	/* Set up ctrl isr before enabling core clk */
	dsi_display_ctrl_isr_configure(display, true);

	/* Vote for Core clk and link clk. Votes on ctrl and phy
	 * regulator are inplicit from  pre clk on callback
	 */
	rc = dsi_display_clk_ctrl(display->dsi_clk_handle,
			DSI_ALL_CLKS, DSI_CLK_ON);
	if (rc) {
		pr_err("[%s] failed to enable DSI link clocks, rc=%d\n",
		       display->name, rc);
		goto clk_manager_update;
	}

	/* Vote on panel regulator will be removed during suspend path */
	rc = dsi_pwr_enable_regulator(&display->panel->power_info, true);
	if (rc) {
		pr_err("[%s] failed to enable vregs, rc=%d\n",
				display->panel->name, rc);
		goto clks_disabled;
	}

	dsi_config_host_engine_state_for_cont_splash(display);
	mutex_unlock(&display->display_lock);

	/* Set the current brightness level */
	dsi_panel_bl_handoff(display->panel);

	return rc;

clks_disabled:
	rc = dsi_display_clk_ctrl(display->dsi_clk_handle,
			DSI_ALL_CLKS, DSI_CLK_OFF);

clk_manager_update:
	dsi_display_ctrl_isr_configure(display, false);
	/* Update splash status for clock manager */
	dsi_display_clk_mngr_update_splash_status(display->clk_mngr,
				false);

splash_disabled:
	(void)sde_power_resource_enable(display->phandle,
			display->cont_splash_client, false);
	display->is_cont_splash_enabled = false;
	mutex_unlock(&display->display_lock);
	return rc;
}

/**
 * dsi_display_splash_res_cleanup() - cleanup for continuous splash
 * @display:    Pointer to dsi display
 * Returns:     Zero on success
 */
int dsi_display_splash_res_cleanup(struct  dsi_display *display)
{
	int rc = 0;

	if (!display->is_cont_splash_enabled)
		return 0;

	rc = dsi_display_clk_ctrl(display->dsi_clk_handle,
			DSI_ALL_CLKS, DSI_CLK_OFF);
	if (rc)
		pr_err("[%s] failed to disable DSI link clocks, rc=%d\n",
		       display->name, rc);

	rc = sde_power_resource_enable(display->phandle,
			display->cont_splash_client, false);
	if (rc)
		pr_err("failed to remove vote on gdsc for continuous splash, rc=%d\n",
				rc);

	display->is_cont_splash_enabled = false;
	/* Update splash status for clock manager */
	dsi_display_clk_mngr_update_splash_status(display->clk_mngr,
				display->is_cont_splash_enabled);

	return rc;
}

static int dsi_display_force_update_dsi_clk(struct dsi_display *display)
{
	int rc = 0;

	rc = dsi_display_link_clk_force_update_ctrl(display->dsi_clk_handle);

	if (!rc) {
		pr_info("dsi bit clk has been configured to %d\n",
			display->cached_clk_rate);

		atomic_set(&display->clkrate_change_pending, 0);
	} else {
		pr_err("Failed to configure dsi bit clock '%d'. rc = %d\n",
			display->cached_clk_rate, rc);
	}

	return rc;
}

static int dsi_display_request_update_dsi_bitrate(struct dsi_display *display,
					u32 bit_clk_rate)
{
	int rc = 0;
	int i;

	pr_debug("%s:bit rate:%d\n", __func__, bit_clk_rate);
	if (!display->panel) {
		pr_err("Invalid params\n");
		return -EINVAL;
	}

	if (bit_clk_rate == 0) {
		pr_err("Invalid bit clock rate\n");
		return -EINVAL;
	}

	display->config.bit_clk_rate_hz_override = bit_clk_rate;

	display_for_each_ctrl(i, display) {
		struct dsi_display_ctrl *dsi_disp_ctrl = &display->ctrl[i];
		struct dsi_ctrl *ctrl = dsi_disp_ctrl->ctrl;
		u32 num_of_lanes = 0;
		u32 bpp = 3;
		u64 bit_rate, pclk_rate, bit_rate_per_lane, byte_clk_rate;
		struct dsi_host_common_cfg *host_cfg;

		mutex_lock(&ctrl->ctrl_lock);

		host_cfg = &display->panel->host_config;
		if (host_cfg->data_lanes & DSI_DATA_LANE_0)
			num_of_lanes++;
		if (host_cfg->data_lanes & DSI_DATA_LANE_1)
			num_of_lanes++;
		if (host_cfg->data_lanes & DSI_DATA_LANE_2)
			num_of_lanes++;
		if (host_cfg->data_lanes & DSI_DATA_LANE_3)
			num_of_lanes++;

		if (num_of_lanes == 0) {
			pr_err("Invalid lane count\n");
			rc = -EINVAL;
			goto error;
		}

		bit_rate = display->config.bit_clk_rate_hz_override *
						num_of_lanes;
		bit_rate_per_lane = bit_rate;
		do_div(bit_rate_per_lane, num_of_lanes);
		pclk_rate = bit_rate;
		do_div(pclk_rate, (8 * bpp));
		byte_clk_rate = bit_rate_per_lane;
		do_div(byte_clk_rate, 8);
		pr_debug("bit_clk_rate = %llu, bit_clk_rate_per_lane = %llu\n",
			 bit_rate, bit_rate_per_lane);
		pr_debug("byte_clk_rate = %llu, pclk_rate = %llu\n",
			  byte_clk_rate, pclk_rate);

		ctrl->clk_freq.byte_clk_rate = byte_clk_rate;
		ctrl->clk_freq.pix_clk_rate = pclk_rate;
		rc = dsi_clk_set_link_frequencies(display->dsi_clk_handle,
			ctrl->clk_freq, ctrl->cell_index);
		if (rc) {
			pr_err("Failed to update link frequencies\n");
			goto error;
		}

		ctrl->host_config.bit_clk_rate_hz_override = bit_clk_rate;
error:
		mutex_unlock(&ctrl->ctrl_lock);

		/* TODO: recover ctrl->clk_freq in case of failure */
		if (rc)
			return rc;
	}

	return 0;
}

static ssize_t sysfs_dynamic_dsi_clk_read(struct device *dev,
	struct device_attribute *attr, char *buf)
{
	int rc = 0;
	struct dsi_display *display;
	struct dsi_display_ctrl *m_ctrl;
	struct dsi_ctrl *ctrl;

	display = dev_get_drvdata(dev);
	if (!display) {
		pr_err("Invalid display\n");
		return -EINVAL;
	}

	mutex_lock(&display->display_lock);

	m_ctrl = &display->ctrl[display->cmd_master_idx];
	ctrl = m_ctrl->ctrl;
	if (ctrl)
		display->cached_clk_rate = ctrl->clk_freq.byte_clk_rate
					     * 8;

	rc = snprintf(buf, PAGE_SIZE, "%d\n", display->cached_clk_rate);
	pr_debug("%s: read dsi clk rate %d\n", __func__,
		display->cached_clk_rate);

	mutex_unlock(&display->display_lock);

	return rc;
}

static ssize_t sysfs_dynamic_dsi_clk_write(struct device *dev,
	struct device_attribute *attr, const char *buf, size_t count)
{
	int rc = 0;
	int clk_rate;
	struct dsi_display *display;

	display = dev_get_drvdata(dev);
	if (!display) {
		pr_err("Invalid display\n");
		return -EINVAL;
	}

	rc = kstrtoint(buf, DSI_CLOCK_BITRATE_RADIX, &clk_rate);
	if (rc) {
		pr_err("%s: kstrtoint failed. rc=%d\n", __func__, rc);
		return rc;
	}

	if (clk_rate <= 0) {
		pr_err("%s: bitrate should be greater than 0\n", __func__);
		return -EINVAL;
	}

	if (clk_rate == display->cached_clk_rate) {
		pr_info("%s: ignore duplicated DSI clk setting\n", __func__);
		return count;
	}

	pr_info("%s: bitrate param value: '%d'\n", __func__, clk_rate);

	mutex_lock(&display->display_lock);

	display->cached_clk_rate = clk_rate;
	rc = dsi_display_request_update_dsi_bitrate(display, clk_rate);
	if (!rc) {
		pr_info("%s: bit clk is ready to be configured to '%d'\n",
			__func__, clk_rate);
	} else {
		pr_err("%s: Failed to prepare to configure '%d'. rc = %d\n",
			__func__, clk_rate, rc);
		/*Caching clock failed, so don't go on doing so.*/
		atomic_set(&display->clkrate_change_pending, 0);
		display->cached_clk_rate = 0;

		mutex_unlock(&display->display_lock);

		return rc;
	}
	atomic_set(&display->clkrate_change_pending, 1);

	mutex_unlock(&display->display_lock);

	return count;

}

static DEVICE_ATTR(dynamic_dsi_clock, 0644,
			sysfs_dynamic_dsi_clk_read,
			sysfs_dynamic_dsi_clk_write);

static struct attribute *dynamic_dsi_clock_fs_attrs[] = {
	&dev_attr_dynamic_dsi_clock.attr,
	NULL,
};
static struct attribute_group dynamic_dsi_clock_fs_attrs_group = {
	.attrs = dynamic_dsi_clock_fs_attrs,
};

static int dsi_display_sysfs_init(struct dsi_display *display)
{
	int rc = 0;
	struct device *dev = &display->pdev->dev;

	if (display->panel->panel_mode == DSI_OP_CMD_MODE)
		rc = sysfs_create_group(&dev->kobj,
			&dynamic_dsi_clock_fs_attrs_group);

	return rc;

}

static int dsi_display_sysfs_deinit(struct dsi_display *display)
{
	struct device *dev = &display->pdev->dev;

	if (display->panel->panel_mode == DSI_OP_CMD_MODE)
		sysfs_remove_group(&dev->kobj,
			&dynamic_dsi_clock_fs_attrs_group);

	return 0;

}

/**
 * dsi_display_bind - bind dsi device with controlling device
 * @dev:        Pointer to base of platform device
 * @master:     Pointer to container of drm device
 * @data:       Pointer to private data
 * Returns:     Zero on success
 */
static int dsi_display_bind(struct device *dev,
		struct device *master,
		void *data)
{
	struct dsi_display_ctrl *display_ctrl;
	struct drm_device *drm;
	struct dsi_display *display;
	struct dsi_clk_info info;
	struct clk_ctrl_cb clk_cb;
	struct msm_drm_private *priv;
	void *handle = NULL;
	struct platform_device *pdev = to_platform_device(dev);
	char *client1 = "dsi_clk_client";
	char *client2 = "mdp_event_client";
	char dsi_client_name[DSI_CLIENT_NAME_SIZE];
	int i, rc = 0;

	if (!dev || !pdev || !master) {
		pr_err("invalid param(s), dev %pK, pdev %pK, master %pK\n",
				dev, pdev, master);
		return -EINVAL;
	}

	drm = dev_get_drvdata(master);
	display = platform_get_drvdata(pdev);
	if (!drm || !display) {
		pr_err("invalid param(s), drm %pK, display %pK\n",
				drm, display);
		return -EINVAL;
	}
	priv = drm->dev_private;

	if (!display->disp_node)
		return 0;

	mutex_lock(&display->display_lock);

	rc = dsi_display_debugfs_init(display);
	if (rc) {
		pr_err("[%s] debugfs init failed, rc=%d\n", display->name, rc);
		goto error;
	}

	atomic_set(&display->clkrate_change_pending, 0);
	display->cached_clk_rate = 0;

	rc = dsi_display_sysfs_init(display);
	if (rc) {
		pr_err("[%s] sysfs init failed, rc=%d\n", display->name, rc);
		goto error;
	}

	memset(&info, 0x0, sizeof(info));

	display_for_each_ctrl(i, display) {
		display_ctrl = &display->ctrl[i];
		rc = dsi_ctrl_drv_init(display_ctrl->ctrl, display->root);
		if (rc) {
			pr_err("[%s] failed to initialize ctrl[%d], rc=%d\n",
			       display->name, i, rc);
			goto error_ctrl_deinit;
		}
		display_ctrl->ctrl->horiz_index = i;

		rc = dsi_phy_drv_init(display_ctrl->phy);
		if (rc) {
			pr_err("[%s] Failed to initialize phy[%d], rc=%d\n",
				display->name, i, rc);
			(void)dsi_ctrl_drv_deinit(display_ctrl->ctrl);
			goto error_ctrl_deinit;
		}

		memcpy(&info.c_clks[i],
				(&display_ctrl->ctrl->clk_info.core_clks),
				sizeof(struct dsi_core_clk_info));
		memcpy(&info.l_hs_clks[i],
				(&display_ctrl->ctrl->clk_info.hs_link_clks),
				sizeof(struct dsi_link_hs_clk_info));
		memcpy(&info.l_lp_clks[i],
				(&display_ctrl->ctrl->clk_info.lp_link_clks),
				sizeof(struct dsi_link_lp_clk_info));

		info.c_clks[i].phandle = &priv->phandle;
		info.bus_handle[i] =
			display_ctrl->ctrl->axi_bus_info.bus_handle;
		info.ctrl_index[i] = display_ctrl->ctrl->cell_index;
		snprintf(dsi_client_name, DSI_CLIENT_NAME_SIZE,
						"dsi_core_client%u", i);
		info.c_clks[i].dsi_core_client = sde_power_client_create(
				info.c_clks[i].phandle, dsi_client_name);
		if (IS_ERR_OR_NULL(info.c_clks[i].dsi_core_client)) {
			pr_err("[%s] client creation failed for ctrl[%d]",
					dsi_client_name, i);
			goto error_ctrl_deinit;
		}
	}

	display->phandle = &priv->phandle;
	info.pre_clkoff_cb = dsi_pre_clkoff_cb;
	info.pre_clkon_cb = dsi_pre_clkon_cb;
	info.post_clkoff_cb = dsi_post_clkoff_cb;
	info.post_clkon_cb = dsi_post_clkon_cb;
	info.priv_data = display;
	info.master_ndx = display->clk_master_idx;
	info.dsi_ctrl_count = display->ctrl_count;
	snprintf(info.name, MAX_STRING_LEN,
			"DSI_MNGR-%s", display->name);

	display->clk_mngr = dsi_display_clk_mngr_register(&info);
	if (IS_ERR_OR_NULL(display->clk_mngr)) {
		rc = PTR_ERR(display->clk_mngr);
		display->clk_mngr = NULL;
		pr_err("dsi clock registration failed, rc = %d\n", rc);
		goto error_ctrl_deinit;
	}

	handle = dsi_register_clk_handle(display->clk_mngr, client1);
	if (IS_ERR_OR_NULL(handle)) {
		rc = PTR_ERR(handle);
		pr_err("failed to register %s client, rc = %d\n",
		       client1, rc);
		goto error_clk_deinit;
	} else {
		display->dsi_clk_handle = handle;
	}

	handle = dsi_register_clk_handle(display->clk_mngr, client2);
	if (IS_ERR_OR_NULL(handle)) {
		rc = PTR_ERR(handle);
		pr_err("failed to register %s client, rc = %d\n",
		       client2, rc);
		goto error_clk_client_deinit;
	} else {
		display->mdp_clk_handle = handle;
	}

	clk_cb.priv = display;
	clk_cb.dsi_clk_cb = dsi_display_clk_ctrl_cb;

	display_for_each_ctrl(i, display) {
		display_ctrl = &display->ctrl[i];

		rc = dsi_ctrl_clk_cb_register(display_ctrl->ctrl, &clk_cb);
		if (rc) {
			pr_err("[%s] failed to register ctrl clk_cb[%d], rc=%d\n",
			       display->name, i, rc);
			goto error_ctrl_deinit;
		}

		rc = dsi_phy_clk_cb_register(display_ctrl->phy, &clk_cb);
		if (rc) {
			pr_err("[%s] failed to register phy clk_cb[%d], rc=%d\n",
			       display->name, i, rc);
			goto error_ctrl_deinit;
		}
	}

	rc = dsi_display_mipi_host_init(display);
	if (rc) {
		pr_err("[%s] failed to initialize mipi host, rc=%d\n",
		       display->name, rc);
		goto error_ctrl_deinit;
	}

	rc = dsi_panel_drv_init(display->panel, &display->host);
	if (rc) {
		if (rc != -EPROBE_DEFER)
			pr_err("[%s] failed to initialize panel driver, rc=%d\n",
			       display->name, rc);
		goto error_host_deinit;
	}

	pr_info("Successfully bind display panel '%s'\n", display->name);
	display->drm_dev = drm;

	display_for_each_ctrl(i, display) {
		display_ctrl = &display->ctrl[i];

		if (!display_ctrl->phy || !display_ctrl->ctrl)
			continue;

		rc = dsi_phy_set_clk_freq(display_ctrl->phy,
				&display_ctrl->ctrl->clk_freq);
		if (rc) {
			pr_err("[%s] failed to set phy clk freq, rc=%d\n",
					display->name, rc);
			goto error;
		}
	}

	/* register te irq handler */
	dsi_display_register_te_irq(display);

	goto error;

error_host_deinit:
	(void)dsi_display_mipi_host_deinit(display);
error_clk_client_deinit:
	(void)dsi_deregister_clk_handle(display->dsi_clk_handle);
error_clk_deinit:
	(void)dsi_display_clk_mngr_deregister(display->clk_mngr);
error_ctrl_deinit:
	for (i = i - 1; i >= 0; i--) {
		display_ctrl = &display->ctrl[i];
		(void)dsi_phy_drv_deinit(display_ctrl->phy);
		(void)dsi_ctrl_drv_deinit(display_ctrl->ctrl);
	}
	(void)dsi_display_sysfs_deinit(display);
	(void)dsi_display_debugfs_deinit(display);
error:
	mutex_unlock(&display->display_lock);
	return rc;
}

/**
 * dsi_display_unbind - unbind dsi from controlling device
 * @dev:        Pointer to base of platform device
 * @master:     Pointer to container of drm device
 * @data:       Pointer to private data
 */
static void dsi_display_unbind(struct device *dev,
		struct device *master, void *data)
{
	struct dsi_display_ctrl *display_ctrl;
	struct dsi_display *display;
	struct platform_device *pdev = to_platform_device(dev);
	int i, rc = 0;

	if (!dev || !pdev) {
		pr_err("invalid param(s)\n");
		return;
	}

	display = platform_get_drvdata(pdev);
	if (!display) {
		pr_err("invalid display\n");
		return;
	}

	mutex_lock(&display->display_lock);

	rc = dsi_panel_drv_deinit(display->panel);
	if (rc)
		pr_err("[%s] failed to deinit panel driver, rc=%d\n",
		       display->name, rc);

	rc = dsi_display_mipi_host_deinit(display);
	if (rc)
		pr_err("[%s] failed to deinit mipi hosts, rc=%d\n",
		       display->name,
		       rc);

	display_for_each_ctrl(i, display) {
		display_ctrl = &display->ctrl[i];

		rc = dsi_phy_drv_deinit(display_ctrl->phy);
		if (rc)
			pr_err("[%s] failed to deinit phy%d driver, rc=%d\n",
			       display->name, i, rc);

		rc = dsi_ctrl_drv_deinit(display_ctrl->ctrl);
		if (rc)
			pr_err("[%s] failed to deinit ctrl%d driver, rc=%d\n",
			       display->name, i, rc);
	}

	atomic_set(&display->clkrate_change_pending, 0);
	(void)dsi_display_sysfs_deinit(display);
	(void)dsi_display_debugfs_deinit(display);

	mutex_unlock(&display->display_lock);
}

static const struct component_ops dsi_display_comp_ops = {
	.bind = dsi_display_bind,
	.unbind = dsi_display_unbind,
};

static struct platform_driver dsi_display_driver = {
	.probe = dsi_display_dev_probe,
	.remove = dsi_display_dev_remove,
	.driver = {
		.name = "msm-dsi-display",
		.of_match_table = dsi_display_dt_match,
		.suppress_bind_attrs = true,
	},
};

static int dsi_display_init(struct dsi_display *display)
{
	int rc = 0;
	 struct platform_device *pdev = display->pdev;

	mutex_init(&display->display_lock);

	rc = _dsi_display_dev_init(display);
	if (rc) {
		pr_err("device init failed, rc=%d\n", rc);
		goto end;
	}

	rc = component_add(&pdev->dev, &dsi_display_comp_ops);
	if (rc)
		pr_err("component add failed, rc=%d\n", rc);

	pr_debug("component add success: %s\n", display->name);
end:
	return rc;
}

static void dsi_display_firmware_display(const struct firmware *fw,
				void *context)
{
	struct dsi_display *display = context;

	if (fw) {
		pr_debug("reading data from firmware, size=%zd\n",
			fw->size);

		display->fw = fw;
		display->name = "dsi_firmware_display";
	}

	if (dsi_display_init(display))
		return;

	pr_debug("success\n");
}

int dsi_display_dev_probe(struct platform_device *pdev)
{
	struct dsi_display *display = NULL;
	struct device_node *node = NULL, *disp_node = NULL;
	const char *dsi_type = NULL, *name = NULL;
	const char *disp_list = "qcom,dsi-display-list";
	const char *disp_active = "qcom,dsi-display-active";
	int i, count, rc = 0, index;
	bool firm_req = false;
	struct dsi_display_boot_param *boot_disp;

	if (!pdev || !pdev->dev.of_node) {
		pr_err("pdev not found\n");
		rc = -ENODEV;
		goto end;
	}

	dsi_type = of_get_property(pdev->dev.of_node, "label", NULL);
	if (!dsi_type)
		dsi_type = "primary";

	if (!strcmp(dsi_type, "primary"))
		index = DSI_PRIMARY;
	else
		index = DSI_SECONDARY;

	boot_disp = &boot_displays[index];

	display = devm_kzalloc(&pdev->dev, sizeof(*display), GFP_KERNEL);
	if (!display) {
		rc = -ENOMEM;
		goto end;
	}

	node = pdev->dev.of_node;
	count = of_count_phandle_with_args(node, disp_list,  NULL);

	for (i = 0; i < count; i++) {
		struct device_node *np;
		const char *disp_type = NULL;

		np = of_parse_phandle(node, disp_list, i);
		name = of_get_property(np, "label", NULL);
		if (!name) {
			pr_err("display name not defined\n");
			continue;
		}

		disp_type = of_get_property(np, "qcom,display-type", NULL);
		if (!disp_type) {
			pr_err("display type not defined for %s\n", name);
			continue;
		}

		/* primary/secondary display should match with current dsi */
		if (strcmp(dsi_type, disp_type))
			continue;

		if (boot_disp->boot_disp_en) {
			if (!strcmp(boot_disp->name, name)) {
				disp_node = np;
				break;
			}
			continue;
		}

		if (of_property_read_bool(np, disp_active)) {
			disp_node = np;

			if (IS_ENABLED(CONFIG_DSI_PARSER))
				firm_req = !request_firmware_nowait(
					THIS_MODULE, 1, "dsi_prop",
					&pdev->dev, GFP_KERNEL, display,
					dsi_display_firmware_display);
			break;
		}

		of_node_put(np);
	}

	boot_disp->node = pdev->dev.of_node;
	boot_disp->disp = display;

	display->disp_node = disp_node;
	display->name = name;
	display->pdev = pdev;
	display->boot_disp = boot_disp;

	dsi_display_parse_cmdline_topology(display, index);

	platform_set_drvdata(pdev, display);

	/* initialize display in firmware callback */
	if (!firm_req) {
		rc = dsi_display_init(display);
		if (rc)
			goto end;
	}

	return 0;
end:
	if (display)
		devm_kfree(&pdev->dev, display);

	return rc;
}

int dsi_display_dev_remove(struct platform_device *pdev)
{
	int rc = 0;
	struct dsi_display *display;

	if (!pdev) {
		pr_err("Invalid device\n");
		return -EINVAL;
	}

	display = platform_get_drvdata(pdev);

	/* decrement ref count */
	of_node_put(display->disp_node);

	(void)_dsi_display_dev_deinit(display);

	platform_set_drvdata(pdev, NULL);
	devm_kfree(&pdev->dev, display);
	return rc;
}

int dsi_display_get_num_of_displays(void)
{
	int i, count = 0;

	for (i = 0; i < MAX_DSI_ACTIVE_DISPLAY; i++) {
		struct dsi_display *display = boot_displays[i].disp;

		if (display && display->disp_node)
			count++;
	}

	return count;
}

int dsi_display_get_active_displays(void **display_array, u32 max_display_count)
{
	int index = 0, count = 0;

	if (!display_array || !max_display_count) {
		pr_err("invalid params\n");
		return 0;
	}

	for (index = 0; index < MAX_DSI_ACTIVE_DISPLAY; index++) {
		struct dsi_display *display = boot_displays[index].disp;

		if (display && display->disp_node)
			display_array[count++] = display;
	}

	return count;
}

int dsi_display_drm_bridge_init(struct dsi_display *display,
		struct drm_encoder *enc)
{
	int rc = 0;
	struct dsi_bridge *bridge;
	struct msm_drm_private *priv = NULL;

	if (!display || !display->drm_dev || !enc) {
		pr_err("invalid param(s)\n");
		return -EINVAL;
	}

	mutex_lock(&display->display_lock);
	priv = display->drm_dev->dev_private;

	if (!priv) {
		pr_err("Private data is not present\n");
		rc = -EINVAL;
		goto error;
	}

	if (display->bridge) {
		pr_err("display is already initialize\n");
		goto error;
	}

	bridge = dsi_drm_bridge_init(display, display->drm_dev, enc);
	if (IS_ERR_OR_NULL(bridge)) {
		rc = PTR_ERR(bridge);
		pr_err("[%s] brige init failed, %d\n", display->name, rc);
		goto error;
	}

	display->bridge = bridge;
	priv->bridges[priv->num_bridges++] = &bridge->base;

error:
	mutex_unlock(&display->display_lock);
	return rc;
}

int dsi_display_drm_bridge_deinit(struct dsi_display *display)
{
	int rc = 0;

	if (!display) {
		pr_err("Invalid params\n");
		return -EINVAL;
	}

	mutex_lock(&display->display_lock);

	dsi_drm_bridge_cleanup(display->bridge);
	display->bridge = NULL;

	mutex_unlock(&display->display_lock);
	return rc;
}

/* Hook functions to call external connector, pointer validation is
 * done in dsi_display_drm_ext_bridge_init.
 */
static enum drm_connector_status dsi_display_drm_ext_detect(
		struct drm_connector *connector,
		bool force,
		void *disp)
{
	struct dsi_display *display = disp;

	return display->ext_conn->funcs->detect(display->ext_conn, force);
}

static int dsi_display_drm_ext_get_modes(
		struct drm_connector *connector, void *disp)
{
	struct dsi_display *display = disp;
	struct drm_display_mode *pmode, *pt;
	int count;

	/* if there are modes defined in panel, ignore external modes */
	if (display->panel->num_timing_nodes)
		return dsi_connector_get_modes(connector, disp);

	count = display->ext_conn->helper_private->get_modes(
			display->ext_conn);

	list_for_each_entry_safe(pmode, pt,
			&display->ext_conn->probed_modes, head) {
		list_move_tail(&pmode->head, &connector->probed_modes);
	}

	connector->display_info = display->ext_conn->display_info;

	return count;
}

static enum drm_mode_status dsi_display_drm_ext_mode_valid(
		struct drm_connector *connector,
		struct drm_display_mode *mode,
		void *disp)
{
	struct dsi_display *display = disp;
	enum drm_mode_status status;

	/* always do internal mode_valid check */
	status = dsi_conn_mode_valid(connector, mode, disp);
	if (status != MODE_OK)
		return status;

	return display->ext_conn->helper_private->mode_valid(
			display->ext_conn, mode);
}

static int dsi_display_drm_ext_atomic_check(struct drm_connector *connector,
		void *disp,
		struct drm_connector_state *c_state)
{
	struct dsi_display *display = disp;

	return display->ext_conn->helper_private->atomic_check(
			display->ext_conn, c_state);
}

static int dsi_display_ext_get_info(struct drm_connector *connector,
	struct msm_display_info *info, void *disp)
{
	struct dsi_display *display;
	int i;

	if (!info || !disp) {
		pr_err("invalid params\n");
		return -EINVAL;
	}

	display = disp;
	if (!display->panel) {
		pr_err("invalid display panel\n");
		return -EINVAL;
	}

	mutex_lock(&display->display_lock);

	memset(info, 0, sizeof(struct msm_display_info));

	info->intf_type = DRM_MODE_CONNECTOR_DSI;
	info->num_of_h_tiles = display->ctrl_count;
	for (i = 0; i < info->num_of_h_tiles; i++)
		info->h_tile_instance[i] = display->ctrl[i].ctrl->cell_index;

	info->is_connected = connector->status != connector_status_disconnected;

	if (!strcmp(display->display_type, "primary"))
		info->is_primary = true;
	else
		info->is_primary = false;

	info->capabilities |= (MSM_DISPLAY_CAP_VID_MODE |
		MSM_DISPLAY_CAP_EDID | MSM_DISPLAY_CAP_HOT_PLUG);

	mutex_unlock(&display->display_lock);
	return 0;
}

static int dsi_display_ext_get_mode_info(struct drm_connector *connector,
	const struct drm_display_mode *drm_mode,
	struct msm_mode_info *mode_info,
	u32 max_mixer_width, void *display)
{
	struct msm_display_topology *topology;

	if (!drm_mode || !mode_info)
		return -EINVAL;

	memset(mode_info, 0, sizeof(*mode_info));
	mode_info->frame_rate = drm_mode->vrefresh;
	mode_info->vtotal = drm_mode->vtotal;

	topology = &mode_info->topology;
	topology->num_lm = (max_mixer_width <= drm_mode->hdisplay) ? 2 : 1;
	topology->num_enc = 0;
	topology->num_intf = topology->num_lm;

	mode_info->comp_info.comp_type = MSM_DISPLAY_COMPRESSION_NONE;

	return 0;
}

static struct dsi_display_ext_bridge *dsi_display_ext_get_bridge(
		struct drm_bridge *bridge)
{
	struct msm_drm_private *priv;
	struct sde_kms *sde_kms;
	struct list_head *connector_list;
	struct drm_connector *conn_iter;
	struct sde_connector *sde_conn;
	struct dsi_display *display;
	int i;

	if (!bridge || !bridge->encoder) {
		SDE_ERROR("invalid argument\n");
		return NULL;
	}

	priv = bridge->dev->dev_private;
	sde_kms = to_sde_kms(priv->kms);
	connector_list = &sde_kms->dev->mode_config.connector_list;

	list_for_each_entry(conn_iter, connector_list, head) {
		sde_conn = to_sde_connector(conn_iter);
		if (sde_conn->encoder == bridge->encoder) {
			display = sde_conn->display;
			for (i = 0; i < display->ctrl_count; i++) {
				if (display->ext_bridge[i].bridge == bridge)
					return &display->ext_bridge[i];
			}
		}
	}

	return NULL;
}

static void dsi_display_drm_ext_adjust_timing(
		const struct dsi_display *display,
		struct drm_display_mode *mode)
{
	mode->hdisplay /= display->ctrl_count;
	mode->hsync_start /= display->ctrl_count;
	mode->hsync_end /= display->ctrl_count;
	mode->htotal /= display->ctrl_count;
	mode->hskew /= display->ctrl_count;
	mode->clock /= display->ctrl_count;
}

static enum drm_mode_status dsi_display_drm_ext_bridge_mode_valid(
		struct drm_bridge *bridge,
		const struct drm_display_mode *mode)
{
	struct dsi_display_ext_bridge *ext_bridge;
	struct drm_display_mode tmp;

	ext_bridge = dsi_display_ext_get_bridge(bridge);
	if (!ext_bridge)
		return MODE_ERROR;

	tmp = *mode;
	dsi_display_drm_ext_adjust_timing(ext_bridge->display, &tmp);
	return ext_bridge->orig_funcs->mode_valid(bridge, &tmp);
}

static bool dsi_display_drm_ext_bridge_mode_fixup(
		struct drm_bridge *bridge,
		const struct drm_display_mode *mode,
		struct drm_display_mode *adjusted_mode)
{
	struct dsi_display_ext_bridge *ext_bridge;
	struct drm_display_mode tmp;

	ext_bridge = dsi_display_ext_get_bridge(bridge);
	if (!ext_bridge)
		return false;

	tmp = *mode;
	dsi_display_drm_ext_adjust_timing(ext_bridge->display, &tmp);
	return ext_bridge->orig_funcs->mode_fixup(bridge, &tmp, &tmp);
}

static void dsi_display_drm_ext_bridge_mode_set(
		struct drm_bridge *bridge,
		struct drm_display_mode *mode,
		struct drm_display_mode *adjusted_mode)
{
	struct dsi_display_ext_bridge *ext_bridge;
	struct drm_display_mode tmp;

	ext_bridge = dsi_display_ext_get_bridge(bridge);
	if (!ext_bridge)
		return;

	tmp = *mode;
	dsi_display_drm_ext_adjust_timing(ext_bridge->display, &tmp);
	ext_bridge->orig_funcs->mode_set(bridge, &tmp, &tmp);
}

static int dsi_host_ext_attach(struct mipi_dsi_host *host,
			   struct mipi_dsi_device *dsi)
{
	struct dsi_display *display = to_dsi_display(host);
	struct dsi_panel *panel;

	if (!host || !dsi || !display->panel) {
		pr_err("Invalid param\n");
		return -EINVAL;
	}

	pr_debug("DSI[%s]: channel=%d, lanes=%d, format=%d, mode_flags=%lx\n",
		dsi->name, dsi->channel, dsi->lanes,
		dsi->format, dsi->mode_flags);

	panel = display->panel;
	panel->host_config.data_lanes = 0;
	if (dsi->lanes > 0)
		panel->host_config.data_lanes |= DSI_DATA_LANE_0;
	if (dsi->lanes > 1)
		panel->host_config.data_lanes |= DSI_DATA_LANE_1;
	if (dsi->lanes > 2)
		panel->host_config.data_lanes |= DSI_DATA_LANE_2;
	if (dsi->lanes > 3)
		panel->host_config.data_lanes |= DSI_DATA_LANE_3;

	switch (dsi->format) {
	case MIPI_DSI_FMT_RGB888:
		panel->host_config.dst_format = DSI_PIXEL_FORMAT_RGB888;
		break;
	case MIPI_DSI_FMT_RGB666:
		panel->host_config.dst_format = DSI_PIXEL_FORMAT_RGB666_LOOSE;
		break;
	case MIPI_DSI_FMT_RGB666_PACKED:
		panel->host_config.dst_format = DSI_PIXEL_FORMAT_RGB666;
		break;
	case MIPI_DSI_FMT_RGB565:
	default:
		panel->host_config.dst_format = DSI_PIXEL_FORMAT_RGB565;
		break;
	}

	if (dsi->mode_flags & MIPI_DSI_MODE_VIDEO) {
		panel->panel_mode = DSI_OP_VIDEO_MODE;

		if (dsi->mode_flags & MIPI_DSI_MODE_VIDEO_BURST)
			panel->video_config.traffic_mode =
					DSI_VIDEO_TRAFFIC_BURST_MODE;
		else if (dsi->mode_flags & MIPI_DSI_MODE_VIDEO_SYNC_PULSE)
			panel->video_config.traffic_mode =
					DSI_VIDEO_TRAFFIC_SYNC_PULSES;
		else
			panel->video_config.traffic_mode =
					DSI_VIDEO_TRAFFIC_SYNC_START_EVENTS;

		panel->video_config.hsa_lp11_en =
			dsi->mode_flags & MIPI_DSI_MODE_VIDEO_HSA;
		panel->video_config.hbp_lp11_en =
			dsi->mode_flags & MIPI_DSI_MODE_VIDEO_HBP;
		panel->video_config.hfp_lp11_en =
			dsi->mode_flags & MIPI_DSI_MODE_VIDEO_HFP;
		panel->video_config.pulse_mode_hsa_he =
			dsi->mode_flags & MIPI_DSI_MODE_VIDEO_HSE;
		panel->video_config.bllp_lp11_en =
			dsi->mode_flags & MIPI_DSI_MODE_VIDEO_BLLP;
		panel->video_config.eof_bllp_lp11_en =
			dsi->mode_flags & MIPI_DSI_MODE_VIDEO_EOF_BLLP;
	} else {
		panel->panel_mode = DSI_OP_CMD_MODE;
		pr_err("command mode not supported by ext bridge\n");
		return -ENOTSUPP;
	}

	panel->bl_config.type = DSI_BACKLIGHT_UNKNOWN;

	return 0;
}

static struct mipi_dsi_host_ops dsi_host_ext_ops = {
	.attach = dsi_host_ext_attach,
	.detach = dsi_host_detach,
	.transfer = dsi_host_transfer,
};

int dsi_display_drm_ext_bridge_init(struct dsi_display *display,
		struct drm_encoder *encoder, struct drm_connector *connector)
{
	struct drm_device *drm = encoder->dev;
	struct drm_bridge *bridge = encoder->bridge;
	struct drm_bridge *ext_bridge;
	struct drm_connector *ext_conn;
	struct sde_connector *sde_conn = to_sde_connector(connector);
	struct drm_bridge *prev_bridge = bridge;
	int rc = 0, i;

	for (i = 0; i < display->ext_bridge_cnt; i++) {
		struct dsi_display_ext_bridge *ext_bridge_info =
				&display->ext_bridge[i];

<<<<<<< HEAD
	/* check if there is no external bridge defined */
	if (!display->ext_bridge_of ||
		!display->panel->host_config.ext_bridge_mode)
		return 0;
=======
		/* return if ext bridge is already initialized */
		if (ext_bridge_info->bridge)
			return 0;
>>>>>>> 20b0fd20

		ext_bridge = of_drm_find_bridge(ext_bridge_info->node_of);
		if (IS_ERR_OR_NULL(ext_bridge)) {
			rc = PTR_ERR(ext_bridge);
			pr_err("failed to find ext bridge\n");
			goto error;
		}

		/* override functions for mode adjustment */
		if (display->ext_bridge_cnt > 1) {
			ext_bridge_info->bridge_funcs = *ext_bridge->funcs;
			if (ext_bridge->funcs->mode_fixup)
				ext_bridge_info->bridge_funcs.mode_fixup =
					dsi_display_drm_ext_bridge_mode_fixup;
			if (ext_bridge->funcs->mode_valid)
				ext_bridge_info->bridge_funcs.mode_valid =
					dsi_display_drm_ext_bridge_mode_valid;
			if (ext_bridge->funcs->mode_set)
				ext_bridge_info->bridge_funcs.mode_set =
					dsi_display_drm_ext_bridge_mode_set;
			ext_bridge_info->orig_funcs = ext_bridge->funcs;
			ext_bridge->funcs = &ext_bridge_info->bridge_funcs;
		}

		rc = drm_bridge_attach(encoder, ext_bridge, prev_bridge);
		if (rc) {
			pr_err("[%s] ext brige attach failed, %d\n",
				display->name, rc);
			goto error;
		}

		ext_bridge_info->display = display;
		ext_bridge_info->bridge = ext_bridge;
		prev_bridge = ext_bridge;

		/* ext bridge will init its own connector during attach,
		 * we need to extract it out of the connector list
		 */
		spin_lock_irq(&drm->mode_config.connector_list_lock);
		ext_conn = list_last_entry(&drm->mode_config.connector_list,
			struct drm_connector, head);
		if (ext_conn && ext_conn != connector &&
			ext_conn->encoder_ids[0] == bridge->encoder->base.id) {
			list_del_init(&ext_conn->head);
			display->ext_conn = ext_conn;
		}
		spin_unlock_irq(&drm->mode_config.connector_list_lock);

		/* if there is no valid external connector created, or in split
		 * mode, default setting is used from panel defined in DT file.
		 */
		if (!display->ext_conn ||
		    !display->ext_conn->funcs ||
		    !display->ext_conn->helper_private ||
		    display->ext_bridge_cnt > 1) {
			display->ext_conn = NULL;
			continue;
		}

		/* otherwise, hook up the functions to use external connector */
		if (display->ext_conn->funcs->detect)
			sde_conn->ops.detect = dsi_display_drm_ext_detect;

		if (display->ext_conn->helper_private->get_modes)
			sde_conn->ops.get_modes =
				dsi_display_drm_ext_get_modes;

		if (display->ext_conn->helper_private->mode_valid)
			sde_conn->ops.mode_valid =
				dsi_display_drm_ext_mode_valid;

		if (display->ext_conn->helper_private->atomic_check)
			sde_conn->ops.atomic_check =
				dsi_display_drm_ext_atomic_check;

		sde_conn->ops.get_info =
				dsi_display_ext_get_info;
		sde_conn->ops.get_mode_info =
				dsi_display_ext_get_mode_info;

		/* add support to attach/detach */
		display->host.ops = &dsi_host_ext_ops;
	}

	return 0;
error:
	return rc;
}

int dsi_display_get_info(struct drm_connector *connector,
		struct msm_display_info *info, void *disp)
{
	struct dsi_display *display;
	struct dsi_panel_phy_props phy_props;
	int i, rc;

	if (!info || !disp) {
		pr_err("invalid params\n");
		return -EINVAL;
	}

	display = disp;
	if (!display->panel) {
		pr_err("invalid display panel\n");
		return -EINVAL;
	}

	mutex_lock(&display->display_lock);
	rc = dsi_panel_get_phy_props(display->panel, &phy_props);
	if (rc) {
		pr_err("[%s] failed to get panel phy props, rc=%d\n",
		       display->name, rc);
		goto error;
	}

	memset(info, 0, sizeof(struct msm_display_info));
	info->intf_type = DRM_MODE_CONNECTOR_DSI;
	info->num_of_h_tiles = display->ctrl_count;
	for (i = 0; i < info->num_of_h_tiles; i++)
		info->h_tile_instance[i] = display->ctrl[i].ctrl->cell_index;

	info->is_connected = true;
	info->is_primary = false;

	if (!strcmp(display->display_type, "primary"))
		info->is_primary = true;

	info->width_mm = phy_props.panel_width_mm;
	info->height_mm = phy_props.panel_height_mm;
	info->max_width = 1920;
	info->max_height = 1080;
	info->qsync_min_fps =
		display->panel->qsync_min_fps;

	switch (display->panel->panel_mode) {
	case DSI_OP_VIDEO_MODE:
		info->capabilities |= MSM_DISPLAY_CAP_VID_MODE;
		break;
	case DSI_OP_CMD_MODE:
		info->capabilities |= MSM_DISPLAY_CAP_CMD_MODE;
		info->is_te_using_watchdog_timer =
			display->panel->te_using_watchdog_timer |
			display->sw_te_using_wd;
		break;
	default:
		pr_err("unknwown dsi panel mode %d\n",
				display->panel->panel_mode);
		break;
	}

	if (display->panel->esd_config.esd_enabled)
		info->capabilities |= MSM_DISPLAY_ESD_ENABLED;

	info->te_source = display->te_source;

error:
	mutex_unlock(&display->display_lock);
	return rc;
}

static int dsi_display_get_mode_count_no_lock(struct dsi_display *display,
			u32 *count)
{
	struct dsi_dfps_capabilities dfps_caps;
	int num_dfps_rates, rc = 0;

	if (!display || !display->panel) {
		pr_err("invalid display:%d panel:%d\n", display != NULL,
				display ? display->panel != NULL : 0);
		return -EINVAL;
	}

	*count = display->panel->num_timing_nodes;

	rc = dsi_panel_get_dfps_caps(display->panel, &dfps_caps);
	if (rc) {
		pr_err("[%s] failed to get dfps caps from panel\n",
				display->name);
		return rc;
	}

	num_dfps_rates = !dfps_caps.dfps_support ? 1 :
			dfps_caps.max_refresh_rate -
			dfps_caps.min_refresh_rate + 1;

	/* Inflate num_of_modes by fps in dfps */
	*count = display->panel->num_timing_nodes * num_dfps_rates;

	return 0;
}

int dsi_display_get_mode_count(struct dsi_display *display,
			u32 *count)
{
	int rc;

	if (!display || !display->panel) {
		pr_err("invalid display:%d panel:%d\n", display != NULL,
				display ? display->panel != NULL : 0);
		return -EINVAL;
	}

	mutex_lock(&display->display_lock);
	rc = dsi_display_get_mode_count_no_lock(display, count);
	mutex_unlock(&display->display_lock);

	return 0;
}

void dsi_display_put_mode(struct dsi_display *display,
	struct dsi_display_mode *mode)
{
	dsi_panel_put_mode(mode);
}

int dsi_display_get_modes(struct dsi_display *display,
			  struct dsi_display_mode **out_modes)
{
	struct dsi_dfps_capabilities dfps_caps;
	u32 num_dfps_rates, panel_mode_count, total_mode_count;
	u32 mode_idx, array_idx = 0;
	int i, rc = -EINVAL;

	if (!display || !out_modes) {
		pr_err("Invalid params\n");
		return -EINVAL;
	}

	*out_modes = NULL;

	mutex_lock(&display->display_lock);

	if (display->modes)
		goto exit;

	rc = dsi_display_get_mode_count_no_lock(display, &total_mode_count);
	if (rc)
		goto error;

	display->modes = kcalloc(total_mode_count, sizeof(*display->modes),
			GFP_KERNEL);
	if (!display->modes) {
		rc = -ENOMEM;
		goto error;
	}

	rc = dsi_panel_get_dfps_caps(display->panel, &dfps_caps);
	if (rc) {
		pr_err("[%s] failed to get dfps caps from panel\n",
				display->name);
		goto error;
	}

	num_dfps_rates = !dfps_caps.dfps_support ? 1 :
			dfps_caps.max_refresh_rate -
			dfps_caps.min_refresh_rate + 1;

	panel_mode_count = display->panel->num_timing_nodes;

	for (mode_idx = 0; mode_idx < panel_mode_count; mode_idx++) {
		struct dsi_display_mode panel_mode;
		int topology_override = NO_OVERRIDE;

		if (display->cmdline_timing == mode_idx)
			topology_override = display->cmdline_topology;

		memset(&panel_mode, 0, sizeof(panel_mode));

		rc = dsi_panel_get_mode(display->panel, mode_idx,
						&panel_mode, topology_override);
		if (rc) {
			pr_err("[%s] failed to get mode idx %d from panel\n",
				   display->name, mode_idx);
			goto error;
		}

		if (display->ctrl_count > 1) { /* TODO: remove if */
			panel_mode.timing.h_active *= display->ctrl_count;
			panel_mode.timing.h_front_porch *= display->ctrl_count;
			panel_mode.timing.h_sync_width *= display->ctrl_count;
			panel_mode.timing.h_back_porch *= display->ctrl_count;
			panel_mode.timing.h_skew *= display->ctrl_count;
			panel_mode.pixel_clk_khz *= display->ctrl_count;
		}

		for (i = 0; i < num_dfps_rates; i++) {
			struct dsi_display_mode *sub_mode =
					&display->modes[array_idx];
			u32 curr_refresh_rate;

			if (!sub_mode) {
				pr_err("invalid mode data\n");
				rc = -EFAULT;
				goto error;
			}

			memcpy(sub_mode, &panel_mode, sizeof(panel_mode));

			if (dfps_caps.dfps_support) {
				curr_refresh_rate =
					sub_mode->timing.refresh_rate;
				sub_mode->timing.refresh_rate =
					dfps_caps.min_refresh_rate +
					(i % num_dfps_rates);

				dsi_display_get_dfps_timing(display,
					sub_mode, curr_refresh_rate);

				sub_mode->pixel_clk_khz =
					(DSI_H_TOTAL_DSC(&sub_mode->timing) *
					DSI_V_TOTAL(&sub_mode->timing) *
					sub_mode->timing.refresh_rate) / 1000;
			}
			array_idx++;
		}
	}

exit:
	*out_modes = display->modes;
	rc = 0;

error:
	if (rc)
		kfree(display->modes);

	mutex_unlock(&display->display_lock);
	return rc;
}

int dsi_display_get_panel_vfp(void *dsi_display,
	int h_active, int v_active)
{
	int i, rc = 0;
	u32 count, refresh_rate = 0;
	struct dsi_dfps_capabilities dfps_caps;
	struct dsi_display *display = (struct dsi_display *)dsi_display;

	if (!display)
		return -EINVAL;

	rc = dsi_display_get_mode_count(display, &count);
	if (rc)
		return rc;

	mutex_lock(&display->display_lock);

	if (display->panel && display->panel->cur_mode)
		refresh_rate = display->panel->cur_mode->timing.refresh_rate;

	dsi_panel_get_dfps_caps(display->panel, &dfps_caps);
	if (dfps_caps.dfps_support)
		refresh_rate = dfps_caps.max_refresh_rate;

	if (!refresh_rate) {
		mutex_unlock(&display->display_lock);
		pr_err("Null Refresh Rate\n");
		return -EINVAL;
	}

	h_active *= display->ctrl_count;

	for (i = 0; i < count; i++) {
		struct dsi_display_mode *m = &display->modes[i];

		if (m && v_active == m->timing.v_active &&
			h_active == m->timing.h_active &&
			refresh_rate == m->timing.refresh_rate) {
			rc = m->timing.v_front_porch;
			break;
		}
	}
	mutex_unlock(&display->display_lock);

	return rc;
}

int dsi_display_find_mode(struct dsi_display *display,
		const struct dsi_display_mode *cmp,
		struct dsi_display_mode **out_mode)
{
	u32 count, i;
	int rc;

	if (!display || !out_mode)
		return -EINVAL;

	*out_mode = NULL;

	rc = dsi_display_get_mode_count(display, &count);
	if (rc)
		return rc;

	if (!display->modes) {
		struct dsi_display_mode *m;

		rc = dsi_display_get_modes(display, &m);
		if (rc)
			return rc;
	}

	mutex_lock(&display->display_lock);
	for (i = 0; i < count; i++) {
		struct dsi_display_mode *m = &display->modes[i];

		if (cmp->timing.v_active == m->timing.v_active &&
			cmp->timing.h_active == m->timing.h_active &&
			cmp->timing.refresh_rate == m->timing.refresh_rate) {
			*out_mode = m;
			rc = 0;
			break;
		}
	}
	mutex_unlock(&display->display_lock);

	if (!*out_mode) {
		pr_err("[%s] failed to find mode for v_active %u h_active %u rate %u\n",
				display->name, cmp->timing.v_active,
				cmp->timing.h_active, cmp->timing.refresh_rate);
		rc = -ENOENT;
	}

	return rc;
}

/**
 * dsi_display_validate_mode_vrr() - Validate if varaible refresh case.
 * @display:     DSI display handle.
 * @cur_dsi_mode:   Current DSI mode.
 * @mode:        Mode value structure to be validated.
 *               MSM_MODE_FLAG_SEAMLESS_VRR flag is set if there
 *               is change in fps but vactive and hactive are same.
 * Return: error code.
 */
int dsi_display_validate_mode_vrr(struct dsi_display *display,
			struct dsi_display_mode *cur_dsi_mode,
			struct dsi_display_mode *mode)
{
	int rc = 0;
	struct dsi_display_mode adj_mode, cur_mode;
	struct dsi_dfps_capabilities dfps_caps;
	u32 curr_refresh_rate;

	if (!display || !mode) {
		pr_err("Invalid params\n");
		return -EINVAL;
	}

	if (!display->panel || !display->panel->cur_mode) {
		pr_debug("Current panel mode not set\n");
		return rc;
	}

	mutex_lock(&display->display_lock);

	adj_mode = *mode;
	cur_mode = *cur_dsi_mode;

	if ((cur_mode.timing.refresh_rate != adj_mode.timing.refresh_rate) &&
		(cur_mode.timing.v_active == adj_mode.timing.v_active) &&
		(cur_mode.timing.h_active == adj_mode.timing.h_active)) {

		curr_refresh_rate = cur_mode.timing.refresh_rate;
		rc = dsi_panel_get_dfps_caps(display->panel, &dfps_caps);
		if (rc) {
			pr_err("[%s] failed to get dfps caps from panel\n",
					display->name);
			goto error;
		}

		cur_mode.timing.refresh_rate =
			adj_mode.timing.refresh_rate;

		rc = dsi_display_get_dfps_timing(display,
			&cur_mode, curr_refresh_rate);
		if (rc) {
			pr_err("[%s] seamless vrr not possible rc=%d\n",
			display->name, rc);
			goto error;
		}
		switch (dfps_caps.type) {
		/*
		 * Ignore any round off factors in porch calculation.
		 * Worse case is set to 5.
		 */
		case DSI_DFPS_IMMEDIATE_VFP:
			if (abs(DSI_V_TOTAL(&cur_mode.timing) -
				DSI_V_TOTAL(&adj_mode.timing)) > 5)
				pr_err("Mismatch vfp fps:%d new:%d given:%d\n",
				adj_mode.timing.refresh_rate,
				cur_mode.timing.v_front_porch,
				adj_mode.timing.v_front_porch);
			break;

		case DSI_DFPS_IMMEDIATE_HFP:
			if (abs(DSI_H_TOTAL_DSC(&cur_mode.timing) -
				DSI_H_TOTAL_DSC(&adj_mode.timing)) > 5)
				pr_err("Mismatch hfp fps:%d new:%d given:%d\n",
				adj_mode.timing.refresh_rate,
				cur_mode.timing.h_front_porch,
				adj_mode.timing.h_front_porch);
			break;

		default:
			pr_err("Unsupported DFPS mode %d\n",
				dfps_caps.type);
			rc = -ENOTSUPP;
		}

		pr_debug("Mode switch is seamless variable refresh\n");
		mode->dsi_mode_flags |= DSI_MODE_FLAG_VRR;
		SDE_EVT32(curr_refresh_rate, adj_mode.timing.refresh_rate,
				cur_mode.timing.h_front_porch,
				adj_mode.timing.h_front_porch);
	}

error:
	mutex_unlock(&display->display_lock);
	return rc;
}

int dsi_display_validate_mode(struct dsi_display *display,
			      struct dsi_display_mode *mode,
			      u32 flags)
{
	int rc = 0;
	int i;
	struct dsi_display_ctrl *ctrl;
	struct dsi_display_mode adj_mode;

	if (!display || !mode) {
		pr_err("Invalid params\n");
		return -EINVAL;
	}

	mutex_lock(&display->display_lock);

	adj_mode = *mode;
	adjust_timing_by_ctrl_count(display, &adj_mode);

	rc = dsi_panel_validate_mode(display->panel, &adj_mode);
	if (rc) {
		pr_err("[%s] panel mode validation failed, rc=%d\n",
		       display->name, rc);
		goto error;
	}

	display_for_each_ctrl(i, display) {
		ctrl = &display->ctrl[i];
		rc = dsi_ctrl_validate_timing(ctrl->ctrl, &adj_mode.timing);
		if (rc) {
			pr_err("[%s] ctrl mode validation failed, rc=%d\n",
			       display->name, rc);
			goto error;
		}

		rc = dsi_phy_validate_mode(ctrl->phy, &adj_mode.timing);
		if (rc) {
			pr_err("[%s] phy mode validation failed, rc=%d\n",
			       display->name, rc);
			goto error;
		}
	}

	if ((flags & DSI_VALIDATE_FLAG_ALLOW_ADJUST) &&
			(mode->dsi_mode_flags & DSI_MODE_FLAG_SEAMLESS)) {
		rc = dsi_display_validate_mode_seamless(display, mode);
		if (rc) {
			pr_err("[%s] seamless not possible rc=%d\n",
				display->name, rc);
			goto error;
		}
	}

error:
	mutex_unlock(&display->display_lock);
	return rc;
}

int dsi_display_set_mode(struct dsi_display *display,
			 struct dsi_display_mode *mode,
			 u32 flags)
{
	int rc = 0;
	struct dsi_display_mode adj_mode;

	if (!display || !mode || !display->panel) {
		pr_err("Invalid params\n");
		return -EINVAL;
	}

	mutex_lock(&display->display_lock);

	adj_mode = *mode;
	adjust_timing_by_ctrl_count(display, &adj_mode);

	/*For dynamic DSI setting, use specified clock rate */
	if (display->cached_clk_rate > 0)
		adj_mode.priv_info->clk_rate_hz = display->cached_clk_rate;

	rc = dsi_display_validate_mode_set(display, &adj_mode, flags);
	if (rc) {
		pr_err("[%s] mode cannot be set\n", display->name);
		goto error;
	}

	rc = dsi_display_set_mode_sub(display, &adj_mode, flags);
	if (rc) {
		pr_err("[%s] failed to set mode\n", display->name);
		goto error;
	}

	if (!display->panel->cur_mode) {
		display->panel->cur_mode =
			kzalloc(sizeof(struct dsi_display_mode), GFP_KERNEL);
		if (!display->panel->cur_mode) {
			rc = -ENOMEM;
			goto error;
		}
	}

	memcpy(display->panel->cur_mode, &adj_mode, sizeof(adj_mode));
error:
	mutex_unlock(&display->display_lock);
	return rc;
}

int dsi_display_set_tpg_state(struct dsi_display *display, bool enable)
{
	int rc = 0;
	int i;
	struct dsi_display_ctrl *ctrl;

	if (!display) {
		pr_err("Invalid params\n");
		return -EINVAL;
	}

	display_for_each_ctrl(i, display) {
		ctrl = &display->ctrl[i];
		rc = dsi_ctrl_set_tpg_state(ctrl->ctrl, enable);
		if (rc) {
			pr_err("[%s] failed to set tpg state for host_%d\n",
			       display->name, i);
			goto error;
		}
	}

	display->is_tpg_enabled = enable;
error:
	return rc;
}

static int dsi_display_pre_switch(struct dsi_display *display)
{
	int rc = 0;

	rc = dsi_display_clk_ctrl(display->dsi_clk_handle,
			DSI_CORE_CLK, DSI_CLK_ON);
	if (rc) {
		pr_err("[%s] failed to enable DSI core clocks, rc=%d\n",
		       display->name, rc);
		goto error;
	}

	rc = dsi_display_ctrl_update(display);
	if (rc) {
		pr_err("[%s] failed to update DSI controller, rc=%d\n",
			   display->name, rc);
		goto error_ctrl_clk_off;
	}

	rc = dsi_display_set_clk_src(display);
	if (rc) {
		pr_err("[%s] failed to set DSI link clock source, rc=%d\n",
			display->name, rc);
		goto error_ctrl_deinit;
	}

	rc = dsi_display_clk_ctrl(display->dsi_clk_handle,
			DSI_LINK_CLK, DSI_CLK_ON);
	if (rc) {
		pr_err("[%s] failed to enable DSI link clocks, rc=%d\n",
			   display->name, rc);
		goto error_ctrl_deinit;
	}

	goto error;

error_ctrl_deinit:
	(void)dsi_display_ctrl_deinit(display);
error_ctrl_clk_off:
	(void)dsi_display_clk_ctrl(display->dsi_clk_handle,
			DSI_CORE_CLK, DSI_CLK_OFF);
error:
	return rc;
}

static bool _dsi_display_validate_host_state(struct dsi_display *display)
{
	int i;
	struct dsi_display_ctrl *ctrl;

	display_for_each_ctrl(i, display) {
		ctrl = &display->ctrl[i];
		if (!ctrl->ctrl)
			continue;
		if (!dsi_ctrl_validate_host_state(ctrl->ctrl))
			return false;
	}

	return true;
}

static void dsi_display_handle_fifo_underflow(struct work_struct *work)
{
	struct dsi_display *display = NULL;

	display = container_of(work, struct dsi_display, fifo_underflow_work);
	if (!display || !display->panel ||
	    atomic_read(&display->panel->esd_recovery_pending)) {
		pr_debug("Invalid recovery use case\n");
		return;
	}

	mutex_lock(&display->display_lock);

	if (!_dsi_display_validate_host_state(display)) {
		mutex_unlock(&display->display_lock);
		return;
	}

	pr_debug("handle DSI FIFO underflow error\n");

	dsi_display_clk_ctrl(display->dsi_clk_handle,
			DSI_ALL_CLKS, DSI_CLK_ON);
	dsi_display_soft_reset(display);
	dsi_display_clk_ctrl(display->dsi_clk_handle,
			DSI_ALL_CLKS, DSI_CLK_OFF);

	mutex_unlock(&display->display_lock);
}

static void dsi_display_handle_fifo_overflow(struct work_struct *work)
{
	struct dsi_display *display = NULL;
	struct dsi_display_ctrl *ctrl;
	int i, rc;
	int mask = BIT(20); /* clock lane */
	int (*cb_func)(void *event_usr_ptr,
		uint32_t event_idx, uint32_t instance_idx,
		uint32_t data0, uint32_t data1,
		uint32_t data2, uint32_t data3);
	void *data;
	u32 version = 0;

	display = container_of(work, struct dsi_display, fifo_overflow_work);
	if (!display || !display->panel ||
	    (display->panel->panel_mode != DSI_OP_VIDEO_MODE) ||
	    atomic_read(&display->panel->esd_recovery_pending)) {
		pr_debug("Invalid recovery use case\n");
		return;
	}

	mutex_lock(&display->display_lock);

	if (!_dsi_display_validate_host_state(display)) {
		mutex_unlock(&display->display_lock);
		return;
	}

	pr_debug("handle DSI FIFO overflow error\n");
	dsi_display_clk_ctrl(display->dsi_clk_handle,
			DSI_ALL_CLKS, DSI_CLK_ON);

	/*
	 * below recovery sequence is not applicable to
	 * hw version 2.0.0, 2.1.0 and 2.2.0, so return early.
	 */
	ctrl = &display->ctrl[display->clk_master_idx];
	version = dsi_ctrl_get_hw_version(ctrl->ctrl);
	if (!version || (version < 0x20020001))
		goto end;

	/* reset ctrl and lanes */
	display_for_each_ctrl(i, display) {
		ctrl = &display->ctrl[i];
		rc = dsi_ctrl_reset(ctrl->ctrl, mask);
		rc = dsi_phy_lane_reset(ctrl->phy);
	}

	/* wait for display line count to be in active area */
	ctrl = &display->ctrl[display->clk_master_idx];
	if (ctrl->ctrl->recovery_cb.event_cb) {
		cb_func = ctrl->ctrl->recovery_cb.event_cb;
		data = ctrl->ctrl->recovery_cb.event_usr_ptr;
		rc = cb_func(data, SDE_CONN_EVENT_VID_FIFO_OVERFLOW,
				display->clk_master_idx, 0, 0, 0, 0);
		if (rc < 0) {
			pr_debug("sde callback failed\n");
			goto end;
		}
	}

	/* Enable Video mode for DSI controller */
	display_for_each_ctrl(i, display) {
		ctrl = &display->ctrl[i];
		dsi_ctrl_vid_engine_en(ctrl->ctrl, true);
	}
	/*
	 * Add sufficient delay to make sure
	 * pixel transmission has started
	 */
	udelay(200);
end:
	dsi_display_clk_ctrl(display->dsi_clk_handle,
			DSI_ALL_CLKS, DSI_CLK_OFF);
	mutex_unlock(&display->display_lock);
}

static void dsi_display_handle_lp_rx_timeout(struct work_struct *work)
{
	struct dsi_display *display = NULL;
	struct dsi_display_ctrl *ctrl;
	int i, rc;
	int mask = (BIT(20) | (0xF << 16)); /* clock lane and 4 data lane */
	int (*cb_func)(void *event_usr_ptr,
		uint32_t event_idx, uint32_t instance_idx,
		uint32_t data0, uint32_t data1,
		uint32_t data2, uint32_t data3);
	void *data;
	u32 version = 0;

	display = container_of(work, struct dsi_display, lp_rx_timeout_work);
	if (!display || !display->panel ||
	    (display->panel->panel_mode != DSI_OP_VIDEO_MODE) ||
	    atomic_read(&display->panel->esd_recovery_pending)) {
		pr_debug("Invalid recovery use case\n");
		return;
	}

	mutex_lock(&display->display_lock);

	if (!_dsi_display_validate_host_state(display)) {
		mutex_unlock(&display->display_lock);
		return;
	}

	pr_debug("handle DSI LP RX Timeout error\n");

	dsi_display_clk_ctrl(display->dsi_clk_handle,
			DSI_ALL_CLKS, DSI_CLK_ON);

	/*
	 * below recovery sequence is not applicable to
	 * hw version 2.0.0, 2.1.0 and 2.2.0, so return early.
	 */
	ctrl = &display->ctrl[display->clk_master_idx];
	version = dsi_ctrl_get_hw_version(ctrl->ctrl);
	if (!version || (version < 0x20020001))
		goto end;

	/* reset ctrl and lanes */
	display_for_each_ctrl(i, display) {
		ctrl = &display->ctrl[i];
		rc = dsi_ctrl_reset(ctrl->ctrl, mask);
		rc = dsi_phy_lane_reset(ctrl->phy);
	}

	ctrl = &display->ctrl[display->clk_master_idx];
	if (ctrl->ctrl->recovery_cb.event_cb) {
		cb_func = ctrl->ctrl->recovery_cb.event_cb;
		data = ctrl->ctrl->recovery_cb.event_usr_ptr;
		rc = cb_func(data, SDE_CONN_EVENT_VID_FIFO_OVERFLOW,
				display->clk_master_idx, 0, 0, 0, 0);
		if (rc < 0) {
			pr_debug("Target is in suspend/shutdown\n");
			goto end;
		}
	}

	/* Enable Video mode for DSI controller */
	display_for_each_ctrl(i, display) {
		ctrl = &display->ctrl[i];
		dsi_ctrl_vid_engine_en(ctrl->ctrl, true);
	}

	/*
	 * Add sufficient delay to make sure
	 * pixel transmission as started
	 */
	udelay(200);

end:
	dsi_display_clk_ctrl(display->dsi_clk_handle,
			DSI_ALL_CLKS, DSI_CLK_OFF);
	mutex_unlock(&display->display_lock);
}

static int dsi_display_cb_error_handler(void *data,
		uint32_t event_idx, uint32_t instance_idx,
		uint32_t data0, uint32_t data1,
		uint32_t data2, uint32_t data3)
{
	struct dsi_display *display =  data;

	if (!display || !(display->err_workq))
		return -EINVAL;

	switch (event_idx) {
	case DSI_FIFO_UNDERFLOW:
		queue_work(display->err_workq, &display->fifo_underflow_work);
		break;
	case DSI_FIFO_OVERFLOW:
		queue_work(display->err_workq, &display->fifo_overflow_work);
		break;
	case DSI_LP_Rx_TIMEOUT:
		queue_work(display->err_workq, &display->lp_rx_timeout_work);
		break;
	default:
		pr_warn("unhandled error interrupt: %d\n", event_idx);
		break;
	}

	return 0;
}

static void dsi_display_register_error_handler(struct dsi_display *display)
{
	int i = 0;
	struct dsi_display_ctrl *ctrl;
	struct dsi_event_cb_info event_info;

	if (!display)
		return;

	display->err_workq = create_singlethread_workqueue("dsi_err_workq");
	if (!display->err_workq) {
		pr_err("failed to create dsi workq!\n");
		return;
	}

	INIT_WORK(&display->fifo_underflow_work,
				dsi_display_handle_fifo_underflow);
	INIT_WORK(&display->fifo_overflow_work,
				dsi_display_handle_fifo_overflow);
	INIT_WORK(&display->lp_rx_timeout_work,
				dsi_display_handle_lp_rx_timeout);

	memset(&event_info, 0, sizeof(event_info));

	event_info.event_cb = dsi_display_cb_error_handler;
	event_info.event_usr_ptr = display;

	display_for_each_ctrl(i, display) {
		ctrl = &display->ctrl[i];
		ctrl->ctrl->irq_info.irq_err_cb = event_info;
	}
}

static void dsi_display_unregister_error_handler(struct dsi_display *display)
{
	int i = 0;
	struct dsi_display_ctrl *ctrl;

	if (!display)
		return;

	display_for_each_ctrl(i, display) {
		ctrl = &display->ctrl[i];
		memset(&ctrl->ctrl->irq_info.irq_err_cb,
		       0, sizeof(struct dsi_event_cb_info));
	}

	if (display->err_workq) {
		destroy_workqueue(display->err_workq);
		display->err_workq = NULL;
	}
}

int dsi_display_prepare(struct dsi_display *display)
{
	int rc = 0;
	struct dsi_display_mode *mode;

	if (!display) {
		pr_err("Invalid params\n");
		return -EINVAL;
	}

	if (!display->panel->cur_mode) {
		pr_err("no valid mode set for the display");
		return -EINVAL;
	}

	SDE_EVT32(SDE_EVTLOG_FUNC_ENTRY);
	mutex_lock(&display->display_lock);

	mode = display->panel->cur_mode;

	dsi_display_set_ctrl_esd_check_flag(display, false);

	/* Set up ctrl isr before enabling core clk */
	dsi_display_ctrl_isr_configure(display, true);

	if (mode->dsi_mode_flags & DSI_MODE_FLAG_DMS) {
		if (display->is_cont_splash_enabled) {
			pr_err("DMS is not supposed to be set on first frame\n");
			return -EINVAL;
		}
		/* update dsi ctrl for new mode */
		rc = dsi_display_pre_switch(display);
		if (rc)
			pr_err("[%s] panel pre-prepare-res-switch failed, rc=%d\n",
					display->name, rc);
		goto error;
	}

	if (!display->is_cont_splash_enabled) {
		/*
		 * For continuous splash usecase we skip panel
		 * pre prepare since the regulator vote is already
		 * taken care in splash resource init
		 */
		rc = dsi_panel_pre_prepare(display->panel);
		if (rc) {
			pr_err("[%s] panel pre-prepare failed, rc=%d\n",
					display->name, rc);
			goto error;
		}
	}

	rc = dsi_display_clk_ctrl(display->dsi_clk_handle,
			DSI_CORE_CLK, DSI_CLK_ON);
	if (rc) {
		pr_err("[%s] failed to enable DSI core clocks, rc=%d\n",
		       display->name, rc);
		goto error_panel_post_unprep;
	}

	/*
	 * If ULPS during suspend feature is enabled, then DSI PHY was
	 * left on during suspend. In this case, we do not need to reset/init
	 * PHY. This would have already been done when the CORE clocks are
	 * turned on. However, if cont splash is disabled, the first time DSI
	 * is powered on, phy init needs to be done unconditionally.
	 */
	if (!display->panel->ulps_suspend_enabled || !display->ulps_enabled) {
		rc = dsi_display_phy_sw_reset(display);
		if (rc) {
			pr_err("[%s] failed to reset phy, rc=%d\n",
				display->name, rc);
			goto error_ctrl_clk_off;
		}

		rc = dsi_display_phy_enable(display);
		if (rc) {
			pr_err("[%s] failed to enable DSI PHY, rc=%d\n",
			       display->name, rc);
			goto error_ctrl_clk_off;
		}
	}

	rc = dsi_display_set_clk_src(display);
	if (rc) {
		pr_err("[%s] failed to set DSI link clock source, rc=%d\n",
			display->name, rc);
		goto error_phy_disable;
	}

	rc = dsi_display_ctrl_init(display);
	if (rc) {
		pr_err("[%s] failed to setup DSI controller, rc=%d\n",
		       display->name, rc);
		goto error_phy_disable;
	}
	/* Set up DSI ERROR event callback */
	dsi_display_register_error_handler(display);

	rc = dsi_display_ctrl_host_enable(display);
	if (rc) {
		pr_err("[%s] failed to enable DSI host, rc=%d\n",
		       display->name, rc);
		goto error_ctrl_deinit;
	}

	rc = dsi_display_clk_ctrl(display->dsi_clk_handle,
			DSI_LINK_CLK, DSI_CLK_ON);
	if (rc) {
		pr_err("[%s] failed to enable DSI link clocks, rc=%d\n",
		       display->name, rc);
		goto error_host_engine_off;
	}

	if (!display->is_cont_splash_enabled) {
		/*
		 * For continuous splash usecase, skip panel prepare and
		 * ctl reset since the pnael and ctrl is already in active
		 * state and panel on commands are not needed
		 */
		rc = dsi_display_soft_reset(display);
		if (rc) {
			pr_err("[%s] failed soft reset, rc=%d\n",
					display->name, rc);
			goto error_ctrl_link_off;
		}

		rc = dsi_panel_prepare(display->panel);
		if (rc) {
			pr_err("[%s] panel prepare failed, rc=%d\n",
					display->name, rc);
			goto error_ctrl_link_off;
		}
	}
	goto error;

error_ctrl_link_off:
	(void)dsi_display_clk_ctrl(display->dsi_clk_handle,
			DSI_LINK_CLK, DSI_CLK_OFF);
error_host_engine_off:
	(void)dsi_display_ctrl_host_disable(display);
error_ctrl_deinit:
	(void)dsi_display_ctrl_deinit(display);
error_phy_disable:
	(void)dsi_display_phy_disable(display);
error_ctrl_clk_off:
	(void)dsi_display_clk_ctrl(display->dsi_clk_handle,
			DSI_CORE_CLK, DSI_CLK_OFF);
error_panel_post_unprep:
	(void)dsi_panel_post_unprepare(display->panel);
error:
	mutex_unlock(&display->display_lock);
	SDE_EVT32(SDE_EVTLOG_FUNC_EXIT);
	return rc;
}

static int dsi_display_calc_ctrl_roi(const struct dsi_display *display,
		const struct dsi_display_ctrl *ctrl,
		const struct msm_roi_list *req_rois,
		struct dsi_rect *out_roi)
{
	const struct dsi_rect *bounds = &ctrl->ctrl->mode_bounds;
	struct dsi_display_mode *cur_mode;
	struct msm_roi_caps *roi_caps;
	struct dsi_rect req_roi = { 0 };
	int rc = 0;

	cur_mode = display->panel->cur_mode;
	if (!cur_mode)
		return 0;

	roi_caps = &cur_mode->priv_info->roi_caps;
	if (req_rois->num_rects > roi_caps->num_roi) {
		pr_err("request for %d rois greater than max %d\n",
				req_rois->num_rects,
				roi_caps->num_roi);
		rc = -EINVAL;
		goto exit;
	}

	/**
	 * if no rois, user wants to reset back to full resolution
	 * note: h_active is already divided by ctrl_count
	 */
	if (!req_rois->num_rects) {
		*out_roi = *bounds;
		goto exit;
	}

	/* intersect with the bounds */
	req_roi.x = req_rois->roi[0].x1;
	req_roi.y = req_rois->roi[0].y1;
	req_roi.w = req_rois->roi[0].x2 - req_rois->roi[0].x1;
	req_roi.h = req_rois->roi[0].y2 - req_rois->roi[0].y1;
	dsi_rect_intersect(&req_roi, bounds, out_roi);

exit:
	/* adjust the ctrl origin to be top left within the ctrl */
	out_roi->x = out_roi->x - bounds->x;

	pr_debug("ctrl%d:%d: req (%d,%d,%d,%d) bnd (%d,%d,%d,%d) out (%d,%d,%d,%d)\n",
			ctrl->dsi_ctrl_idx, ctrl->ctrl->cell_index,
			req_roi.x, req_roi.y, req_roi.w, req_roi.h,
			bounds->x, bounds->y, bounds->w, bounds->h,
			out_roi->x, out_roi->y, out_roi->w, out_roi->h);

	return rc;
}

static int dsi_display_qsync(struct dsi_display *display, bool enable)
{
	int i;
	int rc = 0;

	if (!display->panel->qsync_min_fps) {
		pr_err("%s:ERROR: qsync set, but no fps\n", __func__);
		return 0;
	}

	mutex_lock(&display->display_lock);

	for (i = 0; i < display->ctrl_count; i++) {

		if (enable) {
			/* send the commands to enable qsync */
			rc = dsi_panel_send_qsync_on_dcs(display->panel, i);
			if (rc) {
				pr_err("fail qsync ON cmds rc:%d\n", rc);
				goto exit;
			}
		} else {
			/* send the commands to enable qsync */
			rc = dsi_panel_send_qsync_off_dcs(display->panel, i);
			if (rc) {
				pr_err("fail qsync OFF cmds rc:%d\n", rc);
				goto exit;
			}
		}

		dsi_ctrl_setup_avr(display->ctrl[i].ctrl, enable);
	}

exit:
	SDE_EVT32(enable, display->panel->qsync_min_fps, rc);
	mutex_unlock(&display->display_lock);
	return rc;
}

static int dsi_display_set_roi(struct dsi_display *display,
		struct msm_roi_list *rois)
{
	struct dsi_display_mode *cur_mode;
	struct msm_roi_caps *roi_caps;
	int rc = 0;
	int i;

	if (!display || !rois || !display->panel)
		return -EINVAL;

	cur_mode = display->panel->cur_mode;
	if (!cur_mode)
		return 0;

	roi_caps = &cur_mode->priv_info->roi_caps;
	if (!roi_caps->enabled)
		return 0;

	display_for_each_ctrl(i, display) {
		struct dsi_display_ctrl *ctrl = &display->ctrl[i];
		struct dsi_rect ctrl_roi;
		bool changed = false;

		rc = dsi_display_calc_ctrl_roi(display, ctrl, rois, &ctrl_roi);
		if (rc) {
			pr_err("dsi_display_calc_ctrl_roi failed rc %d\n", rc);
			return rc;
		}

		rc = dsi_ctrl_set_roi(ctrl->ctrl, &ctrl_roi, &changed);
		if (rc) {
			pr_err("dsi_ctrl_set_roi failed rc %d\n", rc);
			return rc;
		}

		if (!changed)
			continue;

		/* send the new roi to the panel via dcs commands */
		rc = dsi_panel_send_roi_dcs(display->panel, i, &ctrl_roi);
		if (rc) {
			pr_err("dsi_panel_set_roi failed rc %d\n", rc);
			return rc;
		}

		/* re-program the ctrl with the timing based on the new roi */
		rc = dsi_ctrl_setup(ctrl->ctrl);
		if (rc) {
			pr_err("dsi_ctrl_setup failed rc %d\n", rc);
			return rc;
		}
	}

	return rc;
}

int dsi_display_pre_kickoff(struct drm_connector *connector,
		struct dsi_display *display,
		struct msm_display_kickoff_params *params)
{
	int rc = 0;
	int i;
	bool enable;

	/* check and setup MISR */
	if (display->misr_enable)
		_dsi_display_setup_misr(display);

	if (params->qsync_update) {
		enable = (params->qsync_mode > 0) ? true : false;
		rc = dsi_display_qsync(display, enable);
		if (rc)
			pr_err("%s failed to send qsync commands",
				__func__);
		SDE_EVT32(params->qsync_mode, rc);
	}

	rc = dsi_display_set_roi(display, params->rois);

	/* dynamic DSI clock setting */
	if (atomic_read(&display->clkrate_change_pending)) {
		mutex_lock(&display->display_lock);
		/*
		 * acquire panel_lock to make sure no commands are in progress
		 */
		dsi_panel_acquire_panel_lock(display->panel);

		/*
		 * Wait for DSI command engine not to be busy sending data
		 * from display engine.
		 * If waiting fails, return "rc" instead of below "ret" so as
		 * not to impact DRM commit. The clock updating would be
		 * deferred to the next DRM commit.
		 */
		display_for_each_ctrl(i, display) {
			struct dsi_ctrl *ctrl = display->ctrl[i].ctrl;
			int ret = 0;

			ret = dsi_ctrl_wait_for_cmd_mode_mdp_idle(ctrl);
			if (ret)
				goto wait_failure;
		}

		/*
		 * Don't check the return value so as not to impact DRM commit
		 * when error occurs.
		 */
		(void)dsi_display_force_update_dsi_clk(display);
wait_failure:
		/* release panel_lock */
		dsi_panel_release_panel_lock(display->panel);
		mutex_unlock(&display->display_lock);
	}

	return rc;
}

int dsi_display_config_ctrl_for_cont_splash(struct dsi_display *display)
{
	int rc = 0;

	if (!display || !display->panel) {
		pr_err("Invalid params\n");
		return -EINVAL;
	}

	if (!display->panel->cur_mode) {
		pr_err("no valid mode set for the display");
		return -EINVAL;
	}

	if (!display->is_cont_splash_enabled)
		return 0;

	if (display->config.panel_mode == DSI_OP_VIDEO_MODE) {
		rc = dsi_display_vid_engine_enable(display);
		if (rc) {
			pr_err("[%s]failed to enable DSI video engine, rc=%d\n",
			       display->name, rc);
			goto error_out;
		}
	} else if (display->config.panel_mode == DSI_OP_CMD_MODE) {
		rc = dsi_display_cmd_engine_enable(display);
		if (rc) {
			pr_err("[%s]failed to enable DSI cmd engine, rc=%d\n",
			       display->name, rc);
			goto error_out;
		}
	} else {
		pr_err("[%s] Invalid configuration\n", display->name);
		rc = -EINVAL;
	}

error_out:
	return rc;
}

int dsi_display_enable(struct dsi_display *display)
{
	int rc = 0;
	struct dsi_display_mode *mode;

	if (!display || !display->panel) {
		pr_err("Invalid params\n");
		return -EINVAL;
	}

	if (!display->panel->cur_mode) {
		pr_err("no valid mode set for the display");
		return -EINVAL;
	}
	SDE_EVT32(SDE_EVTLOG_FUNC_ENTRY);

	/* Engine states and panel states are populated during splash
	 * resource init and hence we return early
	 */
	if (display->is_cont_splash_enabled) {

		dsi_display_config_ctrl_for_cont_splash(display);

		rc = dsi_display_splash_res_cleanup(display);
		if (rc) {
			pr_err("Continuous splash res cleanup failed, rc=%d\n",
				rc);
			return -EINVAL;
		}

		display->panel->panel_initialized = true;
		pr_debug("cont splash enabled, display enable not required\n");
		return 0;
	}

	mutex_lock(&display->display_lock);

	mode = display->panel->cur_mode;

	if (mode->dsi_mode_flags & DSI_MODE_FLAG_DMS) {
		rc = dsi_panel_post_switch(display->panel);
		if (rc) {
			pr_err("[%s] failed to switch DSI panel mode, rc=%d\n",
				   display->name, rc);
			goto error;
		}
	} else {
		rc = dsi_panel_enable(display->panel);
		if (rc) {
			pr_err("[%s] failed to enable DSI panel, rc=%d\n",
			       display->name, rc);
			goto error;
		}
	}

	if (mode->priv_info->dsc_enabled) {
		mode->priv_info->dsc.pic_width *= display->ctrl_count;
		rc = dsi_panel_update_pps(display->panel);
		if (rc) {
			pr_err("[%s] panel pps cmd update failed, rc=%d\n",
				display->name, rc);
			goto error;
		}
	}

	if (mode->dsi_mode_flags & DSI_MODE_FLAG_DMS) {
		rc = dsi_panel_switch(display->panel);
		if (rc)
			pr_err("[%s] failed to switch DSI panel mode, rc=%d\n",
				   display->name, rc);

		goto error;
	}

	if (display->config.panel_mode == DSI_OP_VIDEO_MODE) {
		rc = dsi_display_vid_engine_enable(display);
		if (rc) {
			pr_err("[%s]failed to enable DSI video engine, rc=%d\n",
			       display->name, rc);
			goto error_disable_panel;
		}
	} else if (display->config.panel_mode == DSI_OP_CMD_MODE) {
		rc = dsi_display_cmd_engine_enable(display);
		if (rc) {
			pr_err("[%s]failed to enable DSI cmd engine, rc=%d\n",
			       display->name, rc);
			goto error_disable_panel;
		}
	} else {
		pr_err("[%s] Invalid configuration\n", display->name);
		rc = -EINVAL;
		goto error_disable_panel;
	}

	goto error;

error_disable_panel:
	(void)dsi_panel_disable(display->panel);
error:
	mutex_unlock(&display->display_lock);
	SDE_EVT32(SDE_EVTLOG_FUNC_EXIT);
	return rc;
}

int dsi_display_post_enable(struct dsi_display *display)
{
	int rc = 0;

	if (!display) {
		pr_err("Invalid params\n");
		return -EINVAL;
	}

	mutex_lock(&display->display_lock);

	rc = dsi_panel_post_enable(display->panel);
	if (rc)
		pr_err("[%s] panel post-enable failed, rc=%d\n",
		       display->name, rc);

	/* remove the clk vote for CMD mode panels */
	if (display->config.panel_mode == DSI_OP_CMD_MODE)
		dsi_display_clk_ctrl(display->dsi_clk_handle,
			DSI_ALL_CLKS, DSI_CLK_OFF);

	mutex_unlock(&display->display_lock);
	return rc;
}

int dsi_display_pre_disable(struct dsi_display *display)
{
	int rc = 0;

	if (!display) {
		pr_err("Invalid params\n");
		return -EINVAL;
	}

	mutex_lock(&display->display_lock);

	/* enable the clk vote for CMD mode panels */
	if (display->config.panel_mode == DSI_OP_CMD_MODE)
		dsi_display_clk_ctrl(display->dsi_clk_handle,
			DSI_ALL_CLKS, DSI_CLK_ON);

	rc = dsi_panel_pre_disable(display->panel);
	if (rc)
		pr_err("[%s] panel pre-disable failed, rc=%d\n",
		       display->name, rc);

	mutex_unlock(&display->display_lock);
	return rc;
}

int dsi_display_disable(struct dsi_display *display)
{
	int rc = 0;

	if (!display) {
		pr_err("Invalid params\n");
		return -EINVAL;
	}

	SDE_EVT32(SDE_EVTLOG_FUNC_ENTRY);
	mutex_lock(&display->display_lock);

	rc = dsi_display_wake_up(display);
	if (rc)
		pr_err("[%s] display wake up failed, rc=%d\n",
		       display->name, rc);

	if (display->config.panel_mode == DSI_OP_VIDEO_MODE) {
		rc = dsi_display_vid_engine_disable(display);
		if (rc)
			pr_err("[%s]failed to disable DSI vid engine, rc=%d\n",
			       display->name, rc);
	} else if (display->config.panel_mode == DSI_OP_CMD_MODE) {
		rc = dsi_display_cmd_engine_disable(display);
		if (rc)
			pr_err("[%s]failed to disable DSI cmd engine, rc=%d\n",
			       display->name, rc);
	} else {
		pr_err("[%s] Invalid configuration\n", display->name);
		rc = -EINVAL;
	}

	rc = dsi_panel_disable(display->panel);
	if (rc)
		pr_err("[%s] failed to disable DSI panel, rc=%d\n",
		       display->name, rc);

	mutex_unlock(&display->display_lock);
	SDE_EVT32(SDE_EVTLOG_FUNC_EXIT);
	return rc;
}

int dsi_display_update_pps(char *pps_cmd, void *disp)
{
	struct dsi_display *display;

	if (pps_cmd == NULL || disp == NULL) {
		pr_err("Invalid parameter\n");
		return -EINVAL;
	}

	display = disp;
	mutex_lock(&display->display_lock);
	memcpy(display->panel->dsc_pps_cmd, pps_cmd, DSI_CMD_PPS_SIZE);
	mutex_unlock(&display->display_lock);

	return 0;
}

int dsi_display_unprepare(struct dsi_display *display)
{
	int rc = 0;

	if (!display) {
		pr_err("Invalid params\n");
		return -EINVAL;
	}

	SDE_EVT32(SDE_EVTLOG_FUNC_ENTRY);
	mutex_lock(&display->display_lock);

	rc = dsi_display_wake_up(display);
	if (rc)
		pr_err("[%s] display wake up failed, rc=%d\n",
		       display->name, rc);

	rc = dsi_panel_unprepare(display->panel);
	if (rc)
		pr_err("[%s] panel unprepare failed, rc=%d\n",
		       display->name, rc);

	rc = dsi_display_ctrl_host_disable(display);
	if (rc)
		pr_err("[%s] failed to disable DSI host, rc=%d\n",
		       display->name, rc);

	rc = dsi_display_clk_ctrl(display->dsi_clk_handle,
			DSI_LINK_CLK, DSI_CLK_OFF);
	if (rc)
		pr_err("[%s] failed to disable Link clocks, rc=%d\n",
		       display->name, rc);

	rc = dsi_display_ctrl_deinit(display);
	if (rc)
		pr_err("[%s] failed to deinit controller, rc=%d\n",
		       display->name, rc);

	if (!display->panel->ulps_suspend_enabled) {
		rc = dsi_display_phy_disable(display);
		if (rc)
			pr_err("[%s] failed to disable DSI PHY, rc=%d\n",
			       display->name, rc);
	}

	rc = dsi_display_clk_ctrl(display->dsi_clk_handle,
			DSI_CORE_CLK, DSI_CLK_OFF);
	if (rc)
		pr_err("[%s] failed to disable DSI clocks, rc=%d\n",
		       display->name, rc);

	/* destrory dsi isr set up */
	dsi_display_ctrl_isr_configure(display, false);

	rc = dsi_panel_post_unprepare(display->panel);
	if (rc)
		pr_err("[%s] panel post-unprepare failed, rc=%d\n",
		       display->name, rc);

	mutex_unlock(&display->display_lock);

	/* Free up DSI ERROR event callback */
	dsi_display_unregister_error_handler(display);

	SDE_EVT32(SDE_EVTLOG_FUNC_EXIT);
	return rc;
}

static int __init dsi_display_register(void)
{
	dsi_phy_drv_register();
	dsi_ctrl_drv_register();

	dsi_display_parse_boot_display_selection();

	return platform_driver_register(&dsi_display_driver);
}

static void __exit dsi_display_unregister(void)
{
	platform_driver_unregister(&dsi_display_driver);
	dsi_ctrl_drv_unregister();
	dsi_phy_drv_unregister();
}
module_param_string(dsi_display0, dsi_display_primary, MAX_CMDLINE_PARAM_LEN,
								0600);
MODULE_PARM_DESC(dsi_display0,
	"msm_drm.dsi_display0=<display node>:<configX> where <display node> is 'primary dsi display node name' and <configX> where x represents index in the topology list");
module_param_string(dsi_display1, dsi_display_secondary, MAX_CMDLINE_PARAM_LEN,
								0600);
MODULE_PARM_DESC(dsi_display1,
	"msm_drm.dsi_display1=<display node>:<configX> where <display node> is 'secondary dsi display node name' and <configX> where x represents index in the topology list");
module_init(dsi_display_register);
module_exit(dsi_display_unregister);<|MERGE_RESOLUTION|>--- conflicted
+++ resolved
@@ -5320,16 +5320,9 @@
 		struct dsi_display_ext_bridge *ext_bridge_info =
 				&display->ext_bridge[i];
 
-<<<<<<< HEAD
-	/* check if there is no external bridge defined */
-	if (!display->ext_bridge_of ||
-		!display->panel->host_config.ext_bridge_mode)
-		return 0;
-=======
 		/* return if ext bridge is already initialized */
 		if (ext_bridge_info->bridge)
 			return 0;
->>>>>>> 20b0fd20
 
 		ext_bridge = of_drm_find_bridge(ext_bridge_info->node_of);
 		if (IS_ERR_OR_NULL(ext_bridge)) {
