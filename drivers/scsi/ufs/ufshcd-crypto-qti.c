// SPDX-License-Identifier: GPL-2.0-only
/*
 * Copyright (c) 2020, Linux Foundation. All rights reserved.
 *
 * This program is free software; you can redistribute it and/or modify
 * it under the terms of the GNU General Public License version 2 and
 * only version 2 as published by the Free Software Foundation.
 *
 * This program is distributed in the hope that it will be useful,
 * but WITHOUT ANY WARRANTY; without even the implied warranty of
 * MERCHANTABILITY or FITNESS FOR A PARTICULAR PURPOSE.  See the
 * GNU General Public License for more details.
 *
 */

#include <crypto/algapi.h>
#include <linux/platform_device.h>
#include <linux/crypto-qti-common.h>
#if IS_ENABLED(CONFIG_CRYPTO_DEV_QCOM_ICE)
#include <crypto/ice.h>
#include <linux/blkdev.h>
#endif
#include "ufshcd-crypto-qti.h"

#define MINIMUM_DUN_SIZE 512
#define MAXIMUM_DUN_SIZE 65536

#define NUM_KEYSLOTS(hba) (hba->crypto_capabilities.config_count + 1)

static struct ufs_hba_crypto_variant_ops ufshcd_crypto_qti_variant_ops = {
	.hba_init_crypto = ufshcd_crypto_qti_init_crypto,
	.enable = ufshcd_crypto_qti_enable,
	.disable = ufshcd_crypto_qti_disable,
	.resume = ufshcd_crypto_qti_resume,
	.debug = ufshcd_crypto_qti_debug,
	.prepare_lrbp_crypto = ufshcd_crypto_qti_prep_lrbp_crypto,
};

static uint8_t get_data_unit_size_mask(unsigned int data_unit_size)
{
	if (data_unit_size < MINIMUM_DUN_SIZE ||
		data_unit_size > MAXIMUM_DUN_SIZE ||
	    !is_power_of_2(data_unit_size))
		return 0;

	return data_unit_size / MINIMUM_DUN_SIZE;
}

static bool ice_cap_idx_valid(struct ufs_hba *hba,
			      unsigned int cap_idx)
{
	return cap_idx < hba->crypto_capabilities.num_crypto_cap;
}

void ufshcd_crypto_qti_enable(struct ufs_hba *hba)
{
	int err = 0;

	if (!ufshcd_hba_is_crypto_supported(hba))
		return;

	err = crypto_qti_enable(hba->crypto_vops->priv);
	if (err) {
		pr_err("%s: Error enabling crypto, err %d\n",
				__func__, err);
		ufshcd_crypto_qti_disable(hba);
	}

	ufshcd_crypto_enable_spec(hba);
}

void ufshcd_crypto_qti_disable(struct ufs_hba *hba)
{
	ufshcd_crypto_disable_spec(hba);
	crypto_qti_disable(hba->crypto_vops->priv);
}


static int ufshcd_crypto_qti_keyslot_program(struct keyslot_manager *ksm,
					     const struct blk_crypto_key *key,
					     unsigned int slot)
{
	struct ufs_hba *hba = keyslot_manager_private(ksm);
	int err = 0;
	u8 data_unit_mask;
	int crypto_alg_id;

	crypto_alg_id = ufshcd_crypto_cap_find(hba, key->crypto_mode,
					       key->data_unit_size);

	if (!ufshcd_is_crypto_enabled(hba) ||
	    !ufshcd_keyslot_valid(hba, slot) ||
	    !ice_cap_idx_valid(hba, crypto_alg_id))
		return -EINVAL;

	data_unit_mask = get_data_unit_size_mask(key->data_unit_size);

	if (!(data_unit_mask &
	      hba->crypto_cap_array[crypto_alg_id].sdus_mask))
		return -EINVAL;

	if (!hba->pm_op_in_progress)
		pm_runtime_get_sync(hba->dev);
	err = ufshcd_hold(hba, false);
	if (err) {
		pr_err("%s: failed to enable clocks, err %d\n", __func__, err);
		goto out;
	}

	err = crypto_qti_keyslot_program(hba->crypto_vops->priv, key, slot,
					data_unit_mask, crypto_alg_id);
	if (err)
		pr_err("%s: failed with error %d\n", __func__, err);

	ufshcd_release(hba, false);

out:
<<<<<<< HEAD
=======
	if (!hba->pm_op_in_progress)
		pm_runtime_put_sync(hba->dev);
>>>>>>> 80b74949
	return err;
}

static int ufshcd_crypto_qti_keyslot_evict(struct keyslot_manager *ksm,
					   const struct blk_crypto_key *key,
					   unsigned int slot)
{
	int err = 0;
	struct ufs_hba *hba = keyslot_manager_private(ksm);

	if (!ufshcd_is_crypto_enabled(hba) ||
	    !ufshcd_keyslot_valid(hba, slot))
		return -EINVAL;

	pm_runtime_get_sync(hba->dev);
	err = ufshcd_hold(hba, false);
	if (err) {
		pr_err("%s: failed to enable clocks, err %d\n", __func__, err);
		return err;
	}

	err = crypto_qti_keyslot_evict(hba->crypto_vops->priv, slot);
	if (err) {
		pr_err("%s: failed with error %d\n",
			__func__, err);
		ufshcd_release(hba, false);
		pm_runtime_put_sync(hba->dev);
		return err;
	}

	ufshcd_release(hba, false);
	pm_runtime_put_sync(hba->dev);

	return err;
}

static int ufshcd_crypto_qti_derive_raw_secret(struct keyslot_manager *ksm,
					       const u8 *wrapped_key,
					       unsigned int wrapped_key_size,
					       u8 *secret,
					       unsigned int secret_size)
{
	return crypto_qti_derive_raw_secret(wrapped_key, wrapped_key_size,
			secret, secret_size);
}

static const struct keyslot_mgmt_ll_ops ufshcd_crypto_qti_ksm_ops = {
	.keyslot_program	= ufshcd_crypto_qti_keyslot_program,
	.keyslot_evict		= ufshcd_crypto_qti_keyslot_evict,
	.derive_raw_secret	= ufshcd_crypto_qti_derive_raw_secret,
};

static enum blk_crypto_mode_num ufshcd_blk_crypto_qti_mode_num_for_alg_dusize(
					enum ufs_crypto_alg ufs_crypto_alg,
					enum ufs_crypto_key_size key_size)
{
	/*
	 * This is currently the only mode that UFS and blk-crypto both support.
	 */
	if (ufs_crypto_alg == UFS_CRYPTO_ALG_AES_XTS &&
		key_size == UFS_CRYPTO_KEY_SIZE_256)
		return BLK_ENCRYPTION_MODE_AES_256_XTS;

	return BLK_ENCRYPTION_MODE_INVALID;
}

static int ufshcd_hba_init_crypto_qti_spec(struct ufs_hba *hba,
				    const struct keyslot_mgmt_ll_ops *ksm_ops)
{
	int cap_idx = 0;
	int err = 0;
	unsigned int crypto_modes_supported[BLK_ENCRYPTION_MODE_MAX];
	enum blk_crypto_mode_num blk_mode_num;

	/* Default to disabling crypto */
	hba->caps &= ~UFSHCD_CAP_CRYPTO;

	if (!(hba->capabilities & MASK_CRYPTO_SUPPORT)) {
		err = -ENODEV;
		goto out;
	}

	/*
	 * Crypto Capabilities should never be 0, because the
	 * config_array_ptr > 04h. So we use a 0 value to indicate that
	 * crypto init failed, and can't be enabled.
	 */
	hba->crypto_capabilities.reg_val =
			  cpu_to_le32(ufshcd_readl(hba, REG_UFS_CCAP));
	hba->crypto_cfg_register =
		 (u32)hba->crypto_capabilities.config_array_ptr * 0x100;
	hba->crypto_cap_array =
		 devm_kcalloc(hba->dev,
				hba->crypto_capabilities.num_crypto_cap,
				sizeof(hba->crypto_cap_array[0]),
				GFP_KERNEL);
	if (!hba->crypto_cap_array) {
		err = -ENOMEM;
		goto out;
	}

	memset(crypto_modes_supported, 0, sizeof(crypto_modes_supported));
	/*
	 * Store all the capabilities now so that we don't need to repeatedly
	 * access the device each time we want to know its capabilities
	 */
	for (cap_idx = 0; cap_idx < hba->crypto_capabilities.num_crypto_cap;
	     cap_idx++) {
		hba->crypto_cap_array[cap_idx].reg_val =
				cpu_to_le32(ufshcd_readl(hba,
						REG_UFS_CRYPTOCAP +
						cap_idx * sizeof(__le32)));
		blk_mode_num = ufshcd_blk_crypto_qti_mode_num_for_alg_dusize(
				hba->crypto_cap_array[cap_idx].algorithm_id,
				hba->crypto_cap_array[cap_idx].key_size);
		if (blk_mode_num == BLK_ENCRYPTION_MODE_INVALID)
			continue;
		crypto_modes_supported[blk_mode_num] |=
			hba->crypto_cap_array[cap_idx].sdus_mask * 512;
	}

	hba->ksm = keyslot_manager_create(hba->dev, ufshcd_num_keyslots(hba),
					  ksm_ops,
					  BLK_CRYPTO_FEATURE_STANDARD_KEYS |
					  BLK_CRYPTO_FEATURE_WRAPPED_KEYS,
					  crypto_modes_supported, hba);

	if (!hba->ksm) {
		err = -ENOMEM;
		goto out;
	}
	keyslot_manager_set_max_dun_bytes(hba->ksm, sizeof(u64));

	pr_debug("%s: keyslot manager created\n", __func__);

	return 0;

out:
	/* Indicate that init failed by setting crypto_capabilities to 0 */
	hba->crypto_capabilities.reg_val = 0;
	return err;
}

int ufshcd_crypto_qti_init_crypto(struct ufs_hba *hba,
				  const struct keyslot_mgmt_ll_ops *ksm_ops)
{
	int err = 0;
	struct platform_device *pdev = to_platform_device(hba->dev);
	void __iomem *mmio_base;
	struct resource *mem_res;

	mem_res = platform_get_resource_byname(pdev, IORESOURCE_MEM,
								"ufs_ice");
	mmio_base = devm_ioremap_resource(hba->dev, mem_res);
	if (IS_ERR(mmio_base)) {
		pr_err("%s: Unable to get ufs_crypto mmio base\n", __func__);
		return PTR_ERR(mmio_base);
	}

	err = ufshcd_hba_init_crypto_qti_spec(hba, &ufshcd_crypto_qti_ksm_ops);
	if (err) {
		pr_err("%s: Error initiating crypto capabilities, err %d\n",
					__func__, err);
		return err;
	}

	err = crypto_qti_init_crypto(hba->dev,
			mmio_base, (void **)&hba->crypto_vops->priv);
	if (err) {
		pr_err("%s: Error initiating crypto, err %d\n",
					__func__, err);
	}
	return err;
}

int ufshcd_crypto_qti_prep_lrbp_crypto(struct ufs_hba *hba,
				       struct scsi_cmnd *cmd,
				       struct ufshcd_lrb *lrbp)
{
	struct bio_crypt_ctx *bc;
	int ret = 0;
#if IS_ENABLED(CONFIG_CRYPTO_DEV_QCOM_ICE)
	struct ice_data_setting setting;
	bool bypass = true;
	short key_index = 0;
#endif
	struct request *req;

	lrbp->crypto_enable = false;
	req = cmd->request;
	if (!req || !req->bio)
		return ret;

	if (!bio_crypt_should_process(req)) {
#if IS_ENABLED(CONFIG_CRYPTO_DEV_QCOM_ICE)
		ret = qcom_ice_config_start(req, &setting);
		if (!ret) {
			key_index = setting.crypto_data.key_index;
			bypass = (rq_data_dir(req) == WRITE) ?
				 setting.encr_bypass : setting.decr_bypass;
			lrbp->crypto_enable = !bypass;
			lrbp->crypto_key_slot = key_index;
			lrbp->data_unit_num = req->bio->bi_iter.bi_sector >>
					      ICE_CRYPTO_DATA_UNIT_4_KB;
		} else {
			pr_err("%s crypto config failed err = %d\n", __func__,
			       ret);
		}
#endif
		return ret;
	}
	bc = req->bio->bi_crypt_context;

	if (WARN_ON(!ufshcd_is_crypto_enabled(hba))) {
		/*
		 * Upper layer asked us to do inline encryption
		 * but that isn't enabled, so we fail this request.
		 */
		return -EINVAL;
	}
	if (!ufshcd_keyslot_valid(hba, bc->bc_keyslot))
		return -EINVAL;

	lrbp->crypto_enable = true;
	lrbp->crypto_key_slot = bc->bc_keyslot;
	if (bc->is_ext4) {
		lrbp->data_unit_num = (u64)cmd->request->bio->bi_iter.bi_sector;
		lrbp->data_unit_num >>= 3;
	} else {
		lrbp->data_unit_num = bc->bc_dun[0];
	}
	return 0;
}

int ufshcd_crypto_qti_debug(struct ufs_hba *hba)
{
	return crypto_qti_debug(hba->crypto_vops->priv);
}

void ufshcd_crypto_qti_set_vops(struct ufs_hba *hba)
{
	return ufshcd_crypto_set_vops(hba, &ufshcd_crypto_qti_variant_ops);
}

int ufshcd_crypto_qti_resume(struct ufs_hba *hba,
			     enum ufs_pm_op pm_op)
{
	return crypto_qti_resume(hba->crypto_vops->priv);
}<|MERGE_RESOLUTION|>--- conflicted
+++ resolved
@@ -115,11 +115,8 @@
 	ufshcd_release(hba, false);
 
 out:
-<<<<<<< HEAD
-=======
 	if (!hba->pm_op_in_progress)
 		pm_runtime_put_sync(hba->dev);
->>>>>>> 80b74949
 	return err;
 }
 
