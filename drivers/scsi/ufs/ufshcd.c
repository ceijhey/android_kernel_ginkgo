/*
 * Universal Flash Storage Host controller driver Core
 *
 * This code is based on drivers/scsi/ufs/ufshcd.c
 * Copyright (C) 2011-2013 Samsung India Software Operations
 * Copyright (c) 2013-2020, The Linux Foundation. All rights reserved.
 *
 * Authors:
 *	Santosh Yaraganavi <santosh.sy@samsung.com>
 *	Vinayak Holikatti <h.vinayak@samsung.com>
 *
 * This program is free software; you can redistribute it and/or
 * modify it under the terms of the GNU General Public License
 * as published by the Free Software Foundation; either version 2
 * of the License, or (at your option) any later version.
 * See the COPYING file in the top-level directory or visit
 * <http://www.gnu.org/licenses/gpl-2.0.html>
 *
 * This program is distributed in the hope that it will be useful,
 * but WITHOUT ANY WARRANTY; without even the implied warranty of
 * MERCHANTABILITY or FITNESS FOR A PARTICULAR PURPOSE.  See the
 * GNU General Public License for more details.
 *
 * This program is provided "AS IS" and "WITH ALL FAULTS" and
 * without warranty of any kind. You are solely responsible for
 * determining the appropriateness of using and distributing
 * the program and assume all risks associated with your exercise
 * of rights with respect to the program, including but not limited
 * to infringement of third party rights, the risks and costs of
 * program errors, damage to or loss of data, programs or equipment,
 * and unavailability or interruption of operations. Under no
 * circumstances will the contributor of this Program be liable for
 * any damages of any kind arising from your use or distribution of
 * this program.
 *
 * The Linux Foundation chooses to take subject only to the GPLv2
 * license terms, and distributes only under these terms.
 */

#include <linux/async.h>
#include <scsi/ufs/ioctl.h>
#include <linux/devfreq.h>
#include <linux/nls.h>
#include <linux/of.h>
#include <linux/blkdev.h>
#include <asm/unaligned.h>

#include "ufshcd.h"
#include "ufs_quirks.h"
#include "unipro.h"
#include "ufs-debugfs.h"
#include "ufs-qcom.h"

#ifdef CONFIG_DEBUG_FS

static int ufshcd_tag_req_type(struct request *rq)
{
	int rq_type = TS_WRITE;

	if (!rq)
		rq_type = TS_NOT_SUPPORTED;
	else if (rq->cmd_flags & REQ_PREFLUSH)
		rq_type = TS_FLUSH;
	else if (rq_data_dir(rq) == READ)
		rq_type = (rq->cmd_flags & REQ_URGENT) ?
			TS_URGENT_READ : TS_READ;
	else if (rq->cmd_flags & REQ_URGENT)
		rq_type = TS_URGENT_WRITE;

	return rq_type;
}

static void ufshcd_update_error_stats(struct ufs_hba *hba, int type)
{
	ufsdbg_set_err_state(hba);
	if (type < UFS_ERR_MAX)
		hba->ufs_stats.err_stats[type]++;
}

static void ufshcd_update_tag_stats(struct ufs_hba *hba, int tag)
{
	struct request *rq =
		hba->lrb[tag].cmd ? hba->lrb[tag].cmd->request : NULL;
	u64 **tag_stats = hba->ufs_stats.tag_stats;
	int rq_type;

	if (!hba->ufs_stats.enabled)
		return;

	tag_stats[tag][TS_TAG]++;
	if (!rq)
		return;

	WARN_ON(hba->ufs_stats.q_depth > hba->nutrs);
	rq_type = ufshcd_tag_req_type(rq);
	if (!(rq_type < 0 || rq_type > TS_NUM_STATS))
		tag_stats[hba->ufs_stats.q_depth++][rq_type]++;
}

static void ufshcd_update_tag_stats_completion(struct ufs_hba *hba,
		struct scsi_cmnd *cmd)
{
	struct request *rq = cmd ? cmd->request : NULL;

	if (rq)
		hba->ufs_stats.q_depth--;
}

static void update_req_stats(struct ufs_hba *hba, struct ufshcd_lrb *lrbp)
{
	int rq_type;
	struct request *rq = lrbp->cmd ? lrbp->cmd->request : NULL;
	s64 delta = ktime_us_delta(lrbp->complete_time_stamp,
		lrbp->issue_time_stamp);

	/* update general request statistics */
	if (hba->ufs_stats.req_stats[TS_TAG].count == 0)
		hba->ufs_stats.req_stats[TS_TAG].min = delta;
	hba->ufs_stats.req_stats[TS_TAG].count++;
	hba->ufs_stats.req_stats[TS_TAG].sum += delta;
	if (delta > hba->ufs_stats.req_stats[TS_TAG].max)
		hba->ufs_stats.req_stats[TS_TAG].max = delta;
	if (delta < hba->ufs_stats.req_stats[TS_TAG].min)
			hba->ufs_stats.req_stats[TS_TAG].min = delta;

	rq_type = ufshcd_tag_req_type(rq);
	if (rq_type == TS_NOT_SUPPORTED)
		return;

	/* update request type specific statistics */
	if (hba->ufs_stats.req_stats[rq_type].count == 0)
		hba->ufs_stats.req_stats[rq_type].min = delta;
	hba->ufs_stats.req_stats[rq_type].count++;
	hba->ufs_stats.req_stats[rq_type].sum += delta;
	if (delta > hba->ufs_stats.req_stats[rq_type].max)
		hba->ufs_stats.req_stats[rq_type].max = delta;
	if (delta < hba->ufs_stats.req_stats[rq_type].min)
			hba->ufs_stats.req_stats[rq_type].min = delta;
}

static void
ufshcd_update_query_stats(struct ufs_hba *hba, enum query_opcode opcode, u8 idn)
{
	if (opcode < UPIU_QUERY_OPCODE_MAX && idn < MAX_QUERY_IDN)
		hba->ufs_stats.query_stats_arr[opcode][idn]++;
}

#else
static inline void ufshcd_update_tag_stats(struct ufs_hba *hba, int tag)
{
}

static inline void ufshcd_update_tag_stats_completion(struct ufs_hba *hba,
		struct scsi_cmnd *cmd)
{
}

static inline void ufshcd_update_error_stats(struct ufs_hba *hba, int type)
{
}

static inline
void update_req_stats(struct ufs_hba *hba, struct ufshcd_lrb *lrbp)
{
}

static inline
void ufshcd_update_query_stats(struct ufs_hba *hba,
			       enum query_opcode opcode, u8 idn)
{
}
#endif

static void ufshcd_update_uic_error_cnt(struct ufs_hba *hba, u32 reg, int type)
{
	unsigned long err_bits;
	int ec;

	switch (type) {
	case UFS_UIC_ERROR_PA:
		err_bits = reg & UIC_PHY_ADAPTER_LAYER_ERROR_CODE_MASK;
		for_each_set_bit(ec, &err_bits, UFS_EC_PA_MAX) {
			hba->ufs_stats.pa_err_cnt[ec]++;
			hba->ufs_stats.pa_err_cnt_total++;
		}
		break;
	case UFS_UIC_ERROR_DL:
		err_bits = reg & UIC_DATA_LINK_LAYER_ERROR_CODE_MASK;
		for_each_set_bit(ec, &err_bits, UFS_EC_DL_MAX) {
			hba->ufs_stats.dl_err_cnt[ec]++;
			hba->ufs_stats.dl_err_cnt_total++;
		}
		break;
	case UFS_UIC_ERROR_DME:
		hba->ufs_stats.dme_err_cnt++;
	default:
		break;
	}
}
#include "ufshcd-crypto.h"

#define CREATE_TRACE_POINTS
#include <trace/events/ufs.h>

#define PWR_INFO_MASK	0xF
#define PWR_RX_OFFSET	4

#define UFSHCD_REQ_SENSE_SIZE	18

#define UFSHCD_ENABLE_INTRS	(UTP_TRANSFER_REQ_COMPL |\
				 UTP_TASK_REQ_COMPL |\
				 UFSHCD_ERROR_MASK)
/* UIC command timeout, unit: ms */
#define UIC_CMD_TIMEOUT	500

/* NOP OUT retries waiting for NOP IN response */
#define NOP_OUT_RETRIES    10
/* Timeout after 30 msecs if NOP OUT hangs without response */
#define NOP_OUT_TIMEOUT    30 /* msecs */

/* Query request retries */
#define QUERY_REQ_RETRIES 3
/* Query request timeout */
#define QUERY_REQ_TIMEOUT 1500 /* 1.5 seconds */

/* Task management command timeout */
#define TM_CMD_TIMEOUT	100 /* msecs */

/* maximum number of retries for a general UIC command  */
#define UFS_UIC_COMMAND_RETRIES 3

/* maximum number of link-startup retries */
#define DME_LINKSTARTUP_RETRIES 3

/* Maximum retries for Hibern8 enter */
#define UIC_HIBERN8_ENTER_RETRIES 3

/* maximum number of reset retries before giving up */
#define MAX_HOST_RESET_RETRIES 5

/* Expose the flag value from utp_upiu_query.value */
#define MASK_QUERY_UPIU_FLAG_LOC 0xFF

/* Interrupt aggregation default timeout, unit: 40us */
#define INT_AGGR_DEF_TO	0x02

/* default value of auto suspend is 3 seconds */
#define UFSHCD_AUTO_SUSPEND_DELAY_MS 3000 /* millisecs */

/* default value of ref clock gating wait time is 100 micro seconds */
#define UFSHCD_REF_CLK_GATING_WAIT_US 100 /* microsecs */

#define UFSHCD_CLK_GATING_DELAY_MS_PWR_SAVE	10
#define UFSHCD_CLK_GATING_DELAY_MS_PERF		50

/* IOCTL opcode for command - ufs set device read only */
#define UFS_IOCTL_BLKROSET      BLKROSET

#define ufshcd_toggle_vreg(_dev, _vreg, _on)				\
	({                                                              \
		int _ret;                                               \
		if (_on)                                                \
			_ret = ufshcd_enable_vreg(_dev, _vreg);         \
		else                                                    \
			_ret = ufshcd_disable_vreg(_dev, _vreg);        \
		_ret;                                                   \
	})

static void ufshcd_hex_dump(struct ufs_hba *hba, const char * const str,
			    const void *buf, size_t len)

{
	/*
	 * device name is expected to take up ~20 characters and "str" passed
	 * to this function is expected to be of ~10 character so we would need
	 * ~30 characters string to hold the concatenation of these 2 strings.
	 */
	#define MAX_PREFIX_STR_SIZE 50
	char prefix_str[MAX_PREFIX_STR_SIZE] = {0};

	/* concatenate the device name and "str" */
	snprintf(prefix_str, MAX_PREFIX_STR_SIZE, "%s %s: ",
		 dev_name(hba->dev), str);
	print_hex_dump(KERN_ERR, prefix_str, DUMP_PREFIX_OFFSET,
		       16, 4, buf, len, false);
}

enum {
	UFSHCD_MAX_CHANNEL	= 0,
	UFSHCD_MAX_ID		= 1,
	UFSHCD_CMD_PER_LUN	= 32,
	UFSHCD_CAN_QUEUE	= 32,
};

/* UFSHCD states */
enum {
	UFSHCD_STATE_RESET,
	UFSHCD_STATE_ERROR,
	UFSHCD_STATE_OPERATIONAL,
	UFSHCD_STATE_EH_SCHEDULED,
};

/* UFSHCD error handling flags */
enum {
	UFSHCD_EH_IN_PROGRESS = (1 << 0),
};

/* UFSHCD UIC layer error flags */
enum {
	UFSHCD_UIC_DL_PA_INIT_ERROR = (1 << 0), /* Data link layer error */
	UFSHCD_UIC_DL_NAC_RECEIVED_ERROR = (1 << 1), /* Data link layer error */
	UFSHCD_UIC_DL_TCx_REPLAY_ERROR = (1 << 2), /* Data link layer error */
	UFSHCD_UIC_NL_ERROR = (1 << 3), /* Network layer error */
	UFSHCD_UIC_TL_ERROR = (1 << 4), /* Transport Layer error */
	UFSHCD_UIC_DME_ERROR = (1 << 5), /* DME error */
};

#define DEFAULT_UFSHCD_DBG_PRINT_EN	UFSHCD_DBG_PRINT_ALL

#define ufshcd_set_eh_in_progress(h) \
	((h)->eh_flags |= UFSHCD_EH_IN_PROGRESS)
#define ufshcd_eh_in_progress(h) \
	((h)->eh_flags & UFSHCD_EH_IN_PROGRESS)
#define ufshcd_clear_eh_in_progress(h) \
	((h)->eh_flags &= ~UFSHCD_EH_IN_PROGRESS)

#define ufshcd_set_ufs_dev_active(h) \
	((h)->curr_dev_pwr_mode = UFS_ACTIVE_PWR_MODE)
#define ufshcd_set_ufs_dev_sleep(h) \
	((h)->curr_dev_pwr_mode = UFS_SLEEP_PWR_MODE)
#define ufshcd_set_ufs_dev_poweroff(h) \
	((h)->curr_dev_pwr_mode = UFS_POWERDOWN_PWR_MODE)
#define ufshcd_is_ufs_dev_active(h) \
	((h)->curr_dev_pwr_mode == UFS_ACTIVE_PWR_MODE)
#define ufshcd_is_ufs_dev_sleep(h) \
	((h)->curr_dev_pwr_mode == UFS_SLEEP_PWR_MODE)
#define ufshcd_is_ufs_dev_poweroff(h) \
	((h)->curr_dev_pwr_mode == UFS_POWERDOWN_PWR_MODE)

static struct ufs_pm_lvl_states ufs_pm_lvl_states[] = {
	{UFS_ACTIVE_PWR_MODE, UIC_LINK_ACTIVE_STATE},
	{UFS_ACTIVE_PWR_MODE, UIC_LINK_HIBERN8_STATE},
	{UFS_SLEEP_PWR_MODE, UIC_LINK_ACTIVE_STATE},
	{UFS_SLEEP_PWR_MODE, UIC_LINK_HIBERN8_STATE},
	{UFS_POWERDOWN_PWR_MODE, UIC_LINK_HIBERN8_STATE},
	{UFS_POWERDOWN_PWR_MODE, UIC_LINK_OFF_STATE},
};

static inline enum ufs_dev_pwr_mode
ufs_get_pm_lvl_to_dev_pwr_mode(enum ufs_pm_level lvl)
{
	return ufs_pm_lvl_states[lvl].dev_state;
}

static inline enum uic_link_state
ufs_get_pm_lvl_to_link_pwr_state(enum ufs_pm_level lvl)
{
	return ufs_pm_lvl_states[lvl].link_state;
}

static inline void ufshcd_set_card_online(struct ufs_hba *hba)
{
	atomic_set(&hba->card_state, UFS_CARD_STATE_ONLINE);
}

static inline void ufshcd_set_card_offline(struct ufs_hba *hba)
{
	atomic_set(&hba->card_state, UFS_CARD_STATE_OFFLINE);
}

static inline bool ufshcd_is_card_online(struct ufs_hba *hba)
{
	return (atomic_read(&hba->card_state) == UFS_CARD_STATE_ONLINE);
}

static inline bool ufshcd_is_card_offline(struct ufs_hba *hba)
{
	return (atomic_read(&hba->card_state) == UFS_CARD_STATE_OFFLINE);
}

static inline enum ufs_pm_level
ufs_get_desired_pm_lvl_for_dev_link_state(enum ufs_dev_pwr_mode dev_state,
					enum uic_link_state link_state)
{
	enum ufs_pm_level lvl;

	for (lvl = UFS_PM_LVL_0; lvl < UFS_PM_LVL_MAX; lvl++) {
		if ((ufs_pm_lvl_states[lvl].dev_state == dev_state) &&
			(ufs_pm_lvl_states[lvl].link_state == link_state))
			return lvl;
	}

	/* if no match found, return the level 0 */
	return UFS_PM_LVL_0;
}

static inline bool ufshcd_is_valid_pm_lvl(int lvl)
{
	if (lvl >= 0 && lvl < ARRAY_SIZE(ufs_pm_lvl_states))
		return true;
	else
		return false;
}

static struct ufs_dev_fix ufs_fixups[] = {
	/* UFS cards deviations table */
	UFS_FIX(UFS_VENDOR_MICRON, UFS_ANY_MODEL,
		UFS_DEVICE_QUIRK_DELAY_BEFORE_LPM),
	UFS_FIX(UFS_VENDOR_SAMSUNG, UFS_ANY_MODEL,
		UFS_DEVICE_QUIRK_DELAY_BEFORE_LPM),
	UFS_FIX(UFS_VENDOR_SAMSUNG, UFS_ANY_MODEL,
		UFS_DEVICE_NO_FASTAUTO),
	UFS_FIX(UFS_VENDOR_SAMSUNG, UFS_ANY_MODEL,
		UFS_DEVICE_QUIRK_HOST_PA_TACTIVATE),
	UFS_FIX(UFS_VENDOR_SAMSUNG, UFS_ANY_MODEL, UFS_DEVICE_NO_VCCQ),
	UFS_FIX(UFS_VENDOR_TOSHIBA, UFS_ANY_MODEL,
		UFS_DEVICE_QUIRK_DELAY_BEFORE_LPM),
	UFS_FIX(UFS_VENDOR_TOSHIBA, UFS_ANY_MODEL,
		UFS_DEVICE_QUIRK_NO_LINK_OFF),
	UFS_FIX(UFS_VENDOR_WDC, UFS_ANY_MODEL,
		UFS_DEVICE_QUIRK_NO_LINK_OFF),
	UFS_FIX(UFS_VENDOR_TOSHIBA, "THGLF2G9C8KBADG",
		UFS_DEVICE_QUIRK_PA_TACTIVATE),
	UFS_FIX(UFS_VENDOR_TOSHIBA, "THGLF2G9D8KBADG",
		UFS_DEVICE_QUIRK_PA_TACTIVATE),
	UFS_FIX(UFS_VENDOR_SKHYNIX, UFS_ANY_MODEL, UFS_DEVICE_NO_VCCQ),
	UFS_FIX(UFS_VENDOR_SKHYNIX, UFS_ANY_MODEL,
		UFS_DEVICE_QUIRK_HOST_PA_SAVECONFIGTIME),
	UFS_FIX(UFS_VENDOR_SKHYNIX, UFS_ANY_MODEL,
		UFS_DEVICE_QUIRK_WAIT_AFTER_REF_CLK_UNGATE),
	UFS_FIX(UFS_VENDOR_SKHYNIX, "hB8aL1",
		UFS_DEVICE_QUIRK_HS_G1_TO_HS_G3_SWITCH),
	UFS_FIX(UFS_VENDOR_SKHYNIX, "hC8aL1",
		UFS_DEVICE_QUIRK_HS_G1_TO_HS_G3_SWITCH),
	UFS_FIX(UFS_VENDOR_SKHYNIX, "hD8aL1",
		UFS_DEVICE_QUIRK_HS_G1_TO_HS_G3_SWITCH),
	UFS_FIX(UFS_VENDOR_SKHYNIX, "hC8aM1",
		UFS_DEVICE_QUIRK_HS_G1_TO_HS_G3_SWITCH),
	UFS_FIX(UFS_VENDOR_SKHYNIX, "h08aM1",
		UFS_DEVICE_QUIRK_HS_G1_TO_HS_G3_SWITCH),
	UFS_FIX(UFS_VENDOR_SKHYNIX, "hC8GL1",
		UFS_DEVICE_QUIRK_HS_G1_TO_HS_G3_SWITCH),
	UFS_FIX(UFS_VENDOR_SKHYNIX, "hC8HL1",
		UFS_DEVICE_QUIRK_HS_G1_TO_HS_G3_SWITCH),

	END_FIX
};

static irqreturn_t ufshcd_intr(int irq, void *__hba);
static irqreturn_t ufshcd_tmc_handler(struct ufs_hba *hba);
static void ufshcd_async_scan(void *data, async_cookie_t cookie);
static int ufshcd_reset_and_restore(struct ufs_hba *hba);
static int ufshcd_eh_host_reset_handler(struct scsi_cmnd *cmd);
static int ufshcd_clear_tm_cmd(struct ufs_hba *hba, int tag);
static void ufshcd_hba_exit(struct ufs_hba *hba);
static int ufshcd_probe_hba(struct ufs_hba *hba);
static int ufshcd_enable_clocks(struct ufs_hba *hba);
static int ufshcd_disable_clocks(struct ufs_hba *hba,
				 bool is_gating_context);
static int ufshcd_disable_clocks_keep_link_active(struct ufs_hba *hba,
					      bool is_gating_context);
static void ufshcd_hold_all(struct ufs_hba *hba);
static void ufshcd_release_all(struct ufs_hba *hba);
static int ufshcd_set_vccq_rail_unused(struct ufs_hba *hba, bool unused);
static inline void ufshcd_add_delay_before_dme_cmd(struct ufs_hba *hba);
static inline void ufshcd_save_tstamp_of_last_dme_cmd(struct ufs_hba *hba);
static int ufshcd_host_reset_and_restore(struct ufs_hba *hba);
static void ufshcd_resume_clkscaling(struct ufs_hba *hba);
static void ufshcd_suspend_clkscaling(struct ufs_hba *hba);
static void __ufshcd_suspend_clkscaling(struct ufs_hba *hba);
static void ufshcd_hold_all(struct ufs_hba *hba);
static void ufshcd_release_all(struct ufs_hba *hba);
static void ufshcd_hba_vreg_set_lpm(struct ufs_hba *hba);
static void ufshcd_hba_vreg_set_hpm(struct ufs_hba *hba);
static int ufshcd_devfreq_target(struct device *dev,
				unsigned long *freq, u32 flags);
static int ufshcd_devfreq_get_dev_status(struct device *dev,
		struct devfreq_dev_status *stat);
static void __ufshcd_shutdown_clkscaling(struct ufs_hba *hba);
static int ufshcd_set_dev_pwr_mode(struct ufs_hba *hba,
				     enum ufs_dev_pwr_mode pwr_mode);
static int ufshcd_config_vreg(struct device *dev,
		struct ufs_vreg *vreg, bool on);
static int ufshcd_enable_vreg(struct device *dev, struct ufs_vreg *vreg);
static int ufshcd_disable_vreg(struct device *dev, struct ufs_vreg *vreg);

#if IS_ENABLED(CONFIG_DEVFREQ_GOV_SIMPLE_ONDEMAND)
static struct devfreq_simple_ondemand_data ufshcd_ondemand_data = {
	.upthreshold = 70,
	.downdifferential = 65,
	.simple_scaling = 1,
};

static void *gov_data = &ufshcd_ondemand_data;
#else
static void *gov_data;
#endif

static struct devfreq_dev_profile ufs_devfreq_profile = {
	.polling_ms	= 60,
	.target		= ufshcd_devfreq_target,
	.get_dev_status	= ufshcd_devfreq_get_dev_status,
};

static int ufshcd_devfreq_init(struct ufs_hba *hba)
{
	struct list_head *clk_list = &hba->clk_list_head;
	struct ufs_clk_info *clki;
	struct devfreq *devfreq;
	int ret;

	/* Skip devfreq if we don't have any clocks in the list */
	if (list_empty(clk_list))
		return 0;

	clki = list_first_entry(clk_list, struct ufs_clk_info, list);
	dev_pm_opp_add(hba->dev, clki->min_freq, 0);
	dev_pm_opp_add(hba->dev, clki->max_freq, 0);

	devfreq = devfreq_add_device(hba->dev,
			&ufs_devfreq_profile,
			"simple_ondemand",
			gov_data);
	if (IS_ERR(devfreq)) {
		ret = PTR_ERR(devfreq);
		dev_err(hba->dev, "Unable to register with devfreq %d\n", ret);

		dev_pm_opp_remove(hba->dev, clki->min_freq);
		dev_pm_opp_remove(hba->dev, clki->max_freq);
		return ret;
	}

	hba->devfreq = devfreq;

	return 0;
}

static inline bool ufshcd_valid_tag(struct ufs_hba *hba, int tag)
{
	return tag >= 0 && tag < hba->nutrs;
}

static inline void ufshcd_enable_irq(struct ufs_hba *hba)
{
	if (!hba->is_irq_enabled) {
		enable_irq(hba->irq);
		hba->is_irq_enabled = true;
	}
}

static inline void ufshcd_disable_irq(struct ufs_hba *hba)
{
	if (hba->is_irq_enabled) {
		disable_irq(hba->irq);
		hba->is_irq_enabled = false;
	}
}

void ufshcd_scsi_unblock_requests(struct ufs_hba *hba)
{
	unsigned long flags;
	bool unblock = false;

	spin_lock_irqsave(hba->host->host_lock, flags);
	hba->scsi_block_reqs_cnt--;
	unblock = !hba->scsi_block_reqs_cnt;
	spin_unlock_irqrestore(hba->host->host_lock, flags);
	if (unblock)
		scsi_unblock_requests(hba->host);
}
EXPORT_SYMBOL(ufshcd_scsi_unblock_requests);

static inline void __ufshcd_scsi_block_requests(struct ufs_hba *hba)
{
	if (!hba->scsi_block_reqs_cnt++)
		scsi_block_requests(hba->host);
}

void ufshcd_scsi_block_requests(struct ufs_hba *hba)
{
	unsigned long flags;

	spin_lock_irqsave(hba->host->host_lock, flags);
	__ufshcd_scsi_block_requests(hba);
	spin_unlock_irqrestore(hba->host->host_lock, flags);
}
EXPORT_SYMBOL(ufshcd_scsi_block_requests);

static int ufshcd_device_reset_ctrl(struct ufs_hba *hba, bool ctrl)
{
	int ret = 0;

	if (!hba->pctrl)
		return 0;

	/* Assert reset if ctrl == true */
	if (ctrl)
		ret = pinctrl_select_state(hba->pctrl,
			pinctrl_lookup_state(hba->pctrl, "dev-reset-assert"));
	else
		ret = pinctrl_select_state(hba->pctrl,
			pinctrl_lookup_state(hba->pctrl, "dev-reset-deassert"));

	if (ret < 0)
		dev_err(hba->dev, "%s: %s failed with err %d\n",
			__func__, ctrl ? "Assert" : "Deassert", ret);

	return ret;
}

static inline int ufshcd_assert_device_reset(struct ufs_hba *hba)
{
	return ufshcd_device_reset_ctrl(hba, true);
}

static inline int ufshcd_deassert_device_reset(struct ufs_hba *hba)
{
	return ufshcd_device_reset_ctrl(hba, false);
}

static int ufshcd_reset_device(struct ufs_hba *hba)
{
	int ret;

	/* reset the connected UFS device */
	ret = ufshcd_assert_device_reset(hba);
	if (ret)
		goto out;
	/*
	 * The reset signal is active low.
	 * The UFS device shall detect more than or equal to 1us of positive
	 * or negative RST_n pulse width.
	 * To be on safe side, keep the reset low for atleast 10us.
	 */
	usleep_range(10, 15);

	ret = ufshcd_deassert_device_reset(hba);
	if (ret)
		goto out;
	/* same as assert, wait for atleast 10us after deassert */
	usleep_range(10, 15);
out:
	return ret;
}

/* replace non-printable or non-ASCII characters with spaces */
static inline void ufshcd_remove_non_printable(char *val)
{
	if (!val || !*val)
		return;

	if (*val < 0x20 || *val > 0x7e)
		*val = ' ';
}

#define UFSHCD_MAX_CMD_LOGGING	200

#ifdef CONFIG_TRACEPOINTS
static inline void ufshcd_add_command_trace(struct ufs_hba *hba,
			struct ufshcd_cmd_log_entry *entry)
{
	if (trace_ufshcd_command_enabled()) {
		u32 intr = ufshcd_readl(hba, REG_INTERRUPT_STATUS);

		trace_ufshcd_command(dev_name(hba->dev), entry->str, entry->tag,
				     entry->doorbell, entry->transfer_len, intr,
				     entry->lba, entry->cmd_id);
	}
}
#else
static inline void ufshcd_add_command_trace(struct ufs_hba *hba,
			struct ufshcd_cmd_log_entry *entry)
{
}
#endif

#ifdef CONFIG_SCSI_UFSHCD_CMD_LOGGING
static void ufshcd_cmd_log_init(struct ufs_hba *hba)
{
	/* Allocate log entries */
	if (!hba->cmd_log.entries) {
		hba->cmd_log.entries = kzalloc(UFSHCD_MAX_CMD_LOGGING *
			sizeof(struct ufshcd_cmd_log_entry), GFP_KERNEL);
		if (!hba->cmd_log.entries)
			return;
		dev_dbg(hba->dev, "%s: cmd_log.entries initialized\n",
				__func__);
	}
}

static void __ufshcd_cmd_log(struct ufs_hba *hba, char *str, char *cmd_type,
			     unsigned int tag, u8 cmd_id, u8 idn, u8 lun,
			     sector_t lba, int transfer_len)
{
	struct ufshcd_cmd_log_entry *entry;

	if (!hba->cmd_log.entries)
		return;

	entry = &hba->cmd_log.entries[hba->cmd_log.pos];
	entry->lun = lun;
	entry->str = str;
	entry->cmd_type = cmd_type;
	entry->cmd_id = cmd_id;
	entry->lba = lba;
	entry->transfer_len = transfer_len;
	entry->idn = idn;
	entry->doorbell = ufshcd_readl(hba, REG_UTP_TRANSFER_REQ_DOOR_BELL);
	entry->tag = tag;
	entry->tstamp = ktime_get();
	entry->outstanding_reqs = hba->outstanding_reqs;
	entry->seq_num = hba->cmd_log.seq_num;
	hba->cmd_log.seq_num++;
	hba->cmd_log.pos =
			(hba->cmd_log.pos + 1) % UFSHCD_MAX_CMD_LOGGING;

	ufshcd_add_command_trace(hba, entry);
}

static void ufshcd_cmd_log(struct ufs_hba *hba, char *str, char *cmd_type,
	unsigned int tag, u8 cmd_id, u8 idn)
{
	__ufshcd_cmd_log(hba, str, cmd_type, tag, cmd_id, idn, 0, 0, 0);
}

static void ufshcd_dme_cmd_log(struct ufs_hba *hba, char *str, u8 cmd_id)
{
	ufshcd_cmd_log(hba, str, "dme", 0, cmd_id, 0);
}

static void ufshcd_custom_cmd_log(struct ufs_hba *hba, char *str)
{
	ufshcd_cmd_log(hba, str, "custom", 0, 0, 0);
}

static void ufshcd_print_cmd_log(struct ufs_hba *hba)
{
	int i;
	int pos;
	struct ufshcd_cmd_log_entry *p;

	if (!hba->cmd_log.entries)
		return;

	pos = hba->cmd_log.pos;
	for (i = 0; i < UFSHCD_MAX_CMD_LOGGING; i++) {
		p = &hba->cmd_log.entries[pos];
		pos = (pos + 1) % UFSHCD_MAX_CMD_LOGGING;

		if (ktime_to_us(p->tstamp)) {
			pr_err("%s: %s: seq_no=%u lun=0x%x cmd_id=0x%02x lba=0x%llx txfer_len=%d tag=%u, doorbell=0x%x outstanding=0x%x idn=%d time=%lld us\n",
				p->cmd_type, p->str, p->seq_num,
				p->lun, p->cmd_id, (unsigned long long)p->lba,
				p->transfer_len, p->tag, p->doorbell,
				p->outstanding_reqs, p->idn,
				ktime_to_us(p->tstamp));
				usleep_range(1000, 1100);
		}
	}
}
#else
static void ufshcd_cmd_log_init(struct ufs_hba *hba)
{
}

static void __ufshcd_cmd_log(struct ufs_hba *hba, char *str, char *cmd_type,
			     unsigned int tag, u8 cmd_id, u8 idn, u8 lun,
			     sector_t lba, int transfer_len)
{
	struct ufshcd_cmd_log_entry entry;

	entry.str = str;
	entry.lba = lba;
	entry.cmd_id = cmd_id;
	entry.transfer_len = transfer_len;
	entry.doorbell = ufshcd_readl(hba, REG_UTP_TRANSFER_REQ_DOOR_BELL);
	entry.tag = tag;

	ufshcd_add_command_trace(hba, &entry);
}

static void ufshcd_dme_cmd_log(struct ufs_hba *hba, char *str, u8 cmd_id)
{
}

static void ufshcd_custom_cmd_log(struct ufs_hba *hba, char *str)
{
}

static void ufshcd_print_cmd_log(struct ufs_hba *hba)
{
}
#endif

#ifdef CONFIG_TRACEPOINTS
static inline void ufshcd_cond_add_cmd_trace(struct ufs_hba *hba,
					unsigned int tag, const char *str)
{
	struct ufshcd_lrb *lrbp;
	char *cmd_type = NULL;
	u8 opcode = 0;
	u8 cmd_id = 0, idn = 0;
	sector_t lba = 0;
	int transfer_len = 0;

	lrbp = &hba->lrb[tag];

	if (lrbp->cmd) { /* data phase exists */
		opcode = (u8)(*lrbp->cmd->cmnd);
		if ((opcode == READ_10) || (opcode == WRITE_10)) {
			/*
			 * Currently we only fully trace read(10) and write(10)
			 * commands
			 */
			if (lrbp->cmd->request && lrbp->cmd->request->bio)
				lba =
				lrbp->cmd->request->bio->bi_iter.bi_sector;
			transfer_len = be32_to_cpu(
				lrbp->ucd_req_ptr->sc.exp_data_transfer_len);
		}
	}

	if (lrbp->cmd && ((lrbp->command_type == UTP_CMD_TYPE_SCSI) ||
			  (lrbp->command_type == UTP_CMD_TYPE_UFS_STORAGE))) {
		cmd_type = "scsi";
		cmd_id = (u8)(*lrbp->cmd->cmnd);
	} else if (lrbp->command_type == UTP_CMD_TYPE_DEV_MANAGE) {
		if (hba->dev_cmd.type == DEV_CMD_TYPE_NOP) {
			cmd_type = "nop";
			cmd_id = 0;
		} else if (hba->dev_cmd.type == DEV_CMD_TYPE_QUERY) {
			cmd_type = "query";
			cmd_id = hba->dev_cmd.query.request.upiu_req.opcode;
			idn = hba->dev_cmd.query.request.upiu_req.idn;
		}
	}

	__ufshcd_cmd_log(hba, (char *) str, cmd_type, tag, cmd_id, idn,
			 lrbp->lun, lba, transfer_len);
}
#else
static inline void ufshcd_cond_add_cmd_trace(struct ufs_hba *hba,
					unsigned int tag, const char *str)
{
}
#endif

static void ufshcd_print_clk_freqs(struct ufs_hba *hba)
{
	struct ufs_clk_info *clki;
	struct list_head *head = &hba->clk_list_head;

	if (!(hba->ufshcd_dbg_print & UFSHCD_DBG_PRINT_CLK_FREQ_EN))
		return;

	if (list_empty(head))
		return;

	list_for_each_entry(clki, head, list) {
		if (!IS_ERR_OR_NULL(clki->clk) && clki->min_freq &&
				clki->max_freq)
			dev_err(hba->dev, "clk: %s, rate: %u\n",
					clki->name, clki->curr_freq);
	}
}

static void ufshcd_print_uic_err_hist(struct ufs_hba *hba,
		struct ufs_uic_err_reg_hist *err_hist, char *err_name)
{
	int i;

	if (!(hba->ufshcd_dbg_print & UFSHCD_DBG_PRINT_UIC_ERR_HIST_EN))
		return;

	for (i = 0; i < UIC_ERR_REG_HIST_LENGTH; i++) {
		int p = (i + err_hist->pos - 1) % UIC_ERR_REG_HIST_LENGTH;

		if (err_hist->reg[p] == 0)
			continue;
		dev_err(hba->dev, "%s[%d] = 0x%x at %lld us\n", err_name, i,
			err_hist->reg[p], ktime_to_us(err_hist->tstamp[p]));
	}
}

static inline void __ufshcd_print_host_regs(struct ufs_hba *hba, bool no_sleep)
{
	if (!(hba->ufshcd_dbg_print & UFSHCD_DBG_PRINT_HOST_REGS_EN))
		return;

	/*
	 * hex_dump reads its data without the readl macro. This might
	 * cause inconsistency issues on some platform, as the printed
	 * values may be from cache and not the most recent value.
	 * To know whether you are looking at an un-cached version verify
	 * that IORESOURCE_MEM flag is on when xxx_get_resource() is invoked
	 * during platform/pci probe function.
	 */
	ufshcd_hex_dump(hba, "host regs", hba->mmio_base,
			UFSHCI_REG_SPACE_SIZE);
	dev_err(hba->dev, "hba->ufs_version = 0x%x, hba->capabilities = 0x%x\n",
		hba->ufs_version, hba->capabilities);
	dev_err(hba->dev,
		"hba->outstanding_reqs = 0x%x, hba->outstanding_tasks = 0x%x\n",
		(u32)hba->outstanding_reqs, (u32)hba->outstanding_tasks);
	dev_err(hba->dev,
		"last_hibern8_exit_tstamp at %lld us, hibern8_exit_cnt = %d\n",
		ktime_to_us(hba->ufs_stats.last_hibern8_exit_tstamp),
		hba->ufs_stats.hibern8_exit_cnt);

	ufshcd_print_uic_err_hist(hba, &hba->ufs_stats.pa_err, "pa_err");
	ufshcd_print_uic_err_hist(hba, &hba->ufs_stats.dl_err, "dl_err");
	ufshcd_print_uic_err_hist(hba, &hba->ufs_stats.nl_err, "nl_err");
	ufshcd_print_uic_err_hist(hba, &hba->ufs_stats.tl_err, "tl_err");
	ufshcd_print_uic_err_hist(hba, &hba->ufs_stats.dme_err, "dme_err");

	ufshcd_print_clk_freqs(hba);

	ufshcd_vops_dbg_register_dump(hba, no_sleep);
}

static void ufshcd_print_host_regs(struct ufs_hba *hba)
{
	__ufshcd_print_host_regs(hba, false);

	ufshcd_crypto_debug(hba);
}

static
void ufshcd_print_trs(struct ufs_hba *hba, unsigned long bitmap, bool pr_prdt)
{
	struct ufshcd_lrb *lrbp;
	int prdt_length;
	int tag;

	if (!(hba->ufshcd_dbg_print & UFSHCD_DBG_PRINT_TRS_EN))
		return;

	for_each_set_bit(tag, &bitmap, hba->nutrs) {
		lrbp = &hba->lrb[tag];

		dev_err(hba->dev, "UPIU[%d] - issue time %lld us\n",
				tag, ktime_to_us(lrbp->issue_time_stamp));
		dev_err(hba->dev,
			"UPIU[%d] - Transfer Request Descriptor phys@0x%llx\n",
			tag, (u64)lrbp->utrd_dma_addr);

		ufshcd_hex_dump(hba, "UPIU TRD", lrbp->utr_descriptor_ptr,
				sizeof(struct utp_transfer_req_desc));
		dev_err(hba->dev, "UPIU[%d] - Request UPIU phys@0x%llx\n", tag,
			(u64)lrbp->ucd_req_dma_addr);
		ufshcd_hex_dump(hba, "UPIU REQ", lrbp->ucd_req_ptr,
				sizeof(struct utp_upiu_req));
		dev_err(hba->dev, "UPIU[%d] - Response UPIU phys@0x%llx\n", tag,
			(u64)lrbp->ucd_rsp_dma_addr);
		ufshcd_hex_dump(hba, "UPIU RSP", lrbp->ucd_rsp_ptr,
				sizeof(struct utp_upiu_rsp));

		prdt_length =
			le16_to_cpu(lrbp->utr_descriptor_ptr->prd_table_length);
		if (hba->quirks & UFSHCD_QUIRK_PRDT_BYTE_GRAN)
			prdt_length /= hba->sg_entry_size;

		dev_err(hba->dev,
			"UPIU[%d] - PRDT - %d entries  phys@0x%llx\n",
			tag, prdt_length,
			(u64)lrbp->ucd_prdt_dma_addr);

		if (pr_prdt)
			ufshcd_hex_dump(hba, "UPIU PRDT", lrbp->ucd_prdt_ptr,
				hba->sg_entry_size * prdt_length);
	}
}

static void ufshcd_print_tmrs(struct ufs_hba *hba, unsigned long bitmap)
{
	struct utp_task_req_desc *tmrdp;
	int tag;

	if (!(hba->ufshcd_dbg_print & UFSHCD_DBG_PRINT_TMRS_EN))
		return;

	for_each_set_bit(tag, &bitmap, hba->nutmrs) {
		tmrdp = &hba->utmrdl_base_addr[tag];
		dev_err(hba->dev, "TM[%d] - Task Management Header\n", tag);
		ufshcd_hex_dump(hba, "TM TRD", &tmrdp->header,
				sizeof(struct request_desc_header));
		dev_err(hba->dev, "TM[%d] - Task Management Request UPIU\n",
				tag);
		ufshcd_hex_dump(hba, "TM REQ", tmrdp->task_req_upiu,
				sizeof(struct utp_upiu_req));
		dev_err(hba->dev, "TM[%d] - Task Management Response UPIU\n",
				tag);
		ufshcd_hex_dump(hba, "TM RSP", tmrdp->task_rsp_upiu,
				sizeof(struct utp_task_req_desc));
	}
}

static void ufshcd_print_fsm_state(struct ufs_hba *hba)
{
	int err = 0, tx_fsm_val = 0, rx_fsm_val = 0;

	err = ufshcd_dme_get(hba,
			UIC_ARG_MIB_SEL(MPHY_TX_FSM_STATE,
			UIC_ARG_MPHY_TX_GEN_SEL_INDEX(0)),
			&tx_fsm_val);
	dev_err(hba->dev, "%s: TX_FSM_STATE = %u, err = %d\n", __func__,
			tx_fsm_val, err);
	err = ufshcd_dme_get(hba,
			UIC_ARG_MIB_SEL(MPHY_RX_FSM_STATE,
			UIC_ARG_MPHY_RX_GEN_SEL_INDEX(0)),
			&rx_fsm_val);
	dev_err(hba->dev, "%s: RX_FSM_STATE = %u, err = %d\n", __func__,
			rx_fsm_val, err);
}

static void ufshcd_print_host_state(struct ufs_hba *hba)
{
	if (!(hba->ufshcd_dbg_print & UFSHCD_DBG_PRINT_HOST_STATE_EN))
		return;

	dev_err(hba->dev, "UFS Host state=%d\n", hba->ufshcd_state);
	dev_err(hba->dev, "lrb in use=0x%lx, outstanding reqs=0x%lx tasks=0x%lx\n",
		hba->lrb_in_use, hba->outstanding_reqs, hba->outstanding_tasks);
	dev_err(hba->dev, "saved_err=0x%x, saved_uic_err=0x%x, saved_ce_err=0x%x\n",
		hba->saved_err, hba->saved_uic_err, hba->saved_ce_err);
	dev_err(hba->dev, "Device power mode=%d, UIC link state=%d\n",
		hba->curr_dev_pwr_mode, hba->uic_link_state);
	dev_err(hba->dev, "PM in progress=%d, sys. suspended=%d\n",
		hba->pm_op_in_progress, hba->is_sys_suspended);
	dev_err(hba->dev, "Auto BKOPS=%d, Host self-block=%d\n",
		hba->auto_bkops_enabled, hba->host->host_self_blocked);
	dev_err(hba->dev, "Clk gate=%d, hibern8 on idle=%d\n",
		hba->clk_gating.state, hba->hibern8_on_idle.state);
	dev_err(hba->dev, "error handling flags=0x%x, req. abort count=%d\n",
		hba->eh_flags, hba->req_abort_count);
	dev_err(hba->dev, "Host capabilities=0x%x, caps=0x%x\n",
		hba->capabilities, hba->caps);
	dev_err(hba->dev, "quirks=0x%x, dev. quirks=0x%x\n", hba->quirks,
		hba->dev_info.quirks);
	dev_err(hba->dev, "pa_err_cnt_total=%d, pa_lane_0_err_cnt=%d, pa_lane_1_err_cnt=%d, pa_line_reset_err_cnt=%d\n",
		hba->ufs_stats.pa_err_cnt_total,
		hba->ufs_stats.pa_err_cnt[UFS_EC_PA_LANE_0],
		hba->ufs_stats.pa_err_cnt[UFS_EC_PA_LANE_1],
		hba->ufs_stats.pa_err_cnt[UFS_EC_PA_LINE_RESET]);
	dev_err(hba->dev, "dl_err_cnt_total=%d, dl_nac_received_err_cnt=%d, dl_tcx_replay_timer_expired_err_cnt=%d\n",
		hba->ufs_stats.dl_err_cnt_total,
		hba->ufs_stats.dl_err_cnt[UFS_EC_DL_NAC_RECEIVED],
		hba->ufs_stats.dl_err_cnt[UFS_EC_DL_TCx_REPLAY_TIMER_EXPIRED]);
	dev_err(hba->dev, "dl_afcx_request_timer_expired_err_cnt=%d, dl_fcx_protection_timer_expired_err_cnt=%d, dl_crc_err_cnt=%d\n",
		hba->ufs_stats.dl_err_cnt[UFS_EC_DL_AFCx_REQUEST_TIMER_EXPIRED],
		hba->ufs_stats.dl_err_cnt[UFS_EC_DL_FCx_PROTECT_TIMER_EXPIRED],
		hba->ufs_stats.dl_err_cnt[UFS_EC_DL_CRC_ERROR]);
	dev_err(hba->dev, "dll_rx_buffer_overflow_err_cnt=%d, dl_max_frame_length_exceeded_err_cnt=%d, dl_wrong_sequence_number_err_cnt=%d\n",
		hba->ufs_stats.dl_err_cnt[UFS_EC_DL_RX_BUFFER_OVERFLOW],
		hba->ufs_stats.dl_err_cnt[UFS_EC_DL_MAX_FRAME_LENGTH_EXCEEDED],
		hba->ufs_stats.dl_err_cnt[UFS_EC_DL_WRONG_SEQUENCE_NUMBER]);
	dev_err(hba->dev, "dl_afc_frame_syntax_err_cnt=%d, dl_nac_frame_syntax_err_cnt=%d, dl_eof_syntax_err_cnt=%d\n",
		hba->ufs_stats.dl_err_cnt[UFS_EC_DL_AFC_FRAME_SYNTAX_ERROR],
		hba->ufs_stats.dl_err_cnt[UFS_EC_DL_NAC_FRAME_SYNTAX_ERROR],
		hba->ufs_stats.dl_err_cnt[UFS_EC_DL_EOF_SYNTAX_ERROR]);
	dev_err(hba->dev, "dl_frame_syntax_err_cnt=%d, dl_bad_ctrl_symbol_type_err_cnt=%d, dl_pa_init_err_cnt=%d, dl_pa_error_ind_received=%d\n",
		hba->ufs_stats.dl_err_cnt[UFS_EC_DL_FRAME_SYNTAX_ERROR],
		hba->ufs_stats.dl_err_cnt[UFS_EC_DL_BAD_CTRL_SYMBOL_TYPE],
		hba->ufs_stats.dl_err_cnt[UFS_EC_DL_PA_INIT_ERROR],
		hba->ufs_stats.dl_err_cnt[UFS_EC_DL_PA_ERROR_IND_RECEIVED]);
	dev_err(hba->dev, "dme_err_cnt=%d\n", hba->ufs_stats.dme_err_cnt);
}

/**
 * ufshcd_print_pwr_info - print power params as saved in hba
 * power info
 * @hba: per-adapter instance
 */
static void ufshcd_print_pwr_info(struct ufs_hba *hba)
{
	static const char * const names[] = {
		"INVALID MODE",
		"FAST MODE",
		"SLOW_MODE",
		"INVALID MODE",
		"FASTAUTO_MODE",
		"SLOWAUTO_MODE",
		"INVALID MODE",
	};

	if (!(hba->ufshcd_dbg_print & UFSHCD_DBG_PRINT_PWR_EN))
		return;

	dev_err(hba->dev, "%s:[RX, TX]: gear=[%d, %d], lane[%d, %d], pwr[%s, %s], rate = %d\n",
		 __func__,
		 hba->pwr_info.gear_rx, hba->pwr_info.gear_tx,
		 hba->pwr_info.lane_rx, hba->pwr_info.lane_tx,
		 names[hba->pwr_info.pwr_rx],
		 names[hba->pwr_info.pwr_tx],
		 hba->pwr_info.hs_rate);
}

/*
 * ufshcd_wait_for_register - wait for register value to change
 * @hba - per-adapter interface
 * @reg - mmio register offset
 * @mask - mask to apply to read register value
 * @val - wait condition
 * @interval_us - polling interval in microsecs
 * @timeout_ms - timeout in millisecs
 * @can_sleep - perform sleep or just spin
 *
 * Returns -ETIMEDOUT on error, zero on success
 */
int ufshcd_wait_for_register(struct ufs_hba *hba, u32 reg, u32 mask,
				u32 val, unsigned long interval_us,
				unsigned long timeout_ms, bool can_sleep)
{
	int err = 0;
	unsigned long timeout = jiffies + msecs_to_jiffies(timeout_ms);

	/* ignore bits that we don't intend to wait on */
	val = val & mask;

	while ((ufshcd_readl(hba, reg) & mask) != val) {
		if (can_sleep)
			usleep_range(interval_us, interval_us + 50);
		else
			udelay(interval_us);
		if (time_after(jiffies, timeout)) {
			if ((ufshcd_readl(hba, reg) & mask) != val)
				err = -ETIMEDOUT;
			break;
		}
	}

	return err;
}

/**
 * ufshcd_get_intr_mask - Get the interrupt bit mask
 * @hba - Pointer to adapter instance
 *
 * Returns interrupt bit mask per version
 */
static inline u32 ufshcd_get_intr_mask(struct ufs_hba *hba)
{
	u32 intr_mask = 0;

	switch (hba->ufs_version) {
	case UFSHCI_VERSION_10:
		intr_mask = INTERRUPT_MASK_ALL_VER_10;
		break;
	case UFSHCI_VERSION_11:
	case UFSHCI_VERSION_20:
		intr_mask = INTERRUPT_MASK_ALL_VER_11;
		break;
	case UFSHCI_VERSION_21:
	default:
		intr_mask = INTERRUPT_MASK_ALL_VER_21;
		break;
	}

	if (!ufshcd_is_crypto_supported(hba))
		intr_mask &= ~CRYPTO_ENGINE_FATAL_ERROR;

	return intr_mask;
}

/**
 * ufshcd_get_ufs_version - Get the UFS version supported by the HBA
 * @hba - Pointer to adapter instance
 *
 * Returns UFSHCI version supported by the controller
 */
static inline u32 ufshcd_get_ufs_version(struct ufs_hba *hba)
{
	if (hba->quirks & UFSHCD_QUIRK_BROKEN_UFS_HCI_VERSION)
		return ufshcd_vops_get_ufs_hci_version(hba);

	return ufshcd_readl(hba, REG_UFS_VERSION);
}

/**
 * ufshcd_is_device_present - Check if any device connected to
 *			      the host controller
 * @hba: pointer to adapter instance
 *
 * Returns true if device present, false if no device detected
 */
static inline bool ufshcd_is_device_present(struct ufs_hba *hba)
{
	return (ufshcd_readl(hba, REG_CONTROLLER_STATUS) &
						DEVICE_PRESENT) ? true : false;
}

/**
 * ufshcd_get_tr_ocs - Get the UTRD Overall Command Status
 * @lrb: pointer to local command reference block
 *
 * This function is used to get the OCS field from UTRD
 * Returns the OCS field in the UTRD
 */
static inline int ufshcd_get_tr_ocs(struct ufshcd_lrb *lrbp)
{
	return le32_to_cpu(lrbp->utr_descriptor_ptr->header.dword_2) & MASK_OCS;
}

/**
 * ufshcd_get_tmr_ocs - Get the UTMRD Overall Command Status
 * @task_req_descp: pointer to utp_task_req_desc structure
 *
 * This function is used to get the OCS field from UTMRD
 * Returns the OCS field in the UTMRD
 */
static inline int
ufshcd_get_tmr_ocs(struct utp_task_req_desc *task_req_descp)
{
	return le32_to_cpu(task_req_descp->header.dword_2) & MASK_OCS;
}

/**
 * ufshcd_get_tm_free_slot - get a free slot for task management request
 * @hba: per adapter instance
 * @free_slot: pointer to variable with available slot value
 *
 * Get a free tag and lock it until ufshcd_put_tm_slot() is called.
 * Returns 0 if free slot is not available, else return 1 with tag value
 * in @free_slot.
 */
static bool ufshcd_get_tm_free_slot(struct ufs_hba *hba, int *free_slot)
{
	int tag;
	bool ret = false;

	if (!free_slot)
		goto out;

	do {
		tag = find_first_zero_bit(&hba->tm_slots_in_use, hba->nutmrs);
		if (tag >= hba->nutmrs)
			goto out;
	} while (test_and_set_bit_lock(tag, &hba->tm_slots_in_use));

	*free_slot = tag;
	ret = true;
out:
	return ret;
}

static inline void ufshcd_put_tm_slot(struct ufs_hba *hba, int slot)
{
	clear_bit_unlock(slot, &hba->tm_slots_in_use);
}

/**
 * ufshcd_utrl_clear - Clear a bit in UTRLCLR register
 * @hba: per adapter instance
 * @pos: position of the bit to be cleared
 */
static inline void ufshcd_utrl_clear(struct ufs_hba *hba, u32 pos)
{
	ufshcd_writel(hba, ~(1 << pos), REG_UTP_TRANSFER_REQ_LIST_CLEAR);
}

/**
 * ufshcd_outstanding_req_clear - Clear a bit in outstanding request field
 * @hba: per adapter instance
 * @tag: position of the bit to be cleared
 */
static inline void ufshcd_outstanding_req_clear(struct ufs_hba *hba, int tag)
{
	__clear_bit(tag, &hba->outstanding_reqs);
}

/**
 * ufshcd_get_lists_status - Check UCRDY, UTRLRDY and UTMRLRDY
 * @reg: Register value of host controller status
 *
 * Returns integer, 0 on Success and positive value if failed
 */
static inline int ufshcd_get_lists_status(u32 reg)
{
	return !((reg & UFSHCD_STATUS_READY) == UFSHCD_STATUS_READY);
}

/**
 * ufshcd_get_uic_cmd_result - Get the UIC command result
 * @hba: Pointer to adapter instance
 *
 * This function gets the result of UIC command completion
 * Returns 0 on success, non zero value on error
 */
static inline int ufshcd_get_uic_cmd_result(struct ufs_hba *hba)
{
	return ufshcd_readl(hba, REG_UIC_COMMAND_ARG_2) &
	       MASK_UIC_COMMAND_RESULT;
}

/**
 * ufshcd_get_dme_attr_val - Get the value of attribute returned by UIC command
 * @hba: Pointer to adapter instance
 *
 * This function gets UIC command argument3
 * Returns 0 on success, non zero value on error
 */
static inline u32 ufshcd_get_dme_attr_val(struct ufs_hba *hba)
{
	return ufshcd_readl(hba, REG_UIC_COMMAND_ARG_3);
}

/**
 * ufshcd_get_req_rsp - returns the TR response transaction type
 * @ucd_rsp_ptr: pointer to response UPIU
 */
static inline int
ufshcd_get_req_rsp(struct utp_upiu_rsp *ucd_rsp_ptr)
{
	return be32_to_cpu(ucd_rsp_ptr->header.dword_0) >> 24;
}

/**
 * ufshcd_get_rsp_upiu_result - Get the result from response UPIU
 * @ucd_rsp_ptr: pointer to response UPIU
 *
 * This function gets the response status and scsi_status from response UPIU
 * Returns the response result code.
 */
static inline int
ufshcd_get_rsp_upiu_result(struct utp_upiu_rsp *ucd_rsp_ptr)
{
	return be32_to_cpu(ucd_rsp_ptr->header.dword_1) & MASK_RSP_UPIU_RESULT;
}

/*
 * ufshcd_get_rsp_upiu_data_seg_len - Get the data segment length
 *				from response UPIU
 * @ucd_rsp_ptr: pointer to response UPIU
 *
 * Return the data segment length.
 */
static inline unsigned int
ufshcd_get_rsp_upiu_data_seg_len(struct utp_upiu_rsp *ucd_rsp_ptr)
{
	return be32_to_cpu(ucd_rsp_ptr->header.dword_2) &
		MASK_RSP_UPIU_DATA_SEG_LEN;
}

/**
 * ufshcd_is_exception_event - Check if the device raised an exception event
 * @ucd_rsp_ptr: pointer to response UPIU
 *
 * The function checks if the device raised an exception event indicated in
 * the Device Information field of response UPIU.
 *
 * Returns true if exception is raised, false otherwise.
 */
static inline bool ufshcd_is_exception_event(struct utp_upiu_rsp *ucd_rsp_ptr)
{
	return be32_to_cpu(ucd_rsp_ptr->header.dword_2) &
			MASK_RSP_EXCEPTION_EVENT ? true : false;
}

/**
 * ufshcd_reset_intr_aggr - Reset interrupt aggregation values.
 * @hba: per adapter instance
 */
static inline void
ufshcd_reset_intr_aggr(struct ufs_hba *hba)
{
	ufshcd_writel(hba, INT_AGGR_ENABLE |
		      INT_AGGR_COUNTER_AND_TIMER_RESET,
		      REG_UTP_TRANSFER_REQ_INT_AGG_CONTROL);
}

/**
 * ufshcd_config_intr_aggr - Configure interrupt aggregation values.
 * @hba: per adapter instance
 * @cnt: Interrupt aggregation counter threshold
 * @tmout: Interrupt aggregation timeout value
 */
static inline void
ufshcd_config_intr_aggr(struct ufs_hba *hba, u8 cnt, u8 tmout)
{
	ufshcd_writel(hba, INT_AGGR_ENABLE | INT_AGGR_PARAM_WRITE |
		      INT_AGGR_COUNTER_THLD_VAL(cnt) |
		      INT_AGGR_TIMEOUT_VAL(tmout),
		      REG_UTP_TRANSFER_REQ_INT_AGG_CONTROL);
}

/**
 * ufshcd_disable_intr_aggr - Disables interrupt aggregation.
 * @hba: per adapter instance
 */
static inline void ufshcd_disable_intr_aggr(struct ufs_hba *hba)
{
	ufshcd_writel(hba, 0, REG_UTP_TRANSFER_REQ_INT_AGG_CONTROL);
}

/**
 * ufshcd_enable_run_stop_reg - Enable run-stop registers,
 *			When run-stop registers are set to 1, it indicates the
 *			host controller that it can process the requests
 * @hba: per adapter instance
 */
static void ufshcd_enable_run_stop_reg(struct ufs_hba *hba)
{
	ufshcd_writel(hba, UTP_TASK_REQ_LIST_RUN_STOP_BIT,
		      REG_UTP_TASK_REQ_LIST_RUN_STOP);
	ufshcd_writel(hba, UTP_TRANSFER_REQ_LIST_RUN_STOP_BIT,
		      REG_UTP_TRANSFER_REQ_LIST_RUN_STOP);
}

/**
 * ufshcd_hba_start - Start controller initialization sequence
 * @hba: per adapter instance
 */
static inline void ufshcd_hba_start(struct ufs_hba *hba)
{
	u32 val = CONTROLLER_ENABLE;

	if (ufshcd_hba_is_crypto_supported(hba)) {
		ufshcd_crypto_enable(hba);
		val |= CRYPTO_GENERAL_ENABLE;
	}

	ufshcd_writel(hba, val, REG_CONTROLLER_ENABLE);
}

/**
 * ufshcd_is_hba_active - Get controller state
 * @hba: per adapter instance
 *
 * Returns false if controller is active, true otherwise
 */
static inline bool ufshcd_is_hba_active(struct ufs_hba *hba)
{
	return (ufshcd_readl(hba, REG_CONTROLLER_ENABLE) & CONTROLLER_ENABLE)
		? false : true;
}

static const char *ufschd_uic_link_state_to_string(
			enum uic_link_state state)
{
	switch (state) {
	case UIC_LINK_OFF_STATE:	return "OFF";
	case UIC_LINK_ACTIVE_STATE:	return "ACTIVE";
	case UIC_LINK_HIBERN8_STATE:	return "HIBERN8";
	default:			return "UNKNOWN";
	}
}

static const char *ufschd_ufs_dev_pwr_mode_to_string(
			enum ufs_dev_pwr_mode state)
{
	switch (state) {
	case UFS_ACTIVE_PWR_MODE:	return "ACTIVE";
	case UFS_SLEEP_PWR_MODE:	return "SLEEP";
	case UFS_POWERDOWN_PWR_MODE:	return "POWERDOWN";
	default:			return "UNKNOWN";
	}
}

u32 ufshcd_get_local_unipro_ver(struct ufs_hba *hba)
{
	/* HCI version 1.0 and 1.1 supports UniPro 1.41 */
	if ((hba->ufs_version == UFSHCI_VERSION_10) ||
	    (hba->ufs_version == UFSHCI_VERSION_11))
		return UFS_UNIPRO_VER_1_41;
	else
		return UFS_UNIPRO_VER_1_6;
}
EXPORT_SYMBOL(ufshcd_get_local_unipro_ver);

static bool ufshcd_is_unipro_pa_params_tuning_req(struct ufs_hba *hba)
{
	/*
	 * If both host and device support UniPro ver1.6 or later, PA layer
	 * parameters tuning happens during link startup itself.
	 *
	 * We can manually tune PA layer parameters if either host or device
	 * doesn't support UniPro ver 1.6 or later. But to keep manual tuning
	 * logic simple, we will only do manual tuning if local unipro version
	 * doesn't support ver1.6 or later.
	 */
	if (ufshcd_get_local_unipro_ver(hba) < UFS_UNIPRO_VER_1_6)
		return true;
	else
		return false;
}

/**
 * ufshcd_set_clk_freq - set UFS controller clock frequencies
 * @hba: per adapter instance
 * @scale_up: If True, set max possible frequency othewise set low frequency
 *
 * Returns 0 if successful
 * Returns < 0 for any other errors
 */
static int ufshcd_set_clk_freq(struct ufs_hba *hba, bool scale_up)
{
	int ret = 0;
	struct ufs_clk_info *clki;
	struct list_head *head = &hba->clk_list_head;

	if (list_empty(head))
		goto out;

	list_for_each_entry(clki, head, list) {
		if (!IS_ERR_OR_NULL(clki->clk)) {
			if (scale_up && clki->max_freq) {
				if (clki->curr_freq == clki->max_freq)
					continue;

				ret = clk_set_rate(clki->clk, clki->max_freq);
				if (ret) {
					dev_err(hba->dev, "%s: %s clk set rate(%dHz) failed, %d\n",
						__func__, clki->name,
						clki->max_freq, ret);
					break;
				}
				trace_ufshcd_clk_scaling(dev_name(hba->dev),
						"scaled up", clki->name,
						clki->curr_freq,
						clki->max_freq);

				clki->curr_freq = clki->max_freq;

			} else if (!scale_up && clki->min_freq) {
				if (clki->curr_freq == clki->min_freq)
					continue;

				ret = clk_set_rate(clki->clk, clki->min_freq);
				if (ret) {
					dev_err(hba->dev, "%s: %s clk set rate(%dHz) failed, %d\n",
						__func__, clki->name,
						clki->min_freq, ret);
					break;
				}
				trace_ufshcd_clk_scaling(dev_name(hba->dev),
						"scaled down", clki->name,
						clki->curr_freq,
						clki->min_freq);
				clki->curr_freq = clki->min_freq;
			}
		}
		dev_dbg(hba->dev, "%s: clk: %s, rate: %lu\n", __func__,
				clki->name, clk_get_rate(clki->clk));
	}

out:
	return ret;
}

/**
 * ufshcd_scale_clks - scale up or scale down UFS controller clocks
 * @hba: per adapter instance
 * @scale_up: True if scaling up and false if scaling down
 *
 * Returns 0 if successful
 * Returns < 0 for any other errors
 */
int ufshcd_scale_clks(struct ufs_hba *hba, bool scale_up)
{
	int ret = 0;

	ret = ufshcd_vops_clk_scale_notify(hba, scale_up, PRE_CHANGE);
	if (ret)
		return ret;

	ret = ufshcd_set_clk_freq(hba, scale_up);
	if (ret)
		return ret;

	ret = ufshcd_vops_clk_scale_notify(hba, scale_up, POST_CHANGE);
	if (ret) {
		ufshcd_set_clk_freq(hba, !scale_up);
		return ret;
	}

	return ret;
}

static inline void ufshcd_cancel_gate_work(struct ufs_hba *hba)
{
	hrtimer_cancel(&hba->clk_gating.gate_hrtimer);
	cancel_work_sync(&hba->clk_gating.gate_work);
}

/**
 * ufshcd_is_devfreq_scaling_required - check if scaling is required or not
 * @hba: per adapter instance
 * @scale_up: True if scaling up and false if scaling down
 *
 * Returns true if scaling is required, false otherwise.
 */
static bool ufshcd_is_devfreq_scaling_required(struct ufs_hba *hba,
					       bool scale_up)
{
	struct ufs_clk_info *clki;
	struct list_head *head = &hba->clk_list_head;

	if (list_empty(head))
		return false;

	list_for_each_entry(clki, head, list) {
		if (!IS_ERR_OR_NULL(clki->clk)) {
			if (scale_up && clki->max_freq) {
				if (clki->curr_freq == clki->max_freq)
					continue;
				return true;
			} else if (!scale_up && clki->min_freq) {
				if (clki->curr_freq == clki->min_freq)
					continue;
				return true;
			}
		}
	}

	return false;
}

int ufshcd_wait_for_doorbell_clr(struct ufs_hba *hba,
					u64 wait_timeout_us)
{
	unsigned long flags;
	int ret = 0;
	u32 tm_doorbell;
	u32 tr_doorbell;
	bool timeout = false, do_last_check = false;
	ktime_t start;

	ufshcd_hold_all(hba);
	spin_lock_irqsave(hba->host->host_lock, flags);
	/*
	 * Wait for all the outstanding tasks/transfer requests.
	 * Verify by checking the doorbell registers are clear.
	 */
	start = ktime_get();
	do {
		if (hba->ufshcd_state != UFSHCD_STATE_OPERATIONAL) {
			ret = -EBUSY;
			goto out;
		}

		tm_doorbell = ufshcd_readl(hba, REG_UTP_TASK_REQ_DOOR_BELL);
		tr_doorbell = ufshcd_readl(hba, REG_UTP_TRANSFER_REQ_DOOR_BELL);
		if (!tm_doorbell && !tr_doorbell) {
			timeout = false;
			break;
		} else if (do_last_check) {
			break;
		}

		spin_unlock_irqrestore(hba->host->host_lock, flags);
		schedule();
		if (ktime_to_us(ktime_sub(ktime_get(), start)) >
		    wait_timeout_us) {
			timeout = true;
			/*
			 * We might have scheduled out for long time so make
			 * sure to check if doorbells are cleared by this time
			 * or not.
			 */
			do_last_check = true;
		}
		spin_lock_irqsave(hba->host->host_lock, flags);
	} while (tm_doorbell || tr_doorbell);

	if (timeout) {
		dev_err(hba->dev,
			"%s: timedout waiting for doorbell to clear (tm=0x%x, tr=0x%x)\n",
			__func__, tm_doorbell, tr_doorbell);
		ret = -EBUSY;
	}
out:
	spin_unlock_irqrestore(hba->host->host_lock, flags);
	ufshcd_release_all(hba);
	return ret;
}

/**
 * ufshcd_scale_gear - scale up/down UFS gear
 * @hba: per adapter instance
 * @scale_up: True for scaling up gear and false for scaling down
 *
 * Returns 0 for success,
 * Returns -EBUSY if scaling can't happen at this time
 * Returns non-zero for any other errors
 */
static int ufshcd_scale_gear(struct ufs_hba *hba, bool scale_up)
{
	int ret = 0;
	struct ufs_pa_layer_attr new_pwr_info;
	u32 scale_down_gear = ufshcd_vops_get_scale_down_gear(hba);

	WARN_ON(!hba->clk_scaling.saved_pwr_info.is_valid);

	if (scale_up) {
		memcpy(&new_pwr_info, &hba->clk_scaling.saved_pwr_info.info,
		       sizeof(struct ufs_pa_layer_attr));
		/*
		 * Some UFS devices may stop responding after switching from
		 * HS-G1 to HS-G3. Also, it is found that these devices work
		 * fine if we do 2 steps switch: HS-G1 to HS-G2 followed by
		 * HS-G2 to HS-G3. If UFS_DEVICE_QUIRK_HS_G1_TO_HS_G3_SWITCH
		 * quirk is enabled for such devices, this 2 steps gear switch
		 * workaround will be applied.
		 */
		if ((hba->dev_info.quirks &
		     UFS_DEVICE_QUIRK_HS_G1_TO_HS_G3_SWITCH)
		    && (hba->pwr_info.gear_tx == UFS_HS_G1)
		    && (new_pwr_info.gear_tx == UFS_HS_G3)) {
			/* scale up to G2 first */
			new_pwr_info.gear_tx = UFS_HS_G2;
			new_pwr_info.gear_rx = UFS_HS_G2;
			ret = ufshcd_change_power_mode(hba, &new_pwr_info);
			if (ret)
				goto out;

			/* scale up to G3 now */
			new_pwr_info.gear_tx = UFS_HS_G3;
			new_pwr_info.gear_rx = UFS_HS_G3;
			/* now, fall through to set the HS-G3 */
		}
		ret = ufshcd_change_power_mode(hba, &new_pwr_info);
		if (ret)
			goto out;
	} else {
		memcpy(&new_pwr_info, &hba->pwr_info,
		       sizeof(struct ufs_pa_layer_attr));

		if (hba->pwr_info.gear_tx > scale_down_gear
		    || hba->pwr_info.gear_rx > scale_down_gear) {
			/* save the current power mode */
			memcpy(&hba->clk_scaling.saved_pwr_info.info,
				&hba->pwr_info,
				sizeof(struct ufs_pa_layer_attr));

			/* scale down gear */
			new_pwr_info.gear_tx = scale_down_gear;
			new_pwr_info.gear_rx = scale_down_gear;
			if (!(hba->dev_info.quirks & UFS_DEVICE_NO_FASTAUTO)) {
				new_pwr_info.pwr_tx = FASTAUTO_MODE;
				new_pwr_info.pwr_rx = FASTAUTO_MODE;
			}
		}
		ret = ufshcd_change_power_mode(hba, &new_pwr_info);
	}

out:
	if (ret)
		dev_err(hba->dev, "%s: failed err %d, old gear: (tx %d rx %d), new gear: (tx %d rx %d), scale_up = %d",
			__func__, ret,
			hba->pwr_info.gear_tx, hba->pwr_info.gear_rx,
			new_pwr_info.gear_tx, new_pwr_info.gear_rx,
			scale_up);

	return ret;
}

static int ufshcd_clock_scaling_prepare(struct ufs_hba *hba)
{
	#define DOORBELL_CLR_TOUT_US		(1000 * 1000) /* 1 sec */
	int ret = 0;
	/*
	 * make sure that there are no outstanding requests when
	 * clock scaling is in progress
	 */
	down_write(&hba->lock);
	ufshcd_scsi_block_requests(hba);
	if (ufshcd_wait_for_doorbell_clr(hba, DOORBELL_CLR_TOUT_US)) {
		ret = -EBUSY;
		up_write(&hba->lock);
		ufshcd_scsi_unblock_requests(hba);
	}

	return ret;
}

static void ufshcd_clock_scaling_unprepare(struct ufs_hba *hba)
{
	up_write(&hba->lock);
	ufshcd_scsi_unblock_requests(hba);
}

/**
 * ufshcd_devfreq_scale - scale up/down UFS clocks and gear
 * @hba: per adapter instance
 * @scale_up: True for scaling up and false for scalin down
 *
 * Returns 0 for success,
 * Returns -EBUSY if scaling can't happen at this time
 * Returns non-zero for any other errors
 */
static int ufshcd_devfreq_scale(struct ufs_hba *hba, bool scale_up)
{
	int ret = 0;

	if (hba->extcon && ufshcd_is_card_offline(hba))
		return 0;

	/* let's not get into low power until clock scaling is completed */
	hba->ufs_stats.clk_hold.ctx = CLK_SCALE_WORK;
	ufshcd_hold_all(hba);

	ret = ufshcd_clock_scaling_prepare(hba);
	if (ret)
		goto out;

	ufshcd_custom_cmd_log(hba, "waited-for-DB-clear");

	/* scale down the gear before scaling down clocks */
	if (!scale_up) {
		ret = ufshcd_scale_gear(hba, false);
		if (ret)
			goto clk_scaling_unprepare;
		ufshcd_custom_cmd_log(hba, "Gear-scaled-down");
	}

	/*
	 * If auto hibern8 is supported then put the link in
	 * hibern8 manually, this is to avoid auto hibern8
	 * racing during clock frequency scaling sequence.
	 */
	if (ufshcd_is_auto_hibern8_supported(hba) &&
	    hba->hibern8_on_idle.is_enabled) {
		ret = ufshcd_uic_hibern8_enter(hba);
		if (ret)
			/* link will be bad state so no need to scale_up_gear */
			return ret;
		ufshcd_custom_cmd_log(hba, "Hibern8-entered");
	}

	ret = ufshcd_scale_clks(hba, scale_up);
	if (ret)
		goto scale_up_gear;
	ufshcd_custom_cmd_log(hba, "Clk-freq-switched");

	if (ufshcd_is_auto_hibern8_supported(hba) &&
	    hba->hibern8_on_idle.is_enabled) {
		ret = ufshcd_uic_hibern8_exit(hba);
		if (ret)
			/* link will be bad state so no need to scale_up_gear */
			return ret;
		ufshcd_custom_cmd_log(hba, "Hibern8-Exited");
	}

	/* scale up the gear after scaling up clocks */
	if (scale_up) {
		ret = ufshcd_scale_gear(hba, true);
		if (ret) {
			ufshcd_scale_clks(hba, false);
			goto clk_scaling_unprepare;
		}
		ufshcd_custom_cmd_log(hba, "Gear-scaled-up");
	}

	if (!ret) {
		hba->clk_scaling.is_scaled_up = scale_up;
		if (scale_up)
			hba->clk_gating.delay_ms =
				hba->clk_gating.delay_ms_perf;
		else
			hba->clk_gating.delay_ms =
				hba->clk_gating.delay_ms_pwr_save;
	}

	goto clk_scaling_unprepare;

scale_up_gear:
	if (!scale_up)
		ufshcd_scale_gear(hba, true);
clk_scaling_unprepare:
	ufshcd_clock_scaling_unprepare(hba);
out:
	hba->ufs_stats.clk_rel.ctx = CLK_SCALE_WORK;
	ufshcd_release_all(hba);
	return ret;
}

static void ufshcd_clk_scaling_suspend_work(struct work_struct *work)
{
	struct ufs_hba *hba = container_of(work, struct ufs_hba,
					   clk_scaling.suspend_work);
	unsigned long irq_flags;

	spin_lock_irqsave(hba->host->host_lock, irq_flags);
	if (hba->clk_scaling.active_reqs || hba->clk_scaling.is_suspended) {
		spin_unlock_irqrestore(hba->host->host_lock, irq_flags);
		return;
	}
	hba->clk_scaling.is_suspended = true;
	spin_unlock_irqrestore(hba->host->host_lock, irq_flags);

	__ufshcd_suspend_clkscaling(hba);
}

static void ufshcd_clk_scaling_resume_work(struct work_struct *work)
{
	struct ufs_hba *hba = container_of(work, struct ufs_hba,
					   clk_scaling.resume_work);
	unsigned long irq_flags;

	spin_lock_irqsave(hba->host->host_lock, irq_flags);
	if (!hba->clk_scaling.is_suspended) {
		spin_unlock_irqrestore(hba->host->host_lock, irq_flags);
		return;
	}
	hba->clk_scaling.is_suspended = false;
	spin_unlock_irqrestore(hba->host->host_lock, irq_flags);

	devfreq_resume_device(hba->devfreq);
}

static int ufshcd_devfreq_target(struct device *dev,
				unsigned long *freq, u32 flags)
{
	int ret = 0;
	struct ufs_hba *hba = dev_get_drvdata(dev);
	ktime_t start;
	bool scale_up, sched_clk_scaling_suspend_work = false;
	struct list_head *clk_list = &hba->clk_list_head;
	struct ufs_clk_info *clki;
	unsigned long irq_flags;

	if (!ufshcd_is_clkscaling_supported(hba))
		return -EINVAL;

	spin_lock_irqsave(hba->host->host_lock, irq_flags);
	if (ufshcd_eh_in_progress(hba)) {
		spin_unlock_irqrestore(hba->host->host_lock, irq_flags);
		return 0;
	}

	if (!hba->clk_scaling.active_reqs)
		sched_clk_scaling_suspend_work = true;

	if (list_empty(clk_list)) {
		spin_unlock_irqrestore(hba->host->host_lock, irq_flags);
		goto out;
	}

	clki = list_first_entry(&hba->clk_list_head, struct ufs_clk_info, list);
	scale_up = (*freq == clki->max_freq) ? true : false;
	if (!ufshcd_is_devfreq_scaling_required(hba, scale_up)) {
		spin_unlock_irqrestore(hba->host->host_lock, irq_flags);
		ret = 0;
		goto out; /* no state change required */
	}
	spin_unlock_irqrestore(hba->host->host_lock, irq_flags);

	pm_runtime_get_noresume(hba->dev);
	if (!pm_runtime_active(hba->dev)) {
		pm_runtime_put_noidle(hba->dev);
		ret = -EAGAIN;
		goto out;
	}
	start = ktime_get();
	ret = ufshcd_devfreq_scale(hba, scale_up);
<<<<<<< HEAD
=======
	pm_runtime_put(hba->dev);

>>>>>>> 89616f10
	trace_ufshcd_profile_clk_scaling(dev_name(hba->dev),
		(scale_up ? "up" : "down"),
		ktime_to_us(ktime_sub(ktime_get(), start)), ret);

out:
	if (sched_clk_scaling_suspend_work)
		queue_work(hba->clk_scaling.workq,
			   &hba->clk_scaling.suspend_work);

	return ret;
}


static int ufshcd_devfreq_get_dev_status(struct device *dev,
		struct devfreq_dev_status *stat)
{
	struct ufs_hba *hba = dev_get_drvdata(dev);
	struct ufs_clk_scaling *scaling = &hba->clk_scaling;
	unsigned long flags;

	if (!ufshcd_is_clkscaling_supported(hba))
		return -EINVAL;

	memset(stat, 0, sizeof(*stat));

	spin_lock_irqsave(hba->host->host_lock, flags);
	if (!scaling->window_start_t)
		goto start_window;

	if (scaling->is_busy_started)
		scaling->tot_busy_t += ktime_to_us(ktime_sub(ktime_get(),
					scaling->busy_start_t));

	stat->total_time = jiffies_to_usecs((long)jiffies -
				(long)scaling->window_start_t);
	stat->busy_time = scaling->tot_busy_t;
start_window:
	scaling->window_start_t = jiffies;
	scaling->tot_busy_t = 0;

	if (hba->outstanding_reqs) {
		scaling->busy_start_t = ktime_get();
		scaling->is_busy_started = true;
	} else {
		scaling->busy_start_t = 0;
		scaling->is_busy_started = false;
	}
	spin_unlock_irqrestore(hba->host->host_lock, flags);
	return 0;
}

static void ufshcd_devfreq_remove(struct ufs_hba *hba)
{
	struct list_head *clk_list = &hba->clk_list_head;
	struct ufs_clk_info *clki;

	if (!hba->devfreq)
		return;

	devfreq_remove_device(hba->devfreq);
	hba->devfreq = NULL;

	clki = list_first_entry(clk_list, struct ufs_clk_info, list);
	dev_pm_opp_remove(hba->dev, clki->min_freq);
	dev_pm_opp_remove(hba->dev, clki->max_freq);
}

static void __ufshcd_suspend_clkscaling(struct ufs_hba *hba)
{
	unsigned long flags;

	devfreq_suspend_device(hba->devfreq);
	spin_lock_irqsave(hba->host->host_lock, flags);
	hba->clk_scaling.window_start_t = 0;
	spin_unlock_irqrestore(hba->host->host_lock, flags);
}

static void ufshcd_suspend_clkscaling(struct ufs_hba *hba)
{
	unsigned long flags;
	bool suspend = false;

	if (!ufshcd_is_clkscaling_supported(hba))
		return;

	spin_lock_irqsave(hba->host->host_lock, flags);
	if (!hba->clk_scaling.is_suspended) {
		suspend = true;
		hba->clk_scaling.is_suspended = true;
	}
	spin_unlock_irqrestore(hba->host->host_lock, flags);

	if (suspend)
		__ufshcd_suspend_clkscaling(hba);
}

static void ufshcd_resume_clkscaling(struct ufs_hba *hba)
{
	unsigned long flags;
	bool resume = false;

	if (!ufshcd_is_clkscaling_supported(hba))
		return;

	spin_lock_irqsave(hba->host->host_lock, flags);
	if (hba->clk_scaling.is_suspended) {
		resume = true;
		hba->clk_scaling.is_suspended = false;
	}
	spin_unlock_irqrestore(hba->host->host_lock, flags);

	if (resume)
		devfreq_resume_device(hba->devfreq);
}

static ssize_t ufshcd_clkscale_enable_show(struct device *dev,
		struct device_attribute *attr, char *buf)
{
	struct ufs_hba *hba = dev_get_drvdata(dev);

	return snprintf(buf, PAGE_SIZE, "%d\n", hba->clk_scaling.is_allowed);
}

static ssize_t ufshcd_clkscale_enable_store(struct device *dev,
		struct device_attribute *attr, const char *buf, size_t count)
{
	struct ufs_hba *hba = dev_get_drvdata(dev);
	u32 value;
	int err;

	if (kstrtou32(buf, 0, &value))
		return -EINVAL;

	value = !!value;
	if (value == hba->clk_scaling.is_allowed)
		goto out;

	pm_runtime_get_sync(hba->dev);
	ufshcd_hold(hba, false);

	cancel_work_sync(&hba->clk_scaling.suspend_work);
	cancel_work_sync(&hba->clk_scaling.resume_work);

	hba->clk_scaling.is_allowed = value;

	if (value) {
		ufshcd_resume_clkscaling(hba);
	} else {
		ufshcd_suspend_clkscaling(hba);
		err = ufshcd_devfreq_scale(hba, true);
		if (err)
			dev_err(hba->dev, "%s: failed to scale clocks up %d\n",
					__func__, err);
	}

	ufshcd_release(hba, false);
	pm_runtime_put_sync(hba->dev);
out:
	return count;
}

static void ufshcd_clkscaling_init_sysfs(struct ufs_hba *hba)
{
	hba->clk_scaling.enable_attr.show = ufshcd_clkscale_enable_show;
	hba->clk_scaling.enable_attr.store = ufshcd_clkscale_enable_store;
	sysfs_attr_init(&hba->clk_scaling.enable_attr.attr);
	hba->clk_scaling.enable_attr.attr.name = "clkscale_enable";
	hba->clk_scaling.enable_attr.attr.mode = 0644;
	if (device_create_file(hba->dev, &hba->clk_scaling.enable_attr))
		dev_err(hba->dev, "Failed to create sysfs for clkscale_enable\n");
}

static void ufshcd_ungate_work(struct work_struct *work)
{
	int ret;
	unsigned long flags;
	struct ufs_hba *hba = container_of(work, struct ufs_hba,
			clk_gating.ungate_work);

	ufshcd_cancel_gate_work(hba);

	spin_lock_irqsave(hba->host->host_lock, flags);
	if (hba->clk_gating.state == CLKS_ON) {
		spin_unlock_irqrestore(hba->host->host_lock, flags);
		goto unblock_reqs;
	}

	spin_unlock_irqrestore(hba->host->host_lock, flags);
	ufshcd_hba_vreg_set_hpm(hba);
	ufshcd_enable_clocks(hba);

	/* Exit from hibern8 */
	if (ufshcd_can_hibern8_during_gating(hba)) {
		/* Prevent gating in this path */
		hba->clk_gating.is_suspended = true;
		if (ufshcd_is_link_hibern8(hba)) {
			ret = ufshcd_uic_hibern8_exit(hba);
			if (ret)
				dev_err(hba->dev, "%s: hibern8 exit failed %d\n",
					__func__, ret);
			else
				ufshcd_set_link_active(hba);
		}
		hba->clk_gating.is_suspended = false;
	}
unblock_reqs:
	ufshcd_scsi_unblock_requests(hba);
}

/**
 * ufshcd_hold - Enable clocks that were gated earlier due to ufshcd_release.
 * Also, exit from hibern8 mode and set the link as active.
 * @hba: per adapter instance
 * @async: This indicates whether caller should ungate clocks asynchronously.
 */
int ufshcd_hold(struct ufs_hba *hba, bool async)
{
	int rc = 0;
	bool flush_result;
	unsigned long flags;

	if (!ufshcd_is_clkgating_allowed(hba))
		goto out;
	spin_lock_irqsave(hba->host->host_lock, flags);
	hba->clk_gating.active_reqs++;

	if (ufshcd_eh_in_progress(hba)) {
		spin_unlock_irqrestore(hba->host->host_lock, flags);
		return 0;
	}

start:
	switch (hba->clk_gating.state) {
	case CLKS_ON:
		/*
		 * Wait for the ungate work to complete if in progress.
		 * Though the clocks may be in ON state, the link could
		 * still be in hibner8 state if hibern8 is allowed
		 * during clock gating.
		 * Make sure we exit hibern8 state also in addition to
		 * clocks being ON.
		 */
		if (ufshcd_can_hibern8_during_gating(hba) &&
		    ufshcd_is_link_hibern8(hba)) {
			if (async) {
				rc = -EAGAIN;
				hba->clk_gating.active_reqs--;
				break;
			}
			spin_unlock_irqrestore(hba->host->host_lock, flags);
			flush_result = flush_work(&hba->clk_gating.ungate_work);
			if (hba->clk_gating.is_suspended && !flush_result)
				goto out;
			spin_lock_irqsave(hba->host->host_lock, flags);
			if (hba->ufshcd_state == UFSHCD_STATE_OPERATIONAL)
				goto start;
		}
		break;
	case REQ_CLKS_OFF:
		/*
		 * If the timer was active but the callback was not running
		 * we have nothing to do, just change state and return.
		 */
		if (hrtimer_try_to_cancel(&hba->clk_gating.gate_hrtimer) == 1) {
			hba->clk_gating.state = CLKS_ON;
			trace_ufshcd_clk_gating(dev_name(hba->dev),
						hba->clk_gating.state);
			break;
		}
		/*
		 * If we are here, it means gating work is either done or
		 * currently running. Hence, fall through to cancel gating
		 * work and to enable clocks.
		 */
	case CLKS_OFF:
		__ufshcd_scsi_block_requests(hba);
		hba->clk_gating.state = REQ_CLKS_ON;
		trace_ufshcd_clk_gating(dev_name(hba->dev),
					hba->clk_gating.state);
		queue_work(hba->clk_gating.clk_gating_workq,
				&hba->clk_gating.ungate_work);
		/*
		 * fall through to check if we should wait for this
		 * work to be done or not.
		 */
	case REQ_CLKS_ON:
		if (async) {
			rc = -EAGAIN;
			hba->clk_gating.active_reqs--;
			break;
		}

		spin_unlock_irqrestore(hba->host->host_lock, flags);
		flush_work(&hba->clk_gating.ungate_work);
		/* Make sure state is CLKS_ON before returning */
		spin_lock_irqsave(hba->host->host_lock, flags);
		goto start;
	default:
		dev_err(hba->dev, "%s: clk gating is in invalid state %d\n",
				__func__, hba->clk_gating.state);
		break;
	}
	spin_unlock_irqrestore(hba->host->host_lock, flags);
out:
	hba->ufs_stats.clk_hold.ts = ktime_get();
	return rc;
}
EXPORT_SYMBOL_GPL(ufshcd_hold);

static void ufshcd_gate_work(struct work_struct *work)
{
	struct ufs_hba *hba = container_of(work, struct ufs_hba,
						clk_gating.gate_work);
	unsigned long flags;

	spin_lock_irqsave(hba->host->host_lock, flags);
	/*
	 * In case you are here to cancel this work the gating state
	 * would be marked as REQ_CLKS_ON. In this case save time by
	 * skipping the gating work and exit after changing the clock
	 * state to CLKS_ON.
	 */
	if (hba->clk_gating.is_suspended ||
		(hba->clk_gating.state != REQ_CLKS_OFF)) {
		hba->clk_gating.state = CLKS_ON;
		trace_ufshcd_clk_gating(dev_name(hba->dev),
					hba->clk_gating.state);
		goto rel_lock;
	}

	if (hba->clk_gating.active_reqs
		|| hba->ufshcd_state != UFSHCD_STATE_OPERATIONAL
		|| hba->lrb_in_use || hba->outstanding_tasks
		|| hba->active_uic_cmd || hba->uic_async_done)
		goto rel_lock;

	spin_unlock_irqrestore(hba->host->host_lock, flags);

	if (ufshcd_is_hibern8_on_idle_allowed(hba) &&
	    hba->hibern8_on_idle.is_enabled)
		/*
		 * Hibern8 enter work (on Idle) needs clocks to be ON hence
		 * make sure that it is flushed before turning off the clocks.
		 */
		flush_delayed_work(&hba->hibern8_on_idle.enter_work);

	/* put the link into hibern8 mode before turning off clocks */
	if (ufshcd_can_hibern8_during_gating(hba)) {
		if (ufshcd_uic_hibern8_enter(hba)) {
			hba->clk_gating.state = CLKS_ON;
			trace_ufshcd_clk_gating(dev_name(hba->dev),
						hba->clk_gating.state);
			goto out;
		}
		ufshcd_set_link_hibern8(hba);
	}

	/*
	 * If auto hibern8 is supported and enabled then the link will already
	 * be in hibern8 state and the ref clock can be gated.
	 */
	if ((((ufshcd_is_auto_hibern8_supported(hba) &&
	       hba->hibern8_on_idle.is_enabled)) ||
	     !ufshcd_is_link_active(hba)) && !hba->no_ref_clk_gating)
		ufshcd_disable_clocks(hba, true);
	else
		/* If link is active, device ref_clk can't be switched off */
		ufshcd_disable_clocks_keep_link_active(hba, true);

	/* Put the host controller in low power mode if possible */
	ufshcd_hba_vreg_set_lpm(hba);

	/*
	 * In case you are here to cancel this work the gating state
	 * would be marked as REQ_CLKS_ON. In this case keep the state
	 * as REQ_CLKS_ON which would anyway imply that clocks are off
	 * and a request to turn them on is pending. By doing this way,
	 * we keep the state machine in tact and this would ultimately
	 * prevent from doing cancel work multiple times when there are
	 * new requests arriving before the current cancel work is done.
	 */
	spin_lock_irqsave(hba->host->host_lock, flags);
	if (hba->clk_gating.state == REQ_CLKS_OFF) {
		hba->clk_gating.state = CLKS_OFF;
		trace_ufshcd_clk_gating(dev_name(hba->dev),
					hba->clk_gating.state);
	}
rel_lock:
	spin_unlock_irqrestore(hba->host->host_lock, flags);
out:
	return;
}

/* host lock must be held before calling this variant */
static void __ufshcd_release(struct ufs_hba *hba, bool no_sched)
{
	if (!ufshcd_is_clkgating_allowed(hba))
		return;

	hba->clk_gating.active_reqs--;

	if (hba->clk_gating.active_reqs || hba->clk_gating.is_suspended
		|| hba->ufshcd_state != UFSHCD_STATE_OPERATIONAL
		|| hba->lrb_in_use || hba->outstanding_tasks
		|| hba->active_uic_cmd || hba->uic_async_done
		|| ufshcd_eh_in_progress(hba) || no_sched)
		return;

	hba->clk_gating.state = REQ_CLKS_OFF;
	trace_ufshcd_clk_gating(dev_name(hba->dev), hba->clk_gating.state);
	hba->ufs_stats.clk_rel.ts = ktime_get();

	hrtimer_start(&hba->clk_gating.gate_hrtimer,
			ms_to_ktime(hba->clk_gating.delay_ms),
			HRTIMER_MODE_REL);
}

void ufshcd_release(struct ufs_hba *hba, bool no_sched)
{
	unsigned long flags;

	spin_lock_irqsave(hba->host->host_lock, flags);
	__ufshcd_release(hba, no_sched);
	spin_unlock_irqrestore(hba->host->host_lock, flags);
}
EXPORT_SYMBOL_GPL(ufshcd_release);

static ssize_t ufshcd_clkgate_delay_show(struct device *dev,
		struct device_attribute *attr, char *buf)
{
	struct ufs_hba *hba = dev_get_drvdata(dev);

	return snprintf(buf, PAGE_SIZE, "%lu\n", hba->clk_gating.delay_ms);
}

static ssize_t ufshcd_clkgate_delay_store(struct device *dev,
		struct device_attribute *attr, const char *buf, size_t count)
{
	struct ufs_hba *hba = dev_get_drvdata(dev);
	unsigned long flags, value;

	if (kstrtoul(buf, 0, &value))
		return -EINVAL;

	spin_lock_irqsave(hba->host->host_lock, flags);
	hba->clk_gating.delay_ms = value;
	spin_unlock_irqrestore(hba->host->host_lock, flags);
	return count;
}

static ssize_t ufshcd_clkgate_delay_pwr_save_show(struct device *dev,
		struct device_attribute *attr, char *buf)
{
	struct ufs_hba *hba = dev_get_drvdata(dev);

	return snprintf(buf, PAGE_SIZE, "%lu\n",
			hba->clk_gating.delay_ms_pwr_save);
}

static ssize_t ufshcd_clkgate_delay_pwr_save_store(struct device *dev,
		struct device_attribute *attr, const char *buf, size_t count)
{
	struct ufs_hba *hba = dev_get_drvdata(dev);
	unsigned long flags, value;

	if (kstrtoul(buf, 0, &value))
		return -EINVAL;

	spin_lock_irqsave(hba->host->host_lock, flags);

	hba->clk_gating.delay_ms_pwr_save = value;
	if (ufshcd_is_clkscaling_supported(hba) &&
	    !hba->clk_scaling.is_scaled_up)
		hba->clk_gating.delay_ms = hba->clk_gating.delay_ms_pwr_save;

	spin_unlock_irqrestore(hba->host->host_lock, flags);
	return count;
}

static ssize_t ufshcd_clkgate_delay_perf_show(struct device *dev,
		struct device_attribute *attr, char *buf)
{
	struct ufs_hba *hba = dev_get_drvdata(dev);

	return snprintf(buf, PAGE_SIZE, "%lu\n", hba->clk_gating.delay_ms_perf);
}

static ssize_t ufshcd_clkgate_delay_perf_store(struct device *dev,
		struct device_attribute *attr, const char *buf, size_t count)
{
	struct ufs_hba *hba = dev_get_drvdata(dev);
	unsigned long flags, value;

	if (kstrtoul(buf, 0, &value))
		return -EINVAL;

	spin_lock_irqsave(hba->host->host_lock, flags);

	hba->clk_gating.delay_ms_perf = value;
	if (ufshcd_is_clkscaling_supported(hba) &&
	    hba->clk_scaling.is_scaled_up)
		hba->clk_gating.delay_ms = hba->clk_gating.delay_ms_perf;

	spin_unlock_irqrestore(hba->host->host_lock, flags);
	return count;
}

static ssize_t ufshcd_clkgate_enable_show(struct device *dev,
		struct device_attribute *attr, char *buf)
{
	struct ufs_hba *hba = dev_get_drvdata(dev);

	return snprintf(buf, PAGE_SIZE, "%d\n", hba->clk_gating.is_enabled);
}

static ssize_t ufshcd_clkgate_enable_store(struct device *dev,
		struct device_attribute *attr, const char *buf, size_t count)
{
	struct ufs_hba *hba = dev_get_drvdata(dev);
	unsigned long flags;
	u32 value;

	if (kstrtou32(buf, 0, &value))
		return -EINVAL;

	value = !!value;
	if (value == hba->clk_gating.is_enabled)
		goto out;

	if (value) {
		ufshcd_release(hba, false);
	} else {
		spin_lock_irqsave(hba->host->host_lock, flags);
		hba->clk_gating.active_reqs++;
		spin_unlock_irqrestore(hba->host->host_lock, flags);
	}

	hba->clk_gating.is_enabled = value;
out:
	return count;
}

static enum hrtimer_restart ufshcd_clkgate_hrtimer_handler(
					struct hrtimer *timer)
{
	struct ufs_hba *hba = container_of(timer, struct ufs_hba,
					   clk_gating.gate_hrtimer);

	queue_work(hba->clk_gating.clk_gating_workq,
				&hba->clk_gating.gate_work);

	return HRTIMER_NORESTART;
}

static void ufshcd_init_clk_gating(struct ufs_hba *hba)
{
	struct ufs_clk_gating *gating = &hba->clk_gating;
	char wq_name[sizeof("ufs_clk_gating_00")];

	hba->clk_gating.state = CLKS_ON;

	if (!ufshcd_is_clkgating_allowed(hba))
		return;

	INIT_WORK(&gating->gate_work, ufshcd_gate_work);
	INIT_WORK(&gating->ungate_work, ufshcd_ungate_work);
	/*
	 * Clock gating work must be executed only after auto hibern8
	 * timeout has expired in the hardware or after aggressive
	 * hibern8 on idle software timeout. Using jiffy based low
	 * resolution delayed work is not reliable to guarantee this,
	 * hence use a high resolution timer to make sure we schedule
	 * the gate work precisely more than hibern8 timeout.
	 *
	 * Always make sure gating->delay_ms > hibern8_on_idle->delay_ms
	 */
	hrtimer_init(&gating->gate_hrtimer, CLOCK_MONOTONIC, HRTIMER_MODE_REL);
	gating->gate_hrtimer.function = ufshcd_clkgate_hrtimer_handler;

	snprintf(wq_name, ARRAY_SIZE(wq_name), "ufs_clk_gating_%d",
			hba->host->host_no);
	hba->clk_gating.clk_gating_workq =
		create_singlethread_workqueue(wq_name);

	gating->is_enabled = true;

	gating->delay_ms_pwr_save = UFSHCD_CLK_GATING_DELAY_MS_PWR_SAVE;
	gating->delay_ms_perf = UFSHCD_CLK_GATING_DELAY_MS_PERF;

	/* start with performance mode */
	gating->delay_ms = gating->delay_ms_perf;

	if (!ufshcd_is_clkscaling_supported(hba))
		goto scaling_not_supported;

	gating->delay_pwr_save_attr.show = ufshcd_clkgate_delay_pwr_save_show;
	gating->delay_pwr_save_attr.store = ufshcd_clkgate_delay_pwr_save_store;
	sysfs_attr_init(&gating->delay_pwr_save_attr.attr);
	gating->delay_pwr_save_attr.attr.name = "clkgate_delay_ms_pwr_save";
	gating->delay_pwr_save_attr.attr.mode = S_IRUGO | S_IWUSR;
	if (device_create_file(hba->dev, &gating->delay_pwr_save_attr))
		dev_err(hba->dev, "Failed to create sysfs for clkgate_delay_ms_pwr_save\n");

	gating->delay_perf_attr.show = ufshcd_clkgate_delay_perf_show;
	gating->delay_perf_attr.store = ufshcd_clkgate_delay_perf_store;
	sysfs_attr_init(&gating->delay_perf_attr.attr);
	gating->delay_perf_attr.attr.name = "clkgate_delay_ms_perf";
	gating->delay_perf_attr.attr.mode = S_IRUGO | S_IWUSR;
	if (device_create_file(hba->dev, &gating->delay_perf_attr))
		dev_err(hba->dev, "Failed to create sysfs for clkgate_delay_ms_perf\n");

	goto add_clkgate_enable;

scaling_not_supported:
	hba->clk_gating.delay_attr.show = ufshcd_clkgate_delay_show;
	hba->clk_gating.delay_attr.store = ufshcd_clkgate_delay_store;
	sysfs_attr_init(&hba->clk_gating.delay_attr.attr);
	hba->clk_gating.delay_attr.attr.name = "clkgate_delay_ms";
	hba->clk_gating.delay_attr.attr.mode = 0644;
	if (device_create_file(hba->dev, &hba->clk_gating.delay_attr))
		dev_err(hba->dev, "Failed to create sysfs for clkgate_delay\n");

add_clkgate_enable:
	gating->enable_attr.show = ufshcd_clkgate_enable_show;
	gating->enable_attr.store = ufshcd_clkgate_enable_store;
	sysfs_attr_init(&gating->enable_attr.attr);
	gating->enable_attr.attr.name = "clkgate_enable";
	gating->enable_attr.attr.mode = S_IRUGO | S_IWUSR;
	if (device_create_file(hba->dev, &gating->enable_attr))
		dev_err(hba->dev, "Failed to create sysfs for clkgate_enable\n");
}

static void ufshcd_exit_clk_gating(struct ufs_hba *hba)
{
	if (!ufshcd_is_clkgating_allowed(hba))
		return;
	if (ufshcd_is_clkscaling_supported(hba)) {
		device_remove_file(hba->dev,
				   &hba->clk_gating.delay_pwr_save_attr);
		device_remove_file(hba->dev, &hba->clk_gating.delay_perf_attr);
	} else {
		device_remove_file(hba->dev, &hba->clk_gating.delay_attr);
	}
	device_remove_file(hba->dev, &hba->clk_gating.enable_attr);
	ufshcd_cancel_gate_work(hba);
	cancel_work_sync(&hba->clk_gating.ungate_work);
	destroy_workqueue(hba->clk_gating.clk_gating_workq);
}

static void ufshcd_set_auto_hibern8_timer(struct ufs_hba *hba, u32 delay)
{
	ufshcd_rmwl(hba, AUTO_HIBERN8_TIMER_SCALE_MASK |
			 AUTO_HIBERN8_IDLE_TIMER_MASK,
			AUTO_HIBERN8_TIMER_SCALE_1_MS | delay,
			REG_AUTO_HIBERNATE_IDLE_TIMER);
	/* Make sure the timer gets applied before further operations */
	mb();
}

/**
 * ufshcd_hibern8_hold - Make sure that link is not in hibern8.
 *
 * @hba: per adapter instance
 * @async: This indicates whether caller wants to exit hibern8 asynchronously.
 *
 * Exit from hibern8 mode and set the link as active.
 *
 * Return 0 on success, non-zero on failure.
 */
static int ufshcd_hibern8_hold(struct ufs_hba *hba, bool async)
{
	int rc = 0;
	unsigned long flags;

	if (!ufshcd_is_hibern8_on_idle_allowed(hba))
		goto out;

	spin_lock_irqsave(hba->host->host_lock, flags);
	hba->hibern8_on_idle.active_reqs++;

	if (ufshcd_eh_in_progress(hba)) {
		spin_unlock_irqrestore(hba->host->host_lock, flags);
		return 0;
	}

start:
	switch (hba->hibern8_on_idle.state) {
	case HIBERN8_EXITED:
		break;
	case REQ_HIBERN8_ENTER:
		if (cancel_delayed_work(&hba->hibern8_on_idle.enter_work)) {
			hba->hibern8_on_idle.state = HIBERN8_EXITED;
			trace_ufshcd_hibern8_on_idle(dev_name(hba->dev),
				hba->hibern8_on_idle.state);
			break;
		}
		/*
		 * If we here, it means Hibern8 enter work is either done or
		 * currently running. Hence, fall through to cancel hibern8
		 * work and exit hibern8.
		 */
	case HIBERN8_ENTERED:
		__ufshcd_scsi_block_requests(hba);
		hba->hibern8_on_idle.state = REQ_HIBERN8_EXIT;
		trace_ufshcd_hibern8_on_idle(dev_name(hba->dev),
			hba->hibern8_on_idle.state);
		schedule_work(&hba->hibern8_on_idle.exit_work);
		/*
		 * fall through to check if we should wait for this
		 * work to be done or not.
		 */
	case REQ_HIBERN8_EXIT:
		if (async) {
			rc = -EAGAIN;
			hba->hibern8_on_idle.active_reqs--;
			break;
		} else {
			spin_unlock_irqrestore(hba->host->host_lock, flags);
			flush_work(&hba->hibern8_on_idle.exit_work);
			/* Make sure state is HIBERN8_EXITED before returning */
			spin_lock_irqsave(hba->host->host_lock, flags);
			goto start;
		}
	default:
		dev_err(hba->dev, "%s: H8 is in invalid state %d\n",
				__func__, hba->hibern8_on_idle.state);
		break;
	}
	spin_unlock_irqrestore(hba->host->host_lock, flags);
out:
	return rc;
}

/* host lock must be held before calling this variant */
static void __ufshcd_hibern8_release(struct ufs_hba *hba, bool no_sched)
{
	unsigned long delay_in_jiffies;

	if (!ufshcd_is_hibern8_on_idle_allowed(hba))
		return;

	hba->hibern8_on_idle.active_reqs--;
	BUG_ON(hba->hibern8_on_idle.active_reqs < 0);

	if (hba->hibern8_on_idle.active_reqs
		|| hba->hibern8_on_idle.is_suspended
		|| hba->ufshcd_state != UFSHCD_STATE_OPERATIONAL
		|| hba->lrb_in_use || hba->outstanding_tasks
		|| hba->active_uic_cmd || hba->uic_async_done
		|| ufshcd_eh_in_progress(hba) || no_sched)
		return;

	hba->hibern8_on_idle.state = REQ_HIBERN8_ENTER;
	trace_ufshcd_hibern8_on_idle(dev_name(hba->dev),
		hba->hibern8_on_idle.state);
	/*
	 * Scheduling the delayed work after 1 jiffies will make the work to
	 * get schedule any time from 0ms to 1000/HZ ms which is not desirable
	 * for hibern8 enter work as it may impact the performance if it gets
	 * scheduled almost immediately. Hence make sure that hibern8 enter
	 * work gets scheduled atleast after 2 jiffies (any time between
	 * 1000/HZ ms to 2000/HZ ms).
	 */
	delay_in_jiffies = msecs_to_jiffies(hba->hibern8_on_idle.delay_ms);
	if (delay_in_jiffies == 1)
		delay_in_jiffies++;

	schedule_delayed_work(&hba->hibern8_on_idle.enter_work,
			      delay_in_jiffies);
}

static void ufshcd_hibern8_release(struct ufs_hba *hba, bool no_sched)
{
	unsigned long flags;

	spin_lock_irqsave(hba->host->host_lock, flags);
	__ufshcd_hibern8_release(hba, no_sched);
	spin_unlock_irqrestore(hba->host->host_lock, flags);
}

static void ufshcd_hibern8_enter_work(struct work_struct *work)
{
	struct ufs_hba *hba = container_of(work, struct ufs_hba,
					   hibern8_on_idle.enter_work.work);
	unsigned long flags;

	spin_lock_irqsave(hba->host->host_lock, flags);
	if (hba->hibern8_on_idle.is_suspended) {
		hba->hibern8_on_idle.state = HIBERN8_EXITED;
		trace_ufshcd_hibern8_on_idle(dev_name(hba->dev),
			hba->hibern8_on_idle.state);
		goto rel_lock;
	}

	if (hba->hibern8_on_idle.active_reqs
		|| hba->ufshcd_state != UFSHCD_STATE_OPERATIONAL
		|| hba->lrb_in_use || hba->outstanding_tasks
		|| hba->active_uic_cmd || hba->uic_async_done)
		goto rel_lock;

	spin_unlock_irqrestore(hba->host->host_lock, flags);

	if (ufshcd_is_link_active(hba) && ufshcd_uic_hibern8_enter(hba)) {
		/* Enter failed */
		hba->hibern8_on_idle.state = HIBERN8_EXITED;
		trace_ufshcd_hibern8_on_idle(dev_name(hba->dev),
			hba->hibern8_on_idle.state);
		goto out;
	}
	ufshcd_set_link_hibern8(hba);

	/*
	 * In case you are here to cancel this work the hibern8_on_idle.state
	 * would be marked as REQ_HIBERN8_EXIT. In this case keep the state
	 * as REQ_HIBERN8_EXIT which would anyway imply that we are in hibern8
	 * and a request to exit from it is pending. By doing this way,
	 * we keep the state machine in tact and this would ultimately
	 * prevent from doing cancel work multiple times when there are
	 * new requests arriving before the current cancel work is done.
	 */
	spin_lock_irqsave(hba->host->host_lock, flags);
	if (hba->hibern8_on_idle.state == REQ_HIBERN8_ENTER) {
		hba->hibern8_on_idle.state = HIBERN8_ENTERED;
		trace_ufshcd_hibern8_on_idle(dev_name(hba->dev),
			hba->hibern8_on_idle.state);
	}
rel_lock:
	spin_unlock_irqrestore(hba->host->host_lock, flags);
out:
	return;
}

static void __ufshcd_set_auto_hibern8_timer(struct ufs_hba *hba,
					    unsigned long delay_ms)
{
	pm_runtime_get_sync(hba->dev);
	ufshcd_hold_all(hba);
	down_write(&hba->lock);
	ufshcd_scsi_block_requests(hba);
	/* wait for all the outstanding requests to finish */
	ufshcd_wait_for_doorbell_clr(hba, U64_MAX);
	ufshcd_set_auto_hibern8_timer(hba, delay_ms);
	hba->hibern8_on_idle.is_enabled = !!delay_ms;
	up_write(&hba->lock);
	ufshcd_scsi_unblock_requests(hba);
	ufshcd_release_all(hba);
	pm_runtime_put_sync(hba->dev);
}

static void ufshcd_hibern8_exit_work(struct work_struct *work)
{
	int ret;
	unsigned long flags;
	struct ufs_hba *hba = container_of(work, struct ufs_hba,
					   hibern8_on_idle.exit_work);

	cancel_delayed_work_sync(&hba->hibern8_on_idle.enter_work);

	spin_lock_irqsave(hba->host->host_lock, flags);
	if ((hba->hibern8_on_idle.state == HIBERN8_EXITED)
	     || ufshcd_is_link_active(hba)) {
		hba->hibern8_on_idle.state = HIBERN8_EXITED;
		spin_unlock_irqrestore(hba->host->host_lock, flags);
		goto unblock_reqs;
	}
	spin_unlock_irqrestore(hba->host->host_lock, flags);

	/* Exit from hibern8 */
	if (ufshcd_is_link_hibern8(hba)) {
		hba->ufs_stats.clk_hold.ctx = H8_EXIT_WORK;
		ufshcd_hold(hba, false);
		ret = ufshcd_uic_hibern8_exit(hba);
		hba->ufs_stats.clk_rel.ctx = H8_EXIT_WORK;
		ufshcd_release(hba, false);
		if (!ret) {
			spin_lock_irqsave(hba->host->host_lock, flags);
			ufshcd_set_link_active(hba);
			hba->hibern8_on_idle.state = HIBERN8_EXITED;
			trace_ufshcd_hibern8_on_idle(dev_name(hba->dev),
				hba->hibern8_on_idle.state);
			spin_unlock_irqrestore(hba->host->host_lock, flags);
		}
	}
unblock_reqs:
	ufshcd_scsi_unblock_requests(hba);
}

static ssize_t ufshcd_hibern8_on_idle_delay_show(struct device *dev,
		struct device_attribute *attr, char *buf)
{
	struct ufs_hba *hba = dev_get_drvdata(dev);

	return snprintf(buf, PAGE_SIZE, "%lu\n", hba->hibern8_on_idle.delay_ms);
}

static ssize_t ufshcd_hibern8_on_idle_delay_store(struct device *dev,
		struct device_attribute *attr, const char *buf, size_t count)
{
	struct ufs_hba *hba = dev_get_drvdata(dev);
	unsigned long flags, value;
	bool change = true;

	if (kstrtoul(buf, 0, &value))
		return -EINVAL;

	spin_lock_irqsave(hba->host->host_lock, flags);
	if (hba->hibern8_on_idle.delay_ms == value)
		change = false;

	if (value >= hba->clk_gating.delay_ms_pwr_save ||
	    value >= hba->clk_gating.delay_ms_perf) {
		dev_err(hba->dev, "hibern8_on_idle_delay (%lu) can not be >= to clkgate_delay_ms_pwr_save (%lu) and clkgate_delay_ms_perf (%lu)\n",
			value, hba->clk_gating.delay_ms_pwr_save,
			hba->clk_gating.delay_ms_perf);
		spin_unlock_irqrestore(hba->host->host_lock, flags);
		return -EINVAL;
	}

	hba->hibern8_on_idle.delay_ms = value;
	spin_unlock_irqrestore(hba->host->host_lock, flags);

	/* Update auto hibern8 timer value if supported */
	if (change && ufshcd_is_auto_hibern8_supported(hba) &&
	    hba->hibern8_on_idle.is_enabled)
		__ufshcd_set_auto_hibern8_timer(hba,
						hba->hibern8_on_idle.delay_ms);

	return count;
}

static ssize_t ufshcd_hibern8_on_idle_enable_show(struct device *dev,
		struct device_attribute *attr, char *buf)
{
	struct ufs_hba *hba = dev_get_drvdata(dev);

	return snprintf(buf, PAGE_SIZE, "%d\n",
			hba->hibern8_on_idle.is_enabled);
}

static ssize_t ufshcd_hibern8_on_idle_enable_store(struct device *dev,
		struct device_attribute *attr, const char *buf, size_t count)
{
	struct ufs_hba *hba = dev_get_drvdata(dev);
	unsigned long flags;
	u32 value;

	if (kstrtou32(buf, 0, &value))
		return -EINVAL;

	value = !!value;
	if (value == hba->hibern8_on_idle.is_enabled)
		goto out;

	/* Update auto hibern8 timer value if supported */
	if (ufshcd_is_auto_hibern8_supported(hba)) {
		__ufshcd_set_auto_hibern8_timer(hba,
			value ? hba->hibern8_on_idle.delay_ms : value);
		goto out;
	}

	if (value) {
		/*
		 * As clock gating work would wait for the hibern8 enter work
		 * to finish, clocks would remain on during hibern8 enter work.
		 */
		ufshcd_hold(hba, false);
		ufshcd_release_all(hba);
	} else {
		spin_lock_irqsave(hba->host->host_lock, flags);
		hba->hibern8_on_idle.active_reqs++;
		spin_unlock_irqrestore(hba->host->host_lock, flags);
	}

	hba->hibern8_on_idle.is_enabled = value;
out:
	return count;
}

static void ufshcd_init_hibern8_on_idle(struct ufs_hba *hba)
{
	/* initialize the state variable here */
	hba->hibern8_on_idle.state = HIBERN8_EXITED;

	if (!ufshcd_is_hibern8_on_idle_allowed(hba) &&
	    !ufshcd_is_auto_hibern8_supported(hba))
		return;

	if (ufshcd_is_auto_hibern8_supported(hba)) {
		hba->hibern8_on_idle.delay_ms = 1;
		hba->hibern8_on_idle.state = AUTO_HIBERN8;
		/*
		 * Disable SW hibern8 enter on idle in case
		 * auto hibern8 is supported
		 */
		hba->caps &= ~UFSHCD_CAP_HIBERN8_ENTER_ON_IDLE;
	} else {
		hba->hibern8_on_idle.delay_ms = 10;
		INIT_DELAYED_WORK(&hba->hibern8_on_idle.enter_work,
				  ufshcd_hibern8_enter_work);
		INIT_WORK(&hba->hibern8_on_idle.exit_work,
			  ufshcd_hibern8_exit_work);
	}

	hba->hibern8_on_idle.is_enabled = true;

	hba->hibern8_on_idle.delay_attr.show =
					ufshcd_hibern8_on_idle_delay_show;
	hba->hibern8_on_idle.delay_attr.store =
					ufshcd_hibern8_on_idle_delay_store;
	sysfs_attr_init(&hba->hibern8_on_idle.delay_attr.attr);
	hba->hibern8_on_idle.delay_attr.attr.name = "hibern8_on_idle_delay_ms";
	hba->hibern8_on_idle.delay_attr.attr.mode = S_IRUGO | S_IWUSR;
	if (device_create_file(hba->dev, &hba->hibern8_on_idle.delay_attr))
		dev_err(hba->dev, "Failed to create sysfs for hibern8_on_idle_delay\n");

	hba->hibern8_on_idle.enable_attr.show =
					ufshcd_hibern8_on_idle_enable_show;
	hba->hibern8_on_idle.enable_attr.store =
					ufshcd_hibern8_on_idle_enable_store;
	sysfs_attr_init(&hba->hibern8_on_idle.enable_attr.attr);
	hba->hibern8_on_idle.enable_attr.attr.name = "hibern8_on_idle_enable";
	hba->hibern8_on_idle.enable_attr.attr.mode = S_IRUGO | S_IWUSR;
	if (device_create_file(hba->dev, &hba->hibern8_on_idle.enable_attr))
		dev_err(hba->dev, "Failed to create sysfs for hibern8_on_idle_enable\n");
}

static void ufshcd_exit_hibern8_on_idle(struct ufs_hba *hba)
{
	if (!ufshcd_is_hibern8_on_idle_allowed(hba) &&
	    !ufshcd_is_auto_hibern8_supported(hba))
		return;
	device_remove_file(hba->dev, &hba->hibern8_on_idle.delay_attr);
	device_remove_file(hba->dev, &hba->hibern8_on_idle.enable_attr);
}

static void ufshcd_hold_all(struct ufs_hba *hba)
{
	ufshcd_hold(hba, false);
	ufshcd_hibern8_hold(hba, false);
}

static void ufshcd_release_all(struct ufs_hba *hba)
{
	ufshcd_hibern8_release(hba, false);
	ufshcd_release(hba, false);
}

/* Must be called with host lock acquired */
static void ufshcd_clk_scaling_start_busy(struct ufs_hba *hba)
{
	bool queue_resume_work = false;

	if (!ufshcd_is_clkscaling_supported(hba))
		return;

	if (!hba->clk_scaling.active_reqs++)
		queue_resume_work = true;

	if (!hba->clk_scaling.is_allowed || hba->pm_op_in_progress)
		return;

	if (queue_resume_work)
		queue_work(hba->clk_scaling.workq,
			   &hba->clk_scaling.resume_work);

	if (!hba->clk_scaling.window_start_t) {
		hba->clk_scaling.window_start_t = jiffies;
		hba->clk_scaling.tot_busy_t = 0;
		hba->clk_scaling.is_busy_started = false;
	}

	if (!hba->clk_scaling.is_busy_started) {
		hba->clk_scaling.busy_start_t = ktime_get();
		hba->clk_scaling.is_busy_started = true;
	}
}

static void ufshcd_clk_scaling_update_busy(struct ufs_hba *hba)
{
	struct ufs_clk_scaling *scaling = &hba->clk_scaling;

	if (!ufshcd_is_clkscaling_supported(hba))
		return;

	if (!hba->outstanding_reqs && scaling->is_busy_started) {
		scaling->tot_busy_t += ktime_to_us(ktime_sub(ktime_get(),
					scaling->busy_start_t));
		scaling->busy_start_t = 0;
		scaling->is_busy_started = false;
	}
}
/**
 * ufshcd_send_command - Send SCSI or device management commands
 * @hba: per adapter instance
 * @task_tag: Task tag of the command
 */
static inline
int ufshcd_send_command(struct ufs_hba *hba, unsigned int task_tag)
{
	int ret = 0;

	hba->lrb[task_tag].issue_time_stamp = ktime_get();
	hba->lrb[task_tag].complete_time_stamp = ktime_set(0, 0);
	ufshcd_clk_scaling_start_busy(hba);
	__set_bit(task_tag, &hba->outstanding_reqs);
	ufshcd_writel(hba, 1 << task_tag, REG_UTP_TRANSFER_REQ_DOOR_BELL);
	/* Make sure that doorbell is committed immediately */
	wmb();
	ufshcd_cond_add_cmd_trace(hba, task_tag,
			hba->lrb[task_tag].cmd ? "scsi_send" : "dev_cmd_send");
	ufshcd_update_tag_stats(hba, task_tag);
	return ret;
}

/**
 * ufshcd_copy_sense_data - Copy sense data in case of check condition
 * @lrb - pointer to local reference block
 */
static inline void ufshcd_copy_sense_data(struct ufshcd_lrb *lrbp)
{
	int len;
	if (lrbp->sense_buffer &&
	    ufshcd_get_rsp_upiu_data_seg_len(lrbp->ucd_rsp_ptr)) {
		int len_to_copy;

		len = be16_to_cpu(lrbp->ucd_rsp_ptr->sr.sense_data_len);
		len_to_copy = min_t(int, RESPONSE_UPIU_SENSE_DATA_LENGTH, len);

		memcpy(lrbp->sense_buffer,
			lrbp->ucd_rsp_ptr->sr.sense_data,
			min_t(int, len_to_copy, UFSHCD_REQ_SENSE_SIZE));
	}
}

/**
 * ufshcd_copy_query_response() - Copy the Query Response and the data
 * descriptor
 * @hba: per adapter instance
 * @lrb - pointer to local reference block
 */
static
int ufshcd_copy_query_response(struct ufs_hba *hba, struct ufshcd_lrb *lrbp)
{
	struct ufs_query_res *query_res = &hba->dev_cmd.query.response;

	memcpy(&query_res->upiu_res, &lrbp->ucd_rsp_ptr->qr, QUERY_OSF_SIZE);

	/* Get the descriptor */
	if (hba->dev_cmd.query.descriptor &&
	    lrbp->ucd_rsp_ptr->qr.opcode == UPIU_QUERY_OPCODE_READ_DESC) {
		u8 *descp = (u8 *)lrbp->ucd_rsp_ptr +
				GENERAL_UPIU_REQUEST_SIZE;
		u16 resp_len;
		u16 buf_len;

		/* data segment length */
		resp_len = be32_to_cpu(lrbp->ucd_rsp_ptr->header.dword_2) &
						MASK_QUERY_DATA_SEG_LEN;
		buf_len = be16_to_cpu(
				hba->dev_cmd.query.request.upiu_req.length);
		if (likely(buf_len >= resp_len)) {
			memcpy(hba->dev_cmd.query.descriptor, descp, resp_len);
		} else {
			dev_warn(hba->dev,
				"%s: Response size is bigger than buffer",
				__func__);
			return -EINVAL;
		}
	}

	return 0;
}

/**
 * ufshcd_hba_capabilities - Read controller capabilities
 * @hba: per adapter instance
 */
static inline void ufshcd_hba_capabilities(struct ufs_hba *hba)
{
	hba->capabilities = ufshcd_readl(hba, REG_CONTROLLER_CAPABILITIES);

	/* nutrs and nutmrs are 0 based values */
	hba->nutrs = (hba->capabilities & MASK_TRANSFER_REQUESTS_SLOTS) + 1;
	hba->nutmrs =
	((hba->capabilities & MASK_TASK_MANAGEMENT_REQUEST_SLOTS) >> 16) + 1;
}

/**
 * ufshcd_ready_for_uic_cmd - Check if controller is ready
 *                            to accept UIC commands
 * @hba: per adapter instance
 * Return true on success, else false
 */
static inline bool ufshcd_ready_for_uic_cmd(struct ufs_hba *hba)
{
	if (ufshcd_readl(hba, REG_CONTROLLER_STATUS) & UIC_COMMAND_READY)
		return true;
	else
		return false;
}

/**
 * ufshcd_get_upmcrs - Get the power mode change request status
 * @hba: Pointer to adapter instance
 *
 * This function gets the UPMCRS field of HCS register
 * Returns value of UPMCRS field
 */
static inline u8 ufshcd_get_upmcrs(struct ufs_hba *hba)
{
	return (ufshcd_readl(hba, REG_CONTROLLER_STATUS) >> 8) & 0x7;
}

/**
 * ufshcd_dispatch_uic_cmd - Dispatch UIC commands to unipro layers
 * @hba: per adapter instance
 * @uic_cmd: UIC command
 *
 * Mutex must be held.
 */
static inline void
ufshcd_dispatch_uic_cmd(struct ufs_hba *hba, struct uic_command *uic_cmd)
{
	WARN_ON(hba->active_uic_cmd);

	hba->active_uic_cmd = uic_cmd;

	ufshcd_dme_cmd_log(hba, "dme_send", hba->active_uic_cmd->command);
	/* Write Args */
	ufshcd_writel(hba, uic_cmd->argument1, REG_UIC_COMMAND_ARG_1);
	ufshcd_writel(hba, uic_cmd->argument2, REG_UIC_COMMAND_ARG_2);
	ufshcd_writel(hba, uic_cmd->argument3, REG_UIC_COMMAND_ARG_3);

	/* Write UIC Cmd */
	ufshcd_writel(hba, uic_cmd->command & COMMAND_OPCODE_MASK,
		      REG_UIC_COMMAND);
	/* Make sure that UIC command is committed immediately */
	wmb();
}

/**
 * ufshcd_wait_for_uic_cmd - Wait complectioin of UIC command
 * @hba: per adapter instance
 * @uic_command: UIC command
 *
 * Must be called with mutex held.
 * Returns 0 only if success.
 */
static int
ufshcd_wait_for_uic_cmd(struct ufs_hba *hba, struct uic_command *uic_cmd)
{
	int ret;
	unsigned long flags;

	if (wait_for_completion_timeout(&uic_cmd->done,
					msecs_to_jiffies(UIC_CMD_TIMEOUT)))
		ret = uic_cmd->argument2 & MASK_UIC_COMMAND_RESULT;
	else
		ret = -ETIMEDOUT;

	if (ret)
		ufsdbg_set_err_state(hba);

	ufshcd_dme_cmd_log(hba, "dme_cmpl_1", hba->active_uic_cmd->command);

	spin_lock_irqsave(hba->host->host_lock, flags);
	hba->active_uic_cmd = NULL;
	spin_unlock_irqrestore(hba->host->host_lock, flags);

	return ret;
}

/**
 * __ufshcd_send_uic_cmd - Send UIC commands and retrieve the result
 * @hba: per adapter instance
 * @uic_cmd: UIC command
 * @completion: initialize the completion only if this is set to true
 *
 * Identical to ufshcd_send_uic_cmd() expect mutex. Must be called
 * with mutex held and host_lock locked.
 * Returns 0 only if success.
 */
static int
__ufshcd_send_uic_cmd(struct ufs_hba *hba, struct uic_command *uic_cmd,
		      bool completion)
{
	if (!ufshcd_ready_for_uic_cmd(hba)) {
		dev_err(hba->dev,
			"Controller not ready to accept UIC commands\n");
		return -EIO;
	}

	if (completion)
		init_completion(&uic_cmd->done);

	ufshcd_dispatch_uic_cmd(hba, uic_cmd);

	return 0;
}

/**
 * ufshcd_send_uic_cmd - Send UIC commands and retrieve the result
 * @hba: per adapter instance
 * @uic_cmd: UIC command
 *
 * Returns 0 only if success.
 */
static int
ufshcd_send_uic_cmd(struct ufs_hba *hba, struct uic_command *uic_cmd)
{
	int ret;
	unsigned long flags;

	hba->ufs_stats.clk_hold.ctx = UIC_CMD_SEND;
	ufshcd_hold_all(hba);
	mutex_lock(&hba->uic_cmd_mutex);
	ufshcd_add_delay_before_dme_cmd(hba);

	spin_lock_irqsave(hba->host->host_lock, flags);
	ret = __ufshcd_send_uic_cmd(hba, uic_cmd, true);
	spin_unlock_irqrestore(hba->host->host_lock, flags);
	if (!ret)
		ret = ufshcd_wait_for_uic_cmd(hba, uic_cmd);

	ufshcd_save_tstamp_of_last_dme_cmd(hba);
	mutex_unlock(&hba->uic_cmd_mutex);
	ufshcd_release_all(hba);
	hba->ufs_stats.clk_rel.ctx = UIC_CMD_SEND;

	ufsdbg_error_inject_dispatcher(hba,
		ERR_INJECT_UIC, 0, &ret);

	return ret;
}

/**
 * ufshcd_map_sg - Map scatter-gather list to prdt
 * @lrbp - pointer to local reference block
 *
 * Returns 0 in case of success, non-zero value in case of failure
 */
static int ufshcd_map_sg(struct ufs_hba *hba, struct ufshcd_lrb *lrbp)
{
	struct ufshcd_sg_entry *prd;
	struct scatterlist *sg;
	struct scsi_cmnd *cmd;
	int sg_segments;
	int i;

	cmd = lrbp->cmd;
	sg_segments = scsi_dma_map(cmd);
	if (sg_segments < 0)
		return sg_segments;

	if (sg_segments) {
		if (hba->quirks & UFSHCD_QUIRK_PRDT_BYTE_GRAN)
			lrbp->utr_descriptor_ptr->prd_table_length =
				cpu_to_le16((u16)(sg_segments *
						  hba->sg_entry_size));
		else
			lrbp->utr_descriptor_ptr->prd_table_length =
				cpu_to_le16((u16) (sg_segments));

		prd = (struct ufshcd_sg_entry *)lrbp->ucd_prdt_ptr;

		scsi_for_each_sg(cmd, sg, sg_segments, i) {
			prd->size =
				cpu_to_le32(((u32) sg_dma_len(sg))-1);
			prd->base_addr =
				cpu_to_le32(lower_32_bits(sg->dma_address));
			prd->upper_addr =
				cpu_to_le32(upper_32_bits(sg->dma_address));
			prd->reserved = 0;
			prd = (void *)prd + hba->sg_entry_size;
		}
	} else {
		lrbp->utr_descriptor_ptr->prd_table_length = 0;
	}

	return ufshcd_map_sg_crypto(hba, lrbp);
}

/**
 * ufshcd_enable_intr - enable interrupts
 * @hba: per adapter instance
 * @intrs: interrupt bits
 */
static void ufshcd_enable_intr(struct ufs_hba *hba, u32 intrs)
{
	u32 set = ufshcd_readl(hba, REG_INTERRUPT_ENABLE);

	if (hba->ufs_version == UFSHCI_VERSION_10) {
		u32 rw;
		rw = set & INTERRUPT_MASK_RW_VER_10;
		set = rw | ((set ^ intrs) & intrs);
	} else {
		set |= intrs;
	}

	ufshcd_writel(hba, set, REG_INTERRUPT_ENABLE);
}

/**
 * ufshcd_disable_intr - disable interrupts
 * @hba: per adapter instance
 * @intrs: interrupt bits
 */
static void ufshcd_disable_intr(struct ufs_hba *hba, u32 intrs)
{
	u32 set = ufshcd_readl(hba, REG_INTERRUPT_ENABLE);

	if (hba->ufs_version == UFSHCI_VERSION_10) {
		u32 rw;
		rw = (set & INTERRUPT_MASK_RW_VER_10) &
			~(intrs & INTERRUPT_MASK_RW_VER_10);
		set = rw | ((set & intrs) & ~INTERRUPT_MASK_RW_VER_10);

	} else {
		set &= ~intrs;
	}

	ufshcd_writel(hba, set, REG_INTERRUPT_ENABLE);
}

/**
 * ufshcd_prepare_req_desc_hdr() - Fills the requests header
 * descriptor according to request
 * @hba: per adapter instance
 * @lrbp: pointer to local reference block
 * @upiu_flags: flags required in the header
 * @cmd_dir: requests data direction
 */
static int ufshcd_prepare_req_desc_hdr(struct ufs_hba *hba,
	struct ufshcd_lrb *lrbp, u32 *upiu_flags,
	enum dma_data_direction cmd_dir)
{
	struct utp_transfer_req_desc *req_desc = lrbp->utr_descriptor_ptr;
	u32 data_direction;
	u32 dword_0;

	if (cmd_dir == DMA_FROM_DEVICE) {
		data_direction = UTP_DEVICE_TO_HOST;
		*upiu_flags = UPIU_CMD_FLAGS_READ;
	} else if (cmd_dir == DMA_TO_DEVICE) {
		data_direction = UTP_HOST_TO_DEVICE;
		*upiu_flags = UPIU_CMD_FLAGS_WRITE;
	} else {
		data_direction = UTP_NO_DATA_TRANSFER;
		*upiu_flags = UPIU_CMD_FLAGS_NONE;
	}

	dword_0 = data_direction | (lrbp->command_type
				<< UPIU_COMMAND_TYPE_OFFSET);
	if (lrbp->intr_cmd)
		dword_0 |= UTP_REQ_DESC_INT_CMD;

	/* Transfer request descriptor header fields */
	if (ufshcd_lrbp_crypto_enabled(lrbp)) {
#if IS_ENABLED(CONFIG_SCSI_UFS_CRYPTO)
		dword_0 |= UTP_REQ_DESC_CRYPTO_ENABLE_CMD;
		dword_0 |= lrbp->crypto_key_slot;
		req_desc->header.dword_1 =
			cpu_to_le32(lower_32_bits(lrbp->data_unit_num));
		req_desc->header.dword_3 =
			cpu_to_le32(upper_32_bits(lrbp->data_unit_num));
#endif /* CONFIG_SCSI_UFS_CRYPTO */
	} else {
		/* dword_1 and dword_3 are reserved, hence they are set to 0 */
		req_desc->header.dword_1 = 0;
		req_desc->header.dword_3 = 0;
	}

	req_desc->header.dword_0 = cpu_to_le32(dword_0);

	/*
	 * assigning invalid value for command status. Controller
	 * updates OCS on command completion, with the command
	 * status
	 */
	req_desc->header.dword_2 =
		cpu_to_le32(OCS_INVALID_COMMAND_STATUS);

	req_desc->prd_table_length = 0;

	return 0;
}

/**
 * ufshcd_prepare_utp_scsi_cmd_upiu() - fills the utp_transfer_req_desc,
 * for scsi commands
 * @lrbp - local reference block pointer
 * @upiu_flags - flags
 */
static
void ufshcd_prepare_utp_scsi_cmd_upiu(struct ufshcd_lrb *lrbp, u32 upiu_flags)
{
	struct utp_upiu_req *ucd_req_ptr = lrbp->ucd_req_ptr;
	unsigned short cdb_len;

	/* command descriptor fields */
	ucd_req_ptr->header.dword_0 = UPIU_HEADER_DWORD(
				UPIU_TRANSACTION_COMMAND, upiu_flags,
				lrbp->lun, lrbp->task_tag);
	ucd_req_ptr->header.dword_1 = UPIU_HEADER_DWORD(
				UPIU_COMMAND_SET_TYPE_SCSI, 0, 0, 0);

	/* Total EHS length and Data segment length will be zero */
	ucd_req_ptr->header.dword_2 = 0;

	ucd_req_ptr->sc.exp_data_transfer_len =
		cpu_to_be32(lrbp->cmd->sdb.length);

	cdb_len = min_t(unsigned short, lrbp->cmd->cmd_len, MAX_CDB_SIZE);
	memcpy(ucd_req_ptr->sc.cdb, lrbp->cmd->cmnd, cdb_len);
	if (cdb_len < MAX_CDB_SIZE)
		memset(ucd_req_ptr->sc.cdb + cdb_len, 0,
			(MAX_CDB_SIZE - cdb_len));
	memset(lrbp->ucd_rsp_ptr, 0, sizeof(struct utp_upiu_rsp));
}

/**
 * ufshcd_prepare_utp_query_req_upiu() - fills the utp_transfer_req_desc,
 * for query requsts
 * @hba: UFS hba
 * @lrbp: local reference block pointer
 * @upiu_flags: flags
 */
static void ufshcd_prepare_utp_query_req_upiu(struct ufs_hba *hba,
				struct ufshcd_lrb *lrbp, u32 upiu_flags)
{
	struct utp_upiu_req *ucd_req_ptr = lrbp->ucd_req_ptr;
	struct ufs_query *query = &hba->dev_cmd.query;
	u16 len = be16_to_cpu(query->request.upiu_req.length);
	u8 *descp = (u8 *)lrbp->ucd_req_ptr + GENERAL_UPIU_REQUEST_SIZE;

	/* Query request header */
	ucd_req_ptr->header.dword_0 = UPIU_HEADER_DWORD(
			UPIU_TRANSACTION_QUERY_REQ, upiu_flags,
			lrbp->lun, lrbp->task_tag);
	ucd_req_ptr->header.dword_1 = UPIU_HEADER_DWORD(
			0, query->request.query_func, 0, 0);

	/* Data segment length only need for WRITE_DESC */
	if (query->request.upiu_req.opcode == UPIU_QUERY_OPCODE_WRITE_DESC)
		ucd_req_ptr->header.dword_2 =
			UPIU_HEADER_DWORD(0, 0, (len >> 8), (u8)len);
	else
		ucd_req_ptr->header.dword_2 = 0;

	/* Copy the Query Request buffer as is */
	memcpy(&ucd_req_ptr->qr, &query->request.upiu_req,
			QUERY_OSF_SIZE);

	/* Copy the Descriptor */
	if (query->request.upiu_req.opcode == UPIU_QUERY_OPCODE_WRITE_DESC)
		memcpy(descp, query->descriptor, len);

	memset(lrbp->ucd_rsp_ptr, 0, sizeof(struct utp_upiu_rsp));
}

static inline void ufshcd_prepare_utp_nop_upiu(struct ufshcd_lrb *lrbp)
{
	struct utp_upiu_req *ucd_req_ptr = lrbp->ucd_req_ptr;

	memset(ucd_req_ptr, 0, sizeof(struct utp_upiu_req));

	/* command descriptor fields */
	ucd_req_ptr->header.dword_0 =
		UPIU_HEADER_DWORD(
			UPIU_TRANSACTION_NOP_OUT, 0, 0, lrbp->task_tag);
	/* clear rest of the fields of basic header */
	ucd_req_ptr->header.dword_1 = 0;
	ucd_req_ptr->header.dword_2 = 0;

	memset(lrbp->ucd_rsp_ptr, 0, sizeof(struct utp_upiu_rsp));
}

/**
 * ufshcd_comp_devman_upiu - UFS Protocol Information Unit(UPIU)
 *			     for Device Management Purposes
 * @hba - per adapter instance
 * @lrb - pointer to local reference block
 */
static int ufshcd_comp_devman_upiu(struct ufs_hba *hba, struct ufshcd_lrb *lrbp)
{
	u32 upiu_flags;
	int ret = 0;

	if ((hba->ufs_version == UFSHCI_VERSION_10) ||
	    (hba->ufs_version == UFSHCI_VERSION_11))
		lrbp->command_type = UTP_CMD_TYPE_DEV_MANAGE;
	else
		lrbp->command_type = UTP_CMD_TYPE_UFS_STORAGE;

	ret = ufshcd_prepare_req_desc_hdr(hba, lrbp, &upiu_flags,
			DMA_NONE);
	if (hba->dev_cmd.type == DEV_CMD_TYPE_QUERY)
		ufshcd_prepare_utp_query_req_upiu(hba, lrbp, upiu_flags);
	else if (hba->dev_cmd.type == DEV_CMD_TYPE_NOP)
		ufshcd_prepare_utp_nop_upiu(lrbp);
	else
		ret = -EINVAL;

	return ret;
}

/**
 * ufshcd_comp_scsi_upiu - UFS Protocol Information Unit(UPIU)
 *			   for SCSI Purposes
 * @hba - per adapter instance
 * @lrb - pointer to local reference block
 */
static int ufshcd_comp_scsi_upiu(struct ufs_hba *hba, struct ufshcd_lrb *lrbp)
{
	u32 upiu_flags;
	int ret = 0;

	if ((hba->ufs_version == UFSHCI_VERSION_10) ||
	    (hba->ufs_version == UFSHCI_VERSION_11))
		lrbp->command_type = UTP_CMD_TYPE_SCSI;
	else
		lrbp->command_type = UTP_CMD_TYPE_UFS_STORAGE;

	if (likely(lrbp->cmd)) {
		ret = ufshcd_prepare_req_desc_hdr(hba, lrbp,
				&upiu_flags, lrbp->cmd->sc_data_direction);
		ufshcd_prepare_utp_scsi_cmd_upiu(lrbp, upiu_flags);
	} else {
		ret = -EINVAL;
	}

	return ret;
}

/*
 * ufshcd_scsi_to_upiu_lun - maps scsi LUN to UPIU LUN
 * @scsi_lun: scsi LUN id
 *
 * Returns UPIU LUN id
 */
static inline u8 ufshcd_scsi_to_upiu_lun(unsigned int scsi_lun)
{
	if (scsi_is_wlun(scsi_lun))
		return (scsi_lun & UFS_UPIU_MAX_UNIT_NUM_ID)
			| UFS_UPIU_WLUN_ID;
	else
		return scsi_lun & UFS_UPIU_MAX_UNIT_NUM_ID;
}

/**
 * ufshcd_upiu_wlun_to_scsi_wlun - maps UPIU W-LUN id to SCSI W-LUN ID
 * @scsi_lun: UPIU W-LUN id
 *
 * Returns SCSI W-LUN id
 */
static inline u16 ufshcd_upiu_wlun_to_scsi_wlun(u8 upiu_wlun_id)
{
	return (upiu_wlun_id & ~UFS_UPIU_WLUN_ID) | SCSI_W_LUN_BASE;
}

/**
 * ufshcd_get_write_lock - synchronize between shutdown, scaling &
 * arrival of requests
 * @hba: ufs host
 *
 * Lock is predominantly held by shutdown context thus, ensuring
 * that no requests from any other context may sneak through.
 */
static inline void ufshcd_get_write_lock(struct ufs_hba *hba)
{
	down_write(&hba->lock);
}

/**
 * ufshcd_get_read_lock - synchronize between shutdown, scaling &
 * arrival of requests
 * @hba: ufs host
 *
 * Returns 1 if acquired, < 0 on contention
 *
 * After shutdown's initiated, allow requests only directed to the
 * well known device lun. The sync between scaling & issue is maintained
 * as is and this restructuring syncs shutdown with these too.
 */
static int ufshcd_get_read_lock(struct ufs_hba *hba, u64 lun)
{
	int err = 0;

	err = down_read_trylock(&hba->lock);
	if (err > 0)
		goto out;
	/* let requests for well known device lun to go through */
	if (ufshcd_scsi_to_upiu_lun(lun) == UFS_UPIU_UFS_DEVICE_WLUN)
		return 0;
	else if (!ufshcd_is_shutdown_ongoing(hba))
		return -EAGAIN;
	else
		return -EPERM;

out:
	return err;
}

/**
 * ufshcd_put_read_lock - synchronize between shutdown, scaling &
 * arrival of requests
 * @hba: ufs host
 *
 * Returns none
 */
static inline void ufshcd_put_read_lock(struct ufs_hba *hba)
{
	up_read(&hba->lock);
}

/**
 * ufshcd_queuecommand - main entry point for SCSI requests
 * @cmd: command from SCSI Midlayer
 * @done: call back function
 *
 * Returns 0 for success, non-zero in case of failure
 */
static int ufshcd_queuecommand(struct Scsi_Host *host, struct scsi_cmnd *cmd)
{
	struct ufshcd_lrb *lrbp;
	struct ufs_hba *hba;
	unsigned long flags;
	int tag;
	int err = 0;
	bool has_read_lock = false;

	hba = shost_priv(host);

	if (!cmd || !cmd->request || !hba)
		return -EINVAL;

	tag = cmd->request->tag;
	if (!ufshcd_valid_tag(hba, tag)) {
		dev_err(hba->dev,
			"%s: invalid command tag %d: cmd=0x%p, cmd->request=0x%p",
			__func__, tag, cmd, cmd->request);
		BUG();
	}

	err = ufshcd_get_read_lock(hba, cmd->device->lun);
	if (unlikely(err < 0)) {
		if (err == -EPERM) {
			return SCSI_MLQUEUE_HOST_BUSY;
		}
		if (err == -EAGAIN)
			return SCSI_MLQUEUE_HOST_BUSY;
	} else if (err == 1) {
		has_read_lock = true;
	}

	/*
	 * err might be non-zero here but logic later in this function
	 * assumes that err is set to 0.
	 */
	err = 0;

	spin_lock_irqsave(hba->host->host_lock, flags);

	/* if error handling is in progress, return host busy */
	if (ufshcd_eh_in_progress(hba)) {
		err = SCSI_MLQUEUE_HOST_BUSY;
		goto out_unlock;
	}

	if (hba->extcon && ufshcd_is_card_offline(hba)) {
		set_host_byte(cmd, DID_BAD_TARGET);
		cmd->scsi_done(cmd);
		goto out_unlock;
	}

	switch (hba->ufshcd_state) {
	case UFSHCD_STATE_OPERATIONAL:
		break;
	case UFSHCD_STATE_EH_SCHEDULED:
	case UFSHCD_STATE_RESET:
		err = SCSI_MLQUEUE_HOST_BUSY;
		goto out_unlock;
	case UFSHCD_STATE_ERROR:
		set_host_byte(cmd, DID_ERROR);
		cmd->scsi_done(cmd);
		goto out_unlock;
	default:
		dev_WARN_ONCE(hba->dev, 1, "%s: invalid state %d\n",
				__func__, hba->ufshcd_state);
		set_host_byte(cmd, DID_BAD_TARGET);
		cmd->scsi_done(cmd);
		goto out_unlock;
	}
	spin_unlock_irqrestore(hba->host->host_lock, flags);

	hba->req_abort_count = 0;

	/* acquire the tag to make sure device cmds don't use it */
	if (test_and_set_bit_lock(tag, &hba->lrb_in_use)) {
		/*
		 * Dev manage command in progress, requeue the command.
		 * Requeuing the command helps in cases where the request *may*
		 * find different tag instead of waiting for dev manage command
		 * completion.
		 */
		err = SCSI_MLQUEUE_HOST_BUSY;
		goto out;
	}

	hba->ufs_stats.clk_hold.ctx = QUEUE_CMD;
	err = ufshcd_hold(hba, true);
	if (err) {
		err = SCSI_MLQUEUE_HOST_BUSY;
		clear_bit_unlock(tag, &hba->lrb_in_use);
		goto out;
	}
	if (ufshcd_is_clkgating_allowed(hba))
		WARN_ON(hba->clk_gating.state != CLKS_ON);

	err = ufshcd_hibern8_hold(hba, true);
	if (err) {
		clear_bit_unlock(tag, &hba->lrb_in_use);
		err = SCSI_MLQUEUE_HOST_BUSY;
		hba->ufs_stats.clk_rel.ctx = QUEUE_CMD;
		ufshcd_release(hba, true);
		goto out;
	}

	if (ufshcd_is_hibern8_on_idle_allowed(hba))
		WARN_ON(hba->hibern8_on_idle.state != HIBERN8_EXITED);

	/* Vote PM QoS for the request */
	ufshcd_vops_pm_qos_req_start(hba, cmd->request);

	/* IO svc time latency histogram */
	if (hba != NULL && cmd->request != NULL) {
		if (hba->latency_hist_enabled) {
			switch (req_op(cmd->request)) {
			case REQ_OP_READ:
			case REQ_OP_WRITE:
				cmd->request->lat_hist_io_start = ktime_get();
				cmd->request->lat_hist_enabled = 1;
			}
		} else
			cmd->request->lat_hist_enabled = 0;
	}

	WARN_ON(hba->clk_gating.state != CLKS_ON);

	lrbp = &hba->lrb[tag];

	WARN_ON(lrbp->cmd);
	lrbp->cmd = cmd;
	lrbp->sense_bufflen = UFSHCD_REQ_SENSE_SIZE;
	lrbp->sense_buffer = cmd->sense_buffer;
	lrbp->task_tag = tag;
	lrbp->lun = ufshcd_scsi_to_upiu_lun(cmd->device->lun);
	lrbp->intr_cmd = !ufshcd_is_intr_aggr_allowed(hba) ? true : false;

	err = ufshcd_prepare_lrbp_crypto(hba, cmd, lrbp);
	if (err) {
		ufshcd_release(hba, false);
		lrbp->cmd = NULL;
		clear_bit_unlock(tag, &hba->lrb_in_use);
		goto out;
	}
	lrbp->req_abort_skip = false;

	err = ufshcd_comp_scsi_upiu(hba, lrbp);
	if (err) {
		if (err != -EAGAIN)
			dev_err(hba->dev,
				"%s: failed to compose upiu %d cmd:0x%08x lun:%d\n",
				__func__, err, cmd, lrbp->lun);

		lrbp->cmd = NULL;
		clear_bit_unlock(tag, &hba->lrb_in_use);
		ufshcd_release_all(hba);
		ufshcd_vops_pm_qos_req_end(hba, cmd->request, true);
		goto out;
	}

	err = ufshcd_map_sg(hba, lrbp);
	if (err) {
		ufshcd_release(hba, false);
		lrbp->cmd = NULL;
		clear_bit_unlock(tag, &hba->lrb_in_use);
		ufshcd_release_all(hba);
		ufshcd_vops_pm_qos_req_end(hba, cmd->request, true);
		goto out;
	}

	/* Make sure descriptors are ready before ringing the doorbell */
	wmb();

	/* issue command to the controller */
	spin_lock_irqsave(hba->host->host_lock, flags);
	ufshcd_vops_setup_xfer_req(hba, tag, (lrbp->cmd ? true : false));

	err = ufshcd_send_command(hba, tag);
	if (err) {
		spin_unlock_irqrestore(hba->host->host_lock, flags);
		scsi_dma_unmap(lrbp->cmd);
		lrbp->cmd = NULL;
		clear_bit_unlock(tag, &hba->lrb_in_use);
		ufshcd_release_all(hba);
		ufshcd_vops_pm_qos_req_end(hba, cmd->request, true);
		dev_err(hba->dev, "%s: failed sending command, %d\n",
							__func__, err);
		err = DID_ERROR;
		goto out;
	}

out_unlock:
	spin_unlock_irqrestore(hba->host->host_lock, flags);
out:
	if (has_read_lock)
		ufshcd_put_read_lock(hba);
	return err;
}

static int ufshcd_compose_dev_cmd(struct ufs_hba *hba,
		struct ufshcd_lrb *lrbp, enum dev_cmd_type cmd_type, int tag)
{
	lrbp->cmd = NULL;
	lrbp->sense_bufflen = 0;
	lrbp->sense_buffer = NULL;
	lrbp->task_tag = tag;
	lrbp->lun = 0; /* device management cmd is not specific to any LUN */
	lrbp->intr_cmd = true; /* No interrupt aggregation */
#if IS_ENABLED(CONFIG_SCSI_UFS_CRYPTO)
	lrbp->crypto_enable = false; /* No crypto operations */
#endif
	hba->dev_cmd.type = cmd_type;

	return ufshcd_comp_devman_upiu(hba, lrbp);
}

static int
ufshcd_clear_cmd(struct ufs_hba *hba, int tag)
{
	int err = 0;
	unsigned long flags;
	u32 mask = 1 << tag;

	/* clear outstanding transaction before retry */
	spin_lock_irqsave(hba->host->host_lock, flags);
	ufshcd_utrl_clear(hba, tag);
	spin_unlock_irqrestore(hba->host->host_lock, flags);

	/*
	 * wait for for h/w to clear corresponding bit in door-bell.
	 * max. wait is 1 sec.
	 */
	err = ufshcd_wait_for_register(hba,
			REG_UTP_TRANSFER_REQ_DOOR_BELL,
			mask, ~mask, 1000, 1000, true);

	return err;
}

static int
ufshcd_check_query_response(struct ufs_hba *hba, struct ufshcd_lrb *lrbp)
{
	struct ufs_query_res *query_res = &hba->dev_cmd.query.response;

	/* Get the UPIU response */
	query_res->response = ufshcd_get_rsp_upiu_result(lrbp->ucd_rsp_ptr) >>
				UPIU_RSP_CODE_OFFSET;
	return query_res->response;
}

/**
 * ufshcd_dev_cmd_completion() - handles device management command responses
 * @hba: per adapter instance
 * @lrbp: pointer to local reference block
 */
static int
ufshcd_dev_cmd_completion(struct ufs_hba *hba, struct ufshcd_lrb *lrbp)
{
	int resp;
	int err = 0;

	hba->ufs_stats.last_hibern8_exit_tstamp = ktime_set(0, 0);
	resp = ufshcd_get_req_rsp(lrbp->ucd_rsp_ptr);

	switch (resp) {
	case UPIU_TRANSACTION_NOP_IN:
		if (hba->dev_cmd.type != DEV_CMD_TYPE_NOP) {
			err = -EINVAL;
			dev_err(hba->dev, "%s: unexpected response %x\n",
					__func__, resp);
		}
		break;
	case UPIU_TRANSACTION_QUERY_RSP:
		err = ufshcd_check_query_response(hba, lrbp);
		if (!err)
			err = ufshcd_copy_query_response(hba, lrbp);
		break;
	case UPIU_TRANSACTION_REJECT_UPIU:
		/* TODO: handle Reject UPIU Response */
		err = -EPERM;
		dev_err(hba->dev, "%s: Reject UPIU not fully implemented\n",
				__func__);
		break;
	default:
		err = -EINVAL;
		dev_err(hba->dev, "%s: Invalid device management cmd response: %x\n",
				__func__, resp);
		break;
	}

	return err;
}

static int ufshcd_wait_for_dev_cmd(struct ufs_hba *hba,
		struct ufshcd_lrb *lrbp, int max_timeout)
{
	int err = 0;
	unsigned long time_left;
	unsigned long flags;

	time_left = wait_for_completion_timeout(hba->dev_cmd.complete,
			msecs_to_jiffies(max_timeout));

	/* Make sure descriptors are ready before ringing the doorbell */
	wmb();
	spin_lock_irqsave(hba->host->host_lock, flags);
	hba->dev_cmd.complete = NULL;
	if (likely(time_left)) {
		err = ufshcd_get_tr_ocs(lrbp);
		if (!err)
			err = ufshcd_dev_cmd_completion(hba, lrbp);
	}
	spin_unlock_irqrestore(hba->host->host_lock, flags);

	if (!time_left) {
		err = -ETIMEDOUT;
		dev_dbg(hba->dev, "%s: dev_cmd request timedout, tag %d\n",
			__func__, lrbp->task_tag);
		if (!ufshcd_clear_cmd(hba, lrbp->task_tag))
			/* successfully cleared the command, retry if needed */
			err = -EAGAIN;
		/*
		 * in case of an error, after clearing the doorbell,
		 * we also need to clear the outstanding_request
		 * field in hba
		 */
		ufshcd_outstanding_req_clear(hba, lrbp->task_tag);
	}

	if (err && err != -EAGAIN)
		ufsdbg_set_err_state(hba);

	return err;
}

/**
 * ufshcd_get_dev_cmd_tag - Get device management command tag
 * @hba: per-adapter instance
 * @tag: pointer to variable with available slot value
 *
 * Get a free slot and lock it until device management command
 * completes.
 *
 * Returns false if free slot is unavailable for locking, else
 * return true with tag value in @tag.
 */
static bool ufshcd_get_dev_cmd_tag(struct ufs_hba *hba, int *tag_out)
{
	int tag;
	bool ret = false;
	unsigned long tmp;

	if (!tag_out)
		goto out;

	do {
		tmp = ~hba->lrb_in_use;
		tag = find_last_bit(&tmp, hba->nutrs);
		if (tag >= hba->nutrs)
			goto out;
	} while (test_and_set_bit_lock(tag, &hba->lrb_in_use));

	*tag_out = tag;
	ret = true;
out:
	return ret;
}

static inline void ufshcd_put_dev_cmd_tag(struct ufs_hba *hba, int tag)
{
	clear_bit_unlock(tag, &hba->lrb_in_use);
}

/**
 * ufshcd_exec_dev_cmd - API for sending device management requests
 * @hba - UFS hba
 * @cmd_type - specifies the type (NOP, Query...)
 * @timeout - time in seconds
 *
 * NOTE: Since there is only one available tag for device management commands,
 * it is expected you hold the hba->dev_cmd.lock mutex.
 */
static int ufshcd_exec_dev_cmd(struct ufs_hba *hba,
		enum dev_cmd_type cmd_type, int timeout)
{
	struct ufshcd_lrb *lrbp;
	int err;
	int tag;
	struct completion wait;
	unsigned long flags;
	bool has_read_lock = false;

	/*
	 * May get invoked from shutdown and IOCTL contexts.
	 * In shutdown context, it comes in with lock acquired.
	 * In error recovery context, it may come with lock acquired.
	 */

	if (!ufshcd_is_shutdown_ongoing(hba) && !ufshcd_eh_in_progress(hba)) {
		down_read(&hba->lock);
		has_read_lock = true;
	}

	/*
	 * Get free slot, sleep if slots are unavailable.
	 * Even though we use wait_event() which sleeps indefinitely,
	 * the maximum wait time is bounded by SCSI request timeout.
	 */
	wait_event(hba->dev_cmd.tag_wq, ufshcd_get_dev_cmd_tag(hba, &tag));

	init_completion(&wait);
	lrbp = &hba->lrb[tag];
	WARN_ON(lrbp->cmd);
	err = ufshcd_compose_dev_cmd(hba, lrbp, cmd_type, tag);
	if (unlikely(err))
		goto out_put_tag;

	hba->dev_cmd.complete = &wait;

	/* Make sure descriptors are ready before ringing the doorbell */
	wmb();
	spin_lock_irqsave(hba->host->host_lock, flags);
	ufshcd_vops_setup_xfer_req(hba, tag, (lrbp->cmd ? true : false));
	err = ufshcd_send_command(hba, tag);
	spin_unlock_irqrestore(hba->host->host_lock, flags);
	if (err) {
		dev_err(hba->dev, "%s: failed sending command, %d\n",
							__func__, err);
		goto out_put_tag;
	}
	err = ufshcd_wait_for_dev_cmd(hba, lrbp, timeout);

out_put_tag:
	ufshcd_put_dev_cmd_tag(hba, tag);
	wake_up(&hba->dev_cmd.tag_wq);
	if (has_read_lock)
		up_read(&hba->lock);
	return err;
}

/**
 * ufshcd_init_query() - init the query response and request parameters
 * @hba: per-adapter instance
 * @request: address of the request pointer to be initialized
 * @response: address of the response pointer to be initialized
 * @opcode: operation to perform
 * @idn: flag idn to access
 * @index: LU number to access
 * @selector: query/flag/descriptor further identification
 */
static inline void ufshcd_init_query(struct ufs_hba *hba,
		struct ufs_query_req **request, struct ufs_query_res **response,
		enum query_opcode opcode, u8 idn, u8 index, u8 selector)
{
	int idn_t = (int)idn;

	ufsdbg_error_inject_dispatcher(hba,
		ERR_INJECT_QUERY, idn_t, (int *)&idn_t);
	idn = idn_t;

	*request = &hba->dev_cmd.query.request;
	*response = &hba->dev_cmd.query.response;
	memset(*request, 0, sizeof(struct ufs_query_req));
	memset(*response, 0, sizeof(struct ufs_query_res));
	(*request)->upiu_req.opcode = opcode;
	(*request)->upiu_req.idn = idn;
	(*request)->upiu_req.index = index;
	(*request)->upiu_req.selector = selector;

	ufshcd_update_query_stats(hba, opcode, idn);
}

static int ufshcd_query_flag_retry(struct ufs_hba *hba,
	enum query_opcode opcode, enum flag_idn idn, bool *flag_res)
{
	int ret;
	int retries;

	for (retries = 0; retries < QUERY_REQ_RETRIES; retries++) {
		ret = ufshcd_query_flag(hba, opcode, idn, flag_res);
		if (ret)
			dev_dbg(hba->dev,
				"%s: failed with error %d, retries %d\n",
				__func__, ret, retries);
		else
			break;
	}

	if (ret)
		dev_err(hba->dev,
			"%s: query attribute, opcode %d, idn %d, failed with error %d after %d retires\n",
			__func__, opcode, idn, ret, retries);
	return ret;
}

/**
 * ufshcd_query_flag() - API function for sending flag query requests
 * hba: per-adapter instance
 * query_opcode: flag query to perform
 * idn: flag idn to access
 * flag_res: the flag value after the query request completes
 *
 * Returns 0 for success, non-zero in case of failure
 */
int ufshcd_query_flag(struct ufs_hba *hba, enum query_opcode opcode,
			enum flag_idn idn, bool *flag_res)
{
	struct ufs_query_req *request = NULL;
	struct ufs_query_res *response = NULL;
	int err, index = 0, selector = 0;
	int timeout = QUERY_REQ_TIMEOUT;

	BUG_ON(!hba);

	ufshcd_hold_all(hba);
	mutex_lock(&hba->dev_cmd.lock);
	ufshcd_init_query(hba, &request, &response, opcode, idn, index,
			selector);

	switch (opcode) {
	case UPIU_QUERY_OPCODE_SET_FLAG:
	case UPIU_QUERY_OPCODE_CLEAR_FLAG:
	case UPIU_QUERY_OPCODE_TOGGLE_FLAG:
		request->query_func = UPIU_QUERY_FUNC_STANDARD_WRITE_REQUEST;
		break;
	case UPIU_QUERY_OPCODE_READ_FLAG:
		request->query_func = UPIU_QUERY_FUNC_STANDARD_READ_REQUEST;
		if (!flag_res) {
			/* No dummy reads */
			dev_err(hba->dev, "%s: Invalid argument for read request\n",
					__func__);
			err = -EINVAL;
			goto out_unlock;
		}
		break;
	default:
		dev_err(hba->dev,
			"%s: Expected query flag opcode but got = %d\n",
			__func__, opcode);
		err = -EINVAL;
		goto out_unlock;
	}

	err = ufshcd_exec_dev_cmd(hba, DEV_CMD_TYPE_QUERY, timeout);

	if (err) {
		dev_err(hba->dev,
			"%s: Sending flag query for idn %d failed, err = %d\n",
			__func__, request->upiu_req.idn, err);
		goto out_unlock;
	}

	if (flag_res)
		*flag_res = (be32_to_cpu(response->upiu_res.value) &
				MASK_QUERY_UPIU_FLAG_LOC) & 0x1;

out_unlock:
	mutex_unlock(&hba->dev_cmd.lock);
	ufshcd_release_all(hba);
	return err;
}

/**
 * ufshcd_query_attr - API function for sending attribute requests
 * hba: per-adapter instance
 * opcode: attribute opcode
 * idn: attribute idn to access
 * index: index field
 * selector: selector field
 * attr_val: the attribute value after the query request completes
 *
 * Returns 0 for success, non-zero in case of failure
*/
int ufshcd_query_attr(struct ufs_hba *hba, enum query_opcode opcode,
			enum attr_idn idn, u8 index, u8 selector, u32 *attr_val)
{
	struct ufs_query_req *request = NULL;
	struct ufs_query_res *response = NULL;
	int err;

	BUG_ON(!hba);

	ufshcd_hold_all(hba);
	if (!attr_val) {
		dev_err(hba->dev, "%s: attribute value required for opcode 0x%x\n",
				__func__, opcode);
		err = -EINVAL;
		goto out;
	}

	mutex_lock(&hba->dev_cmd.lock);
	ufshcd_init_query(hba, &request, &response, opcode, idn, index,
			selector);

	switch (opcode) {
	case UPIU_QUERY_OPCODE_WRITE_ATTR:
		request->query_func = UPIU_QUERY_FUNC_STANDARD_WRITE_REQUEST;
		request->upiu_req.value = cpu_to_be32(*attr_val);
		break;
	case UPIU_QUERY_OPCODE_READ_ATTR:
		request->query_func = UPIU_QUERY_FUNC_STANDARD_READ_REQUEST;
		break;
	default:
		dev_err(hba->dev, "%s: Expected query attr opcode but got = 0x%.2x\n",
				__func__, opcode);
		err = -EINVAL;
		goto out_unlock;
	}

	err = ufshcd_exec_dev_cmd(hba, DEV_CMD_TYPE_QUERY, QUERY_REQ_TIMEOUT);

	if (err) {
		dev_err(hba->dev, "%s: opcode 0x%.2x for idn %d failed, index %d, err = %d\n",
				__func__, opcode,
				request->upiu_req.idn, index, err);
		goto out_unlock;
	}

	*attr_val = be32_to_cpu(response->upiu_res.value);

out_unlock:
	mutex_unlock(&hba->dev_cmd.lock);
out:
	ufshcd_release_all(hba);
	return err;
}

/**
 * ufshcd_query_attr_retry() - API function for sending query
 * attribute with retries
 * @hba: per-adapter instance
 * @opcode: attribute opcode
 * @idn: attribute idn to access
 * @index: index field
 * @selector: selector field
 * @attr_val: the attribute value after the query request
 * completes
 *
 * Returns 0 for success, non-zero in case of failure
*/
static int ufshcd_query_attr_retry(struct ufs_hba *hba,
	enum query_opcode opcode, enum attr_idn idn, u8 index, u8 selector,
	u32 *attr_val)
{
	int ret = 0;
	u32 retries;

	 for (retries = QUERY_REQ_RETRIES; retries > 0; retries--) {
		ret = ufshcd_query_attr(hba, opcode, idn, index,
						selector, attr_val);
		if (ret)
			dev_dbg(hba->dev, "%s: failed with error %d, retries %d\n",
				__func__, ret, retries);
		else
			break;
	}

	if (ret)
		dev_err(hba->dev,
			"%s: query attribute, idn %d, failed with error %d after %d retires\n",
			__func__, idn, ret, retries);
	return ret;
}

static int __ufshcd_query_descriptor(struct ufs_hba *hba,
			enum query_opcode opcode, enum desc_idn idn, u8 index,
			u8 selector, u8 *desc_buf, int *buf_len)
{
	struct ufs_query_req *request = NULL;
	struct ufs_query_res *response = NULL;
	int err;

	BUG_ON(!hba);

	ufshcd_hold_all(hba);
	if (!desc_buf) {
		dev_err(hba->dev, "%s: descriptor buffer required for opcode 0x%x\n",
				__func__, opcode);
		err = -EINVAL;
		goto out;
	}

	if (*buf_len < QUERY_DESC_MIN_SIZE || *buf_len > QUERY_DESC_MAX_SIZE) {
		dev_err(hba->dev, "%s: descriptor buffer size (%d) is out of range\n",
				__func__, *buf_len);
		err = -EINVAL;
		goto out;
	}

	mutex_lock(&hba->dev_cmd.lock);
	ufshcd_init_query(hba, &request, &response, opcode, idn, index,
			selector);
	hba->dev_cmd.query.descriptor = desc_buf;
	request->upiu_req.length = cpu_to_be16(*buf_len);

	switch (opcode) {
	case UPIU_QUERY_OPCODE_WRITE_DESC:
		request->query_func = UPIU_QUERY_FUNC_STANDARD_WRITE_REQUEST;
		break;
	case UPIU_QUERY_OPCODE_READ_DESC:
		request->query_func = UPIU_QUERY_FUNC_STANDARD_READ_REQUEST;
		break;
	default:
		dev_err(hba->dev,
				"%s: Expected query descriptor opcode but got = 0x%.2x\n",
				__func__, opcode);
		err = -EINVAL;
		goto out_unlock;
	}

	err = ufshcd_exec_dev_cmd(hba, DEV_CMD_TYPE_QUERY, QUERY_REQ_TIMEOUT);

	if (err) {
		dev_err(hba->dev, "%s: opcode 0x%.2x for idn %d failed, index %d, err = %d\n",
				__func__, opcode,
				request->upiu_req.idn, index, err);
		goto out_unlock;
	}

	*buf_len = be16_to_cpu(response->upiu_res.length);

out_unlock:
	hba->dev_cmd.query.descriptor = NULL;
	mutex_unlock(&hba->dev_cmd.lock);
out:
	ufshcd_release_all(hba);
	return err;
}

/**
 * ufshcd_query_descriptor_retry - API function for sending descriptor
 * requests
 * hba: per-adapter instance
 * opcode: attribute opcode
 * idn: attribute idn to access
 * index: index field
 * selector: selector field
 * desc_buf: the buffer that contains the descriptor
 * buf_len: length parameter passed to the device
 *
 * Returns 0 for success, non-zero in case of failure.
 * The buf_len parameter will contain, on return, the length parameter
 * received on the response.
 */
int ufshcd_query_descriptor_retry(struct ufs_hba *hba,
					 enum query_opcode opcode,
					 enum desc_idn idn, u8 index,
					 u8 selector,
					 u8 *desc_buf, int *buf_len)
{
	int err;
	int retries;

	for (retries = QUERY_REQ_RETRIES; retries > 0; retries--) {
		err = __ufshcd_query_descriptor(hba, opcode, idn, index,
						selector, desc_buf, buf_len);
		if (!err || err == -EINVAL)
			break;
	}

	return err;
}
EXPORT_SYMBOL(ufshcd_query_descriptor_retry);

/**
 * ufshcd_read_desc_length - read the specified descriptor length from header
 * @hba: Pointer to adapter instance
 * @desc_id: descriptor idn value
 * @desc_index: descriptor index
 * @desc_length: pointer to variable to read the length of descriptor
 *
 * Return 0 in case of success, non-zero otherwise
 */
static int ufshcd_read_desc_length(struct ufs_hba *hba,
	enum desc_idn desc_id,
	int desc_index,
	int *desc_length)
{
	int ret;
	u8 header[QUERY_DESC_HDR_SIZE];
	int header_len = QUERY_DESC_HDR_SIZE;

	if (desc_id >= QUERY_DESC_IDN_MAX)
		return -EINVAL;

	ret = ufshcd_query_descriptor_retry(hba, UPIU_QUERY_OPCODE_READ_DESC,
					desc_id, desc_index, 0, header,
					&header_len);

	if (ret) {
		dev_err(hba->dev, "%s: Failed to get descriptor header id %d",
			__func__, desc_id);
		return ret;
	} else if (desc_id != header[QUERY_DESC_DESC_TYPE_OFFSET]) {
		dev_warn(hba->dev, "%s: descriptor header id %d and desc_id %d mismatch",
			__func__, header[QUERY_DESC_DESC_TYPE_OFFSET],
			desc_id);
		ret = -EINVAL;
	}

	*desc_length = header[QUERY_DESC_LENGTH_OFFSET];
	return ret;

}

/**
 * ufshcd_map_desc_id_to_length - map descriptor IDN to its length
 * @hba: Pointer to adapter instance
 * @desc_id: descriptor idn value
 * @desc_len: mapped desc length (out)
 *
 * Return 0 in case of success, non-zero otherwise
 */
int ufshcd_map_desc_id_to_length(struct ufs_hba *hba,
	enum desc_idn desc_id, int *desc_len)
{
	switch (desc_id) {
	case QUERY_DESC_IDN_DEVICE:
		*desc_len = hba->desc_size.dev_desc;
		break;
	case QUERY_DESC_IDN_POWER:
		*desc_len = hba->desc_size.pwr_desc;
		break;
	case QUERY_DESC_IDN_GEOMETRY:
		*desc_len = hba->desc_size.geom_desc;
		break;
	case QUERY_DESC_IDN_CONFIGURATION:
		*desc_len = hba->desc_size.conf_desc;
		break;
	case QUERY_DESC_IDN_UNIT:
		*desc_len = hba->desc_size.unit_desc;
		break;
	case QUERY_DESC_IDN_INTERCONNECT:
		*desc_len = hba->desc_size.interc_desc;
		break;
	case QUERY_DESC_IDN_STRING:
		*desc_len = QUERY_DESC_MAX_SIZE;
		break;
	case QUERY_DESC_IDN_HEALTH:
		*desc_len = hba->desc_size.hlth_desc;
		break;
	case QUERY_DESC_IDN_RFU_0:
	case QUERY_DESC_IDN_RFU_1:
		*desc_len = 0;
		break;
	default:
		*desc_len = 0;
		return -EINVAL;
	}
	return 0;
}
EXPORT_SYMBOL(ufshcd_map_desc_id_to_length);

/**
 * ufshcd_read_desc_param - read the specified descriptor parameter
 * @hba: Pointer to adapter instance
 * @desc_id: descriptor idn value
 * @desc_index: descriptor index
 * @param_offset: offset of the parameter to read
 * @param_read_buf: pointer to buffer where parameter would be read
 * @param_size: sizeof(param_read_buf)
 *
 * Return 0 in case of success, non-zero otherwise
 */
static int ufshcd_read_desc_param(struct ufs_hba *hba,
				  enum desc_idn desc_id,
				  int desc_index,
				  u8 param_offset,
				  u8 *param_read_buf,
				  u8 param_size)
{
	int ret;
	u8 *desc_buf;
	int buff_len;
	bool is_kmalloc = true;

	/* Safety check */
	if (desc_id >= QUERY_DESC_IDN_MAX || !param_size)
		return -EINVAL;

	/* Get the max length of descriptor from structure filled up at probe
	 * time.
	 */
	ret = ufshcd_map_desc_id_to_length(hba, desc_id, &buff_len);

	/* Sanity checks */
	if (ret || !buff_len) {
		dev_err(hba->dev, "%s: Failed to get full descriptor length",
			__func__);
		return ret;
	}

	/* Check whether we need temp memory */
	if (param_offset != 0 || param_size < buff_len) {
		desc_buf = kmalloc(buff_len, GFP_KERNEL);
		if (!desc_buf)
			return -ENOMEM;
	} else {
		desc_buf = param_read_buf;
		is_kmalloc = false;
	}

	/* Request for full descriptor */
	ret = ufshcd_query_descriptor_retry(hba, UPIU_QUERY_OPCODE_READ_DESC,
					desc_id, desc_index, 0,
					desc_buf, &buff_len);

	if (ret) {
		dev_err(hba->dev, "%s: Failed reading descriptor. desc_id %d, desc_index %d, param_offset %d, ret %d",
			__func__, desc_id, desc_index, param_offset, ret);
		goto out;
	}

	/* Sanity check */
	if (desc_buf[QUERY_DESC_DESC_TYPE_OFFSET] != desc_id) {
		dev_err(hba->dev, "%s: invalid desc_id %d in descriptor header",
			__func__, desc_buf[QUERY_DESC_DESC_TYPE_OFFSET]);
		ret = -EINVAL;
		goto out;
	}

	/* Check wherher we will not copy more data, than available */
	if (is_kmalloc && param_size > buff_len)
		param_size = buff_len;

	if (is_kmalloc)
		memcpy(param_read_buf, &desc_buf[param_offset], param_size);
out:
	if (is_kmalloc)
		kfree(desc_buf);
	return ret;
}

static inline int ufshcd_read_desc(struct ufs_hba *hba,
				   enum desc_idn desc_id,
				   int desc_index,
				   u8 *buf,
				   u32 size)
{
	return ufshcd_read_desc_param(hba, desc_id, desc_index, 0, buf, size);
}

static inline int ufshcd_read_power_desc(struct ufs_hba *hba,
					 u8 *buf,
					 u32 size)
{
	return ufshcd_read_desc(hba, QUERY_DESC_IDN_POWER, 0, buf, size);
}

int ufshcd_read_device_desc(struct ufs_hba *hba, u8 *buf, u32 size)
{
	return ufshcd_read_desc(hba, QUERY_DESC_IDN_DEVICE, 0, buf, size);
}

/**
 * ufshcd_read_string_desc - read string descriptor
 * @hba: pointer to adapter instance
 * @desc_index: descriptor index
 * @buf: pointer to buffer where descriptor would be read
 * @size: size of buf
 * @ascii: if true convert from unicode to ascii characters
 *
 * Return 0 in case of success, non-zero otherwise
 */
#define ASCII_STD true
static int ufshcd_read_string_desc(struct ufs_hba *hba, int desc_index,
				   u8 *buf, u32 size, bool ascii)
{
	int err = 0;

	err = ufshcd_read_desc(hba,
				QUERY_DESC_IDN_STRING, desc_index, buf, size);

	if (err) {
		dev_err(hba->dev, "%s: reading String Desc failed after %d retries. err = %d\n",
			__func__, QUERY_REQ_RETRIES, err);
		goto out;
	}

	if (ascii) {
		int desc_len;
		int ascii_len;
		int i;
		char *buff_ascii;

		desc_len = buf[0];
		/* remove header and divide by 2 to move from UTF16 to UTF8 */
		ascii_len = (desc_len - QUERY_DESC_HDR_SIZE) / 2 + 1;
		if (size < ascii_len + QUERY_DESC_HDR_SIZE) {
			dev_err(hba->dev, "%s: buffer allocated size is too small\n",
					__func__);
			err = -ENOMEM;
			goto out;
		}

		buff_ascii = kzalloc(ascii_len, GFP_KERNEL);
		if (!buff_ascii) {
			err = -ENOMEM;
			goto out;
		}

		/*
		 * the descriptor contains string in UTF16 format
		 * we need to convert to utf-8 so it can be displayed
		 */
		utf16s_to_utf8s((wchar_t *)&buf[QUERY_DESC_HDR_SIZE],
				desc_len - QUERY_DESC_HDR_SIZE,
				UTF16_BIG_ENDIAN, buff_ascii, ascii_len);

		/* replace non-printable or non-ASCII characters with spaces */
		for (i = 0; i < ascii_len; i++)
			ufshcd_remove_non_printable(&buff_ascii[i]);

		memset(buf + QUERY_DESC_HDR_SIZE, 0,
				size - QUERY_DESC_HDR_SIZE);
		memcpy(buf + QUERY_DESC_HDR_SIZE, buff_ascii, ascii_len);
		buf[QUERY_DESC_LENGTH_OFFSET] = ascii_len + QUERY_DESC_HDR_SIZE;
		kfree(buff_ascii);
	}
out:
	return err;
}

/**
 * ufshcd_read_unit_desc_param - read the specified unit descriptor parameter
 * @hba: Pointer to adapter instance
 * @lun: lun id
 * @param_offset: offset of the parameter to read
 * @param_read_buf: pointer to buffer where parameter would be read
 * @param_size: sizeof(param_read_buf)
 *
 * Return 0 in case of success, non-zero otherwise
 */
static inline int ufshcd_read_unit_desc_param(struct ufs_hba *hba,
					      int lun,
					      enum unit_desc_param param_offset,
					      u8 *param_read_buf,
					      u32 param_size)
{
	/*
	 * Unit descriptors are only available for general purpose LUs (LUN id
	 * from 0 to 7) and RPMB Well known LU.
	 */
	if (!ufs_is_valid_unit_desc_lun(lun))
		return -EOPNOTSUPP;

	return ufshcd_read_desc_param(hba, QUERY_DESC_IDN_UNIT, lun,
				      param_offset, param_read_buf, param_size);
}

/**
 * ufshcd_memory_alloc - allocate memory for host memory space data structures
 * @hba: per adapter instance
 *
 * 1. Allocate DMA memory for Command Descriptor array
 *	Each command descriptor consist of Command UPIU, Response UPIU and PRDT
 * 2. Allocate DMA memory for UTP Transfer Request Descriptor List (UTRDL).
 * 3. Allocate DMA memory for UTP Task Management Request Descriptor List
 *	(UTMRDL)
 * 4. Allocate memory for local reference block(lrb).
 *
 * Returns 0 for success, non-zero in case of failure
 */
static int ufshcd_memory_alloc(struct ufs_hba *hba)
{
	size_t utmrdl_size, utrdl_size, ucdl_size;

	/* Allocate memory for UTP command descriptors */
	ucdl_size = (sizeof_utp_transfer_cmd_desc(hba) * hba->nutrs);
	hba->ucdl_base_addr = dmam_alloc_coherent(hba->dev,
						  ucdl_size,
						  &hba->ucdl_dma_addr,
						  GFP_KERNEL);

	/*
	 * UFSHCI requires UTP command descriptor to be 128 byte aligned.
	 * make sure hba->ucdl_dma_addr is aligned to PAGE_SIZE
	 * if hba->ucdl_dma_addr is aligned to PAGE_SIZE, then it will
	 * be aligned to 128 bytes as well
	 */
	if (!hba->ucdl_base_addr ||
	    WARN_ON(hba->ucdl_dma_addr & (PAGE_SIZE - 1))) {
		dev_err(hba->dev,
			"Command Descriptor Memory allocation failed\n");
		goto out;
	}

	/*
	 * Allocate memory for UTP Transfer descriptors
	 * UFSHCI requires 1024 byte alignment of UTRD
	 */
	utrdl_size = (sizeof(struct utp_transfer_req_desc) * hba->nutrs);
	hba->utrdl_base_addr = dmam_alloc_coherent(hba->dev,
						   utrdl_size,
						   &hba->utrdl_dma_addr,
						   GFP_KERNEL);
	if (!hba->utrdl_base_addr ||
	    WARN_ON(hba->utrdl_dma_addr & (PAGE_SIZE - 1))) {
		dev_err(hba->dev,
			"Transfer Descriptor Memory allocation failed\n");
		goto out;
	}

	/*
	 * Allocate memory for UTP Task Management descriptors
	 * UFSHCI requires 1024 byte alignment of UTMRD
	 */
	utmrdl_size = sizeof(struct utp_task_req_desc) * hba->nutmrs;
	hba->utmrdl_base_addr = dmam_alloc_coherent(hba->dev,
						    utmrdl_size,
						    &hba->utmrdl_dma_addr,
						    GFP_KERNEL);
	if (!hba->utmrdl_base_addr ||
	    WARN_ON(hba->utmrdl_dma_addr & (PAGE_SIZE - 1))) {
		dev_err(hba->dev,
		"Task Management Descriptor Memory allocation failed\n");
		goto out;
	}

	/* Allocate memory for local reference block */
	hba->lrb = devm_kzalloc(hba->dev,
				hba->nutrs * sizeof(struct ufshcd_lrb),
				GFP_KERNEL);
	if (!hba->lrb) {
		dev_err(hba->dev, "LRB Memory allocation failed\n");
		goto out;
	}
	return 0;
out:
	return -ENOMEM;
}

/**
 * ufshcd_host_memory_configure - configure local reference block with
 *				memory offsets
 * @hba: per adapter instance
 *
 * Configure Host memory space
 * 1. Update Corresponding UTRD.UCDBA and UTRD.UCDBAU with UCD DMA
 * address.
 * 2. Update each UTRD with Response UPIU offset, Response UPIU length
 * and PRDT offset.
 * 3. Save the corresponding addresses of UTRD, UCD.CMD, UCD.RSP and UCD.PRDT
 * into local reference block.
 */
static void ufshcd_host_memory_configure(struct ufs_hba *hba)
{
	struct utp_transfer_cmd_desc *cmd_descp;
	struct utp_transfer_req_desc *utrdlp;
	dma_addr_t cmd_desc_dma_addr;
	dma_addr_t cmd_desc_element_addr;
	u16 response_offset;
	u16 prdt_offset;
	int cmd_desc_size;
	int i;

	utrdlp = hba->utrdl_base_addr;
	cmd_descp = hba->ucdl_base_addr;

	response_offset =
		offsetof(struct utp_transfer_cmd_desc, response_upiu);
	prdt_offset =
		offsetof(struct utp_transfer_cmd_desc, prd_table);

	cmd_desc_size = sizeof_utp_transfer_cmd_desc(hba);
	cmd_desc_dma_addr = hba->ucdl_dma_addr;

	for (i = 0; i < hba->nutrs; i++) {
		/* Configure UTRD with command descriptor base address */
		cmd_desc_element_addr =
				(cmd_desc_dma_addr + (cmd_desc_size * i));
		utrdlp[i].command_desc_base_addr_lo =
				cpu_to_le32(lower_32_bits(cmd_desc_element_addr));
		utrdlp[i].command_desc_base_addr_hi =
				cpu_to_le32(upper_32_bits(cmd_desc_element_addr));

		/* Response upiu and prdt offset should be in double words */
		if (hba->quirks & UFSHCD_QUIRK_PRDT_BYTE_GRAN) {
			utrdlp[i].response_upiu_offset =
				cpu_to_le16(response_offset);
			utrdlp[i].prd_table_offset =
				cpu_to_le16(prdt_offset);
			utrdlp[i].response_upiu_length =
				cpu_to_le16(ALIGNED_UPIU_SIZE);
		} else {
			utrdlp[i].response_upiu_offset =
				cpu_to_le16((response_offset >> 2));
			utrdlp[i].prd_table_offset =
				cpu_to_le16((prdt_offset >> 2));
			utrdlp[i].response_upiu_length =
				cpu_to_le16(ALIGNED_UPIU_SIZE >> 2);
		}

		hba->lrb[i].utr_descriptor_ptr = (utrdlp + i);
		hba->lrb[i].utrd_dma_addr = hba->utrdl_dma_addr +
				(i * sizeof(struct utp_transfer_req_desc));
		hba->lrb[i].ucd_req_ptr = (struct utp_upiu_req *)cmd_descp;
		hba->lrb[i].ucd_req_dma_addr = cmd_desc_element_addr;
		hba->lrb[i].ucd_rsp_ptr =
			(struct utp_upiu_rsp *)cmd_descp->response_upiu;
		hba->lrb[i].ucd_rsp_dma_addr = cmd_desc_element_addr +
				response_offset;
		hba->lrb[i].ucd_prdt_ptr =
			(struct ufshcd_sg_entry *)cmd_descp->prd_table;
		hba->lrb[i].ucd_prdt_dma_addr = cmd_desc_element_addr +
				prdt_offset;
		cmd_descp = (void *)cmd_descp + cmd_desc_size;
	}
}

/**
 * ufshcd_dme_link_startup - Notify Unipro to perform link startup
 * @hba: per adapter instance
 *
 * UIC_CMD_DME_LINK_STARTUP command must be issued to Unipro layer,
 * in order to initialize the Unipro link startup procedure.
 * Once the Unipro links are up, the device connected to the controller
 * is detected.
 *
 * Returns 0 on success, non-zero value on failure
 */
static int ufshcd_dme_link_startup(struct ufs_hba *hba)
{
	struct uic_command uic_cmd = {0};
	int ret;

	uic_cmd.command = UIC_CMD_DME_LINK_STARTUP;

	ret = ufshcd_send_uic_cmd(hba, &uic_cmd);
	if (ret)
		dev_dbg(hba->dev,
			"dme-link-startup: error code %d\n", ret);
	return ret;
}

static inline void ufshcd_add_delay_before_dme_cmd(struct ufs_hba *hba)
{
	#define MIN_DELAY_BEFORE_DME_CMDS_US	1000
	unsigned long min_sleep_time_us;

	if (!(hba->quirks & UFSHCD_QUIRK_DELAY_BEFORE_DME_CMDS))
		return;

	/*
	 * last_dme_cmd_tstamp will be 0 only for 1st call to
	 * this function
	 */
	if (unlikely(!ktime_to_us(hba->last_dme_cmd_tstamp))) {
		min_sleep_time_us = MIN_DELAY_BEFORE_DME_CMDS_US;
	} else {
		unsigned long delta =
			(unsigned long) ktime_to_us(
				ktime_sub(ktime_get(),
				hba->last_dme_cmd_tstamp));

		if (delta < MIN_DELAY_BEFORE_DME_CMDS_US)
			min_sleep_time_us =
				MIN_DELAY_BEFORE_DME_CMDS_US - delta;
		else
			return; /* no more delay required */
	}

	/* allow sleep for extra 50us if needed */
	usleep_range(min_sleep_time_us, min_sleep_time_us + 50);
}

static inline void ufshcd_save_tstamp_of_last_dme_cmd(
			struct ufs_hba *hba)
{
	if (hba->quirks & UFSHCD_QUIRK_DELAY_BEFORE_DME_CMDS)
		hba->last_dme_cmd_tstamp = ktime_get();
}

/**
 * ufshcd_dme_set_attr - UIC command for DME_SET, DME_PEER_SET
 * @hba: per adapter instance
 * @attr_sel: uic command argument1
 * @attr_set: attribute set type as uic command argument2
 * @mib_val: setting value as uic command argument3
 * @peer: indicate whether peer or local
 *
 * Returns 0 on success, non-zero value on failure
 */
int ufshcd_dme_set_attr(struct ufs_hba *hba, u32 attr_sel,
			u8 attr_set, u32 mib_val, u8 peer)
{
	struct uic_command uic_cmd = {0};
	static const char *const action[] = {
		"dme-set",
		"dme-peer-set"
	};
	const char *set = action[!!peer];
	int ret;
	int retries = UFS_UIC_COMMAND_RETRIES;

	ufsdbg_error_inject_dispatcher(hba,
		ERR_INJECT_DME_ATTR, attr_sel, &attr_sel);

	uic_cmd.command = peer ?
		UIC_CMD_DME_PEER_SET : UIC_CMD_DME_SET;
	uic_cmd.argument1 = attr_sel;
	uic_cmd.argument2 = UIC_ARG_ATTR_TYPE(attr_set);
	uic_cmd.argument3 = mib_val;

	do {
		/* for peer attributes we retry upon failure */
		ret = ufshcd_send_uic_cmd(hba, &uic_cmd);
		if (ret)
			dev_dbg(hba->dev, "%s: attr-id 0x%x val 0x%x error code %d\n",
				set, UIC_GET_ATTR_ID(attr_sel), mib_val, ret);
	} while (ret && peer && --retries);

	if (ret)
		dev_err(hba->dev, "%s: attr-id 0x%x val 0x%x failed %d retries, err %d\n",
			set, UIC_GET_ATTR_ID(attr_sel), mib_val,
			UFS_UIC_COMMAND_RETRIES - retries, ret);

	return ret;
}
EXPORT_SYMBOL_GPL(ufshcd_dme_set_attr);

/**
 * ufshcd_dme_get_attr - UIC command for DME_GET, DME_PEER_GET
 * @hba: per adapter instance
 * @attr_sel: uic command argument1
 * @mib_val: the value of the attribute as returned by the UIC command
 * @peer: indicate whether peer or local
 *
 * Returns 0 on success, non-zero value on failure
 */
int ufshcd_dme_get_attr(struct ufs_hba *hba, u32 attr_sel,
			u32 *mib_val, u8 peer)
{
	struct uic_command uic_cmd = {0};
	static const char *const action[] = {
		"dme-get",
		"dme-peer-get"
	};
	const char *get = action[!!peer];
	int ret;
	int retries = UFS_UIC_COMMAND_RETRIES;
	struct ufs_pa_layer_attr orig_pwr_info;
	struct ufs_pa_layer_attr temp_pwr_info;
	bool pwr_mode_change = false;

	if (peer && (hba->quirks & UFSHCD_QUIRK_DME_PEER_ACCESS_AUTO_MODE)) {
		orig_pwr_info = hba->pwr_info;
		temp_pwr_info = orig_pwr_info;

		if (orig_pwr_info.pwr_tx == FAST_MODE ||
		    orig_pwr_info.pwr_rx == FAST_MODE) {
			temp_pwr_info.pwr_tx = FASTAUTO_MODE;
			temp_pwr_info.pwr_rx = FASTAUTO_MODE;
			pwr_mode_change = true;
		} else if (orig_pwr_info.pwr_tx == SLOW_MODE ||
		    orig_pwr_info.pwr_rx == SLOW_MODE) {
			temp_pwr_info.pwr_tx = SLOWAUTO_MODE;
			temp_pwr_info.pwr_rx = SLOWAUTO_MODE;
			pwr_mode_change = true;
		}
		if (pwr_mode_change) {
			ret = ufshcd_change_power_mode(hba, &temp_pwr_info);
			if (ret)
				goto out;
		}
	}

	uic_cmd.command = peer ?
		UIC_CMD_DME_PEER_GET : UIC_CMD_DME_GET;

	ufsdbg_error_inject_dispatcher(hba,
		ERR_INJECT_DME_ATTR, attr_sel, &attr_sel);

	uic_cmd.argument1 = attr_sel;

	do {
		/* for peer attributes we retry upon failure */
		ret = ufshcd_send_uic_cmd(hba, &uic_cmd);
		if (ret)
			dev_dbg(hba->dev, "%s: attr-id 0x%x error code %d\n",
				get, UIC_GET_ATTR_ID(attr_sel), ret);
	} while (ret && peer && --retries);

	if (ret)
		dev_err(hba->dev, "%s: attr-id 0x%x failed %d retries\n",
			get, UIC_GET_ATTR_ID(attr_sel),
			UFS_UIC_COMMAND_RETRIES - retries);

	if (mib_val && !ret)
		*mib_val = uic_cmd.argument3;

	if (peer && (hba->quirks & UFSHCD_QUIRK_DME_PEER_ACCESS_AUTO_MODE)
	    && pwr_mode_change)
		ufshcd_change_power_mode(hba, &orig_pwr_info);
out:
	return ret;
}
EXPORT_SYMBOL_GPL(ufshcd_dme_get_attr);

/**
 * ufshcd_uic_pwr_ctrl - executes UIC commands (which affects the link power
 * state) and waits for it to take effect.
 *
 * @hba: per adapter instance
 * @cmd: UIC command to execute
 *
 * DME operations like DME_SET(PA_PWRMODE), DME_HIBERNATE_ENTER &
 * DME_HIBERNATE_EXIT commands take some time to take its effect on both host
 * and device UniPro link and hence it's final completion would be indicated by
 * dedicated status bits in Interrupt Status register (UPMS, UHES, UHXS) in
 * addition to normal UIC command completion Status (UCCS). This function only
 * returns after the relevant status bits indicate the completion.
 *
 * Returns 0 on success, non-zero value on failure
 */
static int ufshcd_uic_pwr_ctrl(struct ufs_hba *hba, struct uic_command *cmd)
{
	struct completion uic_async_done;
	unsigned long flags;
	u8 status;
	int ret;
	bool reenable_intr = false;
	int wait_retries = 6; /* Allows 3secs max wait time */

	mutex_lock(&hba->uic_cmd_mutex);
	init_completion(&uic_async_done);
	ufshcd_add_delay_before_dme_cmd(hba);

	spin_lock_irqsave(hba->host->host_lock, flags);
	hba->uic_async_done = &uic_async_done;

	if (ufshcd_readl(hba, REG_INTERRUPT_ENABLE) & UIC_COMMAND_COMPL) {
		ufshcd_disable_intr(hba, UIC_COMMAND_COMPL);
		/*
		 * Make sure UIC command completion interrupt is disabled before
		 * issuing UIC command.
		 */
		wmb();
		reenable_intr = true;
	}
	ret = __ufshcd_send_uic_cmd(hba, cmd, false);
	spin_unlock_irqrestore(hba->host->host_lock, flags);
	if (ret) {
		dev_err(hba->dev,
			"pwr ctrl cmd 0x%x with mode 0x%x uic error %d\n",
			cmd->command, cmd->argument3, ret);
		goto out;
	}

more_wait:
	if (!wait_for_completion_timeout(hba->uic_async_done,
					 msecs_to_jiffies(UIC_CMD_TIMEOUT))) {
		u32 intr_status = 0;
		s64 ts_since_last_intr;

		dev_err(hba->dev,
			"pwr ctrl cmd 0x%x with mode 0x%x completion timeout\n",
			cmd->command, cmd->argument3);
		/*
		 * The controller must have triggered interrupt but ISR couldn't
		 * run due to interrupt starvation.
		 * Or ISR must have executed just after the timeout
		 * (which clears IS registers)
		 * If either of these two cases is true, then
		 * wait for little more time for completion.
		 */
		intr_status = ufshcd_readl(hba, REG_INTERRUPT_STATUS);
		ts_since_last_intr = ktime_ms_delta(ktime_get(),
						hba->ufs_stats.last_intr_ts);

		if ((intr_status & UFSHCD_UIC_PWR_MASK) ||
		    ((hba->ufs_stats.last_intr_status & UFSHCD_UIC_PWR_MASK) &&
		     (ts_since_last_intr < (s64)UIC_CMD_TIMEOUT))) {
			dev_info(hba->dev, "IS:0x%08x last_intr_sts:0x%08x last_intr_ts:%lld, retry-cnt:%d\n",
				intr_status, hba->ufs_stats.last_intr_status,
				hba->ufs_stats.last_intr_ts, wait_retries);
			if (wait_retries--)
				goto more_wait;

			/*
			 * If same state continues event after more wait time,
			 * something must be hogging CPU.
			 */
			BUG_ON(hba->crash_on_err);
		}
		ret = -ETIMEDOUT;
		goto out;
	}

	status = ufshcd_get_upmcrs(hba);
	if (status != PWR_LOCAL) {
		dev_err(hba->dev,
			"pwr ctrl cmd 0x%0x failed, host upmcrs:0x%x\n",
			cmd->command, status);
		ret = (status != PWR_OK) ? status : -1;
	}
	ufshcd_dme_cmd_log(hba, "dme_cmpl_2", hba->active_uic_cmd->command);

out:
	if (ret) {
		ufsdbg_set_err_state(hba);
		ufshcd_print_host_state(hba);
		ufshcd_print_pwr_info(hba);
		ufshcd_print_host_regs(hba);
		ufshcd_print_cmd_log(hba);
		if (hba->crash_on_err)
			BUG_ON(1);
	}

	ufshcd_save_tstamp_of_last_dme_cmd(hba);
	spin_lock_irqsave(hba->host->host_lock, flags);
	hba->active_uic_cmd = NULL;
	hba->uic_async_done = NULL;
	if (reenable_intr)
		ufshcd_enable_intr(hba, UIC_COMMAND_COMPL);
	spin_unlock_irqrestore(hba->host->host_lock, flags);
	mutex_unlock(&hba->uic_cmd_mutex);
	return ret;
}

/**
 * ufshcd_uic_change_pwr_mode - Perform the UIC power mode chage
 *				using DME_SET primitives.
 * @hba: per adapter instance
 * @mode: powr mode value
 *
 * Returns 0 on success, non-zero value on failure
 */
static int ufshcd_uic_change_pwr_mode(struct ufs_hba *hba, u8 mode)
{
	struct uic_command uic_cmd = {0};
	int ret;

	if (hba->quirks & UFSHCD_QUIRK_BROKEN_PA_RXHSUNTERMCAP) {
		ret = ufshcd_dme_set(hba,
				UIC_ARG_MIB_SEL(PA_RXHSUNTERMCAP, 0), 1);
		if (ret) {
			dev_err(hba->dev, "%s: failed to enable PA_RXHSUNTERMCAP ret %d\n",
						__func__, ret);
			goto out;
		}
	}

	uic_cmd.command = UIC_CMD_DME_SET;
	uic_cmd.argument1 = UIC_ARG_MIB(PA_PWRMODE);
	uic_cmd.argument3 = mode;
	hba->ufs_stats.clk_hold.ctx = PWRCTL_CMD_SEND;
	ufshcd_hold_all(hba);
	ret = ufshcd_uic_pwr_ctrl(hba, &uic_cmd);
	hba->ufs_stats.clk_rel.ctx = PWRCTL_CMD_SEND;
	ufshcd_release_all(hba);
out:
	return ret;
}

static int ufshcd_link_recovery(struct ufs_hba *hba)
{
	int ret = 0;
	unsigned long flags;

	/*
	 * Check if there is any race with fatal error handling.
	 * If so, wait for it to complete. Even though fatal error
	 * handling does reset and restore in some cases, don't assume
	 * anything out of it. We are just avoiding race here.
	 */
	do {
		spin_lock_irqsave(hba->host->host_lock, flags);
		if (!(work_pending(&hba->eh_work) ||
				hba->ufshcd_state == UFSHCD_STATE_RESET))
			break;
		spin_unlock_irqrestore(hba->host->host_lock, flags);
		dev_dbg(hba->dev, "%s: reset in progress\n", __func__);
		flush_work(&hba->eh_work);
	} while (1);


	/*
	 * we don't know if previous reset had really reset the host controller
	 * or not. So let's force reset here to be sure.
	 */
	hba->ufshcd_state = UFSHCD_STATE_ERROR;
	hba->force_host_reset = true;
	ufshcd_set_eh_in_progress(hba);
	schedule_work(&hba->eh_work);

	/* wait for the reset work to finish */
	do {
		if (!(work_pending(&hba->eh_work) ||
				hba->ufshcd_state == UFSHCD_STATE_RESET))
			break;
		spin_unlock_irqrestore(hba->host->host_lock, flags);
		dev_dbg(hba->dev, "%s: reset in progress\n", __func__);
		flush_work(&hba->eh_work);
		spin_lock_irqsave(hba->host->host_lock, flags);
	} while (1);

	if (!((hba->ufshcd_state == UFSHCD_STATE_OPERATIONAL) &&
	      ufshcd_is_link_active(hba)))
		ret = -ENOLINK;
	spin_unlock_irqrestore(hba->host->host_lock, flags);

	return ret;
}

static int __ufshcd_uic_hibern8_enter(struct ufs_hba *hba)
{
	int ret;
	struct uic_command uic_cmd = {0};
	ktime_t start = ktime_get();

	ufshcd_vops_hibern8_notify(hba, UIC_CMD_DME_HIBER_ENTER, PRE_CHANGE);

	uic_cmd.command = UIC_CMD_DME_HIBER_ENTER;
	ret = ufshcd_uic_pwr_ctrl(hba, &uic_cmd);
	trace_ufshcd_profile_hibern8(dev_name(hba->dev), "enter",
			     ktime_to_us(ktime_sub(ktime_get(), start)), ret);

	ufsdbg_error_inject_dispatcher(hba, ERR_INJECT_HIBERN8_ENTER, 0, &ret);

	/*
	 * Do full reinit if enter failed or if LINERESET was detected during
	 * Hibern8 operation. After LINERESET, link moves to default PWM-G1
	 * mode hence full reinit is required to move link to HS speeds.
	 */
	if (ret || hba->full_init_linereset) {
		int err;

		hba->full_init_linereset = false;
		ufshcd_update_error_stats(hba, UFS_ERR_HIBERN8_ENTER);
		dev_err(hba->dev, "%s: hibern8 enter failed. ret = %d\n",
			__func__, ret);

		/*
		 * If link recovery fails then return error code returned from
		 * ufshcd_link_recovery().
		 * If link recovery succeeds then return -EAGAIN to attempt
		 * hibern8 enter retry again.
		 */
		err = ufshcd_link_recovery(hba);
		if (err) {
			dev_err(hba->dev, "%s: link recovery failed", __func__);
			ret = err;
		} else {
			ret = -EAGAIN;
		}
	} else {
		ufshcd_vops_hibern8_notify(hba, UIC_CMD_DME_HIBER_ENTER,
								POST_CHANGE);
		dev_dbg(hba->dev, "%s: Hibern8 Enter at %lld us", __func__,
			ktime_to_us(ktime_get()));
	}

	return ret;
}

int ufshcd_uic_hibern8_enter(struct ufs_hba *hba)
{
	int ret = 0, retries;

	for (retries = UIC_HIBERN8_ENTER_RETRIES; retries > 0; retries--) {
		ret = __ufshcd_uic_hibern8_enter(hba);
		if (!ret)
			goto out;
		else if (ret != -EAGAIN)
			/* Unable to recover the link, so no point proceeding */
			BUG();
	}
out:
	return ret;
}

int ufshcd_uic_hibern8_exit(struct ufs_hba *hba)
{
	struct uic_command uic_cmd = {0};
	int ret;
	ktime_t start = ktime_get();

	ufshcd_vops_hibern8_notify(hba, UIC_CMD_DME_HIBER_EXIT, PRE_CHANGE);

	uic_cmd.command = UIC_CMD_DME_HIBER_EXIT;
	ret = ufshcd_uic_pwr_ctrl(hba, &uic_cmd);
	trace_ufshcd_profile_hibern8(dev_name(hba->dev), "exit",
			     ktime_to_us(ktime_sub(ktime_get(), start)), ret);

	ufsdbg_error_inject_dispatcher(hba, ERR_INJECT_HIBERN8_EXIT, 0, &ret);

	/* Do full reinit if exit failed */
	if (ret) {
		ufshcd_update_error_stats(hba, UFS_ERR_HIBERN8_EXIT);
		dev_err(hba->dev, "%s: hibern8 exit failed. ret = %d\n",
			__func__, ret);
		ret = ufshcd_link_recovery(hba);
		/* Unable to recover the link, so no point proceeding */
		if (ret)
			BUG();
	} else {
		ufshcd_vops_hibern8_notify(hba, UIC_CMD_DME_HIBER_EXIT,
								POST_CHANGE);
		dev_dbg(hba->dev, "%s: Hibern8 Exit at %lld us", __func__,
			ktime_to_us(ktime_get()));
		hba->ufs_stats.last_hibern8_exit_tstamp = ktime_get();
		hba->ufs_stats.hibern8_exit_cnt++;
	}

	return ret;
}

 /**
 * ufshcd_init_pwr_info - setting the POR (power on reset)
 * values in hba power info
 * @hba: per-adapter instance
 */
static void ufshcd_init_pwr_info(struct ufs_hba *hba)
{
	hba->pwr_info.gear_rx = UFS_PWM_G1;
	hba->pwr_info.gear_tx = UFS_PWM_G1;
	hba->pwr_info.lane_rx = 1;
	hba->pwr_info.lane_tx = 1;
	hba->pwr_info.pwr_rx = SLOWAUTO_MODE;
	hba->pwr_info.pwr_tx = SLOWAUTO_MODE;
	hba->pwr_info.hs_rate = 0;
}

/**
 * ufshcd_get_max_pwr_mode - reads the max power mode negotiated with device
 * @hba: per-adapter instance
 */
static int ufshcd_get_max_pwr_mode(struct ufs_hba *hba)
{
	struct ufs_pa_layer_attr *pwr_info = &hba->max_pwr_info.info;

	if (hba->max_pwr_info.is_valid)
		return 0;

	pwr_info->pwr_tx = FAST_MODE;
	pwr_info->pwr_rx = FAST_MODE;
	pwr_info->hs_rate = PA_HS_MODE_B;

	/* Get the connected lane count */
	ufshcd_dme_get(hba, UIC_ARG_MIB(PA_CONNECTEDRXDATALANES),
			&pwr_info->lane_rx);
	ufshcd_dme_get(hba, UIC_ARG_MIB(PA_CONNECTEDTXDATALANES),
			&pwr_info->lane_tx);

	if (!pwr_info->lane_rx || !pwr_info->lane_tx) {
		dev_err(hba->dev, "%s: invalid connected lanes value. rx=%d, tx=%d\n",
				__func__,
				pwr_info->lane_rx,
				pwr_info->lane_tx);
		return -EINVAL;
	}

	/*
	 * First, get the maximum gears of HS speed.
	 * If a zero value, it means there is no HSGEAR capability.
	 * Then, get the maximum gears of PWM speed.
	 */
	ufshcd_dme_get(hba, UIC_ARG_MIB(PA_MAXRXHSGEAR), &pwr_info->gear_rx);
	if (!pwr_info->gear_rx) {
		ufshcd_dme_get(hba, UIC_ARG_MIB(PA_MAXRXPWMGEAR),
				&pwr_info->gear_rx);
		if (!pwr_info->gear_rx) {
			dev_err(hba->dev, "%s: invalid max pwm rx gear read = %d\n",
				__func__, pwr_info->gear_rx);
			return -EINVAL;
		} else {
			if (hba->limit_rx_pwm_gear > 0 &&
			    (hba->limit_rx_pwm_gear < pwr_info->gear_rx))
				pwr_info->gear_rx = hba->limit_rx_pwm_gear;
		}
		pwr_info->pwr_rx = SLOW_MODE;
	} else {
		if (hba->limit_rx_hs_gear > 0 &&
		    (hba->limit_rx_hs_gear < pwr_info->gear_rx))
			pwr_info->gear_rx = hba->limit_rx_hs_gear;
	}

	ufshcd_dme_peer_get(hba, UIC_ARG_MIB(PA_MAXRXHSGEAR),
			&pwr_info->gear_tx);
	if (!pwr_info->gear_tx) {
		ufshcd_dme_peer_get(hba, UIC_ARG_MIB(PA_MAXRXPWMGEAR),
				&pwr_info->gear_tx);
		if (!pwr_info->gear_tx) {
			dev_err(hba->dev, "%s: invalid max pwm tx gear read = %d\n",
				__func__, pwr_info->gear_tx);
			return -EINVAL;
		} else {
			if (hba->limit_tx_pwm_gear > 0 &&
			    (hba->limit_tx_pwm_gear < pwr_info->gear_tx))
				pwr_info->gear_tx = hba->limit_tx_pwm_gear;
		}
		pwr_info->pwr_tx = SLOW_MODE;
	} else {
		if (hba->limit_tx_hs_gear > 0 &&
		    (hba->limit_tx_hs_gear < pwr_info->gear_tx))
			pwr_info->gear_tx = hba->limit_tx_hs_gear;
	}

	hba->max_pwr_info.is_valid = true;
	return 0;
}

int ufshcd_change_power_mode(struct ufs_hba *hba,
			     struct ufs_pa_layer_attr *pwr_mode)
{
	int ret = 0;
	u32 peer_rx_hs_adapt_initial_cap;

	/* if already configured to the requested pwr_mode */
	if (!hba->restore_needed &&
		pwr_mode->gear_rx == hba->pwr_info.gear_rx &&
		pwr_mode->gear_tx == hba->pwr_info.gear_tx &&
	    pwr_mode->lane_rx == hba->pwr_info.lane_rx &&
	    pwr_mode->lane_tx == hba->pwr_info.lane_tx &&
	    pwr_mode->pwr_rx == hba->pwr_info.pwr_rx &&
	    pwr_mode->pwr_tx == hba->pwr_info.pwr_tx &&
	    pwr_mode->hs_rate == hba->pwr_info.hs_rate) {
		dev_dbg(hba->dev, "%s: power already configured\n", __func__);
		return 0;
	}

	ufsdbg_error_inject_dispatcher(hba, ERR_INJECT_PWR_CHANGE, 0, &ret);
	if (ret)
		return ret;

	/*
	 * Configure attributes for power mode change with below.
	 * - PA_RXGEAR, PA_ACTIVERXDATALANES, PA_RXTERMINATION,
	 * - PA_TXGEAR, PA_ACTIVETXDATALANES, PA_TXTERMINATION,
	 * - PA_HSSERIES
	 */
	ufshcd_dme_set(hba, UIC_ARG_MIB(PA_RXGEAR), pwr_mode->gear_rx);
	ufshcd_dme_set(hba, UIC_ARG_MIB(PA_ACTIVERXDATALANES),
			pwr_mode->lane_rx);
	if (pwr_mode->pwr_rx == FASTAUTO_MODE ||
			pwr_mode->pwr_rx == FAST_MODE)
		ufshcd_dme_set(hba, UIC_ARG_MIB(PA_RXTERMINATION), TRUE);
	else
		ufshcd_dme_set(hba, UIC_ARG_MIB(PA_RXTERMINATION), FALSE);

	ufshcd_dme_set(hba, UIC_ARG_MIB(PA_TXGEAR), pwr_mode->gear_tx);
	ufshcd_dme_set(hba, UIC_ARG_MIB(PA_ACTIVETXDATALANES),
			pwr_mode->lane_tx);
	if (pwr_mode->pwr_tx == FASTAUTO_MODE ||
			pwr_mode->pwr_tx == FAST_MODE)
		ufshcd_dme_set(hba, UIC_ARG_MIB(PA_TXTERMINATION), TRUE);
	else
		ufshcd_dme_set(hba, UIC_ARG_MIB(PA_TXTERMINATION), FALSE);

	if (pwr_mode->pwr_rx == FASTAUTO_MODE ||
	    pwr_mode->pwr_tx == FASTAUTO_MODE ||
	    pwr_mode->pwr_rx == FAST_MODE ||
	    pwr_mode->pwr_tx == FAST_MODE)
		ufshcd_dme_set(hba, UIC_ARG_MIB(PA_HSSERIES),
						pwr_mode->hs_rate);

	if (pwr_mode->gear_tx == UFS_HS_G4) {
		ret = ufshcd_dme_peer_get(hba,
				 UIC_ARG_MIB_SEL(RX_HS_ADAPT_INITIAL_CAPABILITY,
					UIC_ARG_MPHY_RX_GEN_SEL_INDEX(0)),
				    &peer_rx_hs_adapt_initial_cap);
		if (ret) {
			dev_err(hba->dev,
				"%s: RX_HS_ADAPT_INITIAL_CAP get failed %d\n",
				__func__, ret);
			peer_rx_hs_adapt_initial_cap =
						PA_PEERRXHSADAPTINITIAL_Default;
		}
		ret = ufshcd_dme_set(hba, UIC_ARG_MIB(PA_PEERRXHSADAPTINITIAL),
				     peer_rx_hs_adapt_initial_cap);
		/* INITIAL ADAPT */
		ufshcd_dme_set(hba, UIC_ARG_MIB(PA_TXHSADAPTTYPE),
			       PA_INITIAL_ADAPT);
	} else if (hba->ufs_version >= UFSHCI_VERSION_30) {
		/* NO ADAPT */
		ufshcd_dme_set(hba, UIC_ARG_MIB(PA_TXHSADAPTTYPE), PA_NO_ADAPT);
	}

	ufshcd_dme_set(hba, UIC_ARG_MIB(PA_PWRMODEUSERDATA0),
			DL_FC0ProtectionTimeOutVal_Default);
	ufshcd_dme_set(hba, UIC_ARG_MIB(PA_PWRMODEUSERDATA1),
			DL_TC0ReplayTimeOutVal_Default);
	ufshcd_dme_set(hba, UIC_ARG_MIB(PA_PWRMODEUSERDATA2),
			DL_AFC0ReqTimeOutVal_Default);

	ufshcd_dme_set(hba, UIC_ARG_MIB(DME_LocalFC0ProtectionTimeOutVal),
			DL_FC0ProtectionTimeOutVal_Default);
	ufshcd_dme_set(hba, UIC_ARG_MIB(DME_LocalTC0ReplayTimeOutVal),
			DL_TC0ReplayTimeOutVal_Default);
	ufshcd_dme_set(hba, UIC_ARG_MIB(DME_LocalAFC0ReqTimeOutVal),
			DL_AFC0ReqTimeOutVal_Default);

	ret = ufshcd_uic_change_pwr_mode(hba, pwr_mode->pwr_rx << 4
			| pwr_mode->pwr_tx);

	if (ret) {
		ufshcd_update_error_stats(hba, UFS_ERR_POWER_MODE_CHANGE);
		dev_err(hba->dev,
			"%s: power mode change failed %d\n", __func__, ret);
	} else {
		ufshcd_vops_pwr_change_notify(hba, POST_CHANGE, NULL,
								pwr_mode);

		memcpy(&hba->pwr_info, pwr_mode,
			sizeof(struct ufs_pa_layer_attr));
		hba->ufs_stats.power_mode_change_cnt++;
	}

	return ret;
}

/**
 * ufshcd_config_pwr_mode - configure a new power mode
 * @hba: per-adapter instance
 * @desired_pwr_mode: desired power configuration
 */
static int ufshcd_config_pwr_mode(struct ufs_hba *hba,
		struct ufs_pa_layer_attr *desired_pwr_mode)
{
	struct ufs_pa_layer_attr final_params = { 0 };
	int ret;

	ret = ufshcd_vops_pwr_change_notify(hba, PRE_CHANGE,
					desired_pwr_mode, &final_params);

	if (ret)
		memcpy(&final_params, desired_pwr_mode, sizeof(final_params));

	ret = ufshcd_change_power_mode(hba, &final_params);
	if (!ret)
		ufshcd_print_pwr_info(hba);

	return ret;
}

/**
 * ufshcd_complete_dev_init() - checks device readiness
 * hba: per-adapter instance
 *
 * Set fDeviceInit flag and poll until device toggles it.
 */
static int ufshcd_complete_dev_init(struct ufs_hba *hba)
{
	int i = 0;
	int err;
	bool flag_res = 1;
	ktime_t timeout;

	err = ufshcd_query_flag_retry(hba, UPIU_QUERY_OPCODE_SET_FLAG,
		QUERY_FLAG_IDN_FDEVICEINIT, NULL);
	if (err) {
		dev_err(hba->dev,
			"%s setting fDeviceInit flag failed with error %d\n",
			__func__, err);
		goto out;
	}

	/*
	 * Some vendor devices are taking longer time to complete its internal
	 * initialization, so set fDeviceInit flag poll time to 5 secs
	 */
	timeout = ktime_add_ms(ktime_get(), 5000);

	/* poll for max. 5sec for fDeviceInit flag to clear */
	while (1) {
		bool timedout = ktime_after(ktime_get(), timeout);
		err = ufshcd_query_flag_retry(hba, UPIU_QUERY_OPCODE_READ_FLAG,
					QUERY_FLAG_IDN_FDEVICEINIT, &flag_res);
		if (err || !flag_res || timedout)
			break;

		/*
		 * Poll for this flag in a tight loop for first 1000 iterations.
		 * This is same as old logic which is working for most of the
		 * devices, so continue using the same.
		 */
		if (i == 1000)
			msleep(20);
		else
			i++;
	}

	if (err)
		dev_err(hba->dev,
			"%s reading fDeviceInit flag failed with error %d\n",
			__func__, err);
	else if (flag_res)
		dev_err(hba->dev,
			"%s fDeviceInit was not cleared by the device\n",
			__func__);

out:
	return err;
}

/**
 * ufshcd_make_hba_operational - Make UFS controller operational
 * @hba: per adapter instance
 *
 * To bring UFS host controller to operational state,
 * 1. Enable required interrupts
 * 2. Configure interrupt aggregation
 * 3. Program UTRL and UTMRL base address
 * 4. Configure run-stop-registers
 *
 * Returns 0 on success, non-zero value on failure
 */
static int ufshcd_make_hba_operational(struct ufs_hba *hba)
{
	int err = 0;
	u32 reg;

	/* Enable required interrupts */
	ufshcd_enable_intr(hba, UFSHCD_ENABLE_INTRS);

	/* Configure interrupt aggregation */
	if (ufshcd_is_intr_aggr_allowed(hba))
		ufshcd_config_intr_aggr(hba, hba->nutrs - 1, INT_AGGR_DEF_TO);
	else
		ufshcd_disable_intr_aggr(hba);

	/* Configure UTRL and UTMRL base address registers */
	ufshcd_writel(hba, lower_32_bits(hba->utrdl_dma_addr),
			REG_UTP_TRANSFER_REQ_LIST_BASE_L);
	ufshcd_writel(hba, upper_32_bits(hba->utrdl_dma_addr),
			REG_UTP_TRANSFER_REQ_LIST_BASE_H);
	ufshcd_writel(hba, lower_32_bits(hba->utmrdl_dma_addr),
			REG_UTP_TASK_REQ_LIST_BASE_L);
	ufshcd_writel(hba, upper_32_bits(hba->utmrdl_dma_addr),
			REG_UTP_TASK_REQ_LIST_BASE_H);

	/*
	 * Make sure base address and interrupt setup are updated before
	 * enabling the run/stop registers below.
	 */
	wmb();

	/*
	 * UCRDY, UTMRLDY and UTRLRDY bits must be 1
	 */
	reg = ufshcd_readl(hba, REG_CONTROLLER_STATUS);
	if (!(ufshcd_get_lists_status(reg))) {
		ufshcd_enable_run_stop_reg(hba);
	} else {
		dev_err(hba->dev,
			"Host controller not ready to process requests");
		err = -EIO;
		goto out;
	}

out:
	return err;
}

/**
 * ufshcd_hba_stop - Send controller to reset state
 * @hba: per adapter instance
 * @can_sleep: perform sleep or just spin
 */
static inline void ufshcd_hba_stop(struct ufs_hba *hba, bool can_sleep)
{
	int err;

	ufshcd_crypto_disable(hba);

	ufshcd_writel(hba, CONTROLLER_DISABLE,  REG_CONTROLLER_ENABLE);
	err = ufshcd_wait_for_register(hba, REG_CONTROLLER_ENABLE,
					CONTROLLER_ENABLE, CONTROLLER_DISABLE,
					10, 1, can_sleep);
	if (err)
		dev_err(hba->dev, "%s: Controller disable failed\n", __func__);
}

/**
 * ufshcd_hba_enable - initialize the controller
 * @hba: per adapter instance
 *
 * The controller resets itself and controller firmware initialization
 * sequence kicks off. When controller is ready it will set
 * the Host Controller Enable bit to 1.
 *
 * Returns 0 on success, non-zero value on failure
 */
static int ufshcd_hba_enable(struct ufs_hba *hba)
{
	int retry;

	/*
	 * msleep of 1 and 5 used in this function might result in msleep(20),
	 * but it was necessary to send the UFS FPGA to reset mode during
	 * development and testing of this driver. msleep can be changed to
	 * mdelay and retry count can be reduced based on the controller.
	 */
	if (!ufshcd_is_hba_active(hba))
		/* change controller state to "reset state" */
		ufshcd_hba_stop(hba, true);

	/* UniPro link is disabled at this point */
	ufshcd_set_link_off(hba);

	ufshcd_vops_hce_enable_notify(hba, PRE_CHANGE);

	/* start controller initialization sequence */
	ufshcd_hba_start(hba);

	/*
	 * To initialize a UFS host controller HCE bit must be set to 1.
	 * During initialization the HCE bit value changes from 1->0->1.
	 * When the host controller completes initialization sequence
	 * it sets the value of HCE bit to 1. The same HCE bit is read back
	 * to check if the controller has completed initialization sequence.
	 * So without this delay the value HCE = 1, set in the previous
	 * instruction might be read back.
	 * This delay can be changed based on the controller.
	 */
	msleep(1);

	/* wait for the host controller to complete initialization */
	retry = 10;
	while (ufshcd_is_hba_active(hba)) {
		if (retry) {
			retry--;
		} else {
			dev_err(hba->dev,
				"Controller enable failed\n");
			return -EIO;
		}
		msleep(5);
	}

	/* enable UIC related interrupts */
	ufshcd_enable_intr(hba, UFSHCD_UIC_MASK);

	ufshcd_vops_hce_enable_notify(hba, POST_CHANGE);

	return 0;
}

static int ufshcd_disable_tx_lcc(struct ufs_hba *hba, bool peer)
{
	int tx_lanes, i, err = 0;

	if (!peer)
		ufshcd_dme_get(hba, UIC_ARG_MIB(PA_CONNECTEDTXDATALANES),
			       &tx_lanes);
	else
		ufshcd_dme_peer_get(hba, UIC_ARG_MIB(PA_CONNECTEDTXDATALANES),
				    &tx_lanes);
	for (i = 0; i < tx_lanes; i++) {
		if (!peer)
			err = ufshcd_dme_set(hba,
				UIC_ARG_MIB_SEL(TX_LCC_ENABLE,
					UIC_ARG_MPHY_TX_GEN_SEL_INDEX(i)),
					0);
		else
			err = ufshcd_dme_peer_set(hba,
				UIC_ARG_MIB_SEL(TX_LCC_ENABLE,
					UIC_ARG_MPHY_TX_GEN_SEL_INDEX(i)),
					0);
		if (err) {
			dev_err(hba->dev, "%s: TX LCC Disable failed, peer = %d, lane = %d, err = %d",
				__func__, peer, i, err);
			break;
		}
	}

	return err;
}

static inline int ufshcd_disable_host_tx_lcc(struct ufs_hba *hba)
{
	return ufshcd_disable_tx_lcc(hba, false);
}

static inline int ufshcd_disable_device_tx_lcc(struct ufs_hba *hba)
{
	return ufshcd_disable_tx_lcc(hba, true);
}

/**
 * ufshcd_link_startup - Initialize unipro link startup
 * @hba: per adapter instance
 *
 * Returns 0 for success, non-zero in case of failure
 */
static int ufshcd_link_startup(struct ufs_hba *hba)
{
	int ret;
	int retries = DME_LINKSTARTUP_RETRIES;

	do {
		ufshcd_vops_link_startup_notify(hba, PRE_CHANGE);

		ret = ufshcd_dme_link_startup(hba);
		if (ret)
			ufshcd_update_error_stats(hba, UFS_ERR_LINKSTARTUP);

		/* check if device is detected by inter-connect layer */
		if (!ret && !ufshcd_is_device_present(hba)) {
			ufshcd_update_error_stats(hba, UFS_ERR_LINKSTARTUP);
			dev_err(hba->dev, "%s: Device not present\n", __func__);
			ret = -ENXIO;
			goto out;
		}

		/*
		 * DME link lost indication is only received when link is up,
		 * but we can't be sure if the link is up until link startup
		 * succeeds. So reset the local Uni-Pro and try again.
		 */
		if (ret && ufshcd_hba_enable(hba))
			goto out;
	} while (ret && retries--);

	if (ret)
		/* failed to get the link up... retire */
		goto out;

	/* Mark that link is up in PWM-G1, 1-lane, SLOW-AUTO mode */
	ufshcd_init_pwr_info(hba);
	ufshcd_print_pwr_info(hba);

	if (hba->quirks & UFSHCD_QUIRK_BROKEN_LCC) {
		ret = ufshcd_disable_device_tx_lcc(hba);
		if (ret)
			goto out;
	}

	if (hba->dev_info.quirks & UFS_DEVICE_QUIRK_BROKEN_LCC) {
		ret = ufshcd_disable_host_tx_lcc(hba);
		if (ret)
			goto out;
	}

	/* Include any host controller configuration via UIC commands */
	ret = ufshcd_vops_link_startup_notify(hba, POST_CHANGE);
	if (ret)
		goto out;

	ret = ufshcd_make_hba_operational(hba);
out:
	if (ret)
		dev_err(hba->dev, "link startup failed %d\n", ret);
	/*
	 * For some external cards, link startup succeeds only after few link
	 * startup attempts and err_state may get set in this case.
	 * But as the link startup has finally succeded, we are clearing the
	 * error state.
	 */
	else if (hba->extcon)
		ufsdbg_clr_err_state(hba);

	return ret;
}

/**
 * ufshcd_verify_dev_init() - Verify device initialization
 * @hba: per-adapter instance
 *
 * Send NOP OUT UPIU and wait for NOP IN response to check whether the
 * device Transport Protocol (UTP) layer is ready after a reset.
 * If the UTP layer at the device side is not initialized, it may
 * not respond with NOP IN UPIU within timeout of %NOP_OUT_TIMEOUT
 * and we retry sending NOP OUT for %NOP_OUT_RETRIES iterations.
 */
static int ufshcd_verify_dev_init(struct ufs_hba *hba)
{
	int err = 0;
	int retries;

	ufshcd_hold_all(hba);
	mutex_lock(&hba->dev_cmd.lock);
	for (retries = NOP_OUT_RETRIES; retries > 0; retries--) {
		err = ufshcd_exec_dev_cmd(hba, DEV_CMD_TYPE_NOP,
					       NOP_OUT_TIMEOUT);

		if (!err || err == -ETIMEDOUT)
			break;

		dev_dbg(hba->dev, "%s: error %d retrying\n", __func__, err);
	}
	mutex_unlock(&hba->dev_cmd.lock);
	ufshcd_release_all(hba);

	if (err)
		dev_err(hba->dev, "%s: NOP OUT failed %d\n", __func__, err);
	return err;
}

/**
 * ufshcd_set_queue_depth - set lun queue depth
 * @sdev: pointer to SCSI device
 *
 * Read bLUQueueDepth value and activate scsi tagged command
 * queueing. For WLUN, queue depth is set to 1. For best-effort
 * cases (bLUQueueDepth = 0) the queue depth is set to a maximum
 * value that host can queue.
 */
static void ufshcd_set_queue_depth(struct scsi_device *sdev)
{
	int ret = 0;
	u8 lun_qdepth;
	struct ufs_hba *hba;

	hba = shost_priv(sdev->host);

	lun_qdepth = hba->nutrs;
	ret = ufshcd_read_unit_desc_param(hba,
			  ufshcd_scsi_to_upiu_lun(sdev->lun),
			  UNIT_DESC_PARAM_LU_Q_DEPTH,
			  &lun_qdepth,
			  sizeof(lun_qdepth));

	/* Some WLUN doesn't support unit descriptor */
	if (ret == -EOPNOTSUPP)
		lun_qdepth = 1;
	else if (!lun_qdepth)
		/* eventually, we can figure out the real queue depth */
		lun_qdepth = hba->nutrs;
	else
		lun_qdepth = min_t(int, lun_qdepth, hba->nutrs);

	dev_dbg(hba->dev, "%s: activate tcq with queue depth %d\n",
			__func__, lun_qdepth);
	scsi_change_queue_depth(sdev, lun_qdepth);
}

/*
 * ufshcd_get_lu_wp - returns the "b_lu_write_protect" from UNIT DESCRIPTOR
 * @hba: per-adapter instance
 * @lun: UFS device lun id
 * @b_lu_write_protect: pointer to buffer to hold the LU's write protect info
 *
 * Returns 0 in case of success and b_lu_write_protect status would be returned
 * @b_lu_write_protect parameter.
 * Returns -ENOTSUPP if reading b_lu_write_protect is not supported.
 * Returns -EINVAL in case of invalid parameters passed to this function.
 */
static int ufshcd_get_lu_wp(struct ufs_hba *hba,
			    u8 lun,
			    u8 *b_lu_write_protect)
{
	int ret;

	if (!b_lu_write_protect)
		ret = -EINVAL;
	/*
	 * According to UFS device spec, RPMB LU can't be write
	 * protected so skip reading bLUWriteProtect parameter for
	 * it. For other W-LUs, UNIT DESCRIPTOR is not available.
	 */
	else if (lun >= UFS_UPIU_MAX_GENERAL_LUN)
		ret = -ENOTSUPP;
	else
		ret = ufshcd_read_unit_desc_param(hba,
					  lun,
					  UNIT_DESC_PARAM_LU_WR_PROTECT,
					  b_lu_write_protect,
					  sizeof(*b_lu_write_protect));
	return ret;
}

/**
 * ufshcd_get_lu_power_on_wp_status - get LU's power on write protect
 * status
 * @hba: per-adapter instance
 * @sdev: pointer to SCSI device
 *
 */
static inline void ufshcd_get_lu_power_on_wp_status(struct ufs_hba *hba,
						    struct scsi_device *sdev)
{
	if (hba->dev_info.f_power_on_wp_en &&
	    !hba->dev_info.is_lu_power_on_wp) {
		u8 b_lu_write_protect;

		if (!ufshcd_get_lu_wp(hba, ufshcd_scsi_to_upiu_lun(sdev->lun),
				      &b_lu_write_protect) &&
		    (b_lu_write_protect == UFS_LU_POWER_ON_WP))
			hba->dev_info.is_lu_power_on_wp = true;
	}
}

/**
 * ufshcd_slave_alloc - handle initial SCSI device configurations
 * @sdev: pointer to SCSI device
 *
 * Returns success
 */
static int ufshcd_slave_alloc(struct scsi_device *sdev)
{
	struct ufs_hba *hba;

	hba = shost_priv(sdev->host);

	/* Mode sense(6) is not supported by UFS, so use Mode sense(10) */
	sdev->use_10_for_ms = 1;

	/* allow SCSI layer to restart the device in case of errors */
	sdev->allow_restart = 1;

	/* REPORT SUPPORTED OPERATION CODES is not supported */
	sdev->no_report_opcodes = 1;

	/* WRITE_SAME command is not supported */
	sdev->no_write_same = 1;

	ufshcd_set_queue_depth(sdev);

	ufshcd_get_lu_power_on_wp_status(hba, sdev);

	return 0;
}

/**
 * ufshcd_change_queue_depth - change queue depth
 * @sdev: pointer to SCSI device
 * @depth: required depth to set
 *
 * Change queue depth and make sure the max. limits are not crossed.
 */
static int ufshcd_change_queue_depth(struct scsi_device *sdev, int depth)
{
	struct ufs_hba *hba = shost_priv(sdev->host);

	if (depth > hba->nutrs)
		depth = hba->nutrs;
	return scsi_change_queue_depth(sdev, depth);
}

/**
 * ufshcd_slave_configure - adjust SCSI device configurations
 * @sdev: pointer to SCSI device
 */
static int ufshcd_slave_configure(struct scsi_device *sdev)
{
	struct ufs_hba *hba = shost_priv(sdev->host);
	struct request_queue *q = sdev->request_queue;

	blk_queue_update_dma_pad(q, PRDT_DATA_BYTE_COUNT_PAD - 1);
	blk_queue_max_segment_size(q, PRDT_DATA_BYTE_COUNT_MAX);

	if (hba->scsi_cmd_timeout) {
		blk_queue_rq_timeout(q, hba->scsi_cmd_timeout * HZ);
		scsi_set_cmd_timeout_override(sdev, hba->scsi_cmd_timeout * HZ);
	}

	sdev->autosuspend_delay = UFSHCD_AUTO_SUSPEND_DELAY_MS;
	sdev->use_rpm_auto = 1;
	ufshcd_crypto_setup_rq_keyslot_manager(hba, q);

	return 0;
}

/**
 * ufshcd_slave_destroy - remove SCSI device configurations
 * @sdev: pointer to SCSI device
 */
static void ufshcd_slave_destroy(struct scsi_device *sdev)
{
	struct ufs_hba *hba;
	struct request_queue *q = sdev->request_queue;

	hba = shost_priv(sdev->host);
	/* Drop the reference as it won't be needed anymore */
	if (ufshcd_scsi_to_upiu_lun(sdev->lun) == UFS_UPIU_UFS_DEVICE_WLUN) {
		unsigned long flags;

		spin_lock_irqsave(hba->host->host_lock, flags);
		hba->sdev_ufs_device = NULL;
		spin_unlock_irqrestore(hba->host->host_lock, flags);
	}

	ufshcd_crypto_destroy_rq_keyslot_manager(hba, q);
}

/**
 * ufshcd_task_req_compl - handle task management request completion
 * @hba: per adapter instance
 * @index: index of the completed request
 * @resp: task management service response
 *
 * Returns non-zero value on error, zero on success
 */
static int ufshcd_task_req_compl(struct ufs_hba *hba, u32 index, u8 *resp)
{
	struct utp_task_req_desc *task_req_descp;
	struct utp_upiu_task_rsp *task_rsp_upiup;
	unsigned long flags;
	int ocs_value;
	int task_result;

	spin_lock_irqsave(hba->host->host_lock, flags);

	/* Clear completed tasks from outstanding_tasks */
	__clear_bit(index, &hba->outstanding_tasks);

	task_req_descp = hba->utmrdl_base_addr;
	ocs_value = ufshcd_get_tmr_ocs(&task_req_descp[index]);

	if (ocs_value == OCS_SUCCESS) {
		task_rsp_upiup = (struct utp_upiu_task_rsp *)
				task_req_descp[index].task_rsp_upiu;
		task_result = be32_to_cpu(task_rsp_upiup->output_param1);
		task_result = task_result & MASK_TM_SERVICE_RESP;
		if (resp)
			*resp = (u8)task_result;
	} else {
		dev_err(hba->dev, "%s: failed, ocs = 0x%x\n",
				__func__, ocs_value);
	}
	spin_unlock_irqrestore(hba->host->host_lock, flags);

	return ocs_value;
}

/**
 * ufshcd_scsi_cmd_status - Update SCSI command result based on SCSI status
 * @lrb: pointer to local reference block of completed command
 * @scsi_status: SCSI command status
 *
 * Returns value base on SCSI command status
 */
static inline int
ufshcd_scsi_cmd_status(struct ufshcd_lrb *lrbp, int scsi_status)
{
	int result = 0;

	switch (scsi_status) {
	case SAM_STAT_CHECK_CONDITION:
		ufshcd_copy_sense_data(lrbp);
	case SAM_STAT_GOOD:
		result |= DID_OK << 16 |
			  COMMAND_COMPLETE << 8 |
			  scsi_status;
		break;
	case SAM_STAT_TASK_SET_FULL:
	case SAM_STAT_BUSY:
	case SAM_STAT_TASK_ABORTED:
		ufshcd_copy_sense_data(lrbp);
		result |= scsi_status;
		break;
	default:
		result |= DID_ERROR << 16;
		break;
	} /* end of switch */

	return result;
}

/**
 * ufshcd_transfer_rsp_status - Get overall status of the response
 * @hba: per adapter instance
 * @lrb: pointer to local reference block of completed command
 *
 * Returns result of the command to notify SCSI midlayer
 */
static inline int
ufshcd_transfer_rsp_status(struct ufs_hba *hba, struct ufshcd_lrb *lrbp)
{
	int result = 0;
	int scsi_status;
	int ocs;
	bool print_prdt;

	/* overall command status of utrd */
	ocs = ufshcd_get_tr_ocs(lrbp);

	switch (ocs) {
	case OCS_SUCCESS:
		result = ufshcd_get_req_rsp(lrbp->ucd_rsp_ptr);
		hba->ufs_stats.last_hibern8_exit_tstamp = ktime_set(0, 0);
		switch (result) {
		case UPIU_TRANSACTION_RESPONSE:
			/*
			 * get the response UPIU result to extract
			 * the SCSI command status
			 */
			result = ufshcd_get_rsp_upiu_result(lrbp->ucd_rsp_ptr);

			/*
			 * get the result based on SCSI status response
			 * to notify the SCSI midlayer of the command status
			 */
			scsi_status = result & MASK_SCSI_STATUS;
			result = ufshcd_scsi_cmd_status(lrbp, scsi_status);

			/*
			 * Currently we are only supporting BKOPs exception
			 * events hence we can ignore BKOPs exception event
			 * during power management callbacks. BKOPs exception
			 * event is not expected to be raised in runtime suspend
			 * callback as it allows the urgent bkops.
			 * During system suspend, we are anyway forcefully
			 * disabling the bkops and if urgent bkops is needed
			 * it will be enabled on system resume. Long term
			 * solution could be to abort the system suspend if
			 * UFS device needs urgent BKOPs.
			 */
			if (!hba->pm_op_in_progress &&
			    ufshcd_is_exception_event(lrbp->ucd_rsp_ptr)) {
				/*
				 * Prevent suspend once eeh_work is scheduled
				 * to avoid deadlock between ufshcd_suspend
				 * and exception event handler.
				 */
				if (schedule_work(&hba->eeh_work))
					pm_runtime_get_noresume(hba->dev);
			}
			break;
		case UPIU_TRANSACTION_REJECT_UPIU:
			/* TODO: handle Reject UPIU Response */
			result = DID_ERROR << 16;
			dev_err(hba->dev,
				"Reject UPIU not fully implemented\n");
			break;
		default:
			result = DID_ERROR << 16;
			dev_err(hba->dev,
				"Unexpected request response code = %x\n",
				result);
			break;
		}
		break;
	case OCS_ABORTED:
		result |= DID_ABORT << 16;
		break;
	case OCS_INVALID_COMMAND_STATUS:
		result |= DID_REQUEUE << 16;
		break;
	case OCS_INVALID_CMD_TABLE_ATTR:
	case OCS_INVALID_PRDT_ATTR:
	case OCS_MISMATCH_DATA_BUF_SIZE:
	case OCS_MISMATCH_RESP_UPIU_SIZE:
	case OCS_PEER_COMM_FAILURE:
	case OCS_FATAL_ERROR:
	case OCS_DEVICE_FATAL_ERROR:
	case OCS_INVALID_CRYPTO_CONFIG:
	case OCS_GENERAL_CRYPTO_ERROR:
	default:
		result |= DID_ERROR << 16;
		dev_err(hba->dev,
				"OCS error from controller = %x for tag %d\n",
				ocs, lrbp->task_tag);
		/*
		 * This is called in interrupt context, hence avoid sleep
		 * while printing debug registers. Also print only the minimum
		 * debug registers needed to debug OCS failure.
		 */
		__ufshcd_print_host_regs(hba, true);
		ufshcd_print_host_state(hba);
		break;
	} /* end of switch */

	if ((host_byte(result) != DID_OK) && !hba->silence_err_logs) {
		print_prdt = (ocs == OCS_INVALID_PRDT_ATTR ||
			ocs == OCS_MISMATCH_DATA_BUF_SIZE);
		ufshcd_print_trs(hba, 1 << lrbp->task_tag, print_prdt);
	}

	if ((host_byte(result) == DID_ERROR) ||
	    (host_byte(result) == DID_ABORT))
		ufsdbg_set_err_state(hba);

	return result;
}

/**
 * ufshcd_uic_cmd_compl - handle completion of uic command
 * @hba: per adapter instance
 * @intr_status: interrupt status generated by the controller
 *
 * Returns
 *  IRQ_HANDLED - If interrupt is valid
 *  IRQ_NONE    - If invalid interrupt
 */
static irqreturn_t ufshcd_uic_cmd_compl(struct ufs_hba *hba, u32 intr_status)
{
	irqreturn_t retval = IRQ_NONE;

	if ((intr_status & UIC_COMMAND_COMPL) && hba->active_uic_cmd) {
		hba->active_uic_cmd->argument2 |=
			ufshcd_get_uic_cmd_result(hba);
		hba->active_uic_cmd->argument3 =
			ufshcd_get_dme_attr_val(hba);
		complete(&hba->active_uic_cmd->done);
		retval = IRQ_HANDLED;
	}

	if (intr_status & UFSHCD_UIC_PWR_MASK) {
		if (hba->uic_async_done) {
			complete(hba->uic_async_done);
			retval = IRQ_HANDLED;
		} else if (ufshcd_is_auto_hibern8_supported(hba) &&
			   hba->hibern8_on_idle.is_enabled) {
			/*
			 * If uic_async_done flag is not set then this
			 * is an Auto hibern8 err interrupt.
			 * Perform a host reset followed by a full
			 * link recovery.
			 */
			hba->ufshcd_state = UFSHCD_STATE_ERROR;
			hba->force_host_reset = true;
			dev_err(hba->dev, "%s: Auto Hibern8 %s failed - status: 0x%08x, upmcrs: 0x%08x\n",
				__func__, (intr_status & UIC_HIBERNATE_ENTER) ?
				"Enter" : "Exit",
				intr_status, ufshcd_get_upmcrs(hba));
			/*
			 * It is possible to see auto-h8 errors during card
			 * removal, so set this flag and let the error handler
			 * decide if this error is seen while card was present
			 * or due to card removal.
			 * If error is seen during card removal, we don't want
			 * to printout the debug messages.
			 */
			hba->auto_h8_err = true;
			schedule_work(&hba->eh_work);
			retval = IRQ_HANDLED;
		}
	}
	return retval;
}

/**
 * __ufshcd_transfer_req_compl - handle SCSI and query command completion
 * @hba: per adapter instance
 * @completed_reqs: requests to complete
 */
static void __ufshcd_transfer_req_compl(struct ufs_hba *hba,
					unsigned long completed_reqs)
{
	struct ufshcd_lrb *lrbp;
	struct scsi_cmnd *cmd;
	int result;
	int index;
	struct request *req;

	for_each_set_bit(index, &completed_reqs, hba->nutrs) {
		lrbp = &hba->lrb[index];
		cmd = lrbp->cmd;
		if (cmd) {
			ufshcd_cond_add_cmd_trace(hba, index, "scsi_cmpl");
			ufshcd_update_tag_stats_completion(hba, cmd);
			result = ufshcd_transfer_rsp_status(hba, lrbp);
			scsi_dma_unmap(cmd);
			cmd->result = result;
			clear_bit_unlock(index, &hba->lrb_in_use);
			lrbp->complete_time_stamp = ktime_get();
			update_req_stats(hba, lrbp);
			ufshcd_complete_lrbp_crypto(hba, cmd, lrbp);
			/* Mark completed command as NULL in LRB */
			lrbp->cmd = NULL;
			hba->ufs_stats.clk_rel.ctx = XFR_REQ_COMPL;
			__ufshcd_release(hba, false);
			__ufshcd_hibern8_release(hba, false);
			if (cmd->request) {
				/*
				 * As we are accessing the "request" structure,
				 * this must be called before calling
				 * ->scsi_done() callback.
				 */
				ufshcd_vops_pm_qos_req_end(hba, cmd->request,
					false);
			}

			req = cmd->request;
			if (req) {
				/* Update IO svc time latency histogram */
				if (req->lat_hist_enabled) {
					ktime_t completion;
					u_int64_t delta_us;

					completion = ktime_get();
					delta_us = ktime_us_delta(completion,
						  req->lat_hist_io_start);
					/* rq_data_dir() => true if WRITE */
					blk_update_latency_hist(&hba->io_lat_s,
						(rq_data_dir(req) == READ),
						delta_us);
				}
			}

			/* Do not touch lrbp after scsi done */
			cmd->scsi_done(cmd);
		} else if (lrbp->command_type == UTP_CMD_TYPE_DEV_MANAGE ||
			lrbp->command_type == UTP_CMD_TYPE_UFS_STORAGE) {
			if (hba->dev_cmd.complete) {
				ufshcd_cond_add_cmd_trace(hba, index,
						"dev_cmd_cmpl");
				complete(hba->dev_cmd.complete);
			}
		}
		if (ufshcd_is_clkscaling_supported(hba))
			hba->clk_scaling.active_reqs--;
	}

	/* clear corresponding bits of completed commands */
	hba->outstanding_reqs ^= completed_reqs;

	ufshcd_clk_scaling_update_busy(hba);

	/* we might have free'd some tags above */
	wake_up(&hba->dev_cmd.tag_wq);
}

/**
 * ufshcd_abort_outstanding_requests - abort all outstanding transfer requests.
 * @hba: per adapter instance
 * @result: error result to inform scsi layer about
 */
void ufshcd_abort_outstanding_transfer_requests(struct ufs_hba *hba, int result)
{
	u8 index;
	struct ufshcd_lrb *lrbp;
	struct scsi_cmnd *cmd;

	if (!hba->outstanding_reqs)
		return;

	for_each_set_bit(index, &hba->outstanding_reqs, hba->nutrs) {
		lrbp = &hba->lrb[index];
		cmd = lrbp->cmd;
		if (cmd) {
			ufshcd_cond_add_cmd_trace(hba, index, "scsi_failed");
			ufshcd_update_error_stats(hba,
					UFS_ERR_INT_FATAL_ERRORS);
			scsi_dma_unmap(cmd);
			cmd->result = result;
			/* Clear pending transfer requests */
			ufshcd_clear_cmd(hba, index);
			ufshcd_outstanding_req_clear(hba, index);
			clear_bit_unlock(index, &hba->lrb_in_use);
			lrbp->complete_time_stamp = ktime_get();
			update_req_stats(hba, lrbp);
			/* Mark completed command as NULL in LRB */
			lrbp->cmd = NULL;
			ufshcd_release_all(hba);
			if (cmd->request) {
				/*
				 * As we are accessing the "request" structure,
				 * this must be called before calling
				 * ->scsi_done() callback.
				 */
				ufshcd_vops_pm_qos_req_end(hba, cmd->request,
					true);
			}
			/* Do not touch lrbp after scsi done */
			cmd->scsi_done(cmd);
		} else if (lrbp->command_type == UTP_CMD_TYPE_DEV_MANAGE) {
			if (hba->dev_cmd.complete) {
				ufshcd_cond_add_cmd_trace(hba, index,
							"dev_cmd_failed");
				ufshcd_outstanding_req_clear(hba, index);
				complete(hba->dev_cmd.complete);
			}
		}
		if (ufshcd_is_clkscaling_supported(hba))
			hba->clk_scaling.active_reqs--;
	}
}

/**
 * ufshcd_transfer_req_compl - handle SCSI and query command completion
 * @hba: per adapter instance
 *
 * Returns
 *  IRQ_HANDLED - If interrupt is valid
 *  IRQ_NONE    - If invalid interrupt
 */
static irqreturn_t ufshcd_transfer_req_compl(struct ufs_hba *hba)
{
	unsigned long completed_reqs;
	u32 tr_doorbell;

	/* Resetting interrupt aggregation counters first and reading the
	 * DOOR_BELL afterward allows us to handle all the completed requests.
	 * In order to prevent other interrupts starvation the DB is read once
	 * after reset. The down side of this solution is the possibility of
	 * false interrupt if device completes another request after resetting
	 * aggregation and before reading the DB.
	 */
	if (ufshcd_is_intr_aggr_allowed(hba))
		ufshcd_reset_intr_aggr(hba);

	tr_doorbell = ufshcd_readl(hba, REG_UTP_TRANSFER_REQ_DOOR_BELL);
	completed_reqs = tr_doorbell ^ hba->outstanding_reqs;

	if (completed_reqs) {
		__ufshcd_transfer_req_compl(hba, completed_reqs);
		return IRQ_HANDLED;
	} else {
		return IRQ_NONE;
	}
}

/**
 * ufshcd_disable_ee - disable exception event
 * @hba: per-adapter instance
 * @mask: exception event to disable
 *
 * Disables exception event in the device so that the EVENT_ALERT
 * bit is not set.
 *
 * Returns zero on success, non-zero error value on failure.
 */
static int ufshcd_disable_ee(struct ufs_hba *hba, u16 mask)
{
	int err = 0;
	u32 val;

	if (!(hba->ee_ctrl_mask & mask))
		goto out;

	val = hba->ee_ctrl_mask & ~mask;
	val &= MASK_EE_STATUS;
	err = ufshcd_query_attr_retry(hba, UPIU_QUERY_OPCODE_WRITE_ATTR,
			QUERY_ATTR_IDN_EE_CONTROL, 0, 0, &val);
	if (!err)
		hba->ee_ctrl_mask &= ~mask;
out:
	return err;
}

/**
 * ufshcd_enable_ee - enable exception event
 * @hba: per-adapter instance
 * @mask: exception event to enable
 *
 * Enable corresponding exception event in the device to allow
 * device to alert host in critical scenarios.
 *
 * Returns zero on success, non-zero error value on failure.
 */
static int ufshcd_enable_ee(struct ufs_hba *hba, u16 mask)
{
	int err = 0;
	u32 val;

	if (hba->ee_ctrl_mask & mask)
		goto out;

	val = hba->ee_ctrl_mask | mask;
	val &= MASK_EE_STATUS;
	err = ufshcd_query_attr_retry(hba, UPIU_QUERY_OPCODE_WRITE_ATTR,
			QUERY_ATTR_IDN_EE_CONTROL, 0, 0, &val);
	if (!err)
		hba->ee_ctrl_mask |= mask;
out:
	return err;
}

/**
 * ufshcd_enable_auto_bkops - Allow device managed BKOPS
 * @hba: per-adapter instance
 *
 * Allow device to manage background operations on its own. Enabling
 * this might lead to inconsistent latencies during normal data transfers
 * as the device is allowed to manage its own way of handling background
 * operations.
 *
 * Returns zero on success, non-zero on failure.
 */
static int ufshcd_enable_auto_bkops(struct ufs_hba *hba)
{
	int err = 0;

	if (hba->auto_bkops_enabled)
		goto out;

	err = ufshcd_query_flag_retry(hba, UPIU_QUERY_OPCODE_SET_FLAG,
			QUERY_FLAG_IDN_BKOPS_EN, NULL);
	if (err) {
		dev_err(hba->dev, "%s: failed to enable bkops %d\n",
				__func__, err);
		goto out;
	}

	hba->auto_bkops_enabled = true;
	trace_ufshcd_auto_bkops_state(dev_name(hba->dev), 1);

	/* No need of URGENT_BKOPS exception from the device */
	err = ufshcd_disable_ee(hba, MASK_EE_URGENT_BKOPS);
	if (err)
		dev_err(hba->dev, "%s: failed to disable exception event %d\n",
				__func__, err);
out:
	return err;
}

/**
 * ufshcd_disable_auto_bkops - block device in doing background operations
 * @hba: per-adapter instance
 *
 * Disabling background operations improves command response latency but
 * has drawback of device moving into critical state where the device is
 * not-operable. Make sure to call ufshcd_enable_auto_bkops() whenever the
 * host is idle so that BKOPS are managed effectively without any negative
 * impacts.
 *
 * Returns zero on success, non-zero on failure.
 */
static int ufshcd_disable_auto_bkops(struct ufs_hba *hba)
{
	int err = 0;

	if (!hba->auto_bkops_enabled)
		goto out;

	/*
	 * If host assisted BKOPs is to be enabled, make sure
	 * urgent bkops exception is allowed.
	 */
	err = ufshcd_enable_ee(hba, MASK_EE_URGENT_BKOPS);
	if (err) {
		dev_err(hba->dev, "%s: failed to enable exception event %d\n",
				__func__, err);
		goto out;
	}

	err = ufshcd_query_flag_retry(hba, UPIU_QUERY_OPCODE_CLEAR_FLAG,
			QUERY_FLAG_IDN_BKOPS_EN, NULL);
	if (err) {
		dev_err(hba->dev, "%s: failed to disable bkops %d\n",
				__func__, err);
		ufshcd_disable_ee(hba, MASK_EE_URGENT_BKOPS);
		goto out;
	}

	hba->auto_bkops_enabled = false;
	trace_ufshcd_auto_bkops_state(dev_name(hba->dev), 0);
	hba->is_urgent_bkops_lvl_checked = false;
out:
	return err;
}

/**
 * ufshcd_force_reset_auto_bkops - force reset auto bkops state
 * @hba: per adapter instance
 *
 * After a device reset the device may toggle the BKOPS_EN flag
 * to default value. The s/w tracking variables should be updated
 * as well. This function would change the auto-bkops state based on
 * UFSHCD_CAP_KEEP_AUTO_BKOPS_ENABLED_EXCEPT_SUSPEND.
 */
static void ufshcd_force_reset_auto_bkops(struct ufs_hba *hba)
{
	if (ufshcd_keep_autobkops_enabled_except_suspend(hba)) {
		hba->auto_bkops_enabled = false;
		hba->ee_ctrl_mask |= MASK_EE_URGENT_BKOPS;
		ufshcd_enable_auto_bkops(hba);
	} else {
		hba->auto_bkops_enabled = true;
		hba->ee_ctrl_mask &= ~MASK_EE_URGENT_BKOPS;
		ufshcd_disable_auto_bkops(hba);
	}
	hba->is_urgent_bkops_lvl_checked = false;
}

static inline int ufshcd_get_bkops_status(struct ufs_hba *hba, u32 *status)
{
	return ufshcd_query_attr_retry(hba, UPIU_QUERY_OPCODE_READ_ATTR,
			QUERY_ATTR_IDN_BKOPS_STATUS, 0, 0, status);
}

/**
 * ufshcd_bkops_ctrl - control the auto bkops based on current bkops status
 * @hba: per-adapter instance
 * @status: bkops_status value
 *
 * Read the bkops_status from the UFS device and Enable fBackgroundOpsEn
 * flag in the device to permit background operations if the device
 * bkops_status is greater than or equal to "status" argument passed to
 * this function, disable otherwise.
 *
 * Returns 0 for success, non-zero in case of failure.
 *
 * NOTE: Caller of this function can check the "hba->auto_bkops_enabled" flag
 * to know whether auto bkops is enabled or disabled after this function
 * returns control to it.
 */
static int ufshcd_bkops_ctrl(struct ufs_hba *hba,
			     enum bkops_status status)
{
	int err;
	u32 curr_status = 0;

	err = ufshcd_get_bkops_status(hba, &curr_status);
	if (err) {
		dev_err(hba->dev, "%s: failed to get BKOPS status %d\n",
				__func__, err);
		goto out;
	} else if (curr_status > BKOPS_STATUS_MAX) {
		dev_err(hba->dev, "%s: invalid BKOPS status %d\n",
				__func__, curr_status);
		err = -EINVAL;
		goto out;
	}

	if (curr_status >= status)
		err = ufshcd_enable_auto_bkops(hba);
	else
		err = ufshcd_disable_auto_bkops(hba);
out:
	return err;
}

/**
 * ufshcd_urgent_bkops - handle urgent bkops exception event
 * @hba: per-adapter instance
 *
 * Enable fBackgroundOpsEn flag in the device to permit background
 * operations.
 *
 * If BKOPs is enabled, this function returns 0, 1 if the bkops in not enabled
 * and negative error value for any other failure.
 */
static int ufshcd_urgent_bkops(struct ufs_hba *hba)
{
	return ufshcd_bkops_ctrl(hba, hba->urgent_bkops_lvl);
}

static inline int ufshcd_get_ee_status(struct ufs_hba *hba, u32 *status)
{
	return ufshcd_query_attr_retry(hba, UPIU_QUERY_OPCODE_READ_ATTR,
			QUERY_ATTR_IDN_EE_STATUS, 0, 0, status);
}

static void ufshcd_bkops_exception_event_handler(struct ufs_hba *hba)
{
	int err;
	u32 curr_status = 0;

	if (hba->is_urgent_bkops_lvl_checked)
		goto enable_auto_bkops;

	err = ufshcd_get_bkops_status(hba, &curr_status);
	if (err) {
		dev_err(hba->dev, "%s: failed to get BKOPS status %d\n",
				__func__, err);
		goto out;
	}

	/*
	 * We are seeing that some devices are raising the urgent bkops
	 * exception events even when BKOPS status doesn't indicate performace
	 * impacted or critical. Handle these device by determining their urgent
	 * bkops status at runtime.
	 */
	if (curr_status < BKOPS_STATUS_PERF_IMPACT) {
		dev_err(hba->dev, "%s: device raised urgent BKOPS exception for bkops status %d\n",
				__func__, curr_status);
		/* update the current status as the urgent bkops level */
		hba->urgent_bkops_lvl = curr_status;
		hba->is_urgent_bkops_lvl_checked = true;
	}

enable_auto_bkops:
	err = ufshcd_enable_auto_bkops(hba);
out:
	if (err < 0)
		dev_err(hba->dev, "%s: failed to handle urgent bkops %d\n",
				__func__, err);
}

/**
 * ufshcd_exception_event_handler - handle exceptions raised by device
 * @work: pointer to work data
 *
 * Read bExceptionEventStatus attribute from the device and handle the
 * exception event accordingly.
 */
static void ufshcd_exception_event_handler(struct work_struct *work)
{
	struct ufs_hba *hba;
	int err;
	u32 status = 0;
	hba = container_of(work, struct ufs_hba, eeh_work);

	pm_runtime_get_sync(hba->dev);
	ufshcd_scsi_block_requests(hba);
	err = ufshcd_get_ee_status(hba, &status);
	if (err) {
		dev_err(hba->dev, "%s: failed to get exception status %d\n",
				__func__, err);
		goto out;
	}

	status &= hba->ee_ctrl_mask;

	if (status & MASK_EE_URGENT_BKOPS)
		ufshcd_bkops_exception_event_handler(hba);

out:
	ufshcd_scsi_unblock_requests(hba);
	/*
	 * pm_runtime_get_noresume is called while scheduling
	 * eeh_work to avoid suspend racing with exception work.
	 * Hence decrement usage counter using pm_runtime_put_noidle
	 * to allow suspend on completion of exception event handler.
	 */
	pm_runtime_put_noidle(hba->dev);
	pm_runtime_put(hba->dev);
	return;
}

/* Complete requests that have door-bell cleared */
static void ufshcd_complete_requests(struct ufs_hba *hba)
{
	ufshcd_transfer_req_compl(hba);
	ufshcd_tmc_handler(hba);
}

/**
 * ufshcd_quirk_dl_nac_errors - This function checks if error handling is
 *				to recover from the DL NAC errors or not.
 * @hba: per-adapter instance
 *
 * Returns true if error handling is required, false otherwise
 */
static bool ufshcd_quirk_dl_nac_errors(struct ufs_hba *hba)
{
	unsigned long flags;
	bool err_handling = true;

	spin_lock_irqsave(hba->host->host_lock, flags);
	/*
	 * UFS_DEVICE_QUIRK_RECOVERY_FROM_DL_NAC_ERRORS only workaround the
	 * device fatal error and/or DL NAC & REPLAY timeout errors.
	 */
	if (hba->saved_err & (CONTROLLER_FATAL_ERROR | SYSTEM_BUS_FATAL_ERROR))
		goto out;

	if ((hba->saved_err & DEVICE_FATAL_ERROR) ||
	    ((hba->saved_err & UIC_ERROR) &&
	     (hba->saved_uic_err & UFSHCD_UIC_DL_TCx_REPLAY_ERROR))) {
		/*
		 * we have to do error recovery but atleast silence the error
		 * logs.
		 */
		hba->silence_err_logs = true;
		goto out;
	}

	if ((hba->saved_err & UIC_ERROR) &&
	    (hba->saved_uic_err & UFSHCD_UIC_DL_NAC_RECEIVED_ERROR)) {
		int err;
		/*
		 * wait for 50ms to see if we can get any other errors or not.
		 */
		spin_unlock_irqrestore(hba->host->host_lock, flags);
		msleep(50);
		spin_lock_irqsave(hba->host->host_lock, flags);

		/*
		 * now check if we have got any other severe errors other than
		 * DL NAC error?
		 */
		if ((hba->saved_err & INT_FATAL_ERRORS) ||
		    ((hba->saved_err & UIC_ERROR) &&
		    (hba->saved_uic_err & ~UFSHCD_UIC_DL_NAC_RECEIVED_ERROR))) {
			if (((hba->saved_err & INT_FATAL_ERRORS) ==
				DEVICE_FATAL_ERROR) || (hba->saved_uic_err &
					~UFSHCD_UIC_DL_NAC_RECEIVED_ERROR))
				hba->silence_err_logs = true;
			goto out;
		}

		/*
		 * As DL NAC is the only error received so far, send out NOP
		 * command to confirm if link is still active or not.
		 *   - If we don't get any response then do error recovery.
		 *   - If we get response then clear the DL NAC error bit.
		 */

		/* silence the error logs from NOP command */
		hba->silence_err_logs = true;
		spin_unlock_irqrestore(hba->host->host_lock, flags);
		err = ufshcd_verify_dev_init(hba);
		spin_lock_irqsave(hba->host->host_lock, flags);
		hba->silence_err_logs = false;

		if (err) {
			hba->silence_err_logs = true;
			goto out;
		}

		/* Link seems to be alive hence ignore the DL NAC errors */
		if (hba->saved_uic_err == UFSHCD_UIC_DL_NAC_RECEIVED_ERROR)
			hba->saved_err &= ~UIC_ERROR;
		/* clear NAC error */
		hba->saved_uic_err &= ~UFSHCD_UIC_DL_NAC_RECEIVED_ERROR;
		if (!hba->saved_uic_err) {
			err_handling = false;
			goto out;
		}
		/*
		 * there seems to be some errors other than NAC, so do error
		 * recovery
		 */
		hba->silence_err_logs = true;
	}
out:
	spin_unlock_irqrestore(hba->host->host_lock, flags);
	return err_handling;
}

/**
 * ufshcd_err_handler - handle UFS errors that require s/w attention
 * @work: pointer to work structure
 */
static void ufshcd_err_handler(struct work_struct *work)
{
	struct ufs_hba *hba;
	unsigned long flags;
	bool err_xfer = false, err_tm = false;
	int err = 0;
	int tag;
	bool needs_reset = false;
	bool clks_enabled = false;

	hba = container_of(work, struct ufs_hba, eh_work);

	spin_lock_irqsave(hba->host->host_lock, flags);
	if (hba->extcon) {
		if (ufshcd_is_card_online(hba)) {
			spin_unlock_irqrestore(hba->host->host_lock, flags);
			/*
			 * TODO: need better way to ensure that this delay is
			 * more than extcon's debounce-ms
			 */
			msleep(300);
			spin_lock_irqsave(hba->host->host_lock, flags);
		}

		/*
		 * ignore error if card was online and offline/removed now or
		 * card was already offline.
		 */
		if (ufshcd_is_card_offline(hba)) {
			hba->saved_err = 0;
			hba->saved_uic_err = 0;
			hba->saved_ce_err = 0;
			hba->auto_h8_err = false;
			hba->force_host_reset = false;
			hba->ufshcd_state = UFSHCD_STATE_OPERATIONAL;
			goto out;
		}
	}

	ufsdbg_set_err_state(hba);

	if (hba->ufshcd_state == UFSHCD_STATE_RESET)
		goto out;

	/*
	 * Make sure the clocks are ON before we proceed with err
	 * handling. For the majority of cases err handler would be
	 * run with clocks ON. There is a possibility that the err
	 * handler was scheduled due to auto hibern8 error interrupt,
	 * in which case the clocks could be gated or be in the
	 * process of gating when the err handler runs.
	 */
	if (unlikely((hba->clk_gating.state != CLKS_ON) &&
	    ufshcd_is_auto_hibern8_supported(hba) &&
	    hba->hibern8_on_idle.is_enabled)) {
		spin_unlock_irqrestore(hba->host->host_lock, flags);
		hba->ufs_stats.clk_hold.ctx = ERR_HNDLR_WORK;
		ufshcd_hold(hba, false);
		spin_lock_irqsave(hba->host->host_lock, flags);
		clks_enabled = true;
	}

	hba->ufshcd_state = UFSHCD_STATE_RESET;
	ufshcd_set_eh_in_progress(hba);

	/* Complete requests that have door-bell cleared by h/w */
	ufshcd_complete_requests(hba);

	if (hba->dev_info.quirks &
	    UFS_DEVICE_QUIRK_RECOVERY_FROM_DL_NAC_ERRORS) {
		bool ret;

		spin_unlock_irqrestore(hba->host->host_lock, flags);
		/* release the lock as ufshcd_quirk_dl_nac_errors() may sleep */
		ret = ufshcd_quirk_dl_nac_errors(hba);
		spin_lock_irqsave(hba->host->host_lock, flags);
		if (!ret)
			goto skip_err_handling;
	}

	/*
	 * Dump controller state before resetting. Transfer requests state
	 * will be dump as part of the request completion.
	 */
	if ((hba->saved_err & (INT_FATAL_ERRORS | UIC_ERROR | UIC_LINK_LOST)) ||
	    hba->auto_h8_err) {
		dev_err(hba->dev, "%s: saved_err 0x%x saved_uic_err 0x%x",
			__func__, hba->saved_err, hba->saved_uic_err);
		if (!hba->silence_err_logs) {
			/* release lock as print host regs sleeps */
			spin_unlock_irqrestore(hba->host->host_lock, flags);
			ufshcd_print_host_regs(hba);
			ufshcd_print_host_state(hba);
			ufshcd_print_pwr_info(hba);
			ufshcd_print_tmrs(hba, hba->outstanding_tasks);
			ufshcd_print_cmd_log(hba);
			spin_lock_irqsave(hba->host->host_lock, flags);
		}
		hba->auto_h8_err = false;
	}

	if ((hba->saved_err & (INT_FATAL_ERRORS | UIC_LINK_LOST))
	    || hba->saved_ce_err || hba->force_host_reset ||
	    ((hba->saved_err & UIC_ERROR) &&
	    (hba->saved_uic_err & (UFSHCD_UIC_DL_PA_INIT_ERROR |
				   UFSHCD_UIC_DL_NAC_RECEIVED_ERROR |
				   UFSHCD_UIC_DL_TCx_REPLAY_ERROR))))
		needs_reset = true;

	/*
	 * if host reset is required then skip clearing the pending
	 * transfers forcefully because they will get cleared during
	 * host reset and restore
	 */
	if (needs_reset)
		goto skip_pending_xfer_clear;

	/* release lock as clear command might sleep */
	spin_unlock_irqrestore(hba->host->host_lock, flags);
	/* Clear pending transfer requests */
	for_each_set_bit(tag, &hba->outstanding_reqs, hba->nutrs) {
		if (ufshcd_clear_cmd(hba, tag)) {
			err_xfer = true;
			goto lock_skip_pending_xfer_clear;
		}
	}

	/* Clear pending task management requests */
	for_each_set_bit(tag, &hba->outstanding_tasks, hba->nutmrs) {
		if (ufshcd_clear_tm_cmd(hba, tag)) {
			err_tm = true;
			goto lock_skip_pending_xfer_clear;
		}
	}

lock_skip_pending_xfer_clear:
	spin_lock_irqsave(hba->host->host_lock, flags);

	/* Complete the requests that are cleared by s/w */
	ufshcd_complete_requests(hba);

	if (err_xfer || err_tm)
		needs_reset = true;

skip_pending_xfer_clear:
	/* Fatal errors need reset */
	if (needs_reset) {
		unsigned long max_doorbells = (1UL << hba->nutrs) - 1;

		if (hba->saved_err & INT_FATAL_ERRORS)
			ufshcd_update_error_stats(hba,
						  UFS_ERR_INT_FATAL_ERRORS);
		if (hba->saved_ce_err)
			ufshcd_update_error_stats(hba, UFS_ERR_CRYPTO_ENGINE);

		if (hba->saved_err & UIC_ERROR)
			ufshcd_update_error_stats(hba,
						  UFS_ERR_INT_UIC_ERROR);

		if (err_xfer || err_tm)
			ufshcd_update_error_stats(hba,
						  UFS_ERR_CLEAR_PEND_XFER_TM);

		/*
		 * ufshcd_reset_and_restore() does the link reinitialization
		 * which will need atleast one empty doorbell slot to send the
		 * device management commands (NOP and query commands).
		 * If there is no slot empty at this moment then free up last
		 * slot forcefully.
		 */
		if (hba->outstanding_reqs == max_doorbells)
			__ufshcd_transfer_req_compl(hba,
						    (1UL << (hba->nutrs - 1)));

		spin_unlock_irqrestore(hba->host->host_lock, flags);
		err = ufshcd_reset_and_restore(hba);
		spin_lock_irqsave(hba->host->host_lock, flags);
		if (err) {
			dev_err(hba->dev, "%s: reset and restore failed\n",
					__func__);
			hba->ufshcd_state = UFSHCD_STATE_ERROR;
		}
		/*
		 * Inform scsi mid-layer that we did reset and allow to handle
		 * Unit Attention properly.
		 */
		scsi_report_bus_reset(hba->host, 0);
		hba->saved_err = 0;
		hba->saved_uic_err = 0;
		hba->saved_ce_err = 0;
		hba->force_host_reset = false;
	}

skip_err_handling:
	if (!needs_reset) {
		hba->ufshcd_state = UFSHCD_STATE_OPERATIONAL;
		if (hba->saved_err || hba->saved_uic_err)
			dev_err_ratelimited(hba->dev, "%s: exit: saved_err 0x%x saved_uic_err 0x%x",
			    __func__, hba->saved_err, hba->saved_uic_err);
	}

	hba->silence_err_logs = false;

	if (clks_enabled) {
		__ufshcd_release(hba, false);
		hba->ufs_stats.clk_rel.ctx = ERR_HNDLR_WORK;
	}
out:
	ufshcd_clear_eh_in_progress(hba);
	spin_unlock_irqrestore(hba->host->host_lock, flags);
}

static void ufshcd_update_uic_reg_hist(struct ufs_uic_err_reg_hist *reg_hist,
		u32 reg)
{
	reg_hist->reg[reg_hist->pos] = reg;
	reg_hist->tstamp[reg_hist->pos] = ktime_get();
	reg_hist->pos = (reg_hist->pos + 1) % UIC_ERR_REG_HIST_LENGTH;
}

static void ufshcd_rls_handler(struct work_struct *work)
{
	struct ufs_hba *hba;
	int ret = 0;
	u32 mode;

	hba = container_of(work, struct ufs_hba, rls_work);
	pm_runtime_get_sync(hba->dev);
	down_write(&hba->lock);
	ufshcd_scsi_block_requests(hba);
	if (ufshcd_is_shutdown_ongoing(hba))
		goto out;
	ret = ufshcd_wait_for_doorbell_clr(hba, U64_MAX);
	if (ret) {
		dev_err(hba->dev,
			"Timed out (%d) waiting for DB to clear\n",
			ret);
		goto out;
	}

	ufshcd_dme_get(hba, UIC_ARG_MIB(PA_PWRMODE), &mode);
	if (hba->pwr_info.pwr_rx != ((mode >> PWR_RX_OFFSET) & PWR_INFO_MASK))
		hba->restore_needed = true;

	if (hba->pwr_info.pwr_tx != (mode & PWR_INFO_MASK))
		hba->restore_needed = true;

	ufshcd_dme_get(hba, UIC_ARG_MIB(PA_RXGEAR), &mode);
	if (hba->pwr_info.gear_rx != mode)
		hba->restore_needed = true;

	ufshcd_dme_get(hba, UIC_ARG_MIB(PA_TXGEAR), &mode);
	if (hba->pwr_info.gear_tx != mode)
		hba->restore_needed = true;

	if (hba->restore_needed)
		ret = ufshcd_config_pwr_mode(hba, &(hba->pwr_info));

	if (ret)
		dev_err(hba->dev, "%s: Failed setting power mode, err = %d\n",
			__func__, ret);
	else
		hba->restore_needed = false;

out:
	up_write(&hba->lock);
	ufshcd_scsi_unblock_requests(hba);
	pm_runtime_put_sync(hba->dev);
}

/**
 * ufshcd_update_uic_error - check and set fatal UIC error flags.
 * @hba: per-adapter instance
 *
 * Returns
 *  IRQ_HANDLED - If interrupt is valid
 *  IRQ_NONE    - If invalid interrupt
 */
static irqreturn_t ufshcd_update_uic_error(struct ufs_hba *hba)
{
	u32 reg;
	irqreturn_t retval = IRQ_NONE;

	/* PHY layer lane error */
	reg = ufshcd_readl(hba, REG_UIC_ERROR_CODE_PHY_ADAPTER_LAYER);
	if ((reg & UIC_PHY_ADAPTER_LAYER_ERROR) &&
	    (reg & UIC_PHY_ADAPTER_LAYER_ERROR_CODE_MASK)) {
		/*
		 * To know whether this error is fatal or not, DB timeout
		 * must be checked but this error is handled separately.
		 */
		dev_dbg(hba->dev, "%s: UIC Lane error reported, reg 0x%x\n",
				__func__, reg);
		ufshcd_update_uic_error_cnt(hba, reg, UFS_UIC_ERROR_PA);
		ufshcd_update_uic_reg_hist(&hba->ufs_stats.pa_err, reg);

		/*
		 * Don't ignore LINERESET indication during hibern8
		 * enter operation.
		 */
		if (reg & UIC_PHY_ADAPTER_LAYER_GENERIC_ERROR) {
			struct uic_command *cmd = hba->active_uic_cmd;

			if (cmd) {
				if (cmd->command == UIC_CMD_DME_HIBER_ENTER) {
					dev_err(hba->dev, "%s: LINERESET during hibern8 enter, reg 0x%x\n",
						__func__, reg);
					hba->full_init_linereset = true;
				}
			}
			if (!hba->full_init_linereset)
				schedule_work(&hba->rls_work);
		}
		retval |= IRQ_HANDLED;
	}

	/* PA_INIT_ERROR is fatal and needs UIC reset */
	reg = ufshcd_readl(hba, REG_UIC_ERROR_CODE_DATA_LINK_LAYER);
	if ((reg & UIC_DATA_LINK_LAYER_ERROR) &&
	    (reg & UIC_DATA_LINK_LAYER_ERROR_CODE_MASK)) {
		ufshcd_update_uic_error_cnt(hba, reg, UFS_UIC_ERROR_DL);
		ufshcd_update_uic_reg_hist(&hba->ufs_stats.dl_err, reg);

		if (reg & UIC_DATA_LINK_LAYER_ERROR_PA_INIT) {
			hba->uic_error |= UFSHCD_UIC_DL_PA_INIT_ERROR;
		} else if (hba->dev_info.quirks &
			   UFS_DEVICE_QUIRK_RECOVERY_FROM_DL_NAC_ERRORS) {
			if (reg & UIC_DATA_LINK_LAYER_ERROR_NAC_RECEIVED)
				hba->uic_error |=
					UFSHCD_UIC_DL_NAC_RECEIVED_ERROR;
			else if (reg &
				 UIC_DATA_LINK_LAYER_ERROR_TCx_REPLAY_TIMEOUT)
				hba->uic_error |=
					UFSHCD_UIC_DL_TCx_REPLAY_ERROR;
		}
		retval |= IRQ_HANDLED;
	}

	/* UIC NL/TL/DME errors needs software retry */
	reg = ufshcd_readl(hba, REG_UIC_ERROR_CODE_NETWORK_LAYER);
	if ((reg & UIC_NETWORK_LAYER_ERROR) &&
	    (reg & UIC_NETWORK_LAYER_ERROR_CODE_MASK)) {
		ufshcd_update_uic_reg_hist(&hba->ufs_stats.nl_err, reg);
		hba->uic_error |= UFSHCD_UIC_NL_ERROR;
		retval |= IRQ_HANDLED;
	}

	reg = ufshcd_readl(hba, REG_UIC_ERROR_CODE_TRANSPORT_LAYER);
	if ((reg & UIC_TRANSPORT_LAYER_ERROR) &&
	    (reg & UIC_TRANSPORT_LAYER_ERROR_CODE_MASK)) {
		ufshcd_update_uic_reg_hist(&hba->ufs_stats.tl_err, reg);
		hba->uic_error |= UFSHCD_UIC_TL_ERROR;
		retval |= IRQ_HANDLED;
	}

	reg = ufshcd_readl(hba, REG_UIC_ERROR_CODE_DME);
	if ((reg & UIC_DME_ERROR) &&
	    (reg & UIC_DME_ERROR_CODE_MASK)) {
		ufshcd_update_uic_error_cnt(hba, reg, UFS_UIC_ERROR_DME);
		ufshcd_update_uic_reg_hist(&hba->ufs_stats.dme_err, reg);
		hba->uic_error |= UFSHCD_UIC_DME_ERROR;
		retval |= IRQ_HANDLED;
	}

	dev_dbg(hba->dev, "%s: UIC error flags = 0x%08x\n",
			__func__, hba->uic_error);
	return retval;
}

/**
 * ufshcd_check_errors - Check for errors that need s/w attention
 * @hba: per-adapter instance
 *
 * Returns
 *  IRQ_HANDLED - If interrupt is valid
 *  IRQ_NONE    - If invalid interrupt
 */
static irqreturn_t ufshcd_check_errors(struct ufs_hba *hba)
{
	bool queue_eh_work = false;
	irqreturn_t retval = IRQ_NONE;

	if (hba->errors & INT_FATAL_ERRORS || hba->ce_error)
		queue_eh_work = true;

	if (hba->errors & UIC_LINK_LOST) {
		dev_err(hba->dev, "%s: UIC_LINK_LOST received, errors 0x%x\n",
					__func__, hba->errors);
		queue_eh_work = true;
	}

	if (hba->errors & UIC_ERROR) {
		hba->uic_error = 0;
		retval = ufshcd_update_uic_error(hba);
		if (hba->uic_error)
			queue_eh_work = true;
	}

	if (hba->extcon && ufshcd_is_card_offline(hba)) {
		/* ignore UIC errors if card is offline */
		retval |= IRQ_HANDLED;
	} else if (queue_eh_work) {
		/*
		 * update the transfer error masks to sticky bits, let's do this
		 * irrespective of current ufshcd_state.
		 */
		hba->saved_err |= hba->errors;
		hba->saved_uic_err |= hba->uic_error;
		hba->saved_ce_err |= hba->ce_error;

		/* handle fatal errors only when link is functional */
		if (hba->ufshcd_state == UFSHCD_STATE_OPERATIONAL) {
			/*
			 * Set error handling in progress flag early so that we
			 * don't issue new requests any more.
			 */
			ufshcd_set_eh_in_progress(hba);

			hba->ufshcd_state = UFSHCD_STATE_EH_SCHEDULED;
			schedule_work(&hba->eh_work);
		}
		retval |= IRQ_HANDLED;
	}
	/*
	 * if (!queue_eh_work) -
	 * Other errors are either non-fatal where host recovers
	 * itself without s/w intervention or errors that will be
	 * handled by the SCSI core layer.
	 */
	return retval;
}

/**
 * ufshcd_tmc_handler - handle task management function completion
 * @hba: per adapter instance
 *
 * Returns
 *  IRQ_HANDLED - If interrupt is valid
 *  IRQ_NONE    - If invalid interrupt
 */
static irqreturn_t ufshcd_tmc_handler(struct ufs_hba *hba)
{
	u32 tm_doorbell;

	tm_doorbell = ufshcd_readl(hba, REG_UTP_TASK_REQ_DOOR_BELL);
	hba->tm_condition = tm_doorbell ^ hba->outstanding_tasks;
	if (hba->tm_condition) {
		wake_up(&hba->tm_wq);
		return IRQ_HANDLED;
	} else {
		return IRQ_NONE;
	}
}

/**
 * ufshcd_sl_intr - Interrupt service routine
 * @hba: per adapter instance
 * @intr_status: contains interrupts generated by the controller
 *
 * Returns
 *  IRQ_HANDLED - If interrupt is valid
 *  IRQ_NONE    - If invalid interrupt
 */
static irqreturn_t ufshcd_sl_intr(struct ufs_hba *hba, u32 intr_status)
{
	irqreturn_t retval = IRQ_NONE;

	ufsdbg_error_inject_dispatcher(hba,
		ERR_INJECT_INTR, intr_status, &intr_status);

	hba->errors = UFSHCD_ERROR_MASK & intr_status;
	if (hba->errors || hba->ce_error)
		retval |= ufshcd_check_errors(hba);

	if (intr_status & UFSHCD_UIC_MASK)
		retval |= ufshcd_uic_cmd_compl(hba, intr_status);

	if (intr_status & UTP_TASK_REQ_COMPL)
		retval |= ufshcd_tmc_handler(hba);

	if (intr_status & UTP_TRANSFER_REQ_COMPL)
		retval |= ufshcd_transfer_req_compl(hba);

	return retval;
}

/**
 * ufshcd_intr - Main interrupt service routine
 * @irq: irq number
 * @__hba: pointer to adapter instance
 *
 * Returns
 *  IRQ_HANDLED - If interrupt is valid
 *  IRQ_NONE    - If invalid interrupt
 */
static irqreturn_t ufshcd_intr(int irq, void *__hba)
{
	u32 intr_status, enabled_intr_status = 0;
	irqreturn_t retval = IRQ_NONE;
	struct ufs_hba *hba = __hba;
	int retries = hba->nutrs;

	spin_lock(hba->host->host_lock);
	intr_status = ufshcd_readl(hba, REG_INTERRUPT_STATUS);
	hba->ufs_stats.last_intr_status = intr_status;
	hba->ufs_stats.last_intr_ts = ktime_get();
	/*
	 * There could be max of hba->nutrs reqs in flight and in worst case
	 * if the reqs get finished 1 by 1 after the interrupt status is
	 * read, make sure we handle them by checking the interrupt status
	 * again in a loop until we process all of the reqs before returning.
	 */
	while (intr_status && retries--) {
		enabled_intr_status =
			intr_status & ufshcd_readl(hba, REG_INTERRUPT_ENABLE);
		if (intr_status)
			ufshcd_writel(hba, intr_status, REG_INTERRUPT_STATUS);
		if (enabled_intr_status)
			retval |= ufshcd_sl_intr(hba, enabled_intr_status);

		intr_status = ufshcd_readl(hba, REG_INTERRUPT_STATUS);
	}

	if (retval == IRQ_NONE) {
		dev_err(hba->dev, "%s: Unhandled interrupt 0x%08x\n",
					__func__, intr_status);
		ufshcd_hex_dump(hba, "host regs: ", hba->mmio_base,
					UFSHCI_REG_SPACE_SIZE);
	}

	spin_unlock(hba->host->host_lock);
	return retval;
}

static int ufshcd_clear_tm_cmd(struct ufs_hba *hba, int tag)
{
	int err = 0;
	u32 mask = 1 << tag;
	unsigned long flags;

	if (!test_bit(tag, &hba->outstanding_tasks))
		goto out;

	spin_lock_irqsave(hba->host->host_lock, flags);
	ufshcd_writel(hba, ~(1 << tag), REG_UTP_TASK_REQ_LIST_CLEAR);
	spin_unlock_irqrestore(hba->host->host_lock, flags);

	/* poll for max. 1 sec to clear door bell register by h/w */
	err = ufshcd_wait_for_register(hba,
			REG_UTP_TASK_REQ_DOOR_BELL,
			mask, 0, 1000, 1000, true);
out:
	return err;
}

/**
 * ufshcd_issue_tm_cmd - issues task management commands to controller
 * @hba: per adapter instance
 * @lun_id: LUN ID to which TM command is sent
 * @task_id: task ID to which the TM command is applicable
 * @tm_function: task management function opcode
 * @tm_response: task management service response return value
 *
 * Returns non-zero value on error, zero on success.
 */
static int ufshcd_issue_tm_cmd(struct ufs_hba *hba, int lun_id, int task_id,
		u8 tm_function, u8 *tm_response)
{
	struct utp_task_req_desc *task_req_descp;
	struct utp_upiu_task_req *task_req_upiup;
	struct Scsi_Host *host;
	unsigned long flags;
	int free_slot;
	int err;
	int task_tag;

	host = hba->host;

	/*
	 * Get free slot, sleep if slots are unavailable.
	 * Even though we use wait_event() which sleeps indefinitely,
	 * the maximum wait time is bounded by %TM_CMD_TIMEOUT.
	 */
	wait_event(hba->tm_tag_wq, ufshcd_get_tm_free_slot(hba, &free_slot));
	hba->ufs_stats.clk_hold.ctx = TM_CMD_SEND;
	ufshcd_hold_all(hba);

	spin_lock_irqsave(host->host_lock, flags);
	task_req_descp = hba->utmrdl_base_addr;
	task_req_descp += free_slot;

	/* Configure task request descriptor */
	task_req_descp->header.dword_0 = cpu_to_le32(UTP_REQ_DESC_INT_CMD);
	task_req_descp->header.dword_2 =
			cpu_to_le32(OCS_INVALID_COMMAND_STATUS);

	/* Configure task request UPIU */
	task_req_upiup =
		(struct utp_upiu_task_req *) task_req_descp->task_req_upiu;
	task_tag = hba->nutrs + free_slot;
	task_req_upiup->header.dword_0 =
		UPIU_HEADER_DWORD(UPIU_TRANSACTION_TASK_REQ, 0,
					      lun_id, task_tag);
	task_req_upiup->header.dword_1 =
		UPIU_HEADER_DWORD(0, tm_function, 0, 0);
	/*
	 * The host shall provide the same value for LUN field in the basic
	 * header and for Input Parameter.
	 */
	task_req_upiup->input_param1 = cpu_to_be32(lun_id);
	task_req_upiup->input_param2 = cpu_to_be32(task_id);

	ufshcd_vops_setup_task_mgmt(hba, free_slot, tm_function);

	/* send command to the controller */
	__set_bit(free_slot, &hba->outstanding_tasks);

	/* Make sure descriptors are ready before ringing the task doorbell */
	wmb();

	ufshcd_writel(hba, 1 << free_slot, REG_UTP_TASK_REQ_DOOR_BELL);
	/* Make sure that doorbell is committed immediately */
	wmb();

	spin_unlock_irqrestore(host->host_lock, flags);

	/* wait until the task management command is completed */
	err = wait_event_timeout(hba->tm_wq,
			test_bit(free_slot, &hba->tm_condition),
			msecs_to_jiffies(TM_CMD_TIMEOUT));
	if (!err) {
		dev_err(hba->dev, "%s: task management cmd 0x%.2x timed-out\n",
				__func__, tm_function);
		if (ufshcd_clear_tm_cmd(hba, free_slot))
			dev_WARN(hba->dev, "%s: unable clear tm cmd (slot %d) after timeout\n",
					__func__, free_slot);
		err = -ETIMEDOUT;
	} else {
		err = ufshcd_task_req_compl(hba, free_slot, tm_response);
	}

	clear_bit(free_slot, &hba->tm_condition);
	ufshcd_put_tm_slot(hba, free_slot);
	wake_up(&hba->tm_tag_wq);
	hba->ufs_stats.clk_rel.ctx = TM_CMD_SEND;

	ufshcd_release_all(hba);
	return err;
}

/**
 * ufshcd_eh_device_reset_handler - device reset handler registered to
 *                                    scsi layer.
 * @cmd: SCSI command pointer
 *
 * Returns SUCCESS/FAILED
 */
static int ufshcd_eh_device_reset_handler(struct scsi_cmnd *cmd)
{
	struct Scsi_Host *host;
	struct ufs_hba *hba;
	unsigned int tag;
	u32 pos;
	int err;
	u8 resp = 0xF;
	struct ufshcd_lrb *lrbp;
	unsigned long flags;

	host = cmd->device->host;
	hba = shost_priv(host);
	tag = cmd->request->tag;

	ufshcd_print_cmd_log(hba);
	lrbp = &hba->lrb[tag];
	err = ufshcd_issue_tm_cmd(hba, lrbp->lun, 0, UFS_LOGICAL_RESET, &resp);
	if (err || resp != UPIU_TASK_MANAGEMENT_FUNC_COMPL) {
		if (!err)
			err = resp;
		goto out;
	}

	/* clear the commands that were pending for corresponding LUN */
	for_each_set_bit(pos, &hba->outstanding_reqs, hba->nutrs) {
		if (hba->lrb[pos].lun == lrbp->lun) {
			err = ufshcd_clear_cmd(hba, pos);
			if (err)
				break;
		}
	}
	spin_lock_irqsave(host->host_lock, flags);
	ufshcd_transfer_req_compl(hba);
	spin_unlock_irqrestore(host->host_lock, flags);

out:
	hba->req_abort_count = 0;
	if (!err) {
		err = SUCCESS;
	} else {
		dev_err(hba->dev, "%s: failed with err %d\n", __func__, err);
		err = FAILED;
	}
	return err;
}

static void ufshcd_set_req_abort_skip(struct ufs_hba *hba, unsigned long bitmap)
{
	struct ufshcd_lrb *lrbp;
	int tag;

	for_each_set_bit(tag, &bitmap, hba->nutrs) {
		lrbp = &hba->lrb[tag];
		lrbp->req_abort_skip = true;
	}
}

/**
 * ufshcd_abort - abort a specific command
 * @cmd: SCSI command pointer
 *
 * Abort the pending command in device by sending UFS_ABORT_TASK task management
 * command, and in host controller by clearing the door-bell register. There can
 * be race between controller sending the command to the device while abort is
 * issued. To avoid that, first issue UFS_QUERY_TASK to check if the command is
 * really issued and then try to abort it.
 *
 * Returns SUCCESS/FAILED
 */
static int ufshcd_abort(struct scsi_cmnd *cmd)
{
	struct Scsi_Host *host;
	struct ufs_hba *hba;
	unsigned long flags;
	unsigned int tag;
	int err = 0;
	int poll_cnt;
	u8 resp = 0xF;
	struct ufshcd_lrb *lrbp;
	u32 reg;

	host = cmd->device->host;
	hba = shost_priv(host);
	tag = cmd->request->tag;
	if (!ufshcd_valid_tag(hba, tag)) {
		dev_err(hba->dev,
			"%s: invalid command tag %d: cmd=0x%p, cmd->request=0x%p",
			__func__, tag, cmd, cmd->request);
		BUG();
	}

	lrbp = &hba->lrb[tag];

	ufshcd_update_error_stats(hba, UFS_ERR_TASK_ABORT);

	if (!ufshcd_valid_tag(hba, tag)) {
		dev_err(hba->dev,
			"%s: invalid command tag %d: cmd=0x%p, cmd->request=0x%p",
			__func__, tag, cmd, cmd->request);
		BUG();
	}

	/*
	 * Task abort to the device W-LUN is illegal. When this command
	 * will fail, due to spec violation, scsi err handling next step
	 * will be to send LU reset which, again, is a spec violation.
	 * To avoid these unnecessary/illegal step we skip to the last error
	 * handling stage: reset and restore.
	 */
	if ((lrbp->lun == UFS_UPIU_UFS_DEVICE_WLUN) ||
	    (lrbp->lun == UFS_UPIU_REPORT_LUNS_WLUN) ||
	    (lrbp->lun == UFS_UPIU_BOOT_WLUN) ||
	    (lrbp->lun == UFS_UPIU_RPMB_WLUN))
		return ufshcd_eh_host_reset_handler(cmd);

	ufshcd_hold_all(hba);
	reg = ufshcd_readl(hba, REG_UTP_TRANSFER_REQ_DOOR_BELL);
	/* If command is already aborted/completed, return SUCCESS */
	if (!(test_bit(tag, &hba->outstanding_reqs))) {
		dev_err(hba->dev,
			"%s: cmd at tag %d already completed, outstanding=0x%lx, doorbell=0x%x\n",
			__func__, tag, hba->outstanding_reqs, reg);
		goto out;
	}

	if (!(reg & (1 << tag))) {
		dev_err(hba->dev,
		"%s: cmd was completed, but without a notifying intr, tag = %d",
		__func__, tag);
	}

	/* Print Transfer Request of aborted task */
	dev_err(hba->dev, "%s: Device abort task at tag %d\n", __func__, tag);

	/*
	 * Print detailed info about aborted request.
	 * As more than one request might get aborted at the same time,
	 * print full information only for the first aborted request in order
	 * to reduce repeated printouts. For other aborted requests only print
	 * basic details.
	 */
	scsi_print_command(cmd);
	if (!hba->req_abort_count) {
		ufshcd_print_fsm_state(hba);
		ufshcd_print_host_regs(hba);
		ufshcd_print_host_state(hba);
		ufshcd_print_pwr_info(hba);
		ufshcd_print_trs(hba, 1 << tag, true);
		/* crash the system upon setting this debugfs. */
		if (hba->crash_on_err)
			BUG_ON(1);
	} else {
		ufshcd_print_trs(hba, 1 << tag, false);
	}
	hba->req_abort_count++;

	/* Skip task abort in case previous aborts failed and report failure */
	if (lrbp->req_abort_skip) {
		err = -EIO;
		goto out;
	}

	for (poll_cnt = 100; poll_cnt; poll_cnt--) {
		err = ufshcd_issue_tm_cmd(hba, lrbp->lun, lrbp->task_tag,
				UFS_QUERY_TASK, &resp);
		if (!err && resp == UPIU_TASK_MANAGEMENT_FUNC_SUCCEEDED) {
			/* cmd pending in the device */
			dev_err(hba->dev, "%s: cmd pending in the device. tag = %d\n",
				__func__, tag);
			break;
		} else if (!err && resp == UPIU_TASK_MANAGEMENT_FUNC_COMPL) {
			/*
			 * cmd not pending in the device, check if it is
			 * in transition.
			 */
			dev_err(hba->dev, "%s: cmd at tag %d not pending in the device.\n",
				__func__, tag);
			reg = ufshcd_readl(hba, REG_UTP_TRANSFER_REQ_DOOR_BELL);
			if (reg & (1 << tag)) {
				/* sleep for max. 200us to stabilize */
				usleep_range(100, 200);
				continue;
			}
			/* command completed already */
			dev_err(hba->dev, "%s: cmd at tag %d successfully cleared from DB.\n",
				__func__, tag);
			goto cleanup;
		} else {
			dev_err(hba->dev,
				"%s: no response from device. tag = %d, err %d\n",
				__func__, tag, err);
			if (!err)
				err = resp; /* service response error */
			goto out;
		}
	}

	if (!poll_cnt) {
		err = -EBUSY;
		goto out;
	}

	err = ufshcd_issue_tm_cmd(hba, lrbp->lun, lrbp->task_tag,
			UFS_ABORT_TASK, &resp);
	if (err || resp != UPIU_TASK_MANAGEMENT_FUNC_COMPL) {
		if (!err) {
			err = resp; /* service response error */
			dev_err(hba->dev, "%s: issued. tag = %d, err %d\n",
				__func__, tag, err);
		}
		goto out;
	}

	err = ufshcd_clear_cmd(hba, tag);
	if (err) {
		dev_err(hba->dev, "%s: Failed clearing cmd at tag %d, err %d\n",
			__func__, tag, err);
		goto out;
	}

cleanup:
	scsi_dma_unmap(cmd);

	spin_lock_irqsave(host->host_lock, flags);
	ufshcd_outstanding_req_clear(hba, tag);
	hba->lrb[tag].cmd = NULL;
	spin_unlock_irqrestore(host->host_lock, flags);

	clear_bit_unlock(tag, &hba->lrb_in_use);
	wake_up(&hba->dev_cmd.tag_wq);

out:
	if (!err) {
		err = SUCCESS;
	} else {
		dev_err(hba->dev, "%s: failed with err %d\n", __func__, err);
		ufshcd_set_req_abort_skip(hba, hba->outstanding_reqs);
		err = FAILED;
	}

	/*
	 * This ufshcd_release_all() corresponds to the original scsi cmd that
	 * got aborted here (as we won't get any IRQ for it).
	 */
	ufshcd_release_all(hba);
	return err;
}

/**
 * ufshcd_host_reset_and_restore - reset and restore host controller
 * @hba: per-adapter instance
 *
 * Note that host controller reset may issue DME_RESET to
 * local and remote (device) Uni-Pro stack and the attributes
 * are reset to default state.
 *
 * Returns zero on success, non-zero on failure
 */
static int ufshcd_host_reset_and_restore(struct ufs_hba *hba)
{
	int err;
	unsigned long flags;

	/*
	 * Stop the host controller and complete the requests
	 * cleared by h/w
	 */
	spin_lock_irqsave(hba->host->host_lock, flags);
	ufshcd_hba_stop(hba, false);
	hba->silence_err_logs = true;
	ufshcd_complete_requests(hba);
	hba->silence_err_logs = false;
	spin_unlock_irqrestore(hba->host->host_lock, flags);

	/* scale up clocks to max frequency before full reinitialization */
	ufshcd_set_clk_freq(hba, true);

	err = ufshcd_hba_enable(hba);
	if (err)
		goto out;

	/* Establish the link again and restore the device */
	err = ufshcd_probe_hba(hba);

	if (!err && (hba->ufshcd_state != UFSHCD_STATE_OPERATIONAL)) {
		err = -EIO;
		goto out;
	}

out:
	if (err)
		dev_err(hba->dev, "%s: Host init failed %d\n", __func__, err);

	return err;
}

static int ufshcd_detect_device(struct ufs_hba *hba)
{
	int err = 0;

	err = ufshcd_vops_full_reset(hba);
	if (err)
		dev_warn(hba->dev, "%s: full reset returned %d\n",
			 __func__, err);

	err = ufshcd_reset_device(hba);
	if (err)
		dev_warn(hba->dev, "%s: device reset failed. err %d\n",
			 __func__, err);

	return ufshcd_host_reset_and_restore(hba);
}

/**
 * ufshcd_reset_and_restore - reset and re-initialize host/device
 * @hba: per-adapter instance
 *
 * Reset and recover device, host and re-establish link. This
 * is helpful to recover the communication in fatal error conditions.
 *
 * Returns zero on success, non-zero on failure
 */
static int ufshcd_reset_and_restore(struct ufs_hba *hba)
{
	int err = 0;
	int retries = MAX_HOST_RESET_RETRIES;

	ufshcd_enable_irq(hba);

	do {
		err = ufshcd_detect_device(hba);
	} while (err && --retries);

	/*
	 * There is no point proceeding even after failing
	 * to recover after multiple retries.
	 */
	if (err && ufshcd_is_embedded_dev(hba))
		BUG();

	return err;
}

/**
 * ufshcd_eh_host_reset_handler - host reset handler registered to scsi layer
 * @cmd - SCSI command pointer
 *
 * Returns SUCCESS/FAILED
 */
static int ufshcd_eh_host_reset_handler(struct scsi_cmnd *cmd)
{
	int err = SUCCESS;
	unsigned long flags;
	struct ufs_hba *hba;

	hba = shost_priv(cmd->device->host);

	/*
	 * Check if there is any race with fatal error handling.
	 * If so, wait for it to complete. Even though fatal error
	 * handling does reset and restore in some cases, don't assume
	 * anything out of it. We are just avoiding race here.
	 */
	do {
		spin_lock_irqsave(hba->host->host_lock, flags);
		if (!(work_pending(&hba->eh_work) ||
			    hba->ufshcd_state == UFSHCD_STATE_RESET ||
			    hba->ufshcd_state == UFSHCD_STATE_EH_SCHEDULED))
			break;
		spin_unlock_irqrestore(hba->host->host_lock, flags);
		dev_err(hba->dev, "%s: reset in progress - 1\n", __func__);
		flush_work(&hba->eh_work);
	} while (1);

	/*
	 * we don't know if previous reset had really reset the host controller
	 * or not. So let's force reset here to be sure.
	 */
	hba->ufshcd_state = UFSHCD_STATE_ERROR;
	hba->force_host_reset = true;
	schedule_work(&hba->eh_work);

	/* wait for the reset work to finish */
	do {
		if (!(work_pending(&hba->eh_work) ||
				hba->ufshcd_state == UFSHCD_STATE_RESET))
			break;
		spin_unlock_irqrestore(hba->host->host_lock, flags);
		dev_err(hba->dev, "%s: reset in progress - 2\n", __func__);
		flush_work(&hba->eh_work);
		spin_lock_irqsave(hba->host->host_lock, flags);
	} while (1);

	if (!((hba->ufshcd_state == UFSHCD_STATE_OPERATIONAL) &&
	      ufshcd_is_link_active(hba))) {
		err = FAILED;
		hba->ufshcd_state = UFSHCD_STATE_ERROR;
	}

	spin_unlock_irqrestore(hba->host->host_lock, flags);

	return err;
}

/**
 * ufshcd_get_max_icc_level - calculate the ICC level
 * @sup_curr_uA: max. current supported by the regulator
 * @start_scan: row at the desc table to start scan from
 * @buff: power descriptor buffer
 *
 * Returns calculated max ICC level for specific regulator
 */
static u32 ufshcd_get_max_icc_level(int sup_curr_uA, u32 start_scan, char *buff)
{
	int i;
	int curr_uA;
	u16 data;
	u16 unit;

	for (i = start_scan; i >= 0; i--) {
		data = be16_to_cpup((__be16 *)&buff[2 * i]);
		unit = (data & ATTR_ICC_LVL_UNIT_MASK) >>
						ATTR_ICC_LVL_UNIT_OFFSET;
		curr_uA = data & ATTR_ICC_LVL_VALUE_MASK;
		switch (unit) {
		case UFSHCD_NANO_AMP:
			curr_uA = curr_uA / 1000;
			break;
		case UFSHCD_MILI_AMP:
			curr_uA = curr_uA * 1000;
			break;
		case UFSHCD_AMP:
			curr_uA = curr_uA * 1000 * 1000;
			break;
		case UFSHCD_MICRO_AMP:
		default:
			break;
		}
		if (sup_curr_uA >= curr_uA)
			break;
	}
	if (i < 0) {
		i = 0;
		pr_err("%s: Couldn't find valid icc_level = %d", __func__, i);
	}

	return (u32)i;
}

/**
 * ufshcd_find_max_sup_active_icc_level - find the max ICC level
 * In case regulators are not initialized we'll return 0
 * @hba: per-adapter instance
 * @desc_buf: power descriptor buffer to extract ICC levels from.
 * @len: length of desc_buff
 *
 * Returns calculated max ICC level
 */
static u32 ufshcd_find_max_sup_active_icc_level(struct ufs_hba *hba,
							u8 *desc_buf, int len)
{
	u32 icc_level = 0;

	/*
	 * VCCQ rail is optional for removable UFS card and also most of the
	 * vendors don't use this rail for embedded UFS devices as well. So
	 * it is normal that VCCQ rail may not be provided for given platform.
	 */
	if (!hba->vreg_info.vcc || !hba->vreg_info.vccq2) {
		dev_err(hba->dev, "%s: Regulator capability was not set, bActiveICCLevel=%d\n",
			__func__, icc_level);
		goto out;
	}

	if (hba->vreg_info.vcc && hba->vreg_info.vcc->max_uA)
		icc_level = ufshcd_get_max_icc_level(
				hba->vreg_info.vcc->max_uA,
				POWER_DESC_MAX_ACTV_ICC_LVLS - 1,
				&desc_buf[PWR_DESC_ACTIVE_LVLS_VCC_0]);

	if (hba->vreg_info.vccq && hba->vreg_info.vccq->max_uA)
		icc_level = ufshcd_get_max_icc_level(
				hba->vreg_info.vccq->max_uA,
				icc_level,
				&desc_buf[PWR_DESC_ACTIVE_LVLS_VCCQ_0]);

	if (hba->vreg_info.vccq2 && hba->vreg_info.vccq2->max_uA)
		icc_level = ufshcd_get_max_icc_level(
				hba->vreg_info.vccq2->max_uA,
				icc_level,
				&desc_buf[PWR_DESC_ACTIVE_LVLS_VCCQ2_0]);
out:
	return icc_level;
}

static void ufshcd_set_active_icc_lvl(struct ufs_hba *hba)
{
	int ret;
	int buff_len = hba->desc_size.pwr_desc;
	u8 *desc_buf = NULL;
	u32 icc_level;

	if (buff_len) {
		desc_buf = kmalloc(buff_len, GFP_KERNEL);
		if (!desc_buf)
			return;
	}

	ret = ufshcd_read_power_desc(hba, desc_buf, buff_len);
	if (ret) {
		dev_err(hba->dev,
			"%s: Failed reading power descriptor.len = %d ret = %d",
			__func__, buff_len, ret);
		goto out;
	}

	icc_level = ufshcd_find_max_sup_active_icc_level(hba, desc_buf,
							 buff_len);
	dev_dbg(hba->dev, "%s: setting icc_level 0x%x", __func__, icc_level);

	ret = ufshcd_query_attr_retry(hba, UPIU_QUERY_OPCODE_WRITE_ATTR,
		QUERY_ATTR_IDN_ACTIVE_ICC_LVL, 0, 0, &icc_level);

	if (ret)
		dev_err(hba->dev,
			"%s: Failed configuring bActiveICCLevel = %d ret = %d",
			__func__, icc_level, ret);
out:
	kfree(desc_buf);
}

static int ufshcd_set_low_vcc_level(struct ufs_hba *hba,
				  struct ufs_dev_desc *dev_desc)
{
	int ret;
	struct ufs_vreg *vreg = hba->vreg_info.vcc;

	/* Check if device supports the low voltage VCC feature */
	if (dev_desc->wspecversion < 0x300)
		return 0;

	/*
	 * Check if host has support for low VCC voltage?
	 * In addition, also check if we have already set the low VCC level
	 * or not?
	 */
	if (!vreg->low_voltage_sup || vreg->low_voltage_active)
		return 0;

	/* Put the device in sleep before lowering VCC level */
	ret = ufshcd_set_dev_pwr_mode(hba, UFS_SLEEP_PWR_MODE);

	/* Switch off VCC before switching it ON at 2.5v */
	ret = ufshcd_disable_vreg(hba->dev, vreg);
	/* add ~2ms delay before renabling VCC at lower voltage */
	usleep_range(2000, 2100);
	/* Now turn back VCC ON at low voltage */
	vreg->low_voltage_active = true;
	ret = ufshcd_enable_vreg(hba->dev, vreg);

	/* Bring the device in active now */
	ret = ufshcd_set_dev_pwr_mode(hba, UFS_ACTIVE_PWR_MODE);

	return ret;
}

/**
 * ufshcd_scsi_add_wlus - Adds required W-LUs
 * @hba: per-adapter instance
 *
 * UFS devices can support upto 4 well known logical units:
 *	"REPORT_LUNS" (address: 01h)
 *	"UFS Device" (address: 50h)
 *	"RPMB" (address: 44h)
 *	"BOOT" (address: 30h)
 *
 * "REPORT_LUNS" & "UFS Device" are mandatory for all device classes (see
 * "bDeviceSubClass" parameter of device descriptor) while "BOOT" is supported
 * only for bootable devices. "RPMB" is only supported with embedded devices.
 *
 * UFS device's power management needs to be controlled by "POWER CONDITION"
 * field of SSU (START STOP UNIT) command. But this "power condition" field
 * will take effect only when its sent to "UFS device" well known logical unit
 * hence we require the scsi_device instance to represent this logical unit in
 * order for the UFS host driver to send the SSU command for power management.

 * We also require the scsi_device instance for "RPMB" (Replay Protected Memory
 * Block) LU so user space process can control this LU. User space may also
 * want to have access to BOOT LU.

 * This function tries to add scsi device instances for each of all well known
 * LUs (except "REPORT LUNS" LU) depending on device class.
 *
 * Returns zero on success (all required W-LUs are added successfully),
 * non-zero error value on failure (if failed to add any of the required W-LU).
 */
static int ufshcd_scsi_add_wlus(struct ufs_hba *hba)
{
	int ret = 0;
	struct scsi_device *sdev_rpmb = NULL;
	struct scsi_device *sdev_boot = NULL;
	bool is_bootable_dev = false;
	bool is_embedded_dev = false;

	if ((hba->dev_info.b_device_sub_class == UFS_DEV_EMBEDDED_BOOTABLE) ||
	    (hba->dev_info.b_device_sub_class == UFS_DEV_REMOVABLE_BOOTABLE))
		is_bootable_dev = true;

	if ((hba->dev_info.b_device_sub_class == UFS_DEV_EMBEDDED_BOOTABLE) ||
	    (hba->dev_info.b_device_sub_class == UFS_DEV_EMBEDDED_NON_BOOTABLE))
		is_embedded_dev = true;

	hba->sdev_ufs_device = __scsi_add_device(hba->host, 0, 0,
		ufshcd_upiu_wlun_to_scsi_wlun(UFS_UPIU_UFS_DEVICE_WLUN), NULL);
	if (IS_ERR(hba->sdev_ufs_device)) {
		ret = PTR_ERR(hba->sdev_ufs_device);
		dev_err(hba->dev, "%s: failed adding DEVICE_WLUN. ret %d\n",
			__func__, ret);
		hba->sdev_ufs_device = NULL;
		goto out;
	}
	scsi_device_put(hba->sdev_ufs_device);

	if (is_bootable_dev) {
		sdev_boot = __scsi_add_device(hba->host, 0, 0,
			ufshcd_upiu_wlun_to_scsi_wlun(UFS_UPIU_BOOT_WLUN),
			NULL);

		if (IS_ERR(sdev_boot)) {
			dev_err(hba->dev, "%s: failed adding BOOT_WLUN. ret %d\n",
				__func__, ret);
			ret = PTR_ERR(sdev_boot);
			goto remove_sdev_ufs_device;
		}
		scsi_device_put(sdev_boot);
	}

	if (is_embedded_dev) {
		sdev_rpmb = __scsi_add_device(hba->host, 0, 0,
			ufshcd_upiu_wlun_to_scsi_wlun(UFS_UPIU_RPMB_WLUN),
			NULL);
		if (IS_ERR(sdev_rpmb)) {
			dev_err(hba->dev, "%s: failed adding RPMB_WLUN. ret %d\n",
				__func__, ret);
			ret = PTR_ERR(sdev_rpmb);
			goto remove_sdev_boot;
		}
		scsi_device_put(sdev_rpmb);
	}
	goto out;

remove_sdev_boot:
	if (is_bootable_dev)
		scsi_remove_device(sdev_boot);
remove_sdev_ufs_device:
	scsi_remove_device(hba->sdev_ufs_device);
out:
	return ret;
}

static int ufs_get_device_desc(struct ufs_hba *hba,
			       struct ufs_dev_desc *dev_desc)
{
	int err;
	u8 model_index;
	u8 str_desc_buf[QUERY_DESC_MAX_SIZE + 1] = {0};
	u8 desc_buf[hba->desc_size.dev_desc];

	err = ufshcd_read_device_desc(hba, desc_buf, hba->desc_size.dev_desc);
	if (err) {
		dev_err(hba->dev, "%s: Failed reading Device Desc. err = %d\n",
			__func__, err);
		goto out;
	}

	/*
	 * getting vendor (manufacturerID) and Bank Index in big endian
	 * format
	 */
	dev_desc->wmanufacturerid = desc_buf[DEVICE_DESC_PARAM_MANF_ID] << 8 |
				     desc_buf[DEVICE_DESC_PARAM_MANF_ID + 1];

	model_index = desc_buf[DEVICE_DESC_PARAM_PRDCT_NAME];

	err = ufshcd_read_string_desc(hba, model_index, str_desc_buf,
				QUERY_DESC_MAX_SIZE, ASCII_STD);
	if (err) {
		dev_err(hba->dev, "%s: Failed reading Product Name. err = %d\n",
			__func__, err);
		goto out;
	}

	str_desc_buf[QUERY_DESC_MAX_SIZE] = '\0';
	strlcpy(dev_desc->model, (str_desc_buf + QUERY_DESC_HDR_SIZE),
		min_t(u8, str_desc_buf[QUERY_DESC_LENGTH_OFFSET],
		      MAX_MODEL_LEN));

	/* Null terminate the model string */
	dev_desc->model[MAX_MODEL_LEN] = '\0';

	dev_desc->wspecversion = desc_buf[DEVICE_DESC_PARAM_SPEC_VER] << 8 |
				  desc_buf[DEVICE_DESC_PARAM_SPEC_VER + 1];

out:
	return err;
}

static void ufs_fixup_device_setup(struct ufs_hba *hba,
				   struct ufs_dev_desc *dev_desc)
{
	struct ufs_dev_fix *f;

	for (f = ufs_fixups; f->quirk; f++) {
		if ((f->w_manufacturer_id == dev_desc->wmanufacturerid ||
		     f->w_manufacturer_id == UFS_ANY_VENDOR) &&
		    (STR_PRFX_EQUAL(f->model, dev_desc->model) ||
		     !strcmp(f->model, UFS_ANY_MODEL)))
			hba->dev_info.quirks |= f->quirk;
	}
}

/**
 * ufshcd_tune_pa_tactivate - Tunes PA_TActivate of local UniPro
 * @hba: per-adapter instance
 *
 * PA_TActivate parameter can be tuned manually if UniPro version is less than
 * 1.61. PA_TActivate needs to be greater than or equal to peerM-PHY's
 * RX_MIN_ACTIVATETIME_CAPABILITY attribute. This optimal value can help reduce
 * the hibern8 exit latency.
 *
 * Returns zero on success, non-zero error value on failure.
 */
static int ufshcd_tune_pa_tactivate(struct ufs_hba *hba)
{
	int ret = 0;
	u32 peer_rx_min_activatetime = 0, tuned_pa_tactivate;

	if (!ufshcd_is_unipro_pa_params_tuning_req(hba))
		return 0;

	ret = ufshcd_dme_peer_get(hba,
				  UIC_ARG_MIB_SEL(
					RX_MIN_ACTIVATETIME_CAPABILITY,
					UIC_ARG_MPHY_RX_GEN_SEL_INDEX(0)),
				  &peer_rx_min_activatetime);
	if (ret)
		goto out;

	/* make sure proper unit conversion is applied */
	tuned_pa_tactivate =
		((peer_rx_min_activatetime * RX_MIN_ACTIVATETIME_UNIT_US)
		 / PA_TACTIVATE_TIME_UNIT_US);
	ret = ufshcd_dme_set(hba, UIC_ARG_MIB(PA_TACTIVATE),
			     tuned_pa_tactivate);

out:
	return ret;
}

/**
 * ufshcd_tune_pa_hibern8time - Tunes PA_Hibern8Time of local UniPro
 * @hba: per-adapter instance
 *
 * PA_Hibern8Time parameter can be tuned manually if UniPro version is less than
 * 1.61. PA_Hibern8Time needs to be maximum of local M-PHY's
 * TX_HIBERN8TIME_CAPABILITY & peer M-PHY's RX_HIBERN8TIME_CAPABILITY.
 * This optimal value can help reduce the hibern8 exit latency.
 *
 * Returns zero on success, non-zero error value on failure.
 */
static int ufshcd_tune_pa_hibern8time(struct ufs_hba *hba)
{
	int ret = 0;
	u32 local_tx_hibern8_time_cap = 0, peer_rx_hibern8_time_cap = 0;
	u32 max_hibern8_time, tuned_pa_hibern8time;

	ret = ufshcd_dme_get(hba,
			     UIC_ARG_MIB_SEL(TX_HIBERN8TIME_CAPABILITY,
					UIC_ARG_MPHY_TX_GEN_SEL_INDEX(0)),
				  &local_tx_hibern8_time_cap);
	if (ret)
		goto out;

	ret = ufshcd_dme_peer_get(hba,
				  UIC_ARG_MIB_SEL(RX_HIBERN8TIME_CAPABILITY,
					UIC_ARG_MPHY_RX_GEN_SEL_INDEX(0)),
				  &peer_rx_hibern8_time_cap);
	if (ret)
		goto out;

	max_hibern8_time = max(local_tx_hibern8_time_cap,
			       peer_rx_hibern8_time_cap);
	/* make sure proper unit conversion is applied */
	tuned_pa_hibern8time = ((max_hibern8_time * HIBERN8TIME_UNIT_US)
				/ PA_HIBERN8_TIME_UNIT_US);
	ret = ufshcd_dme_set(hba, UIC_ARG_MIB(PA_HIBERN8TIME),
			     tuned_pa_hibern8time);
out:
	return ret;
}

/**
 * ufshcd_quirk_tune_host_pa_tactivate - Ensures that host PA_TACTIVATE is
 * less than device PA_TACTIVATE time.
 * @hba: per-adapter instance
 *
 * Some UFS devices require host PA_TACTIVATE to be lower than device
 * PA_TACTIVATE, we need to enable UFS_DEVICE_QUIRK_HOST_PA_TACTIVATE quirk
 * for such devices.
 *
 * Returns zero on success, non-zero error value on failure.
 */
static int ufshcd_quirk_tune_host_pa_tactivate(struct ufs_hba *hba)
{
	int ret = 0;
	u32 granularity, peer_granularity;
	u32 pa_tactivate, peer_pa_tactivate;
	u32 pa_tactivate_us, peer_pa_tactivate_us;
	u8 gran_to_us_table[] = {1, 4, 8, 16, 32, 100};

	ret = ufshcd_dme_get(hba, UIC_ARG_MIB(PA_GRANULARITY),
				  &granularity);
	if (ret)
		goto out;

	ret = ufshcd_dme_peer_get(hba, UIC_ARG_MIB(PA_GRANULARITY),
				  &peer_granularity);
	if (ret)
		goto out;

	if ((granularity < PA_GRANULARITY_MIN_VAL) ||
	    (granularity > PA_GRANULARITY_MAX_VAL)) {
		dev_err(hba->dev, "%s: invalid host PA_GRANULARITY %d",
			__func__, granularity);
		return -EINVAL;
	}

	if ((peer_granularity < PA_GRANULARITY_MIN_VAL) ||
	    (peer_granularity > PA_GRANULARITY_MAX_VAL)) {
		dev_err(hba->dev, "%s: invalid device PA_GRANULARITY %d",
			__func__, peer_granularity);
		return -EINVAL;
	}

	ret = ufshcd_dme_get(hba, UIC_ARG_MIB(PA_TACTIVATE), &pa_tactivate);
	if (ret)
		goto out;

	ret = ufshcd_dme_peer_get(hba, UIC_ARG_MIB(PA_TACTIVATE),
				  &peer_pa_tactivate);
	if (ret)
		goto out;

	pa_tactivate_us = pa_tactivate * gran_to_us_table[granularity - 1];
	peer_pa_tactivate_us = peer_pa_tactivate *
			     gran_to_us_table[peer_granularity - 1];

	if (pa_tactivate_us > peer_pa_tactivate_us) {
		u32 new_peer_pa_tactivate;

		new_peer_pa_tactivate = pa_tactivate_us /
				      gran_to_us_table[peer_granularity - 1];
		new_peer_pa_tactivate++;
		ret = ufshcd_dme_peer_set(hba, UIC_ARG_MIB(PA_TACTIVATE),
					  new_peer_pa_tactivate);
	}

out:
	return ret;
}

static void ufshcd_tune_unipro_params(struct ufs_hba *hba)
{
	if (ufshcd_is_unipro_pa_params_tuning_req(hba)) {
		ufshcd_tune_pa_tactivate(hba);
		ufshcd_tune_pa_hibern8time(hba);
	}

	if (hba->dev_info.quirks & UFS_DEVICE_QUIRK_PA_TACTIVATE)
		/* set 1ms timeout for PA_TACTIVATE */
		ufshcd_dme_set(hba, UIC_ARG_MIB(PA_TACTIVATE), 10);

	if (hba->dev_info.quirks & UFS_DEVICE_QUIRK_HOST_PA_TACTIVATE)
		ufshcd_quirk_tune_host_pa_tactivate(hba);

	ufshcd_vops_apply_dev_quirks(hba);
}

static void ufshcd_clear_dbg_ufs_stats(struct ufs_hba *hba)
{
	int err_reg_hist_size = sizeof(struct ufs_uic_err_reg_hist);

	memset(&hba->ufs_stats.pa_err, 0, err_reg_hist_size);
	memset(&hba->ufs_stats.dl_err, 0, err_reg_hist_size);
	memset(&hba->ufs_stats.nl_err, 0, err_reg_hist_size);
	memset(&hba->ufs_stats.tl_err, 0, err_reg_hist_size);
	memset(&hba->ufs_stats.dme_err, 0, err_reg_hist_size);

	hba->req_abort_count = 0;
}

static void ufshcd_init_desc_sizes(struct ufs_hba *hba)
{
	int err;

	err = ufshcd_read_desc_length(hba, QUERY_DESC_IDN_DEVICE, 0,
		&hba->desc_size.dev_desc);
	if (err)
		hba->desc_size.dev_desc = QUERY_DESC_DEVICE_DEF_SIZE;

	err = ufshcd_read_desc_length(hba, QUERY_DESC_IDN_POWER, 0,
		&hba->desc_size.pwr_desc);
	if (err)
		hba->desc_size.pwr_desc = QUERY_DESC_POWER_DEF_SIZE;

	err = ufshcd_read_desc_length(hba, QUERY_DESC_IDN_INTERCONNECT, 0,
		&hba->desc_size.interc_desc);
	if (err)
		hba->desc_size.interc_desc = QUERY_DESC_INTERCONNECT_DEF_SIZE;

	err = ufshcd_read_desc_length(hba, QUERY_DESC_IDN_CONFIGURATION, 0,
		&hba->desc_size.conf_desc);
	if (err)
		hba->desc_size.conf_desc = QUERY_DESC_CONFIGURATION_DEF_SIZE;

	err = ufshcd_read_desc_length(hba, QUERY_DESC_IDN_UNIT, 0,
		&hba->desc_size.unit_desc);
	if (err)
		hba->desc_size.unit_desc = QUERY_DESC_UNIT_DEF_SIZE;

	err = ufshcd_read_desc_length(hba, QUERY_DESC_IDN_GEOMETRY, 0,
		&hba->desc_size.geom_desc);
	if (err)
		hba->desc_size.geom_desc = QUERY_DESC_GEOMETRY_DEF_SIZE;

	err = ufshcd_read_desc_length(hba, QUERY_DESC_IDN_HEALTH, 0,
		&hba->desc_size.hlth_desc);
	if (err)
		hba->desc_size.hlth_desc = QUERY_DESC_HEALTH_DEF_SIZE;
}

static void ufshcd_def_desc_sizes(struct ufs_hba *hba)
{
	hba->desc_size.dev_desc = QUERY_DESC_DEVICE_DEF_SIZE;
	hba->desc_size.pwr_desc = QUERY_DESC_POWER_DEF_SIZE;
	hba->desc_size.interc_desc = QUERY_DESC_INTERCONNECT_DEF_SIZE;
	hba->desc_size.conf_desc = QUERY_DESC_CONFIGURATION_DEF_SIZE;
	hba->desc_size.unit_desc = QUERY_DESC_UNIT_DEF_SIZE;
	hba->desc_size.geom_desc = QUERY_DESC_GEOMETRY_DEF_SIZE;
	hba->desc_size.hlth_desc = QUERY_DESC_HEALTH_DEF_SIZE;
}

static void ufshcd_apply_pm_quirks(struct ufs_hba *hba)
{
	if (hba->dev_info.quirks & UFS_DEVICE_QUIRK_NO_LINK_OFF) {
		if (ufs_get_pm_lvl_to_link_pwr_state(hba->rpm_lvl) ==
		    UIC_LINK_OFF_STATE) {
			hba->rpm_lvl =
				ufs_get_desired_pm_lvl_for_dev_link_state(
						UFS_SLEEP_PWR_MODE,
						UIC_LINK_HIBERN8_STATE);
			dev_info(hba->dev, "UFS_DEVICE_QUIRK_NO_LINK_OFF enabled, changed rpm_lvl to %d\n",
				hba->rpm_lvl);
		}
		if (ufs_get_pm_lvl_to_link_pwr_state(hba->spm_lvl) ==
		    UIC_LINK_OFF_STATE) {
			hba->spm_lvl =
				ufs_get_desired_pm_lvl_for_dev_link_state(
						UFS_SLEEP_PWR_MODE,
						UIC_LINK_HIBERN8_STATE);
			dev_info(hba->dev, "UFS_DEVICE_QUIRK_NO_LINK_OFF enabled, changed spm_lvl to %d\n",
				hba->spm_lvl);
		}
	}
}

/**
 * ufshcd_set_dev_ref_clk - set the device bRefClkFreq
 * @hba: per-adapter instance
 *
 * Read the current value of the bRefClkFreq attribute from device and update it
 * if host is supplying different reference clock frequency than one mentioned
 * in bRefClkFreq attribute.
 *
 * Returns zero on success, non-zero error value on failure.
 */
static int ufshcd_set_dev_ref_clk(struct ufs_hba *hba)
{
	int err = 0;
	int ref_clk = -1;
	static const char * const ref_clk_freqs[] = {"19.2 MHz", "26 MHz",
						     "38.4 MHz", "52 MHz"};

	err = ufshcd_query_attr_retry(hba, UPIU_QUERY_OPCODE_READ_ATTR,
			QUERY_ATTR_IDN_REF_CLK_FREQ, 0, 0, &ref_clk);

	if (err) {
		dev_err(hba->dev, "%s: failed reading bRefClkFreq. err = %d\n",
			 __func__, err);
		goto out;
	}

	if ((ref_clk < 0) || (ref_clk > REF_CLK_FREQ_52_MHZ)) {
		dev_err(hba->dev, "%s: invalid ref_clk setting = %d\n",
			 __func__, ref_clk);
		err = -EINVAL;
		goto out;
	}

	if (ref_clk == hba->dev_ref_clk_freq)
		goto out; /* nothing to update */

	err = ufshcd_query_attr_retry(hba, UPIU_QUERY_OPCODE_WRITE_ATTR,
			QUERY_ATTR_IDN_REF_CLK_FREQ, 0, 0,
			&hba->dev_ref_clk_freq);

	if (err)
		dev_err(hba->dev, "%s: bRefClkFreq setting to %s failed\n",
			__func__, ref_clk_freqs[hba->dev_ref_clk_freq]);
	else
		/*
		 * It is good to print this out here to debug any later failures
		 * related to gear switch.
		 */
		dev_info(hba->dev, "%s: bRefClkFreq setting to %s succeeded\n",
			__func__, ref_clk_freqs[hba->dev_ref_clk_freq]);

out:
	return err;
}

static int ufshcd_get_dev_ref_clk_gating_wait(struct ufs_hba *hba,
					struct ufs_dev_desc *dev_desc)
{
	int err = 0;
	u32 gating_wait = UFSHCD_REF_CLK_GATING_WAIT_US;

	if (dev_desc->wspecversion >= 0x300) {
		err = ufshcd_query_attr_retry(hba, UPIU_QUERY_OPCODE_READ_ATTR,
				QUERY_ATTR_IDN_REF_CLK_GATING_WAIT_TIME, 0, 0,
				&gating_wait);

		if (err)
			dev_err(hba->dev, "failed reading bRefClkGatingWait. err = %d, use default %uus\n",
					err, gating_wait);

		if (gating_wait == 0) {
			gating_wait = UFSHCD_REF_CLK_GATING_WAIT_US;
			dev_err(hba->dev, "undefined ref clk gating wait time, use default %uus\n",
					gating_wait);
		}
	}

	hba->dev_ref_clk_gating_wait = gating_wait;
	return err;
}

static int ufs_read_device_desc_data(struct ufs_hba *hba)
{
	int err = 0;
	u8 *desc_buf = NULL;

	if (hba->desc_size.dev_desc) {
		desc_buf = kmalloc(hba->desc_size.dev_desc, GFP_KERNEL);
		if (!desc_buf) {
			err = -ENOMEM;
			dev_err(hba->dev,
				"%s: Failed to allocate desc_buf\n", __func__);
			return err;
		}
	}
	err = ufshcd_read_device_desc(hba, desc_buf, hba->desc_size.dev_desc);
	if (err)
		goto out;

	/*
	 * getting vendor (manufacturerID) and Bank Index in big endian
	 * format
	 */
	hba->dev_info.w_manufacturer_id =
		desc_buf[DEVICE_DESC_PARAM_MANF_ID] << 8 |
		desc_buf[DEVICE_DESC_PARAM_MANF_ID + 1];
	hba->dev_info.b_device_sub_class =
		desc_buf[DEVICE_DESC_PARAM_DEVICE_SUB_CLASS];
	hba->dev_info.i_product_name = desc_buf[DEVICE_DESC_PARAM_PRDCT_NAME];
	hba->dev_info.w_spec_version =
		desc_buf[DEVICE_DESC_PARAM_SPEC_VER] << 8 |
		desc_buf[DEVICE_DESC_PARAM_SPEC_VER + 1];

out:
	kfree(desc_buf);
	return err;
}

/**
 * ufshcd_probe_hba - probe hba to detect device and initialize
 * @hba: per-adapter instance
 *
 * Execute link-startup and verify device initialization
 */
static int ufshcd_probe_hba(struct ufs_hba *hba)
{
	struct ufs_dev_desc card = {0};
	int ret;
	ktime_t start = ktime_get();

reinit:
	ret = ufshcd_link_startup(hba);
	if (ret)
		goto out;

	/* Debug counters initialization */
	ufshcd_clear_dbg_ufs_stats(hba);
	/* set the default level for urgent bkops */
	hba->urgent_bkops_lvl = BKOPS_STATUS_PERF_IMPACT;
	hba->is_urgent_bkops_lvl_checked = false;

	/* UniPro link is active now */
	ufshcd_set_link_active(hba);

	ret = ufshcd_verify_dev_init(hba);
	if (ret)
		goto out;

	ret = ufshcd_complete_dev_init(hba);
	if (ret)
		goto out;

	/* clear any previous UFS device information */
	memset(&hba->dev_info, 0, sizeof(hba->dev_info));

	/* cache important parameters from device descriptor for later use */
	ret = ufs_read_device_desc_data(hba);
	if (ret)
		goto out;

	/* Init check for device descriptor sizes */
	ufshcd_init_desc_sizes(hba);

	ret = ufs_get_device_desc(hba, &card);
	if (ret) {
		dev_err(hba->dev, "%s: Failed getting device info. err = %d\n",
			__func__, ret);
		goto out;
	}

	if (card.wspecversion >= 0x300 && !hba->reinit_g4_rate_A) {
		unsigned long flags;
		int err;

		hba->reinit_g4_rate_A = true;

		err = ufshcd_vops_full_reset(hba);
		if (err)
			dev_warn(hba->dev, "%s: full reset returned %d\n",
				 __func__, err);

		err = ufshcd_reset_device(hba);
		if (err)
			dev_warn(hba->dev, "%s: device reset failed. err %d\n",
				 __func__, err);

		/* Reset the host controller */
		spin_lock_irqsave(hba->host->host_lock, flags);
		ufshcd_hba_stop(hba, false);
		spin_unlock_irqrestore(hba->host->host_lock, flags);

		err = ufshcd_hba_enable(hba);
		if (err)
			goto out;

		goto reinit;
	}

	ufs_fixup_device_setup(hba, &card);
	ufshcd_tune_unipro_params(hba);

	ufshcd_apply_pm_quirks(hba);
	if (card.wspecversion < 0x300) {
		ret = ufshcd_set_vccq_rail_unused(hba,
			(hba->dev_info.quirks & UFS_DEVICE_NO_VCCQ) ?
			true : false);
		if (ret)
			goto out;
	}

	/* UFS device is also active now */
	ufshcd_set_ufs_dev_active(hba);
	ufshcd_force_reset_auto_bkops(hba);

	if (ufshcd_get_max_pwr_mode(hba)) {
		dev_err(hba->dev,
			"%s: Failed getting max supported power mode\n",
			__func__);
	} else {
		ufshcd_get_dev_ref_clk_gating_wait(hba, &card);

		/*
		 * Set the right value to bRefClkFreq before attempting to
		 * switch to HS gears.
		 */
		ufshcd_set_dev_ref_clk(hba);
		ret = ufshcd_config_pwr_mode(hba, &hba->max_pwr_info.info);
		if (ret) {
			dev_err(hba->dev, "%s: Failed setting power mode, err = %d\n",
					__func__, ret);
			goto out;
		}
	}

	/*
	 * bActiveICCLevel is volatile for UFS device (as per latest v2.1 spec)
	 * and for removable UFS card as well, hence always set the parameter.
	 * Note: Error handler may issue the device reset hence resetting
	 *       bActiveICCLevel as well so it is always safe to set this here.
	 */
	ufshcd_set_active_icc_lvl(hba);

	/* set the state as operational after switching to desired gear */
	hba->ufshcd_state = UFSHCD_STATE_OPERATIONAL;

	/*
	 * If we are in error handling context or in power management callbacks
	 * context, no need to scan the host
	 */
	if (!ufshcd_eh_in_progress(hba) && !hba->pm_op_in_progress) {
		bool flag;

		if (!ufshcd_query_flag_retry(hba, UPIU_QUERY_OPCODE_READ_FLAG,
				QUERY_FLAG_IDN_PWR_ON_WPE, &flag))
			hba->dev_info.f_power_on_wp_en = flag;

		/* Add required well known logical units to scsi mid layer */
		ret = ufshcd_scsi_add_wlus(hba);
		if (ret)
			goto out;

		/* lower VCC voltage level */
		ufshcd_set_low_vcc_level(hba, &card);

		/* Initialize devfreq after UFS device is detected */
		if (ufshcd_is_clkscaling_supported(hba)) {
			memcpy(&hba->clk_scaling.saved_pwr_info.info,
				&hba->pwr_info,
				sizeof(struct ufs_pa_layer_attr));
			hba->clk_scaling.saved_pwr_info.is_valid = true;
			hba->clk_scaling.is_scaled_up = true;
			if (!hba->devfreq) {
				ret = ufshcd_devfreq_init(hba);
				if (ret)
					goto out;
			}
			hba->clk_scaling.is_allowed = true;
		}

		scsi_scan_host(hba->host);
		pm_runtime_put_sync(hba->dev);
	}

	/*
	 * Enable auto hibern8 if supported, after full host and
	 * device initialization.
	 */
	if (ufshcd_is_auto_hibern8_supported(hba) &&
	    hba->hibern8_on_idle.is_enabled)
		ufshcd_set_auto_hibern8_timer(hba,
				      hba->hibern8_on_idle.delay_ms);
out:
	if (ret) {
		ufshcd_set_ufs_dev_poweroff(hba);
		ufshcd_set_link_off(hba);
		if (hba->extcon) {
			if (!ufshcd_is_card_online(hba))
				ufsdbg_clr_err_state(hba);
			ufshcd_set_card_offline(hba);
		}
	} else if (hba->extcon) {
		ufshcd_set_card_online(hba);
	}

	/*
	 * If we failed to initialize the device or the device is not
	 * present, turn off the power/clocks etc.
	 */
	if (ret && !ufshcd_eh_in_progress(hba) && !hba->pm_op_in_progress)
		pm_runtime_put_sync(hba->dev);

	trace_ufshcd_init(dev_name(hba->dev), ret,
		ktime_to_us(ktime_sub(ktime_get(), start)),
		hba->curr_dev_pwr_mode, hba->uic_link_state);
	return ret;
}

static void ufshcd_remove_device(struct ufs_hba *hba)
{
	struct scsi_device *sdev;
	struct scsi_device *sdev_cache[UFS_MAX_LUS];
	int sdev_count = 0, i;
	unsigned long flags;

	ufshcd_hold_all(hba);
	/* Reset the host controller */
	spin_lock_irqsave(hba->host->host_lock, flags);
	hba->silence_err_logs = true;
	ufshcd_hba_stop(hba, false);
	spin_unlock_irqrestore(hba->host->host_lock, flags);

	ufshcd_set_ufs_dev_poweroff(hba);
	ufshcd_set_link_off(hba);
	__ufshcd_shutdown_clkscaling(hba);

	/* Complete requests that have door-bell cleared by h/w */
	ufshcd_complete_requests(hba);

	/* remove all scsi devices */
	list_for_each_entry(sdev, &hba->host->__devices, siblings) {
		if (sdev_count < UFS_MAX_LUS) {
			sdev_cache[sdev_count] = sdev;
			sdev_count++;
		}
	}

	for (i = 0; i < sdev_count; i++)
		scsi_remove_device(sdev_cache[i]);

	spin_lock_irqsave(hba->host->host_lock, flags);
	hba->silence_err_logs = false;
	spin_unlock_irqrestore(hba->host->host_lock, flags);

	ufshcd_release_all(hba);
}

static void ufshcd_card_detect_handler(struct work_struct *work)
{
	struct ufs_hba *hba;

	hba = container_of(work, struct ufs_hba, card_detect_work);

	if (ufshcd_is_card_online(hba) && !hba->sdev_ufs_device) {
		pm_runtime_get_sync(hba->dev);
		ufshcd_detect_device(hba);
		/* ufshcd_probe_hba() calls pm_runtime_put_sync() on exit */
	} else if (ufshcd_is_card_offline(hba) && hba->sdev_ufs_device) {
		pm_runtime_get_sync(hba->dev);
		ufshcd_remove_device(hba);
		pm_runtime_put_sync(hba->dev);
		ufsdbg_clr_err_state(hba);
	}
}

static int ufshcd_card_detect_notifier(struct notifier_block *nb,
				       unsigned long event, void *ptr)
{
	struct ufs_hba *hba = container_of(nb, struct ufs_hba, card_detect_nb);

	if (event)
		ufshcd_set_card_online(hba);
	else
		ufshcd_set_card_offline(hba);

	if (ufshcd_is_card_offline(hba) && !hba->sdev_ufs_device)
		goto out;

	/*
	 * card insertion/removal are very infrequent events and having this
	 * message helps if there is some issue with card detection/removal.
	 */
	dev_info(hba->dev, "%s: card %s notification rcvd\n",
		__func__, ufshcd_is_card_online(hba) ? "inserted" : "removed");

	schedule_work(&hba->card_detect_work);
out:
	return NOTIFY_DONE;
}

static int ufshcd_extcon_register(struct ufs_hba *hba)
{
	int ret;

	if (!hba->extcon)
		return 0;

	hba->card_detect_nb.notifier_call = ufshcd_card_detect_notifier;
	ret = extcon_register_notifier(hba->extcon,
				       EXTCON_MECHANICAL,
				       &hba->card_detect_nb);
	if (ret)
		dev_err(hba->dev, "%s: extcon_register_notifier() failed, ret %d\n",
			__func__, ret);

	return ret;
}

static int ufshcd_extcon_unregister(struct ufs_hba *hba)
{
	int ret;

	if (!hba->extcon)
		return 0;

	ret = extcon_unregister_notifier(hba->extcon, EXTCON_MECHANICAL,
					 &hba->card_detect_nb);
	if (ret)
		dev_err(hba->dev, "%s: extcon_unregister_notifier() failed, ret %d\n",
			__func__, ret);

	return ret;
}

/**
 * ufshcd_async_scan - asynchronous execution for probing hba
 * @data: data pointer to pass to this function
 * @cookie: cookie data
 */
static void ufshcd_async_scan(void *data, async_cookie_t cookie)
{
	struct ufs_hba *hba = (struct ufs_hba *)data;

	/*
	 * Don't allow clock gating and hibern8 enter for faster device
	 * detection.
	 */
	ufshcd_hold_all(hba);
	ufshcd_probe_hba(hba);
	ufshcd_release_all(hba);

	ufshcd_extcon_register(hba);
}

static enum blk_eh_timer_return ufshcd_eh_timed_out(struct scsi_cmnd *scmd)
{
	unsigned long flags;
	struct Scsi_Host *host;
	struct ufs_hba *hba;
	int index;
	bool found = false;

	if (!scmd || !scmd->device || !scmd->device->host)
		return BLK_EH_NOT_HANDLED;

	host = scmd->device->host;
	hba = shost_priv(host);
	if (!hba)
		return BLK_EH_NOT_HANDLED;

	spin_lock_irqsave(host->host_lock, flags);

	for_each_set_bit(index, &hba->outstanding_reqs, hba->nutrs) {
		if (hba->lrb[index].cmd == scmd) {
			found = true;
			break;
		}
	}

	spin_unlock_irqrestore(host->host_lock, flags);

	/*
	 * Bypass SCSI error handling and reset the block layer timer if this
	 * SCSI command was not actually dispatched to UFS driver, otherwise
	 * let SCSI layer handle the error as usual.
	 */
	return found ? BLK_EH_NOT_HANDLED : BLK_EH_RESET_TIMER;
}

/**
 * ufshcd_query_ioctl - perform user read queries
 * @hba: per-adapter instance
 * @lun: used for lun specific queries
 * @buffer: user space buffer for reading and submitting query data and params
 * @return: 0 for success negative error code otherwise
 *
 * Expected/Submitted buffer structure is struct ufs_ioctl_query_data.
 * It will read the opcode, idn and buf_length parameters, and, put the
 * response in the buffer field while updating the used size in buf_length.
 */
static int ufshcd_query_ioctl(struct ufs_hba *hba, u8 lun, void __user *buffer)
{
	struct ufs_ioctl_query_data *ioctl_data;
	int err = 0;
	int length = 0;
	void *data_ptr;
	bool flag;
	u32 att;
	u8 index;
	u8 *desc = NULL;

	ioctl_data = kzalloc(sizeof(struct ufs_ioctl_query_data), GFP_KERNEL);
	if (!ioctl_data) {
		dev_err(hba->dev, "%s: Failed allocating %zu bytes\n", __func__,
				sizeof(struct ufs_ioctl_query_data));
		err = -ENOMEM;
		goto out;
	}

	/* extract params from user buffer */
	err = copy_from_user(ioctl_data, buffer,
			sizeof(struct ufs_ioctl_query_data));
	if (err) {
		dev_err(hba->dev,
			"%s: Failed copying buffer from user, err %d\n",
			__func__, err);
		goto out_release_mem;
	}

	/* verify legal parameters & send query */
	switch (ioctl_data->opcode) {
	case UPIU_QUERY_OPCODE_READ_DESC:
		switch (ioctl_data->idn) {
		case QUERY_DESC_IDN_DEVICE:
		case QUERY_DESC_IDN_CONFIGURATION:
		case QUERY_DESC_IDN_INTERCONNECT:
		case QUERY_DESC_IDN_GEOMETRY:
		case QUERY_DESC_IDN_POWER:
			index = 0;
			break;
		case QUERY_DESC_IDN_UNIT:
			if (!ufs_is_valid_unit_desc_lun(lun)) {
				dev_err(hba->dev,
					"%s: No unit descriptor for lun 0x%x\n",
					__func__, lun);
				err = -EINVAL;
				goto out_release_mem;
			}
			index = lun;
			break;
		default:
			goto out_einval;
		}
		length = min_t(int, QUERY_DESC_MAX_SIZE,
				ioctl_data->buf_size);
		desc = kzalloc(length, GFP_KERNEL);
		if (!desc) {
			dev_err(hba->dev, "%s: Failed allocating %d bytes\n",
					__func__, length);
			err = -ENOMEM;
			goto out_release_mem;
		}
		err = ufshcd_query_descriptor_retry(hba, ioctl_data->opcode,
				ioctl_data->idn, index, 0, desc, &length);
		break;
	case UPIU_QUERY_OPCODE_READ_ATTR:
		switch (ioctl_data->idn) {
		case QUERY_ATTR_IDN_BOOT_LU_EN:
		case QUERY_ATTR_IDN_POWER_MODE:
		case QUERY_ATTR_IDN_ACTIVE_ICC_LVL:
		case QUERY_ATTR_IDN_OOO_DATA_EN:
		case QUERY_ATTR_IDN_BKOPS_STATUS:
		case QUERY_ATTR_IDN_PURGE_STATUS:
		case QUERY_ATTR_IDN_MAX_DATA_IN:
		case QUERY_ATTR_IDN_MAX_DATA_OUT:
		case QUERY_ATTR_IDN_REF_CLK_FREQ:
		case QUERY_ATTR_IDN_CONF_DESC_LOCK:
		case QUERY_ATTR_IDN_MAX_NUM_OF_RTT:
		case QUERY_ATTR_IDN_EE_CONTROL:
		case QUERY_ATTR_IDN_EE_STATUS:
		case QUERY_ATTR_IDN_SECONDS_PASSED:
			index = 0;
			break;
		case QUERY_ATTR_IDN_DYN_CAP_NEEDED:
		case QUERY_ATTR_IDN_CORR_PRG_BLK_NUM:
			index = lun;
			break;
		default:
			goto out_einval;
		}
		err = ufshcd_query_attr(hba, ioctl_data->opcode, ioctl_data->idn,
					index, 0, &att);
		break;

	case UPIU_QUERY_OPCODE_WRITE_ATTR:
		err = copy_from_user(&att,
				buffer + sizeof(struct ufs_ioctl_query_data),
				sizeof(u32));
		if (err) {
			dev_err(hba->dev,
				"%s: Failed copying buffer from user, err %d\n",
				__func__, err);
			goto out_release_mem;
		}

		switch (ioctl_data->idn) {
		case QUERY_ATTR_IDN_BOOT_LU_EN:
			index = 0;
			if (!att || att > QUERY_ATTR_IDN_BOOT_LU_EN_MAX) {
				dev_err(hba->dev,
					"%s: Illegal ufs query ioctl data, opcode 0x%x, idn 0x%x, att 0x%x\n",
					__func__, ioctl_data->opcode,
					(unsigned int)ioctl_data->idn, att);
				err = -EINVAL;
				goto out_release_mem;
			}
			break;
		default:
			goto out_einval;
		}
		err = ufshcd_query_attr(hba, ioctl_data->opcode,
					ioctl_data->idn, index, 0, &att);
		break;

	case UPIU_QUERY_OPCODE_READ_FLAG:
		switch (ioctl_data->idn) {
		case QUERY_FLAG_IDN_FDEVICEINIT:
		case QUERY_FLAG_IDN_PERMANENT_WPE:
		case QUERY_FLAG_IDN_PWR_ON_WPE:
		case QUERY_FLAG_IDN_BKOPS_EN:
		case QUERY_FLAG_IDN_PURGE_ENABLE:
		case QUERY_FLAG_IDN_FPHYRESOURCEREMOVAL:
		case QUERY_FLAG_IDN_BUSY_RTC:
			break;
		default:
			goto out_einval;
		}
		err = ufshcd_query_flag_retry(hba, ioctl_data->opcode,
			ioctl_data->idn, &flag);
		break;
	default:
		goto out_einval;
	}

	if (err) {
		dev_err(hba->dev, "%s: Query for idn %d failed\n", __func__,
				ioctl_data->idn);
		goto out_release_mem;
	}

	/*
	 * copy response data
	 * As we might end up reading less data then what is specified in
	 * "ioctl_data->buf_size". So we are updating "ioctl_data->
	 * buf_size" to what exactly we have read.
	 */
	switch (ioctl_data->opcode) {
	case UPIU_QUERY_OPCODE_READ_DESC:
		ioctl_data->buf_size = min_t(int, ioctl_data->buf_size, length);
		data_ptr = desc;
		break;
	case UPIU_QUERY_OPCODE_READ_ATTR:
		ioctl_data->buf_size = sizeof(u32);
		data_ptr = &att;
		break;
	case UPIU_QUERY_OPCODE_READ_FLAG:
		ioctl_data->buf_size = 1;
		data_ptr = &flag;
		break;
	case UPIU_QUERY_OPCODE_WRITE_ATTR:
		goto out_release_mem;
	default:
		goto out_einval;
	}

	/* copy to user */
	err = copy_to_user(buffer, ioctl_data,
			sizeof(struct ufs_ioctl_query_data));
	if (err)
		dev_err(hba->dev, "%s: Failed copying back to user.\n",
			__func__);
	err = copy_to_user(buffer + sizeof(struct ufs_ioctl_query_data),
			data_ptr, ioctl_data->buf_size);
	if (err)
		dev_err(hba->dev, "%s: err %d copying back to user.\n",
				__func__, err);
	goto out_release_mem;

out_einval:
	dev_err(hba->dev,
		"%s: illegal ufs query ioctl data, opcode 0x%x, idn 0x%x\n",
		__func__, ioctl_data->opcode, (unsigned int)ioctl_data->idn);
	err = -EINVAL;
out_release_mem:
	kfree(ioctl_data);
	kfree(desc);
out:
	return err;
}

/**
 * ufshcd_ioctl - ufs ioctl callback registered in scsi_host
 * @dev: scsi device required for per LUN queries
 * @cmd: command opcode
 * @buffer: user space buffer for transferring data
 *
 * Supported commands:
 * UFS_IOCTL_QUERY
 */
static int ufshcd_ioctl(struct scsi_device *dev, int cmd, void __user *buffer)
{
	struct ufs_hba *hba = shost_priv(dev->host);
	int err = 0;

	BUG_ON(!hba);

	switch (cmd) {
	case UFS_IOCTL_QUERY:
		if (!buffer) {
			dev_err(hba->dev, "%s: User buffer is NULL!\n",
				 __func__);
			return -EINVAL;
		}
		pm_runtime_get_sync(hba->dev);
		err = ufshcd_query_ioctl(hba, ufshcd_scsi_to_upiu_lun(dev->lun),
				buffer);
		pm_runtime_put_sync(hba->dev);
		break;
	default:
		err = -ENOIOCTLCMD;
		dev_dbg(hba->dev, "%s: Unsupported ioctl cmd %d\n", __func__,
			cmd);
		break;
	}

	return err;
}

static struct scsi_host_template ufshcd_driver_template = {
	.module			= THIS_MODULE,
	.name			= UFSHCD,
	.proc_name		= UFSHCD,
	.queuecommand		= ufshcd_queuecommand,
	.slave_alloc		= ufshcd_slave_alloc,
	.slave_configure	= ufshcd_slave_configure,
	.slave_destroy		= ufshcd_slave_destroy,
	.change_queue_depth	= ufshcd_change_queue_depth,
	.eh_abort_handler	= ufshcd_abort,
	.eh_device_reset_handler = ufshcd_eh_device_reset_handler,
	.eh_host_reset_handler   = ufshcd_eh_host_reset_handler,
	.eh_timed_out		= ufshcd_eh_timed_out,
	.ioctl			= ufshcd_ioctl,
#ifdef CONFIG_COMPAT
	.compat_ioctl		= ufshcd_ioctl,
#endif
	.this_id		= -1,
	.sg_tablesize		= SG_ALL,
	.cmd_per_lun		= UFSHCD_CMD_PER_LUN,
	.can_queue		= UFSHCD_CAN_QUEUE,
	.max_host_blocked	= 1,
	.track_queue_depth	= 1,
};

static int ufshcd_config_vreg_load(struct device *dev, struct ufs_vreg *vreg,
				   int ua)
{
	int ret;

	if (!vreg)
		return 0;

	/*
	 * "set_load" operation shall be required on those regulators
	 * which specifically configured current limitation. Otherwise
	 * zero max_uA may cause unexpected behavior when regulator is
	 * enabled or set as high power mode.
	 */
	if (!vreg->max_uA)
		return 0;

	ret = regulator_set_load(vreg->reg, ua);
	if (ret < 0) {
		dev_err(dev, "%s: %s set load (ua=%d) failed, err=%d\n",
				__func__, vreg->name, ua, ret);
	}

	return ret;
}

static inline int ufshcd_config_vreg_lpm(struct ufs_hba *hba,
					 struct ufs_vreg *vreg)
{
	if (!vreg)
		return 0;
	else if (vreg->unused)
		return 0;
	else
		return ufshcd_config_vreg_load(hba->dev, vreg,
					       UFS_VREG_LPM_LOAD_UA);
}

static inline int ufshcd_config_vreg_hpm(struct ufs_hba *hba,
					 struct ufs_vreg *vreg)
{
	if (!vreg)
		return 0;
	else if (vreg->unused)
		return 0;
	else
		return ufshcd_config_vreg_load(hba->dev, vreg, vreg->max_uA);
}

static int ufshcd_config_vreg(struct device *dev,
		struct ufs_vreg *vreg, bool on)
{
	int ret = 0;
	struct regulator *reg;
	const char *name;
	int min_uV, uA_load;

	BUG_ON(!vreg);

	reg = vreg->reg;
	name = vreg->name;

	if (regulator_count_voltages(reg) > 0) {
		uA_load = on ? vreg->max_uA : 0;
		ret = ufshcd_config_vreg_load(dev, vreg, uA_load);
		if (ret)
			goto out;

		if (vreg->min_uV && vreg->max_uV) {
			min_uV = on ? vreg->min_uV : 0;
			if (vreg->low_voltage_sup && !vreg->low_voltage_active)
				min_uV = vreg->max_uV;

			ret = regulator_set_voltage(reg, min_uV, vreg->max_uV);
			if (ret) {
				dev_err(dev,
					"%s: %s set voltage failed, err=%d\n",
					__func__, name, ret);
				goto out;
			}
		}
	}
out:
	return ret;
}

static int ufshcd_enable_vreg(struct device *dev, struct ufs_vreg *vreg)
{
	int ret = 0;

	if (!vreg)
		goto out;
	else if (vreg->enabled || vreg->unused)
		goto out;

	ret = ufshcd_config_vreg(dev, vreg, true);
	if (!ret)
		ret = regulator_enable(vreg->reg);

	if (!ret)
		vreg->enabled = true;
	else
		dev_err(dev, "%s: %s enable failed, err=%d\n",
				__func__, vreg->name, ret);
out:
	return ret;
}

static int ufshcd_disable_vreg(struct device *dev, struct ufs_vreg *vreg)
{
	int ret = 0;

	if (!vreg)
		goto out;
	else if (!vreg->enabled || vreg->unused)
		goto out;

	ret = regulator_disable(vreg->reg);

	if (!ret) {
		/* ignore errors on applying disable config */
		ufshcd_config_vreg(dev, vreg, false);
		vreg->enabled = false;
	} else {
		dev_err(dev, "%s: %s disable failed, err=%d\n",
				__func__, vreg->name, ret);
	}
out:
	return ret;
}

static int ufshcd_setup_vreg(struct ufs_hba *hba, bool on)
{
	int ret = 0;
	struct device *dev = hba->dev;
	struct ufs_vreg_info *info = &hba->vreg_info;

	if (!info)
		goto out;

	ret = ufshcd_toggle_vreg(dev, info->vcc, on);
	if (ret)
		goto out;

	ret = ufshcd_toggle_vreg(dev, info->vccq, on);
	if (ret)
		goto out;

	ret = ufshcd_toggle_vreg(dev, info->vccq2, on);
	if (ret)
		goto out;

out:
	if (ret) {
		ufshcd_toggle_vreg(dev, info->vccq2, false);
		ufshcd_toggle_vreg(dev, info->vccq, false);
		ufshcd_toggle_vreg(dev, info->vcc, false);
	}
	return ret;
}

static int ufshcd_setup_hba_vreg(struct ufs_hba *hba, bool on)
{
	struct ufs_vreg_info *info = &hba->vreg_info;
	int ret = 0;

	if (info->vdd_hba) {
		ret = ufshcd_toggle_vreg(hba->dev, info->vdd_hba, on);

		if (!ret)
			ufshcd_vops_update_sec_cfg(hba, on);
	}

	return ret;
}

static int ufshcd_get_vreg(struct device *dev, struct ufs_vreg *vreg)
{
	int ret = 0;

	if (!vreg)
		goto out;

	vreg->reg = devm_regulator_get(dev, vreg->name);
	if (IS_ERR(vreg->reg)) {
		ret = PTR_ERR(vreg->reg);
		dev_err(dev, "%s: %s get failed, err=%d\n",
				__func__, vreg->name, ret);
	}
out:
	return ret;
}

static int ufshcd_init_vreg(struct ufs_hba *hba)
{
	int ret = 0;
	struct device *dev = hba->dev;
	struct ufs_vreg_info *info = &hba->vreg_info;

	if (!info)
		goto out;

	ret = ufshcd_get_vreg(dev, info->vcc);
	if (ret)
		goto out;

	ret = ufshcd_get_vreg(dev, info->vccq);
	if (ret)
		goto out;

	ret = ufshcd_get_vreg(dev, info->vccq2);
out:
	return ret;
}

static int ufshcd_init_hba_vreg(struct ufs_hba *hba)
{
	struct ufs_vreg_info *info = &hba->vreg_info;

	if (info)
		return ufshcd_get_vreg(hba->dev, info->vdd_hba);

	return 0;
}

static int ufshcd_set_vccq_rail_unused(struct ufs_hba *hba, bool unused)
{
	int ret = 0;
	struct ufs_vreg_info *info = &hba->vreg_info;

	if (!info)
		goto out;
	else if (!info->vccq)
		goto out;

	if (unused) {
		/* shut off the rail here */
		ret = ufshcd_toggle_vreg(hba->dev, info->vccq, false);
		/*
		 * Mark this rail as no longer used, so it doesn't get enabled
		 * later by mistake
		 */
		if (!ret)
			info->vccq->unused = true;
	} else {
		/*
		 * rail should have been already enabled hence just make sure
		 * that unused flag is cleared.
		 */
		info->vccq->unused = false;
	}
out:
	return ret;
}

static int ufshcd_setup_clocks(struct ufs_hba *hba, bool on,
			       bool keep_link_active, bool is_gating_context)
{
	int ret = 0;
	struct ufs_clk_info *clki;
	struct list_head *head = &hba->clk_list_head;
	unsigned long flags;
	ktime_t start = ktime_get();
	bool clk_state_changed = false;

	if (list_empty(head))
		goto out;

	/* call vendor specific bus vote before enabling the clocks */
	if (on) {
		ret = ufshcd_vops_set_bus_vote(hba, on);
		if (ret)
			return ret;
	}

	/*
	 * vendor specific setup_clocks ops may depend on clocks managed by
	 * this standard driver hence call the vendor specific setup_clocks
	 * before disabling the clocks managed here.
	 */
	if (!on) {
		ret = ufshcd_vops_setup_clocks(hba, on, PRE_CHANGE);
		if (ret)
			return ret;
	}

	list_for_each_entry(clki, head, list) {
		if (!IS_ERR_OR_NULL(clki->clk)) {
			/*
			 * To keep link active, both device ref clock and unipro
			 * clock should be kept ON.
			 */
			if (keep_link_active &&
			    (!strcmp(clki->name, "ref_clk") ||
			     !strcmp(clki->name, "core_clk_unipro")))
				continue;

			clk_state_changed = on ^ clki->enabled;
			if (on && !clki->enabled) {
				ret = clk_prepare_enable(clki->clk);
				if (ret) {
					dev_err(hba->dev, "%s: %s prepare enable failed, %d\n",
						__func__, clki->name, ret);
					goto out;
				}
			} else if (!on && clki->enabled) {
				clk_disable_unprepare(clki->clk);
			}
			clki->enabled = on;
			dev_dbg(hba->dev, "%s: clk: %s %sabled\n", __func__,
					clki->name, on ? "en" : "dis");
		}
	}

	/*
	 * vendor specific setup_clocks ops may depend on clocks managed by
	 * this standard driver hence call the vendor specific setup_clocks
	 * after enabling the clocks managed here.
	 */
	if (on) {
		ret = ufshcd_vops_setup_clocks(hba, on, POST_CHANGE);
		if (ret)
			goto out;
	}

	/*
	 * call vendor specific bus vote to remove the vote after
	 * disabling the clocks.
	 */
	if (!on)
		ret = ufshcd_vops_set_bus_vote(hba, on);

out:
	if (ret) {
		if (on)
			/* Can't do much if this fails */
			(void) ufshcd_vops_set_bus_vote(hba, false);
		list_for_each_entry(clki, head, list) {
			if (!IS_ERR_OR_NULL(clki->clk) && clki->enabled)
				clk_disable_unprepare(clki->clk);
		}
	} else if (!ret && on) {
		spin_lock_irqsave(hba->host->host_lock, flags);
		hba->clk_gating.state = CLKS_ON;
		trace_ufshcd_clk_gating(dev_name(hba->dev),
					hba->clk_gating.state);
		spin_unlock_irqrestore(hba->host->host_lock, flags);
		/* restore the secure configuration as clocks are enabled */
		ufshcd_vops_update_sec_cfg(hba, true);
	}

	if (clk_state_changed)
		trace_ufshcd_profile_clk_gating(dev_name(hba->dev),
			(on ? "on" : "off"),
			ktime_to_us(ktime_sub(ktime_get(), start)), ret);
	return ret;
}

static int ufshcd_enable_clocks(struct ufs_hba *hba)
{
	return  ufshcd_setup_clocks(hba, true, false, false);
}

static int ufshcd_disable_clocks(struct ufs_hba *hba,
				 bool is_gating_context)
{
	return  ufshcd_setup_clocks(hba, false, false, is_gating_context);
}

static int ufshcd_disable_clocks_keep_link_active(struct ufs_hba *hba,
					      bool is_gating_context)
{
	return  ufshcd_setup_clocks(hba, false, true, is_gating_context);
}

static int ufshcd_init_clocks(struct ufs_hba *hba)
{
	int ret = 0;
	struct ufs_clk_info *clki;
	struct device *dev = hba->dev;
	struct list_head *head = &hba->clk_list_head;

	if (list_empty(head))
		goto out;

	list_for_each_entry(clki, head, list) {
		if (!clki->name)
			continue;

		clki->clk = devm_clk_get(dev, clki->name);
		if (IS_ERR(clki->clk)) {
			ret = PTR_ERR(clki->clk);
			dev_err(dev, "%s: %s clk get failed, %d\n",
					__func__, clki->name, ret);
			goto out;
		}

		if (clki->max_freq) {
			ret = clk_set_rate(clki->clk, clki->max_freq);
			if (ret) {
				dev_err(hba->dev, "%s: %s clk set rate(%dHz) failed, %d\n",
					__func__, clki->name,
					clki->max_freq, ret);
				goto out;
			}
			clki->curr_freq = clki->max_freq;
		}
		dev_dbg(dev, "%s: clk: %s, rate: %lu\n", __func__,
				clki->name, clk_get_rate(clki->clk));
	}
out:
	return ret;
}

static int ufshcd_variant_hba_init(struct ufs_hba *hba)
{
	int err = 0;

	if (!hba->var || !hba->var->vops)
		goto out;

	err = ufshcd_vops_init(hba);
	if (err)
		dev_err(hba->dev, "%s: variant %s init failed err %d\n",
			__func__, ufshcd_get_var_name(hba), err);
out:
	return err;
}

static void ufshcd_variant_hba_exit(struct ufs_hba *hba)
{
	if (!hba->var || !hba->var->vops)
		return;

	ufshcd_vops_exit(hba);
}

static int ufshcd_hba_init(struct ufs_hba *hba)
{
	int err;

	/*
	 * Handle host controller power separately from the UFS device power
	 * rails as it will help controlling the UFS host controller power
	 * collapse easily which is different than UFS device power collapse.
	 * Also, enable the host controller power before we go ahead with rest
	 * of the initialization here.
	 */
	err = ufshcd_init_hba_vreg(hba);
	if (err)
		goto out;

	err = ufshcd_setup_hba_vreg(hba, true);
	if (err)
		goto out;

	err = ufshcd_init_clocks(hba);
	if (err)
		goto out_disable_hba_vreg;

	err = ufshcd_enable_clocks(hba);
	if (err)
		goto out_disable_hba_vreg;

	err = ufshcd_init_vreg(hba);
	if (err)
		goto out_disable_clks;

	err = ufshcd_setup_vreg(hba, true);
	if (err)
		goto out_disable_clks;

	err = ufshcd_variant_hba_init(hba);
	if (err)
		goto out_disable_vreg;

	hba->is_powered = true;
	goto out;

out_disable_vreg:
	ufshcd_setup_vreg(hba, false);
out_disable_clks:
	ufshcd_disable_clocks(hba, false);
out_disable_hba_vreg:
	ufshcd_setup_hba_vreg(hba, false);
out:
	return err;
}

static void ufshcd_hba_exit(struct ufs_hba *hba)
{
	if (hba->is_powered) {
		ufshcd_extcon_unregister(hba);
		ufshcd_variant_hba_exit(hba);
		ufshcd_setup_vreg(hba, false);
		if (ufshcd_is_clkscaling_supported(hba)) {
			if (hba->devfreq)
				ufshcd_suspend_clkscaling(hba);
			if (hba->clk_scaling.workq)
				destroy_workqueue(hba->clk_scaling.workq);
			ufshcd_devfreq_remove(hba);
		}
		ufshcd_disable_clocks(hba, false);
		ufshcd_setup_hba_vreg(hba, false);
		hba->is_powered = false;
	}
}

static int
ufshcd_send_request_sense(struct ufs_hba *hba, struct scsi_device *sdp)
{
	unsigned char cmd[6] = {REQUEST_SENSE,
				0,
				0,
				0,
				UFSHCD_REQ_SENSE_SIZE,
				0};
	char *buffer;
	int ret;

	buffer = kzalloc(UFSHCD_REQ_SENSE_SIZE, GFP_KERNEL);
	if (!buffer) {
		ret = -ENOMEM;
		goto out;
	}

	ret = scsi_execute(sdp, cmd, DMA_FROM_DEVICE, buffer,
			UFSHCD_REQ_SENSE_SIZE, NULL, NULL,
			msecs_to_jiffies(1000), 3, 0, RQF_PM, NULL);
	if (ret)
		pr_err("%s: failed with err %d\n", __func__, ret);

	kfree(buffer);
out:
	return ret;
}

/**
 * ufshcd_set_dev_pwr_mode - sends START STOP UNIT command to set device
 *			     power mode
 * @hba: per adapter instance
 * @pwr_mode: device power mode to set
 *
 * Returns 0 if requested power mode is set successfully
 * Returns non-zero if failed to set the requested power mode
 */
static int ufshcd_set_dev_pwr_mode(struct ufs_hba *hba,
				     enum ufs_dev_pwr_mode pwr_mode)
{
	unsigned char cmd[6] = { START_STOP };
	struct scsi_sense_hdr sshdr;
	struct scsi_device *sdp;
	unsigned long flags;
	int ret;

	spin_lock_irqsave(hba->host->host_lock, flags);
	sdp = hba->sdev_ufs_device;
	if (sdp) {
		ret = scsi_device_get(sdp);
		if (!ret && !scsi_device_online(sdp)) {
			ret = -ENODEV;
			scsi_device_put(sdp);
		}
	} else {
		ret = -ENODEV;
	}
	spin_unlock_irqrestore(hba->host->host_lock, flags);

	if (ret)
		return ret;

	/*
	 * If scsi commands fail, the scsi mid-layer schedules scsi error-
	 * handling, which would wait for host to be resumed. Since we know
	 * we are functional while we are here, skip host resume in error
	 * handling context.
	 */
	hba->host->eh_noresume = 1;
	if (!hba->dev_info.is_ufs_dev_wlun_ua_cleared) {
		ret = ufshcd_send_request_sense(hba, sdp);
		if (ret)
			goto out;
		/* Unit attention condition is cleared now */
		hba->dev_info.is_ufs_dev_wlun_ua_cleared = 1;
	}

	cmd[4] = pwr_mode << 4;

	/*
	 * Current function would be generally called from the power management
	 * callbacks hence set the RQF_PM flag so that it doesn't resume the
	 * already suspended childs.
	 */
	ret = scsi_execute(sdp, cmd, DMA_NONE, NULL, 0, NULL, &sshdr,
			START_STOP_TIMEOUT, 0, 0, RQF_PM, NULL);
	if (ret) {
		sdev_printk(KERN_WARNING, sdp,
			    "START_STOP failed for power mode: %d, result %x\n",
			    pwr_mode, ret);
		if (driver_byte(ret) & DRIVER_SENSE)
			scsi_print_sense_hdr(sdp, NULL, &sshdr);
	}

	if (!ret)
		hba->curr_dev_pwr_mode = pwr_mode;
out:
	scsi_device_put(sdp);
	hba->host->eh_noresume = 0;
	return ret;
}

static int ufshcd_link_state_transition(struct ufs_hba *hba,
					enum uic_link_state req_link_state,
					int check_for_bkops)
{
	int ret = 0;

	if (req_link_state == hba->uic_link_state)
		return 0;

	if (req_link_state == UIC_LINK_HIBERN8_STATE) {
		ret = ufshcd_uic_hibern8_enter(hba);
		if (!ret)
			ufshcd_set_link_hibern8(hba);
		else
			goto out;
	}
	/*
	 * If autobkops is enabled, link can't be turned off because
	 * turning off the link would also turn off the device.
	 */
	else if ((req_link_state == UIC_LINK_OFF_STATE) &&
		   (!check_for_bkops || (check_for_bkops &&
		    !hba->auto_bkops_enabled))) {
		/*
		 * Let's make sure that link is in low power mode, we are doing
		 * this currently by putting the link in Hibern8. Otherway to
		 * put the link in low power mode is to send the DME end point
		 * to device and then send the DME reset command to local
		 * unipro. But putting the link in hibern8 is much faster.
		 */
		ret = ufshcd_uic_hibern8_enter(hba);
		if (ret)
			goto out;
		/*
		 * Change controller state to "reset state" which
		 * should also put the link in off/reset state
		 */
		ufshcd_hba_stop(hba, true);
		/*
		 * TODO: Check if we need any delay to make sure that
		 * controller is reset
		 */
		ufshcd_set_link_off(hba);
	}

out:
	return ret;
}

static void ufshcd_vreg_set_lpm(struct ufs_hba *hba)
{
	/*
	 * It seems some UFS devices may keep drawing more than sleep current
	 * (atleast for 500us) from UFS rails (especially from VCCQ rail).
	 * To avoid this situation, add 2ms delay before putting these UFS
	 * rails in LPM mode.
	 */
	if (!ufshcd_is_link_active(hba))
		usleep_range(2000, 2100);

	/*
	 * If UFS device is either in UFS_Sleep turn off VCC rail to save some
	 * power.
	 *
	 * If UFS device and link is in OFF state, all power supplies (VCC,
	 * VCCQ, VCCQ2) can be turned off if power on write protect is not
	 * required. If UFS link is inactive (Hibern8 or OFF state) and device
	 * is in sleep state, put VCCQ & VCCQ2 rails in LPM mode.
	 *
	 * Ignore the error returned by ufshcd_toggle_vreg() as device is anyway
	 * in low power state which would save some power.
	 */
	if (ufshcd_is_ufs_dev_poweroff(hba) && ufshcd_is_link_off(hba) &&
	    !hba->dev_info.is_lu_power_on_wp) {
		ufshcd_setup_vreg(hba, false);
	} else if (!ufshcd_is_ufs_dev_active(hba)) {
		ufshcd_toggle_vreg(hba->dev, hba->vreg_info.vcc, false);
		if (!ufshcd_is_link_active(hba)) {
			ufshcd_config_vreg_lpm(hba, hba->vreg_info.vccq);
			ufshcd_config_vreg_lpm(hba, hba->vreg_info.vccq2);
		}
	}
}

static int ufshcd_vreg_set_hpm(struct ufs_hba *hba)
{
	int ret = 0;

	if (ufshcd_is_ufs_dev_poweroff(hba) && ufshcd_is_link_off(hba) &&
	    !hba->dev_info.is_lu_power_on_wp) {
		ret = ufshcd_setup_vreg(hba, true);
	} else if (!ufshcd_is_ufs_dev_active(hba)) {
		if (!ret && !ufshcd_is_link_active(hba)) {
			ret = ufshcd_config_vreg_hpm(hba, hba->vreg_info.vccq);
			if (ret)
				goto vcc_disable;
			ret = ufshcd_config_vreg_hpm(hba, hba->vreg_info.vccq2);
			if (ret)
				goto vccq_lpm;
		}
		ret = ufshcd_toggle_vreg(hba->dev, hba->vreg_info.vcc, true);
	}
	goto out;

vccq_lpm:
	ufshcd_config_vreg_lpm(hba, hba->vreg_info.vccq);
vcc_disable:
	ufshcd_toggle_vreg(hba->dev, hba->vreg_info.vcc, false);
out:
	return ret;
}

static void ufshcd_hba_vreg_set_lpm(struct ufs_hba *hba)
{
	if (ufshcd_is_link_off(hba) ||
	    (ufshcd_is_link_hibern8(hba)
	     && ufshcd_is_power_collapse_during_hibern8_allowed(hba)))
		ufshcd_setup_hba_vreg(hba, false);
}

static void ufshcd_hba_vreg_set_hpm(struct ufs_hba *hba)
{
	if (ufshcd_is_link_off(hba) ||
	    (ufshcd_is_link_hibern8(hba)
	     && ufshcd_is_power_collapse_during_hibern8_allowed(hba)))
		ufshcd_setup_hba_vreg(hba, true);
}

/**
 * ufshcd_suspend - helper function for suspend operations
 * @hba: per adapter instance
 * @pm_op: desired low power operation type
 *
 * This function will try to put the UFS device and link into low power
 * mode based on the "rpm_lvl" (Runtime PM level) or "spm_lvl"
 * (System PM level).
 *
 * If this function is called during shutdown, it will make sure that
 * both UFS device and UFS link is powered off.
 *
 * NOTE: UFS device & link must be active before we enter in this function.
 *
 * Returns 0 for success and non-zero for failure
 */
static int ufshcd_suspend(struct ufs_hba *hba, enum ufs_pm_op pm_op)
{
	int ret = 0;
	enum ufs_pm_level pm_lvl;
	enum ufs_dev_pwr_mode req_dev_pwr_mode;
	enum uic_link_state req_link_state;

	hba->pm_op_in_progress = 1;
	if (!ufshcd_is_shutdown_pm(pm_op)) {
		pm_lvl = ufshcd_is_runtime_pm(pm_op) ?
			 hba->rpm_lvl : hba->spm_lvl;
		req_dev_pwr_mode = ufs_get_pm_lvl_to_dev_pwr_mode(pm_lvl);
		req_link_state = ufs_get_pm_lvl_to_link_pwr_state(pm_lvl);
	} else {
		req_dev_pwr_mode = UFS_POWERDOWN_PWR_MODE;
		req_link_state = UIC_LINK_OFF_STATE;
	}

	ret = ufshcd_crypto_suspend(hba, pm_op);
	if (ret)
		goto out;

	/*
	 * If we can't transition into any of the low power modes
	 * just gate the clocks.
	 */
	WARN_ON(hba->hibern8_on_idle.is_enabled &&
		hba->hibern8_on_idle.active_reqs);
	ufshcd_hold_all(hba);
	hba->clk_gating.is_suspended = true;
	hba->hibern8_on_idle.is_suspended = true;

	if (hba->clk_scaling.is_allowed) {
		cancel_work_sync(&hba->clk_scaling.suspend_work);
		cancel_work_sync(&hba->clk_scaling.resume_work);
		ufshcd_suspend_clkscaling(hba);
	}

	if (req_dev_pwr_mode == UFS_ACTIVE_PWR_MODE &&
			req_link_state == UIC_LINK_ACTIVE_STATE) {
		goto disable_clks;
	}

	if ((req_dev_pwr_mode == hba->curr_dev_pwr_mode) &&
	    (req_link_state == hba->uic_link_state))
		goto enable_gating;

	/* UFS device & link must be active before we enter in this function */
	if (!ufshcd_is_ufs_dev_active(hba) || !ufshcd_is_link_active(hba))
		goto set_vreg_lpm;

	if (ufshcd_is_runtime_pm(pm_op)) {
		if (ufshcd_can_autobkops_during_suspend(hba)) {
			/*
			 * The device is idle with no requests in the queue,
			 * allow background operations if bkops status shows
			 * that performance might be impacted.
			 */
			ret = ufshcd_urgent_bkops(hba);
			if (ret)
				goto enable_gating;
		} else {
			/* make sure that auto bkops is disabled */
			ufshcd_disable_auto_bkops(hba);
		}
	}

	if ((req_dev_pwr_mode != hba->curr_dev_pwr_mode) &&
	     ((ufshcd_is_runtime_pm(pm_op) && !hba->auto_bkops_enabled) ||
	       !ufshcd_is_runtime_pm(pm_op))) {
		/* ensure that bkops is disabled */
		ufshcd_disable_auto_bkops(hba);
		ret = ufshcd_set_dev_pwr_mode(hba, req_dev_pwr_mode);
		if (ret)
			goto enable_gating;
	}

	ret = ufshcd_link_state_transition(hba, req_link_state, 1);
	if (ret)
		goto set_dev_active;

	if (ufshcd_is_link_hibern8(hba) &&
	    ufshcd_is_hibern8_on_idle_allowed(hba))
		hba->hibern8_on_idle.state = HIBERN8_ENTERED;

set_vreg_lpm:
	if (!hba->auto_bkops_enabled)
		ufshcd_vreg_set_lpm(hba);
disable_clks:
	/*
	 * Call vendor specific suspend callback. As these callbacks may access
	 * vendor specific host controller register space call them before the
	 * host clocks are ON.
	 */
	ret = ufshcd_vops_suspend(hba, pm_op);
	if (ret)
		goto set_link_active;

	if (!ufshcd_is_link_active(hba))
		ret = ufshcd_disable_clocks(hba, false);
	else
		/*
		 * If link is active, device ref_clk and unipro clock can't be
		 * switched off.
		 */
		ret = ufshcd_disable_clocks_keep_link_active(hba, false);
	if (ret)
		goto set_link_active;

	if (ufshcd_is_clkgating_allowed(hba)) {
		hba->clk_gating.state = CLKS_OFF;
		trace_ufshcd_clk_gating(dev_name(hba->dev),
					hba->clk_gating.state);
	}
	/*
	 * Disable the host irq as host controller as there won't be any
	 * host controller transaction expected till resume.
	 */
	ufshcd_disable_irq(hba);
	/* Put the host controller in low power mode if possible */
	ufshcd_hba_vreg_set_lpm(hba);
	goto out;

set_link_active:
	if (hba->clk_scaling.is_allowed)
		ufshcd_resume_clkscaling(hba);
	ufshcd_vreg_set_hpm(hba);
	if (ufshcd_is_link_hibern8(hba) && !ufshcd_uic_hibern8_exit(hba)) {
		ufshcd_set_link_active(hba);
	} else if (ufshcd_is_link_off(hba)) {
		ufshcd_update_error_stats(hba, UFS_ERR_VOPS_SUSPEND);
		ufshcd_host_reset_and_restore(hba);
	}
set_dev_active:
	if (!ufshcd_set_dev_pwr_mode(hba, UFS_ACTIVE_PWR_MODE))
		ufshcd_disable_auto_bkops(hba);
enable_gating:
	if (hba->clk_scaling.is_allowed)
		ufshcd_resume_clkscaling(hba);
	hba->hibern8_on_idle.is_suspended = false;
	hba->clk_gating.is_suspended = false;
	ufshcd_release_all(hba);
	ufshcd_crypto_resume(hba, pm_op);
out:
	hba->pm_op_in_progress = 0;

	if (ret)
		ufshcd_update_error_stats(hba, UFS_ERR_SUSPEND);

	return ret;
}

/**
 * ufshcd_resume - helper function for resume operations
 * @hba: per adapter instance
 * @pm_op: runtime PM or system PM
 *
 * This function basically brings the UFS device, UniPro link and controller
 * to active state.
 *
 * Returns 0 for success and non-zero for failure
 */
static int ufshcd_resume(struct ufs_hba *hba, enum ufs_pm_op pm_op)
{
	int ret;
	enum uic_link_state old_link_state;
	enum ufs_dev_pwr_mode old_pwr_mode;

	hba->pm_op_in_progress = 1;
	old_link_state = hba->uic_link_state;
	old_pwr_mode = hba->curr_dev_pwr_mode;

	ufshcd_hba_vreg_set_hpm(hba);
	/* Make sure clocks are enabled before accessing controller */
	ret = ufshcd_enable_clocks(hba);
	if (ret)
		goto out;

	/* enable the host irq as host controller would be active soon */
	ufshcd_enable_irq(hba);

	ret = ufshcd_vreg_set_hpm(hba);
	if (ret)
		goto disable_irq_and_vops_clks;
	if (hba->restore) {
		/* Configure UTRL and UTMRL base address registers */
		ufshcd_writel(hba, lower_32_bits(hba->utrdl_dma_addr),
			      REG_UTP_TRANSFER_REQ_LIST_BASE_L);
		ufshcd_writel(hba, upper_32_bits(hba->utrdl_dma_addr),
			      REG_UTP_TRANSFER_REQ_LIST_BASE_H);
		ufshcd_writel(hba, lower_32_bits(hba->utmrdl_dma_addr),
			      REG_UTP_TASK_REQ_LIST_BASE_L);
		ufshcd_writel(hba, upper_32_bits(hba->utmrdl_dma_addr),
			      REG_UTP_TASK_REQ_LIST_BASE_H);
		/* Commit the registers */
		mb();
	}
	/*
	 * Call vendor specific resume callback. As these callbacks may access
	 * vendor specific host controller register space call them when the
	 * host clocks are ON.
	 */
	ret = ufshcd_vops_resume(hba, pm_op);
	if (ret)
		goto disable_vreg;

	if (hba->extcon &&
	    (ufshcd_is_card_offline(hba) ||
	     (ufshcd_is_card_online(hba) && !hba->sdev_ufs_device)))
		goto skip_dev_ops;

	/* Resuming from hibernate, assume that link was OFF */
	if (hba->restore)
		ufshcd_set_link_off(hba);

	if (ufshcd_is_link_hibern8(hba)) {
		ret = ufshcd_uic_hibern8_exit(hba);
		if (!ret) {
			ufshcd_set_link_active(hba);
			if (ufshcd_is_hibern8_on_idle_allowed(hba))
				hba->hibern8_on_idle.state = HIBERN8_EXITED;
		} else {
			goto vendor_suspend;
		}
	} else if (ufshcd_is_link_off(hba)) {
		/*
		 * A full initialization of the host and the device is required
		 * since the link was put to off during suspend.
		 */
		ret = ufshcd_reset_and_restore(hba);
		/*
		 * ufshcd_reset_and_restore() should have already
		 * set the link state as active
		 */
		if (ret || !ufshcd_is_link_active(hba))
			goto vendor_suspend;
		/* mark link state as hibern8 exited */
		if (ufshcd_is_hibern8_on_idle_allowed(hba))
			hba->hibern8_on_idle.state = HIBERN8_EXITED;
	}

	if (!ufshcd_is_ufs_dev_active(hba)) {
		ret = ufshcd_set_dev_pwr_mode(hba, UFS_ACTIVE_PWR_MODE);
		if (ret)
			goto set_old_link_state;
	}

	ret = ufshcd_crypto_resume(hba, pm_op);
	if (ret)
		goto set_old_dev_pwr_mode;

	if (ufshcd_keep_autobkops_enabled_except_suspend(hba))
		ufshcd_enable_auto_bkops(hba);
	else
		/*
		 * If BKOPs operations are urgently needed at this moment then
		 * keep auto-bkops enabled or else disable it.
		 */
		ufshcd_urgent_bkops(hba);

	hba->clk_gating.is_suspended = false;
	hba->hibern8_on_idle.is_suspended = false;

	if (hba->clk_scaling.is_allowed)
		ufshcd_resume_clkscaling(hba);

skip_dev_ops:
	/* Schedule clock gating in case of no access to UFS device yet */
	ufshcd_release_all(hba);
	goto out;

set_old_dev_pwr_mode:
	if (old_pwr_mode != hba->curr_dev_pwr_mode)
		ufshcd_set_dev_pwr_mode(hba, old_pwr_mode);
set_old_link_state:
	ufshcd_link_state_transition(hba, old_link_state, 0);
	if (ufshcd_is_link_hibern8(hba) &&
	    ufshcd_is_hibern8_on_idle_allowed(hba))
		hba->hibern8_on_idle.state = HIBERN8_ENTERED;
vendor_suspend:
	ufshcd_vops_suspend(hba, pm_op);
disable_vreg:
	ufshcd_vreg_set_lpm(hba);
disable_irq_and_vops_clks:
	ufshcd_disable_irq(hba);
	if (hba->clk_scaling.is_allowed)
		ufshcd_suspend_clkscaling(hba);
	ufshcd_disable_clocks(hba, false);
	if (ufshcd_is_clkgating_allowed(hba))
		hba->clk_gating.state = CLKS_OFF;
out:
	hba->pm_op_in_progress = 0;

	if (hba->restore)
		hba->restore = false;

	if (ret)
		ufshcd_update_error_stats(hba, UFS_ERR_RESUME);

	return ret;
}

/**
 * ufshcd_system_suspend - system suspend routine
 * @hba: per adapter instance
 * @pm_op: runtime PM or system PM
 *
 * Check the description of ufshcd_suspend() function for more details.
 *
 * Returns 0 for success and non-zero for failure
 */
int ufshcd_system_suspend(struct ufs_hba *hba)
{
	int ret = 0;
	ktime_t start = ktime_get();

	if (!hba || !hba->is_powered)
		return 0;

	if ((ufs_get_pm_lvl_to_dev_pwr_mode(hba->spm_lvl) ==
	     hba->curr_dev_pwr_mode) &&
	    (ufs_get_pm_lvl_to_link_pwr_state(hba->spm_lvl) ==
	     hba->uic_link_state))
		goto out;

	if (pm_runtime_suspended(hba->dev)) {
		/*
		 * UFS device and/or UFS link low power states during runtime
		 * suspend seems to be different than what is expected during
		 * system suspend. Hence runtime resume the devic & link and
		 * let the system suspend low power states to take effect.
		 * TODO: If resume takes longer time, we might have optimize
		 * it in future by not resuming everything if possible.
		 */
		ret = ufshcd_runtime_resume(hba);
		if (ret)
			goto out;
	}

	ret = ufshcd_suspend(hba, UFS_SYSTEM_PM);
out:
	trace_ufshcd_system_suspend(dev_name(hba->dev), ret,
		ktime_to_us(ktime_sub(ktime_get(), start)),
		hba->curr_dev_pwr_mode, hba->uic_link_state);
	if (!ret)
		hba->is_sys_suspended = true;
	return ret;
}
EXPORT_SYMBOL(ufshcd_system_suspend);

/**
 * ufshcd_system_resume - system resume routine
 * @hba: per adapter instance
 *
 * Returns 0 for success and non-zero for failure
 */

int ufshcd_system_resume(struct ufs_hba *hba)
{
	int ret = 0;
	ktime_t start = ktime_get();

	if (!hba)
		return -EINVAL;

	if (!hba->is_powered || pm_runtime_suspended(hba->dev))
		/*
		 * Let the runtime resume take care of resuming
		 * if runtime suspended.
		 */
		goto out;
	else
		ret = ufshcd_resume(hba, UFS_SYSTEM_PM);
out:
	trace_ufshcd_system_resume(dev_name(hba->dev), ret,
		ktime_to_us(ktime_sub(ktime_get(), start)),
		hba->curr_dev_pwr_mode, hba->uic_link_state);
	if (!ret)
		hba->is_sys_suspended = false;
	return ret;
}
EXPORT_SYMBOL(ufshcd_system_resume);

/**
 * ufshcd_runtime_suspend - runtime suspend routine
 * @hba: per adapter instance
 *
 * Check the description of ufshcd_suspend() function for more details.
 *
 * Returns 0 for success and non-zero for failure
 */
int ufshcd_runtime_suspend(struct ufs_hba *hba)
{
	int ret = 0;
	ktime_t start = ktime_get();

	if (!hba)
		return -EINVAL;

	if (!hba->is_powered)
		goto out;
	else
		ret = ufshcd_suspend(hba, UFS_RUNTIME_PM);
out:
	trace_ufshcd_runtime_suspend(dev_name(hba->dev), ret,
		ktime_to_us(ktime_sub(ktime_get(), start)),
		hba->curr_dev_pwr_mode, hba->uic_link_state);
	return ret;
}
EXPORT_SYMBOL(ufshcd_runtime_suspend);

/**
 * ufshcd_runtime_resume - runtime resume routine
 * @hba: per adapter instance
 *
 * This function basically brings the UFS device, UniPro link and controller
 * to active state. Following operations are done in this function:
 *
 * 1. Turn on all the controller related clocks
 * 2. Bring the UniPro link out of Hibernate state
 * 3. If UFS device is in sleep state, turn ON VCC rail and bring the UFS device
 *    to active state.
 * 4. If auto-bkops is enabled on the device, disable it.
 *
 * So following would be the possible power state after this function return
 * successfully:
 *	S1: UFS device in Active state with VCC rail ON
 *	    UniPro link in Active state
 *	    All the UFS/UniPro controller clocks are ON
 *
 * Returns 0 for success and non-zero for failure
 */
int ufshcd_runtime_resume(struct ufs_hba *hba)
{
	int ret = 0;
	ktime_t start = ktime_get();

	if (!hba)
		return -EINVAL;

	if (!hba->is_powered)
		goto out;
	else
		ret = ufshcd_resume(hba, UFS_RUNTIME_PM);
out:
	trace_ufshcd_runtime_resume(dev_name(hba->dev), ret,
		ktime_to_us(ktime_sub(ktime_get(), start)),
		hba->curr_dev_pwr_mode, hba->uic_link_state);
	return ret;
}
EXPORT_SYMBOL(ufshcd_runtime_resume);

int ufshcd_runtime_idle(struct ufs_hba *hba)
{
	return 0;
}
EXPORT_SYMBOL(ufshcd_runtime_idle);

int ufshcd_system_freeze(struct ufs_hba *hba)
{
	int ret = 0;

	/*
	 * Run time resume the controller to make sure
	 * the PM work queue threads do not try to resume
	 * the child (scsi host), which leads to errors as
	 * the controller is not yet resumed.
	 */
	pm_runtime_get_sync(hba->dev);
	ret = ufshcd_system_suspend(hba);
	pm_runtime_put_sync(hba->dev);

	/*
	 * Ensure no runtime PM operations take
	 * place in the hibernation and restore sequence
	 * on successful freeze operation.
	 */
	if (!ret)
		pm_runtime_disable(hba->dev);

	return ret;
}
EXPORT_SYMBOL(ufshcd_system_freeze);

int ufshcd_system_restore(struct ufs_hba *hba)
{
	int ret = 0;

	hba->restore = true;
	ret = ufshcd_system_resume(hba);

	/*
	 * Now any runtime PM operations can be
	 * allowed on successful restore operation
	 */
	if (!ret)
		pm_runtime_enable(hba->dev);

	return ret;
}
EXPORT_SYMBOL(ufshcd_system_restore);

int ufshcd_system_thaw(struct ufs_hba *hba)
{
	int ret = 0;

	ret = ufshcd_system_resume(hba);
	if (!ret)
		pm_runtime_enable(hba->dev);

	return ret;
}
EXPORT_SYMBOL(ufshcd_system_thaw);

static inline ssize_t ufshcd_pm_lvl_store(struct device *dev,
					   struct device_attribute *attr,
					   const char *buf, size_t count,
					   bool rpm)
{
	struct ufs_hba *hba = dev_get_drvdata(dev);
	unsigned long flags, value;

	if (kstrtoul(buf, 0, &value))
		return -EINVAL;

	if (value >= UFS_PM_LVL_MAX)
		return -EINVAL;

	spin_lock_irqsave(hba->host->host_lock, flags);
	if (rpm)
		hba->rpm_lvl = value;
	else
		hba->spm_lvl = value;
	ufshcd_apply_pm_quirks(hba);
	spin_unlock_irqrestore(hba->host->host_lock, flags);
	return count;
}

static ssize_t ufshcd_rpm_lvl_show(struct device *dev,
		struct device_attribute *attr, char *buf)
{
	struct ufs_hba *hba = dev_get_drvdata(dev);
	int curr_len;
	u8 lvl;

	curr_len = snprintf(buf, PAGE_SIZE,
			    "\nCurrent Runtime PM level [%d] => dev_state [%s] link_state [%s]\n",
			    hba->rpm_lvl,
			    ufschd_ufs_dev_pwr_mode_to_string(
				ufs_pm_lvl_states[hba->rpm_lvl].dev_state),
			    ufschd_uic_link_state_to_string(
				ufs_pm_lvl_states[hba->rpm_lvl].link_state));

	curr_len += snprintf((buf + curr_len), (PAGE_SIZE - curr_len),
			     "\nAll available Runtime PM levels info:\n");
	for (lvl = UFS_PM_LVL_0; lvl < UFS_PM_LVL_MAX; lvl++)
		curr_len += snprintf((buf + curr_len), (PAGE_SIZE - curr_len),
				     "\tRuntime PM level [%d] => dev_state [%s] link_state [%s]\n",
				    lvl,
				    ufschd_ufs_dev_pwr_mode_to_string(
					ufs_pm_lvl_states[lvl].dev_state),
				    ufschd_uic_link_state_to_string(
					ufs_pm_lvl_states[lvl].link_state));

	return curr_len;
}

static ssize_t ufshcd_rpm_lvl_store(struct device *dev,
		struct device_attribute *attr, const char *buf, size_t count)
{
	return ufshcd_pm_lvl_store(dev, attr, buf, count, true);
}

static void ufshcd_add_rpm_lvl_sysfs_nodes(struct ufs_hba *hba)
{
	hba->rpm_lvl_attr.show = ufshcd_rpm_lvl_show;
	hba->rpm_lvl_attr.store = ufshcd_rpm_lvl_store;
	sysfs_attr_init(&hba->rpm_lvl_attr.attr);
	hba->rpm_lvl_attr.attr.name = "rpm_lvl";
	hba->rpm_lvl_attr.attr.mode = 0644;
	if (device_create_file(hba->dev, &hba->rpm_lvl_attr))
		dev_err(hba->dev, "Failed to create sysfs for rpm_lvl\n");
}

static ssize_t ufshcd_spm_lvl_show(struct device *dev,
		struct device_attribute *attr, char *buf)
{
	struct ufs_hba *hba = dev_get_drvdata(dev);
	int curr_len;
	u8 lvl;

	curr_len = snprintf(buf, PAGE_SIZE,
			    "\nCurrent System PM level [%d] => dev_state [%s] link_state [%s]\n",
			    hba->spm_lvl,
			    ufschd_ufs_dev_pwr_mode_to_string(
				ufs_pm_lvl_states[hba->spm_lvl].dev_state),
			    ufschd_uic_link_state_to_string(
				ufs_pm_lvl_states[hba->spm_lvl].link_state));

	curr_len += snprintf((buf + curr_len), (PAGE_SIZE - curr_len),
			     "\nAll available System PM levels info:\n");
	for (lvl = UFS_PM_LVL_0; lvl < UFS_PM_LVL_MAX; lvl++)
		curr_len += snprintf((buf + curr_len), (PAGE_SIZE - curr_len),
				     "\tSystem PM level [%d] => dev_state [%s] link_state [%s]\n",
				    lvl,
				    ufschd_ufs_dev_pwr_mode_to_string(
					ufs_pm_lvl_states[lvl].dev_state),
				    ufschd_uic_link_state_to_string(
					ufs_pm_lvl_states[lvl].link_state));

	return curr_len;
}

static ssize_t ufshcd_spm_lvl_store(struct device *dev,
		struct device_attribute *attr, const char *buf, size_t count)
{
	return ufshcd_pm_lvl_store(dev, attr, buf, count, false);
}

static void ufshcd_add_spm_lvl_sysfs_nodes(struct ufs_hba *hba)
{
	hba->spm_lvl_attr.show = ufshcd_spm_lvl_show;
	hba->spm_lvl_attr.store = ufshcd_spm_lvl_store;
	sysfs_attr_init(&hba->spm_lvl_attr.attr);
	hba->spm_lvl_attr.attr.name = "spm_lvl";
	hba->spm_lvl_attr.attr.mode = 0644;
	if (device_create_file(hba->dev, &hba->spm_lvl_attr))
		dev_err(hba->dev, "Failed to create sysfs for spm_lvl\n");
}

static ssize_t ufs_sysfs_read_desc_param(struct ufs_hba *hba,
				  enum desc_idn desc_id,
				  u8 desc_index,
				  u8 param_offset,
				  u8 *sysfs_buf,
				  u8 param_size)
{
	u8 desc_buf[8] = {0};
	int ret;

	if (param_size > 8)
		return -EINVAL;

	pm_runtime_get_sync(hba->dev);
	ret = ufshcd_read_desc_param(hba, desc_id, desc_index,
				param_offset, desc_buf, param_size);
	pm_runtime_put_sync(hba->dev);

	if (ret)
		return -EINVAL;
	switch (param_size) {
	case 1:
		ret = snprintf(sysfs_buf, PAGE_SIZE, "0x%02X\n", *desc_buf);
		break;
	case 2:
		ret = snprintf(sysfs_buf, PAGE_SIZE, "0x%04X\n",
			get_unaligned_be16(desc_buf));
		break;
	case 4:
		ret = snprintf(sysfs_buf, PAGE_SIZE, "0x%08X\n",
			get_unaligned_be32(desc_buf));
		break;
	case 8:
		ret = snprintf(sysfs_buf, PAGE_SIZE, "0x%016llX\n",
			get_unaligned_be64(desc_buf));
		break;
	}

	return ret;
}


#define UFS_DESC_PARAM(_name, _puname, _duname, _size)			\
	static ssize_t _name##_show(struct device *dev,			\
		struct device_attribute *attr, char *buf)			\
{									\
	struct ufs_hba *hba = dev_get_drvdata(dev); 		\
	return ufs_sysfs_read_desc_param(hba, QUERY_DESC_IDN_##_duname, \
		0, _duname##_DESC_PARAM##_puname, buf, _size);		\
}									\
static DEVICE_ATTR_RO(_name)

#define UFS_HEALTH_DESC_PARAM(_name, _uname, _size)			\
		UFS_DESC_PARAM(_name, _uname, HEALTH, _size)

UFS_HEALTH_DESC_PARAM(eol_info, _EOL_INFO, 1);
UFS_HEALTH_DESC_PARAM(life_time_estimation_a, _LIFE_TIME_EST_A, 1);
UFS_HEALTH_DESC_PARAM(life_time_estimation_b, _LIFE_TIME_EST_B, 1);

static struct attribute *ufs_sysfs_health_descriptor[] = {
	&dev_attr_eol_info.attr,
	&dev_attr_life_time_estimation_a.attr,
	&dev_attr_life_time_estimation_b.attr,
	NULL,
};

static const struct attribute_group ufs_sysfs_health_descriptor_group = {
	.name = "health_descriptor",
	.attrs = ufs_sysfs_health_descriptor,
};

static const struct attribute_group *ufs_sysfs_groups[] = {
	&ufs_sysfs_health_descriptor_group,
	NULL,
};


static void ufshcd_add_desc_sysfs_nodes(struct device *dev)
{
	int ret;

	ret = sysfs_create_groups(&dev->kobj, ufs_sysfs_groups);
	if (ret)
		dev_err(dev,
			"%s: sysfs groups creation failed (err = %d)\n",
			__func__, ret);
}

static void ufshcd_remove_desc_sysfs_nodes(struct device *dev)
{
	sysfs_remove_groups(&dev->kobj, ufs_sysfs_groups);
}

static inline void ufshcd_add_sysfs_nodes(struct ufs_hba *hba)
{
	ufshcd_add_rpm_lvl_sysfs_nodes(hba);
	ufshcd_add_spm_lvl_sysfs_nodes(hba);
	ufshcd_add_desc_sysfs_nodes(hba->dev);
}

static inline void ufshcd_remove_sysfs_nodes(struct ufs_hba *hba)
{
	device_remove_file(hba->dev, &hba->rpm_lvl_attr);
	device_remove_file(hba->dev, &hba->spm_lvl_attr);
	ufshcd_remove_desc_sysfs_nodes(hba->dev);
}

static void __ufshcd_shutdown_clkscaling(struct ufs_hba *hba)
{
	bool suspend = false;
	unsigned long flags;

	spin_lock_irqsave(hba->host->host_lock, flags);
	if (hba->clk_scaling.is_allowed) {
		hba->clk_scaling.is_allowed = false;
		suspend = true;
	}
	spin_unlock_irqrestore(hba->host->host_lock, flags);

	/**
	 * Scaling may be scheduled before, hence make sure it
	 * doesn't race with shutdown
	 */
	if (ufshcd_is_clkscaling_supported(hba)) {
		cancel_work_sync(&hba->clk_scaling.suspend_work);
		cancel_work_sync(&hba->clk_scaling.resume_work);
		if (suspend)
			ufshcd_suspend_clkscaling(hba);
	}

	/* Unregister so that devfreq_monitor can't race with shutdown */
	if (hba->devfreq) {
		devfreq_remove_device(hba->devfreq);
		hba->devfreq = NULL;
	}
}

static void ufshcd_shutdown_clkscaling(struct ufs_hba *hba)
{
	if (!ufshcd_is_clkscaling_supported(hba))
		return;
	__ufshcd_shutdown_clkscaling(hba);
	device_remove_file(hba->dev, &hba->clk_scaling.enable_attr);
}

/**
 * ufshcd_shutdown - shutdown routine
 * @hba: per adapter instance
 *
 * This function would power off both UFS device and UFS link.
 *
 * Returns 0 always to allow force shutdown even in case of errors.
 */
int ufshcd_shutdown(struct ufs_hba *hba)
{
	int ret = 0;

	if (!hba->is_powered)
		goto out;

	if (ufshcd_is_ufs_dev_poweroff(hba) && ufshcd_is_link_off(hba))
		goto out;

	pm_runtime_get_sync(hba->dev);
	ufshcd_hold_all(hba);
	ufshcd_mark_shutdown_ongoing(hba);
	ufshcd_shutdown_clkscaling(hba);
	/**
	 * (1) Acquire the lock to stop any more requests
	 * (2) Wait for all issued requests to complete
	 */
	ufshcd_get_write_lock(hba);
	ufshcd_scsi_block_requests(hba);
	ret = ufshcd_wait_for_doorbell_clr(hba, U64_MAX);
	if (ret)
		dev_err(hba->dev, "%s: waiting for DB clear: failed: %d\n",
			__func__, ret);
	/* Requests may have errored out above, let it be handled */
	flush_work(&hba->eh_work);
	/* reqs issued from contexts other than shutdown will fail from now */
	ufshcd_scsi_unblock_requests(hba);
	ufshcd_release_all(hba);
	ret = ufshcd_suspend(hba, UFS_SHUTDOWN_PM);
out:
	if (ret)
		dev_err(hba->dev, "%s failed, err %d\n", __func__, ret);
	/* allow force shutdown even in case of errors */
	return 0;
}
EXPORT_SYMBOL(ufshcd_shutdown);

/*
 * Values permitted 0, 1, 2.
 * 0 -> Disable IO latency histograms (default)
 * 1 -> Enable IO latency histograms
 * 2 -> Zero out IO latency histograms
 */
static ssize_t
latency_hist_store(struct device *dev, struct device_attribute *attr,
		   const char *buf, size_t count)
{
	struct ufs_hba *hba = dev_get_drvdata(dev);
	long value;

	if (kstrtol(buf, 0, &value))
		return -EINVAL;
	if (value == BLK_IO_LAT_HIST_ZERO)
		blk_zero_latency_hist(&hba->io_lat_s);
	else if (value == BLK_IO_LAT_HIST_ENABLE ||
		 value == BLK_IO_LAT_HIST_DISABLE)
		hba->latency_hist_enabled = value;
	return count;
}

ssize_t
latency_hist_show(struct device *dev, struct device_attribute *attr,
		  char *buf)
{
	struct ufs_hba *hba = dev_get_drvdata(dev);

	return blk_latency_hist_show(&hba->io_lat_s, buf);
}

static DEVICE_ATTR(latency_hist, S_IRUGO | S_IWUSR,
		   latency_hist_show, latency_hist_store);

static void
ufshcd_init_latency_hist(struct ufs_hba *hba)
{
	if (device_create_file(hba->dev, &dev_attr_latency_hist))
		dev_err(hba->dev, "Failed to create latency_hist sysfs entry\n");
}

static void
ufshcd_exit_latency_hist(struct ufs_hba *hba)
{
	device_create_file(hba->dev, &dev_attr_latency_hist);
}

/**
 * ufshcd_remove - de-allocate SCSI host and host memory space
 *		data structure memory
 * @hba - per adapter instance
 */
void ufshcd_remove(struct ufs_hba *hba)
{
	ufshcd_remove_sysfs_nodes(hba);
	scsi_remove_host(hba->host);
	/* disable interrupts */
	ufshcd_disable_intr(hba, hba->intr_mask);
	ufshcd_hba_stop(hba, true);

	ufshcd_exit_clk_gating(hba);
	ufshcd_exit_hibern8_on_idle(hba);
	ufshcd_exit_latency_hist(hba);
	if (ufshcd_is_clkscaling_supported(hba)) {
		device_remove_file(hba->dev, &hba->clk_scaling.enable_attr);
		if (hba->devfreq)
			devfreq_remove_device(hba->devfreq);
	}

	ufshcd_hba_exit(hba);
	ufsdbg_remove_debugfs(hba);
}
EXPORT_SYMBOL_GPL(ufshcd_remove);

/**
 * ufshcd_dealloc_host - deallocate Host Bus Adapter (HBA)
 * @hba: pointer to Host Bus Adapter (HBA)
 */
void ufshcd_dealloc_host(struct ufs_hba *hba)
{
	scsi_host_put(hba->host);
}
EXPORT_SYMBOL_GPL(ufshcd_dealloc_host);

/**
 * ufshcd_set_dma_mask - Set dma mask based on the controller
 *			 addressing capability
 * @hba: per adapter instance
 *
 * Returns 0 for success, non-zero for failure
 */
static int ufshcd_set_dma_mask(struct ufs_hba *hba)
{
	if (hba->capabilities & MASK_64_ADDRESSING_SUPPORT) {
		if (!dma_set_mask_and_coherent(hba->dev, DMA_BIT_MASK(64)))
			return 0;
	}
	return dma_set_mask_and_coherent(hba->dev, DMA_BIT_MASK(32));
}

/**
 * ufshcd_alloc_host - allocate Host Bus Adapter (HBA)
 * @dev: pointer to device handle
 * @hba_handle: driver private handle
 * Returns 0 on success, non-zero value on failure
 */
int ufshcd_alloc_host(struct device *dev, struct ufs_hba **hba_handle)
{
	struct Scsi_Host *host;
	struct ufs_hba *hba;
	int err = 0;

	if (!dev) {
		dev_err(dev,
		"Invalid memory reference for dev is NULL\n");
		err = -ENODEV;
		goto out_error;
	}

	host = scsi_host_alloc(&ufshcd_driver_template,
				sizeof(struct ufs_hba));
	if (!host) {
		dev_err(dev, "scsi_host_alloc failed\n");
		err = -ENOMEM;
		goto out_error;
	}
	hba = shost_priv(host);
	hba->host = host;
	hba->dev = dev;
	*hba_handle = hba;
	hba->sg_entry_size = sizeof(struct ufshcd_sg_entry);

	INIT_LIST_HEAD(&hba->clk_list_head);

out_error:
	return err;
}
EXPORT_SYMBOL(ufshcd_alloc_host);

/**
 * ufshcd_init - Driver initialization routine
 * @hba: per-adapter instance
 * @mmio_base: base register address
 * @irq: Interrupt line of device
 * Returns 0 on success, non-zero value on failure
 */
int ufshcd_init(struct ufs_hba *hba, void __iomem *mmio_base, unsigned int irq)
{
	int err;
	struct Scsi_Host *host = hba->host;
	struct device *dev = hba->dev;

	if (!mmio_base) {
		dev_err(hba->dev,
		"Invalid memory reference for mmio_base is NULL\n");
		err = -ENODEV;
		goto out_error;
	}

	hba->mmio_base = mmio_base;
	hba->irq = irq;

	/* Set descriptor lengths to specification defaults */
	ufshcd_def_desc_sizes(hba);

	err = ufshcd_hba_init(hba);
	if (err)
		goto out_error;

	/* Read capabilities registers */
	ufshcd_hba_capabilities(hba);

	/* Get UFS version supported by the controller */
	hba->ufs_version = ufshcd_get_ufs_version(hba);

	/* print error message if ufs_version is not valid */
	if ((hba->ufs_version != UFSHCI_VERSION_10) &&
	    (hba->ufs_version != UFSHCI_VERSION_11) &&
	    (hba->ufs_version != UFSHCI_VERSION_20) &&
	    (hba->ufs_version != UFSHCI_VERSION_21) &&
	    (hba->ufs_version != UFSHCI_VERSION_30))
		dev_warn(hba->dev, "invalid UFS version 0x%x\n",
			hba->ufs_version);

	/* Get Interrupt bit mask per version */
	hba->intr_mask = ufshcd_get_intr_mask(hba);

	/* Enable debug prints */
	hba->ufshcd_dbg_print = DEFAULT_UFSHCD_DBG_PRINT_EN;

	err = ufshcd_set_dma_mask(hba);
	if (err) {
		dev_err(hba->dev, "set dma mask failed\n");
		goto out_disable;
	}

	/* Allocate memory for host memory space */
	err = ufshcd_memory_alloc(hba);
	if (err) {
		dev_err(hba->dev, "Memory allocation failed\n");
		goto out_disable;
	}

	/* Configure LRB */
	ufshcd_host_memory_configure(hba);

	host->can_queue = hba->nutrs;
	host->cmd_per_lun = hba->nutrs;
	host->max_id = UFSHCD_MAX_ID;
	host->max_lun = UFS_MAX_LUNS;
	host->max_channel = UFSHCD_MAX_CHANNEL;
	host->unique_id = host->host_no;
	host->max_cmd_len = MAX_CDB_SIZE;
	host->set_dbd_for_caching = 1;

	hba->max_pwr_info.is_valid = false;

	/* Initailize wait queue for task management */
	init_waitqueue_head(&hba->tm_wq);
	init_waitqueue_head(&hba->tm_tag_wq);

	/* Initialize work queues */
	INIT_WORK(&hba->eh_work, ufshcd_err_handler);
	INIT_WORK(&hba->eeh_work, ufshcd_exception_event_handler);
	INIT_WORK(&hba->card_detect_work, ufshcd_card_detect_handler);
	INIT_WORK(&hba->rls_work, ufshcd_rls_handler);

	/* Initialize UIC command mutex */
	mutex_init(&hba->uic_cmd_mutex);

	/* Initialize mutex for device management commands */
	mutex_init(&hba->dev_cmd.lock);

	init_rwsem(&hba->lock);

	/* Initialize device management tag acquire wait queue */
	init_waitqueue_head(&hba->dev_cmd.tag_wq);

	ufshcd_init_clk_gating(hba);
	ufshcd_init_hibern8_on_idle(hba);

	/*
	 * In order to avoid any spurious interrupt immediately after
	 * registering UFS controller interrupt handler, clear any pending UFS
	 * interrupt status and disable all the UFS interrupts.
	 */
	ufshcd_writel(hba, ufshcd_readl(hba, REG_INTERRUPT_STATUS),
		      REG_INTERRUPT_STATUS);
	ufshcd_writel(hba, 0, REG_INTERRUPT_ENABLE);
	/*
	 * Make sure that UFS interrupts are disabled and any pending interrupt
	 * status is cleared before registering UFS interrupt handler.
	 */
	mb();

	/* IRQ registration */
	err = devm_request_irq(dev, irq, ufshcd_intr, IRQF_SHARED,
				dev_name(dev), hba);
	if (err) {
		dev_err(hba->dev, "request irq failed\n");
		goto exit_gating;
	} else {
		hba->is_irq_enabled = true;
	}

	err = scsi_add_host(host, hba->dev);
	if (err) {
		dev_err(hba->dev, "scsi_add_host failed\n");
		goto exit_gating;
	}

	/* Reset controller to power on reset (POR) state */
	ufshcd_vops_full_reset(hba);

	/* reset connected UFS device */
	err = ufshcd_reset_device(hba);
	if (err)
		dev_warn(hba->dev, "%s: device reset failed. err %d\n",
			 __func__, err);

	if (hba->force_g4)
		hba->reinit_g4_rate_A = true;
	/* Init crypto */
	err = ufshcd_hba_init_crypto(hba);
	if (err) {
		dev_err(hba->dev, "crypto setup failed\n");
		goto out_remove_scsi_host;
	}

	/* Host controller enable */
	err = ufshcd_hba_enable(hba);
	if (err) {
		dev_err(hba->dev, "Host controller enable failed\n");
		ufshcd_print_host_regs(hba);
		ufshcd_print_host_state(hba);
		goto out_remove_scsi_host;
	}

	if (ufshcd_is_clkscaling_supported(hba)) {
		char wq_name[sizeof("ufs_clkscaling_00")];

		INIT_WORK(&hba->clk_scaling.suspend_work,
			  ufshcd_clk_scaling_suspend_work);
		INIT_WORK(&hba->clk_scaling.resume_work,
			  ufshcd_clk_scaling_resume_work);

		snprintf(wq_name, sizeof(wq_name), "ufs_clkscaling_%d",
			 host->host_no);
		hba->clk_scaling.workq = create_singlethread_workqueue(wq_name);

		ufshcd_clkscaling_init_sysfs(hba);
	}

	/*
	 * If rpm_lvl and and spm_lvl are not already set to valid levels,
	 * set the default power management level for UFS runtime and system
	 * suspend. Default power saving mode selected is keeping UFS link in
	 * Hibern8 state and UFS device in sleep state.
	 */
	if (!ufshcd_is_valid_pm_lvl(hba->rpm_lvl))
		hba->rpm_lvl = ufs_get_desired_pm_lvl_for_dev_link_state(
							UFS_SLEEP_PWR_MODE,
							UIC_LINK_HIBERN8_STATE);
	if (!ufshcd_is_valid_pm_lvl(hba->spm_lvl))
		hba->spm_lvl = ufs_get_desired_pm_lvl_for_dev_link_state(
							UFS_SLEEP_PWR_MODE,
							UIC_LINK_HIBERN8_STATE);

	/* Hold auto suspend until async scan completes */
	pm_runtime_get_sync(dev);

	ufshcd_init_latency_hist(hba);

	/*
	 * We are assuming that device wasn't put in sleep/power-down
	 * state exclusively during the boot stage before kernel.
	 * This assumption helps avoid doing link startup twice during
	 * ufshcd_probe_hba().
	 */
	ufshcd_set_ufs_dev_active(hba);

	ufshcd_cmd_log_init(hba);

	async_schedule(ufshcd_async_scan, hba);

	ufsdbg_add_debugfs(hba);

	ufshcd_add_sysfs_nodes(hba);

	device_enable_async_suspend(dev);

	return 0;

out_remove_scsi_host:
	scsi_remove_host(hba->host);
exit_gating:
	ufshcd_exit_clk_gating(hba);
	ufshcd_exit_latency_hist(hba);
out_disable:
	hba->is_irq_enabled = false;
	ufshcd_hba_exit(hba);
out_error:
	return err;
}
EXPORT_SYMBOL_GPL(ufshcd_init);

MODULE_AUTHOR("Santosh Yaragnavi <santosh.sy@samsung.com>");
MODULE_AUTHOR("Vinayak Holikatti <h.vinayak@samsung.com>");
MODULE_DESCRIPTION("Generic UFS host controller driver Core");
MODULE_LICENSE("GPL");
MODULE_VERSION(UFSHCD_DRIVER_VERSION);<|MERGE_RESOLUTION|>--- conflicted
+++ resolved
@@ -1953,11 +1953,8 @@
 	}
 	start = ktime_get();
 	ret = ufshcd_devfreq_scale(hba, scale_up);
-<<<<<<< HEAD
-=======
 	pm_runtime_put(hba->dev);
 
->>>>>>> 89616f10
 	trace_ufshcd_profile_clk_scaling(dev_name(hba->dev),
 		(scale_up ? "up" : "down"),
 		ktime_to_us(ktime_sub(ktime_get(), start)), ret);
