/*
 * Universal Flash Storage Host controller driver Core
 *
 * This code is based on drivers/scsi/ufs/ufshcd.c
 * Copyright (C) 2011-2013 Samsung India Software Operations
 * Copyright (c) 2013-2020, The Linux Foundation. All rights reserved.
 *
 * Authors:
 *	Santosh Yaraganavi <santosh.sy@samsung.com>
 *	Vinayak Holikatti <h.vinayak@samsung.com>
 *
 * This program is free software; you can redistribute it and/or
 * modify it under the terms of the GNU General Public License
 * as published by the Free Software Foundation; either version 2
 * of the License, or (at your option) any later version.
 * See the COPYING file in the top-level directory or visit
 * <http://www.gnu.org/licenses/gpl-2.0.html>
 *
 * This program is distributed in the hope that it will be useful,
 * but WITHOUT ANY WARRANTY; without even the implied warranty of
 * MERCHANTABILITY or FITNESS FOR A PARTICULAR PURPOSE.  See the
 * GNU General Public License for more details.
 *
 * This program is provided "AS IS" and "WITH ALL FAULTS" and
 * without warranty of any kind. You are solely responsible for
 * determining the appropriateness of using and distributing
 * the program and assume all risks associated with your exercise
 * of rights with respect to the program, including but not limited
 * to infringement of third party rights, the risks and costs of
 * program errors, damage to or loss of data, programs or equipment,
 * and unavailability or interruption of operations. Under no
 * circumstances will the contributor of this Program be liable for
 * any damages of any kind arising from your use or distribution of
 * this program.
 *
 * The Linux Foundation chooses to take subject only to the GPLv2
 * license terms, and distributes only under these terms.
 */

#include <linux/async.h>
#include <scsi/ufs/ioctl.h>
#include <linux/devfreq.h>
#include <linux/nls.h>
#include <linux/of.h>
#include <linux/blkdev.h>
#include <asm/unaligned.h>

#include "ufshcd.h"
#include "ufs_quirks.h"
#include "unipro.h"
#include "ufs-debugfs.h"
#include "ufs-qcom.h"

#ifdef CONFIG_DEBUG_FS

static int ufshcd_tag_req_type(struct request *rq)
{
	int rq_type = TS_WRITE;

	if (!rq)
		rq_type = TS_NOT_SUPPORTED;
	else if (rq->cmd_flags & REQ_PREFLUSH)
		rq_type = TS_FLUSH;
	else if (rq_data_dir(rq) == READ)
		rq_type = (rq->cmd_flags & REQ_URGENT) ?
			TS_URGENT_READ : TS_READ;
	else if (rq->cmd_flags & REQ_URGENT)
		rq_type = TS_URGENT_WRITE;

	return rq_type;
}

static void ufshcd_update_error_stats(struct ufs_hba *hba, int type)
{
	ufsdbg_set_err_state(hba);
	if (type < UFS_ERR_MAX)
		hba->ufs_stats.err_stats[type]++;
}

static void ufshcd_update_tag_stats(struct ufs_hba *hba, int tag)
{
	struct request *rq =
		hba->lrb[tag].cmd ? hba->lrb[tag].cmd->request : NULL;
	u64 **tag_stats = hba->ufs_stats.tag_stats;
	int rq_type;

	if (!hba->ufs_stats.enabled)
		return;

	tag_stats[tag][TS_TAG]++;
	if (!rq)
		return;

	WARN_ON(hba->ufs_stats.q_depth > hba->nutrs);
	rq_type = ufshcd_tag_req_type(rq);
	if (!(rq_type < 0 || rq_type > TS_NUM_STATS))
		tag_stats[hba->ufs_stats.q_depth++][rq_type]++;
}

static void ufshcd_update_tag_stats_completion(struct ufs_hba *hba,
		struct scsi_cmnd *cmd)
{
	struct request *rq = cmd ? cmd->request : NULL;

	if (rq)
		hba->ufs_stats.q_depth--;
}

static void update_req_stats(struct ufs_hba *hba, struct ufshcd_lrb *lrbp)
{
	int rq_type;
	struct request *rq = lrbp->cmd ? lrbp->cmd->request : NULL;
	s64 delta = ktime_us_delta(lrbp->complete_time_stamp,
		lrbp->issue_time_stamp);

	/* update general request statistics */
	if (hba->ufs_stats.req_stats[TS_TAG].count == 0)
		hba->ufs_stats.req_stats[TS_TAG].min = delta;
	hba->ufs_stats.req_stats[TS_TAG].count++;
	hba->ufs_stats.req_stats[TS_TAG].sum += delta;
	if (delta > hba->ufs_stats.req_stats[TS_TAG].max)
		hba->ufs_stats.req_stats[TS_TAG].max = delta;
	if (delta < hba->ufs_stats.req_stats[TS_TAG].min)
			hba->ufs_stats.req_stats[TS_TAG].min = delta;

	rq_type = ufshcd_tag_req_type(rq);
	if (rq_type == TS_NOT_SUPPORTED)
		return;

	/* update request type specific statistics */
	if (hba->ufs_stats.req_stats[rq_type].count == 0)
		hba->ufs_stats.req_stats[rq_type].min = delta;
	hba->ufs_stats.req_stats[rq_type].count++;
	hba->ufs_stats.req_stats[rq_type].sum += delta;
	if (delta > hba->ufs_stats.req_stats[rq_type].max)
		hba->ufs_stats.req_stats[rq_type].max = delta;
	if (delta < hba->ufs_stats.req_stats[rq_type].min)
			hba->ufs_stats.req_stats[rq_type].min = delta;
}

static void
ufshcd_update_query_stats(struct ufs_hba *hba, enum query_opcode opcode, u8 idn)
{
	if (opcode < UPIU_QUERY_OPCODE_MAX && idn < MAX_QUERY_IDN)
		hba->ufs_stats.query_stats_arr[opcode][idn]++;
}

#else
static inline void ufshcd_update_tag_stats(struct ufs_hba *hba, int tag)
{
}

static inline void ufshcd_update_tag_stats_completion(struct ufs_hba *hba,
		struct scsi_cmnd *cmd)
{
}

static inline void ufshcd_update_error_stats(struct ufs_hba *hba, int type)
{
}

static inline
void update_req_stats(struct ufs_hba *hba, struct ufshcd_lrb *lrbp)
{
}

static inline
void ufshcd_update_query_stats(struct ufs_hba *hba,
			       enum query_opcode opcode, u8 idn)
{
}
#endif

static void ufshcd_update_uic_error_cnt(struct ufs_hba *hba, u32 reg, int type)
{
	unsigned long err_bits;
	int ec;

	switch (type) {
	case UFS_UIC_ERROR_PA:
		err_bits = reg & UIC_PHY_ADAPTER_LAYER_ERROR_CODE_MASK;
		for_each_set_bit(ec, &err_bits, UFS_EC_PA_MAX) {
			hba->ufs_stats.pa_err_cnt[ec]++;
			hba->ufs_stats.pa_err_cnt_total++;
		}
		break;
	case UFS_UIC_ERROR_DL:
		err_bits = reg & UIC_DATA_LINK_LAYER_ERROR_CODE_MASK;
		for_each_set_bit(ec, &err_bits, UFS_EC_DL_MAX) {
			hba->ufs_stats.dl_err_cnt[ec]++;
			hba->ufs_stats.dl_err_cnt_total++;
		}
		break;
	case UFS_UIC_ERROR_DME:
		hba->ufs_stats.dme_err_cnt++;
	default:
		break;
	}
}
#include "ufshcd-crypto.h"

#define CREATE_TRACE_POINTS
#include <trace/events/ufs.h>

#define PWR_INFO_MASK	0xF
#define PWR_RX_OFFSET	4

#define UFSHCD_REQ_SENSE_SIZE	18

#define UFSHCD_ENABLE_INTRS	(UTP_TRANSFER_REQ_COMPL |\
				 UTP_TASK_REQ_COMPL |\
				 UFSHCD_ERROR_MASK)
/* UIC command timeout, unit: ms */
#define UIC_CMD_TIMEOUT	500

/* NOP OUT retries waiting for NOP IN response */
#define NOP_OUT_RETRIES    10
/* Timeout after 30 msecs if NOP OUT hangs without response */
#define NOP_OUT_TIMEOUT    30 /* msecs */

/* Query request retries */
#define QUERY_REQ_RETRIES 3
/* Query request timeout */
#define QUERY_REQ_TIMEOUT 1500 /* 1.5 seconds */

/* Task management command timeout */
#define TM_CMD_TIMEOUT	100 /* msecs */

/* maximum number of retries for a general UIC command  */
#define UFS_UIC_COMMAND_RETRIES 3

/* maximum number of link-startup retries */
#define DME_LINKSTARTUP_RETRIES 3

/* Maximum retries for Hibern8 enter */
#define UIC_HIBERN8_ENTER_RETRIES 3

/* maximum number of reset retries before giving up */
#define MAX_HOST_RESET_RETRIES 5

/* Expose the flag value from utp_upiu_query.value */
#define MASK_QUERY_UPIU_FLAG_LOC 0xFF

/* Interrupt aggregation default timeout, unit: 40us */
#define INT_AGGR_DEF_TO	0x02

/* default value of auto suspend is 3 seconds */
#define UFSHCD_AUTO_SUSPEND_DELAY_MS 3000 /* millisecs */

/* default value of ref clock gating wait time is 100 micro seconds */
#define UFSHCD_REF_CLK_GATING_WAIT_US 100 /* microsecs */

#define UFSHCD_CLK_GATING_DELAY_MS_PWR_SAVE	10
#define UFSHCD_CLK_GATING_DELAY_MS_PERF		50

/* IOCTL opcode for command - ufs set device read only */
#define UFS_IOCTL_BLKROSET      BLKROSET

#define ufshcd_toggle_vreg(_dev, _vreg, _on)				\
	({                                                              \
		int _ret;                                               \
		if (_on)                                                \
			_ret = ufshcd_enable_vreg(_dev, _vreg);         \
		else                                                    \
			_ret = ufshcd_disable_vreg(_dev, _vreg);        \
		_ret;                                                   \
	})

static void ufshcd_hex_dump(struct ufs_hba *hba, const char * const str,
			    const void *buf, size_t len)

{
	/*
	 * device name is expected to take up ~20 characters and "str" passed
	 * to this function is expected to be of ~10 character so we would need
	 * ~30 characters string to hold the concatenation of these 2 strings.
	 */
	#define MAX_PREFIX_STR_SIZE 50
	char prefix_str[MAX_PREFIX_STR_SIZE] = {0};

	/* concatenate the device name and "str" */
	snprintf(prefix_str, MAX_PREFIX_STR_SIZE, "%s %s: ",
		 dev_name(hba->dev), str);
	print_hex_dump(KERN_ERR, prefix_str, DUMP_PREFIX_OFFSET,
		       16, 4, buf, len, false);
}

enum {
	UFSHCD_MAX_CHANNEL	= 0,
	UFSHCD_MAX_ID		= 1,
	UFSHCD_CMD_PER_LUN	= 32,
	UFSHCD_CAN_QUEUE	= 32,
};

/* UFSHCD states */
enum {
	UFSHCD_STATE_RESET,
	UFSHCD_STATE_ERROR,
	UFSHCD_STATE_OPERATIONAL,
	UFSHCD_STATE_EH_SCHEDULED,
};

/* UFSHCD error handling flags */
enum {
	UFSHCD_EH_IN_PROGRESS = (1 << 0),
};

/* UFSHCD UIC layer error flags */
enum {
	UFSHCD_UIC_DL_PA_INIT_ERROR = (1 << 0), /* Data link layer error */
	UFSHCD_UIC_DL_NAC_RECEIVED_ERROR = (1 << 1), /* Data link layer error */
	UFSHCD_UIC_DL_TCx_REPLAY_ERROR = (1 << 2), /* Data link layer error */
	UFSHCD_UIC_NL_ERROR = (1 << 3), /* Network layer error */
	UFSHCD_UIC_TL_ERROR = (1 << 4), /* Transport Layer error */
	UFSHCD_UIC_DME_ERROR = (1 << 5), /* DME error */
};

#define DEFAULT_UFSHCD_DBG_PRINT_EN	UFSHCD_DBG_PRINT_ALL

#define ufshcd_set_eh_in_progress(h) \
	((h)->eh_flags |= UFSHCD_EH_IN_PROGRESS)
#define ufshcd_eh_in_progress(h) \
	((h)->eh_flags & UFSHCD_EH_IN_PROGRESS)
#define ufshcd_clear_eh_in_progress(h) \
	((h)->eh_flags &= ~UFSHCD_EH_IN_PROGRESS)

#define ufshcd_set_ufs_dev_active(h) \
	((h)->curr_dev_pwr_mode = UFS_ACTIVE_PWR_MODE)
#define ufshcd_set_ufs_dev_sleep(h) \
	((h)->curr_dev_pwr_mode = UFS_SLEEP_PWR_MODE)
#define ufshcd_set_ufs_dev_poweroff(h) \
	((h)->curr_dev_pwr_mode = UFS_POWERDOWN_PWR_MODE)
#define ufshcd_is_ufs_dev_active(h) \
	((h)->curr_dev_pwr_mode == UFS_ACTIVE_PWR_MODE)
#define ufshcd_is_ufs_dev_sleep(h) \
	((h)->curr_dev_pwr_mode == UFS_SLEEP_PWR_MODE)
#define ufshcd_is_ufs_dev_poweroff(h) \
	((h)->curr_dev_pwr_mode == UFS_POWERDOWN_PWR_MODE)

static struct ufs_pm_lvl_states ufs_pm_lvl_states[] = {
	{UFS_ACTIVE_PWR_MODE, UIC_LINK_ACTIVE_STATE},
	{UFS_ACTIVE_PWR_MODE, UIC_LINK_HIBERN8_STATE},
	{UFS_SLEEP_PWR_MODE, UIC_LINK_ACTIVE_STATE},
	{UFS_SLEEP_PWR_MODE, UIC_LINK_HIBERN8_STATE},
	{UFS_POWERDOWN_PWR_MODE, UIC_LINK_HIBERN8_STATE},
	{UFS_POWERDOWN_PWR_MODE, UIC_LINK_OFF_STATE},
};

static inline enum ufs_dev_pwr_mode
ufs_get_pm_lvl_to_dev_pwr_mode(enum ufs_pm_level lvl)
{
	return ufs_pm_lvl_states[lvl].dev_state;
}

static inline enum uic_link_state
ufs_get_pm_lvl_to_link_pwr_state(enum ufs_pm_level lvl)
{
	return ufs_pm_lvl_states[lvl].link_state;
}

static inline void ufshcd_set_card_online(struct ufs_hba *hba)
{
	atomic_set(&hba->card_state, UFS_CARD_STATE_ONLINE);
}

static inline void ufshcd_set_card_offline(struct ufs_hba *hba)
{
	atomic_set(&hba->card_state, UFS_CARD_STATE_OFFLINE);
}

static inline bool ufshcd_is_card_online(struct ufs_hba *hba)
{
	return (atomic_read(&hba->card_state) == UFS_CARD_STATE_ONLINE);
}

static inline bool ufshcd_is_card_offline(struct ufs_hba *hba)
{
	return (atomic_read(&hba->card_state) == UFS_CARD_STATE_OFFLINE);
}

static inline enum ufs_pm_level
ufs_get_desired_pm_lvl_for_dev_link_state(enum ufs_dev_pwr_mode dev_state,
					enum uic_link_state link_state)
{
	enum ufs_pm_level lvl;

	for (lvl = UFS_PM_LVL_0; lvl < UFS_PM_LVL_MAX; lvl++) {
		if ((ufs_pm_lvl_states[lvl].dev_state == dev_state) &&
			(ufs_pm_lvl_states[lvl].link_state == link_state))
			return lvl;
	}

	/* if no match found, return the level 0 */
	return UFS_PM_LVL_0;
}

static inline bool ufshcd_is_valid_pm_lvl(int lvl)
{
	if (lvl >= 0 && lvl < ARRAY_SIZE(ufs_pm_lvl_states))
		return true;
	else
		return false;
}

static struct ufs_dev_fix ufs_fixups[] = {
	/* UFS cards deviations table */
	UFS_FIX(UFS_VENDOR_MICRON, UFS_ANY_MODEL,
		UFS_DEVICE_QUIRK_DELAY_BEFORE_LPM),
	UFS_FIX(UFS_VENDOR_SAMSUNG, UFS_ANY_MODEL,
		UFS_DEVICE_QUIRK_DELAY_BEFORE_LPM),
	UFS_FIX(UFS_VENDOR_SAMSUNG, UFS_ANY_MODEL,
		UFS_DEVICE_NO_FASTAUTO),
	UFS_FIX(UFS_VENDOR_SAMSUNG, UFS_ANY_MODEL,
		UFS_DEVICE_QUIRK_HOST_PA_TACTIVATE),
	UFS_FIX(UFS_VENDOR_SAMSUNG, UFS_ANY_MODEL, UFS_DEVICE_NO_VCCQ),
	UFS_FIX(UFS_VENDOR_TOSHIBA, UFS_ANY_MODEL,
		UFS_DEVICE_QUIRK_DELAY_BEFORE_LPM),
	UFS_FIX(UFS_VENDOR_TOSHIBA, UFS_ANY_MODEL,
		UFS_DEVICE_QUIRK_NO_LINK_OFF),
	UFS_FIX(UFS_VENDOR_WDC, UFS_ANY_MODEL,
		UFS_DEVICE_QUIRK_NO_LINK_OFF),
	UFS_FIX(UFS_VENDOR_TOSHIBA, "THGLF2G9C8KBADG",
		UFS_DEVICE_QUIRK_PA_TACTIVATE),
	UFS_FIX(UFS_VENDOR_TOSHIBA, "THGLF2G9D8KBADG",
		UFS_DEVICE_QUIRK_PA_TACTIVATE),
	UFS_FIX(UFS_VENDOR_SKHYNIX, UFS_ANY_MODEL, UFS_DEVICE_NO_VCCQ),
	UFS_FIX(UFS_VENDOR_SKHYNIX, UFS_ANY_MODEL,
		UFS_DEVICE_QUIRK_HOST_PA_SAVECONFIGTIME),
	UFS_FIX(UFS_VENDOR_SKHYNIX, UFS_ANY_MODEL,
		UFS_DEVICE_QUIRK_WAIT_AFTER_REF_CLK_UNGATE),
	UFS_FIX(UFS_VENDOR_SKHYNIX, "hB8aL1",
		UFS_DEVICE_QUIRK_HS_G1_TO_HS_G3_SWITCH),
	UFS_FIX(UFS_VENDOR_SKHYNIX, "hC8aL1",
		UFS_DEVICE_QUIRK_HS_G1_TO_HS_G3_SWITCH),
	UFS_FIX(UFS_VENDOR_SKHYNIX, "hD8aL1",
		UFS_DEVICE_QUIRK_HS_G1_TO_HS_G3_SWITCH),
	UFS_FIX(UFS_VENDOR_SKHYNIX, "hC8aM1",
		UFS_DEVICE_QUIRK_HS_G1_TO_HS_G3_SWITCH),
	UFS_FIX(UFS_VENDOR_SKHYNIX, "h08aM1",
		UFS_DEVICE_QUIRK_HS_G1_TO_HS_G3_SWITCH),
	UFS_FIX(UFS_VENDOR_SKHYNIX, "hC8GL1",
		UFS_DEVICE_QUIRK_HS_G1_TO_HS_G3_SWITCH),
	UFS_FIX(UFS_VENDOR_SKHYNIX, "hC8HL1",
		UFS_DEVICE_QUIRK_HS_G1_TO_HS_G3_SWITCH),

	END_FIX
};

static irqreturn_t ufshcd_intr(int irq, void *__hba);
static irqreturn_t ufshcd_tmc_handler(struct ufs_hba *hba);
static void ufshcd_async_scan(void *data, async_cookie_t cookie);
static int ufshcd_reset_and_restore(struct ufs_hba *hba);
static int ufshcd_eh_host_reset_handler(struct scsi_cmnd *cmd);
static int ufshcd_clear_tm_cmd(struct ufs_hba *hba, int tag);
static void ufshcd_hba_exit(struct ufs_hba *hba);
static int ufshcd_probe_hba(struct ufs_hba *hba);
static int ufshcd_enable_clocks(struct ufs_hba *hba);
static int ufshcd_disable_clocks(struct ufs_hba *hba,
				 bool is_gating_context);
static int ufshcd_disable_clocks_keep_link_active(struct ufs_hba *hba,
					      bool is_gating_context);
static void ufshcd_hold_all(struct ufs_hba *hba);
static void ufshcd_release_all(struct ufs_hba *hba);
static int ufshcd_set_vccq_rail_unused(struct ufs_hba *hba, bool unused);
static inline void ufshcd_add_delay_before_dme_cmd(struct ufs_hba *hba);
static inline void ufshcd_save_tstamp_of_last_dme_cmd(struct ufs_hba *hba);
static int ufshcd_host_reset_and_restore(struct ufs_hba *hba);
static void ufshcd_resume_clkscaling(struct ufs_hba *hba);
static void ufshcd_suspend_clkscaling(struct ufs_hba *hba);
static void __ufshcd_suspend_clkscaling(struct ufs_hba *hba);
static void ufshcd_hold_all(struct ufs_hba *hba);
static void ufshcd_release_all(struct ufs_hba *hba);
static void ufshcd_hba_vreg_set_lpm(struct ufs_hba *hba);
static void ufshcd_hba_vreg_set_hpm(struct ufs_hba *hba);
static int ufshcd_devfreq_target(struct device *dev,
				unsigned long *freq, u32 flags);
static int ufshcd_devfreq_get_dev_status(struct device *dev,
		struct devfreq_dev_status *stat);
static void __ufshcd_shutdown_clkscaling(struct ufs_hba *hba);
static int ufshcd_set_dev_pwr_mode(struct ufs_hba *hba,
				     enum ufs_dev_pwr_mode pwr_mode);
static int ufshcd_config_vreg(struct device *dev,
		struct ufs_vreg *vreg, bool on);
static int ufshcd_enable_vreg(struct device *dev, struct ufs_vreg *vreg);
static int ufshcd_disable_vreg(struct device *dev, struct ufs_vreg *vreg);

#if IS_ENABLED(CONFIG_DEVFREQ_GOV_SIMPLE_ONDEMAND)
static struct devfreq_simple_ondemand_data ufshcd_ondemand_data = {
	.upthreshold = 70,
	.downdifferential = 65,
	.simple_scaling = 1,
};

static void *gov_data = &ufshcd_ondemand_data;
#else
static void *gov_data;
#endif

static struct devfreq_dev_profile ufs_devfreq_profile = {
	.polling_ms	= 60,
	.target		= ufshcd_devfreq_target,
	.get_dev_status	= ufshcd_devfreq_get_dev_status,
};

static int ufshcd_devfreq_init(struct ufs_hba *hba)
{
	struct list_head *clk_list = &hba->clk_list_head;
	struct ufs_clk_info *clki;
	struct devfreq *devfreq;
	int ret;

	/* Skip devfreq if we don't have any clocks in the list */
	if (list_empty(clk_list))
		return 0;

	clki = list_first_entry(clk_list, struct ufs_clk_info, list);
	dev_pm_opp_add(hba->dev, clki->min_freq, 0);
	dev_pm_opp_add(hba->dev, clki->max_freq, 0);

	devfreq = devfreq_add_device(hba->dev,
			&ufs_devfreq_profile,
			"simple_ondemand",
			gov_data);
	if (IS_ERR(devfreq)) {
		ret = PTR_ERR(devfreq);
		dev_err(hba->dev, "Unable to register with devfreq %d\n", ret);

		dev_pm_opp_remove(hba->dev, clki->min_freq);
		dev_pm_opp_remove(hba->dev, clki->max_freq);
		return ret;
	}

	hba->devfreq = devfreq;

	return 0;
}

static inline bool ufshcd_valid_tag(struct ufs_hba *hba, int tag)
{
	return tag >= 0 && tag < hba->nutrs;
}

static inline void ufshcd_enable_irq(struct ufs_hba *hba)
{
	if (!hba->is_irq_enabled) {
		enable_irq(hba->irq);
		hba->is_irq_enabled = true;
	}
}

static inline void ufshcd_disable_irq(struct ufs_hba *hba)
{
	if (hba->is_irq_enabled) {
		disable_irq(hba->irq);
		hba->is_irq_enabled = false;
	}
}

void ufshcd_scsi_unblock_requests(struct ufs_hba *hba)
{
	unsigned long flags;
	bool unblock = false;

	spin_lock_irqsave(hba->host->host_lock, flags);
	hba->scsi_block_reqs_cnt--;
	unblock = !hba->scsi_block_reqs_cnt;
	spin_unlock_irqrestore(hba->host->host_lock, flags);
	if (unblock)
		scsi_unblock_requests(hba->host);
}
EXPORT_SYMBOL(ufshcd_scsi_unblock_requests);

static inline void __ufshcd_scsi_block_requests(struct ufs_hba *hba)
{
	if (!hba->scsi_block_reqs_cnt++)
		scsi_block_requests(hba->host);
}

void ufshcd_scsi_block_requests(struct ufs_hba *hba)
{
	unsigned long flags;

	spin_lock_irqsave(hba->host->host_lock, flags);
	__ufshcd_scsi_block_requests(hba);
	spin_unlock_irqrestore(hba->host->host_lock, flags);
}
EXPORT_SYMBOL(ufshcd_scsi_block_requests);

static int ufshcd_device_reset_ctrl(struct ufs_hba *hba, bool ctrl)
{
	int ret = 0;

	if (!hba->pctrl)
		return 0;

	/* Assert reset if ctrl == true */
	if (ctrl)
		ret = pinctrl_select_state(hba->pctrl,
			pinctrl_lookup_state(hba->pctrl, "dev-reset-assert"));
	else
		ret = pinctrl_select_state(hba->pctrl,
			pinctrl_lookup_state(hba->pctrl, "dev-reset-deassert"));

	if (ret < 0)
		dev_err(hba->dev, "%s: %s failed with err %d\n",
			__func__, ctrl ? "Assert" : "Deassert", ret);

	return ret;
}

static inline int ufshcd_assert_device_reset(struct ufs_hba *hba)
{
	return ufshcd_device_reset_ctrl(hba, true);
}

static inline int ufshcd_deassert_device_reset(struct ufs_hba *hba)
{
	return ufshcd_device_reset_ctrl(hba, false);
}

static int ufshcd_reset_device(struct ufs_hba *hba)
{
	int ret;

	/* reset the connected UFS device */
	ret = ufshcd_assert_device_reset(hba);
	if (ret)
		goto out;
	/*
	 * The reset signal is active low.
	 * The UFS device shall detect more than or equal to 1us of positive
	 * or negative RST_n pulse width.
	 * To be on safe side, keep the reset low for atleast 10us.
	 */
	usleep_range(10, 15);

	ret = ufshcd_deassert_device_reset(hba);
	if (ret)
		goto out;
	/* same as assert, wait for atleast 10us after deassert */
	usleep_range(10, 15);
out:
	return ret;
}

/* replace non-printable or non-ASCII characters with spaces */
static inline void ufshcd_remove_non_printable(char *val)
{
	if (!val || !*val)
		return;

	if (*val < 0x20 || *val > 0x7e)
		*val = ' ';
}

#define UFSHCD_MAX_CMD_LOGGING	200

#ifdef CONFIG_TRACEPOINTS
static inline void ufshcd_add_command_trace(struct ufs_hba *hba,
			struct ufshcd_cmd_log_entry *entry)
{
	if (trace_ufshcd_command_enabled()) {
		u32 intr = ufshcd_readl(hba, REG_INTERRUPT_STATUS);

		trace_ufshcd_command(dev_name(hba->dev), entry->str, entry->tag,
				     entry->doorbell, entry->transfer_len, intr,
				     entry->lba, entry->cmd_id);
	}
}
#else
static inline void ufshcd_add_command_trace(struct ufs_hba *hba,
			struct ufshcd_cmd_log_entry *entry)
{
}
#endif

#ifdef CONFIG_SCSI_UFSHCD_CMD_LOGGING
static void ufshcd_cmd_log_init(struct ufs_hba *hba)
{
	/* Allocate log entries */
	if (!hba->cmd_log.entries) {
		hba->cmd_log.entries = kzalloc(UFSHCD_MAX_CMD_LOGGING *
			sizeof(struct ufshcd_cmd_log_entry), GFP_KERNEL);
		if (!hba->cmd_log.entries)
			return;
		dev_dbg(hba->dev, "%s: cmd_log.entries initialized\n",
				__func__);
	}
}

static void __ufshcd_cmd_log(struct ufs_hba *hba, char *str, char *cmd_type,
			     unsigned int tag, u8 cmd_id, u8 idn, u8 lun,
			     sector_t lba, int transfer_len)
{
	struct ufshcd_cmd_log_entry *entry;

	if (!hba->cmd_log.entries)
		return;

	entry = &hba->cmd_log.entries[hba->cmd_log.pos];
	entry->lun = lun;
	entry->str = str;
	entry->cmd_type = cmd_type;
	entry->cmd_id = cmd_id;
	entry->lba = lba;
	entry->transfer_len = transfer_len;
	entry->idn = idn;
	entry->doorbell = ufshcd_readl(hba, REG_UTP_TRANSFER_REQ_DOOR_BELL);
	entry->tag = tag;
	entry->tstamp = ktime_get();
	entry->outstanding_reqs = hba->outstanding_reqs;
	entry->seq_num = hba->cmd_log.seq_num;
	hba->cmd_log.seq_num++;
	hba->cmd_log.pos =
			(hba->cmd_log.pos + 1) % UFSHCD_MAX_CMD_LOGGING;

	ufshcd_add_command_trace(hba, entry);
}

static void ufshcd_cmd_log(struct ufs_hba *hba, char *str, char *cmd_type,
	unsigned int tag, u8 cmd_id, u8 idn)
{
	__ufshcd_cmd_log(hba, str, cmd_type, tag, cmd_id, idn, 0, 0, 0);
}

static void ufshcd_dme_cmd_log(struct ufs_hba *hba, char *str, u8 cmd_id)
{
	ufshcd_cmd_log(hba, str, "dme", 0, cmd_id, 0);
}

static void ufshcd_custom_cmd_log(struct ufs_hba *hba, char *str)
{
	ufshcd_cmd_log(hba, str, "custom", 0, 0, 0);
}

static void ufshcd_print_cmd_log(struct ufs_hba *hba)
{
	int i;
	int pos;
	struct ufshcd_cmd_log_entry *p;

	if (!hba->cmd_log.entries)
		return;

	pos = hba->cmd_log.pos;
	for (i = 0; i < UFSHCD_MAX_CMD_LOGGING; i++) {
		p = &hba->cmd_log.entries[pos];
		pos = (pos + 1) % UFSHCD_MAX_CMD_LOGGING;

		if (ktime_to_us(p->tstamp)) {
			pr_err("%s: %s: seq_no=%u lun=0x%x cmd_id=0x%02x lba=0x%llx txfer_len=%d tag=%u, doorbell=0x%x outstanding=0x%x idn=%d time=%lld us\n",
				p->cmd_type, p->str, p->seq_num,
				p->lun, p->cmd_id, (unsigned long long)p->lba,
				p->transfer_len, p->tag, p->doorbell,
				p->outstanding_reqs, p->idn,
				ktime_to_us(p->tstamp));
				usleep_range(1000, 1100);
		}
	}
}
#else
static void ufshcd_cmd_log_init(struct ufs_hba *hba)
{
}

static void __ufshcd_cmd_log(struct ufs_hba *hba, char *str, char *cmd_type,
			     unsigned int tag, u8 cmd_id, u8 idn, u8 lun,
			     sector_t lba, int transfer_len)
{
	struct ufshcd_cmd_log_entry entry;

	entry.str = str;
	entry.lba = lba;
	entry.cmd_id = cmd_id;
	entry.transfer_len = transfer_len;
	entry.doorbell = ufshcd_readl(hba, REG_UTP_TRANSFER_REQ_DOOR_BELL);
	entry.tag = tag;

	ufshcd_add_command_trace(hba, &entry);
}

static void ufshcd_dme_cmd_log(struct ufs_hba *hba, char *str, u8 cmd_id)
{
}

static void ufshcd_custom_cmd_log(struct ufs_hba *hba, char *str)
{
}

static void ufshcd_print_cmd_log(struct ufs_hba *hba)
{
}
#endif

#ifdef CONFIG_TRACEPOINTS
static inline void ufshcd_cond_add_cmd_trace(struct ufs_hba *hba,
					unsigned int tag, const char *str)
{
	struct ufshcd_lrb *lrbp;
	char *cmd_type = NULL;
	u8 opcode = 0;
	u8 cmd_id = 0, idn = 0;
	sector_t lba = 0;
	int transfer_len = 0;

	lrbp = &hba->lrb[tag];

	if (lrbp->cmd) { /* data phase exists */
		opcode = (u8)(*lrbp->cmd->cmnd);
		if ((opcode == READ_10) || (opcode == WRITE_10)) {
			/*
			 * Currently we only fully trace read(10) and write(10)
			 * commands
			 */
			if (lrbp->cmd->request && lrbp->cmd->request->bio)
				lba =
				lrbp->cmd->request->bio->bi_iter.bi_sector;
			transfer_len = be32_to_cpu(
				lrbp->ucd_req_ptr->sc.exp_data_transfer_len);
		}
	}

	if (lrbp->cmd && ((lrbp->command_type == UTP_CMD_TYPE_SCSI) ||
			  (lrbp->command_type == UTP_CMD_TYPE_UFS_STORAGE))) {
		cmd_type = "scsi";
		cmd_id = (u8)(*lrbp->cmd->cmnd);
	} else if (lrbp->command_type == UTP_CMD_TYPE_DEV_MANAGE) {
		if (hba->dev_cmd.type == DEV_CMD_TYPE_NOP) {
			cmd_type = "nop";
			cmd_id = 0;
		} else if (hba->dev_cmd.type == DEV_CMD_TYPE_QUERY) {
			cmd_type = "query";
			cmd_id = hba->dev_cmd.query.request.upiu_req.opcode;
			idn = hba->dev_cmd.query.request.upiu_req.idn;
		}
	}

	__ufshcd_cmd_log(hba, (char *) str, cmd_type, tag, cmd_id, idn,
			 lrbp->lun, lba, transfer_len);
}
#else
static inline void ufshcd_cond_add_cmd_trace(struct ufs_hba *hba,
					unsigned int tag, const char *str)
{
}
#endif

static void ufshcd_print_clk_freqs(struct ufs_hba *hba)
{
	struct ufs_clk_info *clki;
	struct list_head *head = &hba->clk_list_head;

	if (!(hba->ufshcd_dbg_print & UFSHCD_DBG_PRINT_CLK_FREQ_EN))
		return;

	if (list_empty(head))
		return;

	list_for_each_entry(clki, head, list) {
		if (!IS_ERR_OR_NULL(clki->clk) && clki->min_freq &&
				clki->max_freq)
			dev_err(hba->dev, "clk: %s, rate: %u\n",
					clki->name, clki->curr_freq);
	}
}

static void ufshcd_print_uic_err_hist(struct ufs_hba *hba,
		struct ufs_uic_err_reg_hist *err_hist, char *err_name)
{
	int i;

	if (!(hba->ufshcd_dbg_print & UFSHCD_DBG_PRINT_UIC_ERR_HIST_EN))
		return;

	for (i = 0; i < UIC_ERR_REG_HIST_LENGTH; i++) {
		int p = (i + err_hist->pos - 1) % UIC_ERR_REG_HIST_LENGTH;

		if (err_hist->reg[p] == 0)
			continue;
		dev_err(hba->dev, "%s[%d] = 0x%x at %lld us\n", err_name, i,
			err_hist->reg[p], ktime_to_us(err_hist->tstamp[p]));
	}
}

static inline void __ufshcd_print_host_regs(struct ufs_hba *hba, bool no_sleep)
{
	if (!(hba->ufshcd_dbg_print & UFSHCD_DBG_PRINT_HOST_REGS_EN))
		return;

	/*
	 * hex_dump reads its data without the readl macro. This might
	 * cause inconsistency issues on some platform, as the printed
	 * values may be from cache and not the most recent value.
	 * To know whether you are looking at an un-cached version verify
	 * that IORESOURCE_MEM flag is on when xxx_get_resource() is invoked
	 * during platform/pci probe function.
	 */
	ufshcd_hex_dump(hba, "host regs", hba->mmio_base,
			UFSHCI_REG_SPACE_SIZE);
	dev_err(hba->dev, "hba->ufs_version = 0x%x, hba->capabilities = 0x%x\n",
		hba->ufs_version, hba->capabilities);
	dev_err(hba->dev,
		"hba->outstanding_reqs = 0x%x, hba->outstanding_tasks = 0x%x\n",
		(u32)hba->outstanding_reqs, (u32)hba->outstanding_tasks);
	dev_err(hba->dev,
		"last_hibern8_exit_tstamp at %lld us, hibern8_exit_cnt = %d\n",
		ktime_to_us(hba->ufs_stats.last_hibern8_exit_tstamp),
		hba->ufs_stats.hibern8_exit_cnt);

	ufshcd_print_uic_err_hist(hba, &hba->ufs_stats.pa_err, "pa_err");
	ufshcd_print_uic_err_hist(hba, &hba->ufs_stats.dl_err, "dl_err");
	ufshcd_print_uic_err_hist(hba, &hba->ufs_stats.nl_err, "nl_err");
	ufshcd_print_uic_err_hist(hba, &hba->ufs_stats.tl_err, "tl_err");
	ufshcd_print_uic_err_hist(hba, &hba->ufs_stats.dme_err, "dme_err");

	ufshcd_print_clk_freqs(hba);

	ufshcd_vops_dbg_register_dump(hba, no_sleep);
}

static void ufshcd_print_host_regs(struct ufs_hba *hba)
{
	__ufshcd_print_host_regs(hba, false);

	ufshcd_crypto_debug(hba);
}

static
void ufshcd_print_trs(struct ufs_hba *hba, unsigned long bitmap, bool pr_prdt)
{
	struct ufshcd_lrb *lrbp;
	int prdt_length;
	int tag;

	if (!(hba->ufshcd_dbg_print & UFSHCD_DBG_PRINT_TRS_EN))
		return;

	for_each_set_bit(tag, &bitmap, hba->nutrs) {
		lrbp = &hba->lrb[tag];

		dev_err(hba->dev, "UPIU[%d] - issue time %lld us\n",
				tag, ktime_to_us(lrbp->issue_time_stamp));
		dev_err(hba->dev,
			"UPIU[%d] - Transfer Request Descriptor phys@0x%llx\n",
			tag, (u64)lrbp->utrd_dma_addr);

		ufshcd_hex_dump(hba, "UPIU TRD", lrbp->utr_descriptor_ptr,
				sizeof(struct utp_transfer_req_desc));
		dev_err(hba->dev, "UPIU[%d] - Request UPIU phys@0x%llx\n", tag,
			(u64)lrbp->ucd_req_dma_addr);
		ufshcd_hex_dump(hba, "UPIU REQ", lrbp->ucd_req_ptr,
				sizeof(struct utp_upiu_req));
		dev_err(hba->dev, "UPIU[%d] - Response UPIU phys@0x%llx\n", tag,
			(u64)lrbp->ucd_rsp_dma_addr);
		ufshcd_hex_dump(hba, "UPIU RSP", lrbp->ucd_rsp_ptr,
				sizeof(struct utp_upiu_rsp));

		prdt_length =
			le16_to_cpu(lrbp->utr_descriptor_ptr->prd_table_length);
		if (hba->quirks & UFSHCD_QUIRK_PRDT_BYTE_GRAN)
			prdt_length /= hba->sg_entry_size;

		dev_err(hba->dev,
			"UPIU[%d] - PRDT - %d entries  phys@0x%llx\n",
			tag, prdt_length,
			(u64)lrbp->ucd_prdt_dma_addr);

		if (pr_prdt)
			ufshcd_hex_dump(hba, "UPIU PRDT", lrbp->ucd_prdt_ptr,
				hba->sg_entry_size * prdt_length);
	}
}

static void ufshcd_print_tmrs(struct ufs_hba *hba, unsigned long bitmap)
{
	struct utp_task_req_desc *tmrdp;
	int tag;

	if (!(hba->ufshcd_dbg_print & UFSHCD_DBG_PRINT_TMRS_EN))
		return;

	for_each_set_bit(tag, &bitmap, hba->nutmrs) {
		tmrdp = &hba->utmrdl_base_addr[tag];
		dev_err(hba->dev, "TM[%d] - Task Management Header\n", tag);
		ufshcd_hex_dump(hba, "TM TRD", &tmrdp->header,
				sizeof(struct request_desc_header));
		dev_err(hba->dev, "TM[%d] - Task Management Request UPIU\n",
				tag);
		ufshcd_hex_dump(hba, "TM REQ", tmrdp->task_req_upiu,
				sizeof(struct utp_upiu_req));
		dev_err(hba->dev, "TM[%d] - Task Management Response UPIU\n",
				tag);
		ufshcd_hex_dump(hba, "TM RSP", tmrdp->task_rsp_upiu,
				sizeof(struct utp_task_req_desc));
	}
}

static void ufshcd_print_fsm_state(struct ufs_hba *hba)
{
	int err = 0, tx_fsm_val = 0, rx_fsm_val = 0;

	err = ufshcd_dme_get(hba,
			UIC_ARG_MIB_SEL(MPHY_TX_FSM_STATE,
			UIC_ARG_MPHY_TX_GEN_SEL_INDEX(0)),
			&tx_fsm_val);
	dev_err(hba->dev, "%s: TX_FSM_STATE = %u, err = %d\n", __func__,
			tx_fsm_val, err);
	err = ufshcd_dme_get(hba,
			UIC_ARG_MIB_SEL(MPHY_RX_FSM_STATE,
			UIC_ARG_MPHY_RX_GEN_SEL_INDEX(0)),
			&rx_fsm_val);
	dev_err(hba->dev, "%s: RX_FSM_STATE = %u, err = %d\n", __func__,
			rx_fsm_val, err);
}

static void ufshcd_print_host_state(struct ufs_hba *hba)
{
	if (!(hba->ufshcd_dbg_print & UFSHCD_DBG_PRINT_HOST_STATE_EN))
		return;

	dev_err(hba->dev, "UFS Host state=%d\n", hba->ufshcd_state);
	dev_err(hba->dev, "lrb in use=0x%lx, outstanding reqs=0x%lx tasks=0x%lx\n",
		hba->lrb_in_use, hba->outstanding_reqs, hba->outstanding_tasks);
	dev_err(hba->dev, "saved_err=0x%x, saved_uic_err=0x%x, saved_ce_err=0x%x\n",
		hba->saved_err, hba->saved_uic_err, hba->saved_ce_err);
	dev_err(hba->dev, "Device power mode=%d, UIC link state=%d\n",
		hba->curr_dev_pwr_mode, hba->uic_link_state);
	dev_err(hba->dev, "PM in progress=%d, sys. suspended=%d\n",
		hba->pm_op_in_progress, hba->is_sys_suspended);
	dev_err(hba->dev, "Auto BKOPS=%d, Host self-block=%d\n",
		hba->auto_bkops_enabled, hba->host->host_self_blocked);
	dev_err(hba->dev, "Clk gate=%d, hibern8 on idle=%d\n",
		hba->clk_gating.state, hba->hibern8_on_idle.state);
	dev_err(hba->dev, "error handling flags=0x%x, req. abort count=%d\n",
		hba->eh_flags, hba->req_abort_count);
	dev_err(hba->dev, "Host capabilities=0x%x, caps=0x%x\n",
		hba->capabilities, hba->caps);
	dev_err(hba->dev, "quirks=0x%x, dev. quirks=0x%x\n", hba->quirks,
		hba->dev_info.quirks);
	dev_err(hba->dev, "pa_err_cnt_total=%d, pa_lane_0_err_cnt=%d, pa_lane_1_err_cnt=%d, pa_line_reset_err_cnt=%d\n",
		hba->ufs_stats.pa_err_cnt_total,
		hba->ufs_stats.pa_err_cnt[UFS_EC_PA_LANE_0],
		hba->ufs_stats.pa_err_cnt[UFS_EC_PA_LANE_1],
		hba->ufs_stats.pa_err_cnt[UFS_EC_PA_LINE_RESET]);
	dev_err(hba->dev, "dl_err_cnt_total=%d, dl_nac_received_err_cnt=%d, dl_tcx_replay_timer_expired_err_cnt=%d\n",
		hba->ufs_stats.dl_err_cnt_total,
		hba->ufs_stats.dl_err_cnt[UFS_EC_DL_NAC_RECEIVED],
		hba->ufs_stats.dl_err_cnt[UFS_EC_DL_TCx_REPLAY_TIMER_EXPIRED]);
	dev_err(hba->dev, "dl_afcx_request_timer_expired_err_cnt=%d, dl_fcx_protection_timer_expired_err_cnt=%d, dl_crc_err_cnt=%d\n",
		hba->ufs_stats.dl_err_cnt[UFS_EC_DL_AFCx_REQUEST_TIMER_EXPIRED],
		hba->ufs_stats.dl_err_cnt[UFS_EC_DL_FCx_PROTECT_TIMER_EXPIRED],
		hba->ufs_stats.dl_err_cnt[UFS_EC_DL_CRC_ERROR]);
	dev_err(hba->dev, "dll_rx_buffer_overflow_err_cnt=%d, dl_max_frame_length_exceeded_err_cnt=%d, dl_wrong_sequence_number_err_cnt=%d\n",
		hba->ufs_stats.dl_err_cnt[UFS_EC_DL_RX_BUFFER_OVERFLOW],
		hba->ufs_stats.dl_err_cnt[UFS_EC_DL_MAX_FRAME_LENGTH_EXCEEDED],
		hba->ufs_stats.dl_err_cnt[UFS_EC_DL_WRONG_SEQUENCE_NUMBER]);
	dev_err(hba->dev, "dl_afc_frame_syntax_err_cnt=%d, dl_nac_frame_syntax_err_cnt=%d, dl_eof_syntax_err_cnt=%d\n",
		hba->ufs_stats.dl_err_cnt[UFS_EC_DL_AFC_FRAME_SYNTAX_ERROR],
		hba->ufs_stats.dl_err_cnt[UFS_EC_DL_NAC_FRAME_SYNTAX_ERROR],
		hba->ufs_stats.dl_err_cnt[UFS_EC_DL_EOF_SYNTAX_ERROR]);
	dev_err(hba->dev, "dl_frame_syntax_err_cnt=%d, dl_bad_ctrl_symbol_type_err_cnt=%d, dl_pa_init_err_cnt=%d, dl_pa_error_ind_received=%d\n",
		hba->ufs_stats.dl_err_cnt[UFS_EC_DL_FRAME_SYNTAX_ERROR],
		hba->ufs_stats.dl_err_cnt[UFS_EC_DL_BAD_CTRL_SYMBOL_TYPE],
		hba->ufs_stats.dl_err_cnt[UFS_EC_DL_PA_INIT_ERROR],
		hba->ufs_stats.dl_err_cnt[UFS_EC_DL_PA_ERROR_IND_RECEIVED]);
	dev_err(hba->dev, "dme_err_cnt=%d\n", hba->ufs_stats.dme_err_cnt);
}

/**
 * ufshcd_print_pwr_info - print power params as saved in hba
 * power info
 * @hba: per-adapter instance
 */
static void ufshcd_print_pwr_info(struct ufs_hba *hba)
{
	static const char * const names[] = {
		"INVALID MODE",
		"FAST MODE",
		"SLOW_MODE",
		"INVALID MODE",
		"FASTAUTO_MODE",
		"SLOWAUTO_MODE",
		"INVALID MODE",
	};

	if (!(hba->ufshcd_dbg_print & UFSHCD_DBG_PRINT_PWR_EN))
		return;

	dev_err(hba->dev, "%s:[RX, TX]: gear=[%d, %d], lane[%d, %d], pwr[%s, %s], rate = %d\n",
		 __func__,
		 hba->pwr_info.gear_rx, hba->pwr_info.gear_tx,
		 hba->pwr_info.lane_rx, hba->pwr_info.lane_tx,
		 names[hba->pwr_info.pwr_rx],
		 names[hba->pwr_info.pwr_tx],
		 hba->pwr_info.hs_rate);
}

/*
 * ufshcd_wait_for_register - wait for register value to change
 * @hba - per-adapter interface
 * @reg - mmio register offset
 * @mask - mask to apply to read register value
 * @val - wait condition
 * @interval_us - polling interval in microsecs
 * @timeout_ms - timeout in millisecs
 * @can_sleep - perform sleep or just spin
 *
 * Returns -ETIMEDOUT on error, zero on success
 */
int ufshcd_wait_for_register(struct ufs_hba *hba, u32 reg, u32 mask,
				u32 val, unsigned long interval_us,
				unsigned long timeout_ms, bool can_sleep)
{
	int err = 0;
	unsigned long timeout = jiffies + msecs_to_jiffies(timeout_ms);

	/* ignore bits that we don't intend to wait on */
	val = val & mask;

	while ((ufshcd_readl(hba, reg) & mask) != val) {
		if (can_sleep)
			usleep_range(interval_us, interval_us + 50);
		else
			udelay(interval_us);
		if (time_after(jiffies, timeout)) {
			if ((ufshcd_readl(hba, reg) & mask) != val)
				err = -ETIMEDOUT;
			break;
		}
	}

	return err;
}

/**
 * ufshcd_get_intr_mask - Get the interrupt bit mask
 * @hba - Pointer to adapter instance
 *
 * Returns interrupt bit mask per version
 */
static inline u32 ufshcd_get_intr_mask(struct ufs_hba *hba)
{
	u32 intr_mask = 0;

	switch (hba->ufs_version) {
	case UFSHCI_VERSION_10:
		intr_mask = INTERRUPT_MASK_ALL_VER_10;
		break;
	case UFSHCI_VERSION_11:
	case UFSHCI_VERSION_20:
		intr_mask = INTERRUPT_MASK_ALL_VER_11;
		break;
	case UFSHCI_VERSION_21:
	default:
		intr_mask = INTERRUPT_MASK_ALL_VER_21;
		break;
	}

	if (!ufshcd_is_crypto_supported(hba))
		intr_mask &= ~CRYPTO_ENGINE_FATAL_ERROR;

	return intr_mask;
}

/**
 * ufshcd_get_ufs_version - Get the UFS version supported by the HBA
 * @hba - Pointer to adapter instance
 *
 * Returns UFSHCI version supported by the controller
 */
static inline u32 ufshcd_get_ufs_version(struct ufs_hba *hba)
{
	if (hba->quirks & UFSHCD_QUIRK_BROKEN_UFS_HCI_VERSION)
		return ufshcd_vops_get_ufs_hci_version(hba);

	return ufshcd_readl(hba, REG_UFS_VERSION);
}

/**
 * ufshcd_is_device_present - Check if any device connected to
 *			      the host controller
 * @hba: pointer to adapter instance
 *
 * Returns true if device present, false if no device detected
 */
static inline bool ufshcd_is_device_present(struct ufs_hba *hba)
{
	return (ufshcd_readl(hba, REG_CONTROLLER_STATUS) &
						DEVICE_PRESENT) ? true : false;
}

/**
 * ufshcd_get_tr_ocs - Get the UTRD Overall Command Status
 * @lrb: pointer to local command reference block
 *
 * This function is used to get the OCS field from UTRD
 * Returns the OCS field in the UTRD
 */
static inline int ufshcd_get_tr_ocs(struct ufshcd_lrb *lrbp)
{
	return le32_to_cpu(lrbp->utr_descriptor_ptr->header.dword_2) & MASK_OCS;
}

/**
 * ufshcd_get_tmr_ocs - Get the UTMRD Overall Command Status
 * @task_req_descp: pointer to utp_task_req_desc structure
 *
 * This function is used to get the OCS field from UTMRD
 * Returns the OCS field in the UTMRD
 */
static inline int
ufshcd_get_tmr_ocs(struct utp_task_req_desc *task_req_descp)
{
	return le32_to_cpu(task_req_descp->header.dword_2) & MASK_OCS;
}

/**
 * ufshcd_get_tm_free_slot - get a free slot for task management request
 * @hba: per adapter instance
 * @free_slot: pointer to variable with available slot value
 *
 * Get a free tag and lock it until ufshcd_put_tm_slot() is called.
 * Returns 0 if free slot is not available, else return 1 with tag value
 * in @free_slot.
 */
static bool ufshcd_get_tm_free_slot(struct ufs_hba *hba, int *free_slot)
{
	int tag;
	bool ret = false;

	if (!free_slot)
		goto out;

	do {
		tag = find_first_zero_bit(&hba->tm_slots_in_use, hba->nutmrs);
		if (tag >= hba->nutmrs)
			goto out;
	} while (test_and_set_bit_lock(tag, &hba->tm_slots_in_use));

	*free_slot = tag;
	ret = true;
out:
	return ret;
}

static inline void ufshcd_put_tm_slot(struct ufs_hba *hba, int slot)
{
	clear_bit_unlock(slot, &hba->tm_slots_in_use);
}

/**
 * ufshcd_utrl_clear - Clear a bit in UTRLCLR register
 * @hba: per adapter instance
 * @pos: position of the bit to be cleared
 */
static inline void ufshcd_utrl_clear(struct ufs_hba *hba, u32 pos)
{
	ufshcd_writel(hba, ~(1 << pos), REG_UTP_TRANSFER_REQ_LIST_CLEAR);
}

/**
 * ufshcd_outstanding_req_clear - Clear a bit in outstanding request field
 * @hba: per adapter instance
 * @tag: position of the bit to be cleared
 */
static inline void ufshcd_outstanding_req_clear(struct ufs_hba *hba, int tag)
{
	__clear_bit(tag, &hba->outstanding_reqs);
}

/**
 * ufshcd_get_lists_status - Check UCRDY, UTRLRDY and UTMRLRDY
 * @reg: Register value of host controller status
 *
 * Returns integer, 0 on Success and positive value if failed
 */
static inline int ufshcd_get_lists_status(u32 reg)
{
	return !((reg & UFSHCD_STATUS_READY) == UFSHCD_STATUS_READY);
}

/**
 * ufshcd_get_uic_cmd_result - Get the UIC command result
 * @hba: Pointer to adapter instance
 *
 * This function gets the result of UIC command completion
 * Returns 0 on success, non zero value on error
 */
static inline int ufshcd_get_uic_cmd_result(struct ufs_hba *hba)
{
	return ufshcd_readl(hba, REG_UIC_COMMAND_ARG_2) &
	       MASK_UIC_COMMAND_RESULT;
}

/**
 * ufshcd_get_dme_attr_val - Get the value of attribute returned by UIC command
 * @hba: Pointer to adapter instance
 *
 * This function gets UIC command argument3
 * Returns 0 on success, non zero value on error
 */
static inline u32 ufshcd_get_dme_attr_val(struct ufs_hba *hba)
{
	return ufshcd_readl(hba, REG_UIC_COMMAND_ARG_3);
}

/**
 * ufshcd_get_req_rsp - returns the TR response transaction type
 * @ucd_rsp_ptr: pointer to response UPIU
 */
static inline int
ufshcd_get_req_rsp(struct utp_upiu_rsp *ucd_rsp_ptr)
{
	return be32_to_cpu(ucd_rsp_ptr->header.dword_0) >> 24;
}

/**
 * ufshcd_get_rsp_upiu_result - Get the result from response UPIU
 * @ucd_rsp_ptr: pointer to response UPIU
 *
 * This function gets the response status and scsi_status from response UPIU
 * Returns the response result code.
 */
static inline int
ufshcd_get_rsp_upiu_result(struct utp_upiu_rsp *ucd_rsp_ptr)
{
	return be32_to_cpu(ucd_rsp_ptr->header.dword_1) & MASK_RSP_UPIU_RESULT;
}

/*
 * ufshcd_get_rsp_upiu_data_seg_len - Get the data segment length
 *				from response UPIU
 * @ucd_rsp_ptr: pointer to response UPIU
 *
 * Return the data segment length.
 */
static inline unsigned int
ufshcd_get_rsp_upiu_data_seg_len(struct utp_upiu_rsp *ucd_rsp_ptr)
{
	return be32_to_cpu(ucd_rsp_ptr->header.dword_2) &
		MASK_RSP_UPIU_DATA_SEG_LEN;
}

/**
 * ufshcd_is_exception_event - Check if the device raised an exception event
 * @ucd_rsp_ptr: pointer to response UPIU
 *
 * The function checks if the device raised an exception event indicated in
 * the Device Information field of response UPIU.
 *
 * Returns true if exception is raised, false otherwise.
 */
static inline bool ufshcd_is_exception_event(struct utp_upiu_rsp *ucd_rsp_ptr)
{
	return be32_to_cpu(ucd_rsp_ptr->header.dword_2) &
			MASK_RSP_EXCEPTION_EVENT ? true : false;
}

/**
 * ufshcd_reset_intr_aggr - Reset interrupt aggregation values.
 * @hba: per adapter instance
 */
static inline void
ufshcd_reset_intr_aggr(struct ufs_hba *hba)
{
	ufshcd_writel(hba, INT_AGGR_ENABLE |
		      INT_AGGR_COUNTER_AND_TIMER_RESET,
		      REG_UTP_TRANSFER_REQ_INT_AGG_CONTROL);
}

/**
 * ufshcd_config_intr_aggr - Configure interrupt aggregation values.
 * @hba: per adapter instance
 * @cnt: Interrupt aggregation counter threshold
 * @tmout: Interrupt aggregation timeout value
 */
static inline void
ufshcd_config_intr_aggr(struct ufs_hba *hba, u8 cnt, u8 tmout)
{
	ufshcd_writel(hba, INT_AGGR_ENABLE | INT_AGGR_PARAM_WRITE |
		      INT_AGGR_COUNTER_THLD_VAL(cnt) |
		      INT_AGGR_TIMEOUT_VAL(tmout),
		      REG_UTP_TRANSFER_REQ_INT_AGG_CONTROL);
}

/**
 * ufshcd_disable_intr_aggr - Disables interrupt aggregation.
 * @hba: per adapter instance
 */
static inline void ufshcd_disable_intr_aggr(struct ufs_hba *hba)
{
	ufshcd_writel(hba, 0, REG_UTP_TRANSFER_REQ_INT_AGG_CONTROL);
}

/**
 * ufshcd_enable_run_stop_reg - Enable run-stop registers,
 *			When run-stop registers are set to 1, it indicates the
 *			host controller that it can process the requests
 * @hba: per adapter instance
 */
static void ufshcd_enable_run_stop_reg(struct ufs_hba *hba)
{
	ufshcd_writel(hba, UTP_TASK_REQ_LIST_RUN_STOP_BIT,
		      REG_UTP_TASK_REQ_LIST_RUN_STOP);
	ufshcd_writel(hba, UTP_TRANSFER_REQ_LIST_RUN_STOP_BIT,
		      REG_UTP_TRANSFER_REQ_LIST_RUN_STOP);
}

/**
 * ufshcd_hba_start - Start controller initialization sequence
 * @hba: per adapter instance
 */
static inline void ufshcd_hba_start(struct ufs_hba *hba)
{
	u32 val = CONTROLLER_ENABLE;

	if (ufshcd_hba_is_crypto_supported(hba)) {
		ufshcd_crypto_enable(hba);
		val |= CRYPTO_GENERAL_ENABLE;
	}

	ufshcd_writel(hba, val, REG_CONTROLLER_ENABLE);
}

/**
 * ufshcd_is_hba_active - Get controller state
 * @hba: per adapter instance
 *
 * Returns false if controller is active, true otherwise
 */
static inline bool ufshcd_is_hba_active(struct ufs_hba *hba)
{
	return (ufshcd_readl(hba, REG_CONTROLLER_ENABLE) & CONTROLLER_ENABLE)
		? false : true;
}

static const char *ufschd_uic_link_state_to_string(
			enum uic_link_state state)
{
	switch (state) {
	case UIC_LINK_OFF_STATE:	return "OFF";
	case UIC_LINK_ACTIVE_STATE:	return "ACTIVE";
	case UIC_LINK_HIBERN8_STATE:	return "HIBERN8";
	default:			return "UNKNOWN";
	}
}

static const char *ufschd_ufs_dev_pwr_mode_to_string(
			enum ufs_dev_pwr_mode state)
{
	switch (state) {
	case UFS_ACTIVE_PWR_MODE:	return "ACTIVE";
	case UFS_SLEEP_PWR_MODE:	return "SLEEP";
	case UFS_POWERDOWN_PWR_MODE:	return "POWERDOWN";
	default:			return "UNKNOWN";
	}
}

u32 ufshcd_get_local_unipro_ver(struct ufs_hba *hba)
{
	/* HCI version 1.0 and 1.1 supports UniPro 1.41 */
	if ((hba->ufs_version == UFSHCI_VERSION_10) ||
	    (hba->ufs_version == UFSHCI_VERSION_11))
		return UFS_UNIPRO_VER_1_41;
	else
		return UFS_UNIPRO_VER_1_6;
}
EXPORT_SYMBOL(ufshcd_get_local_unipro_ver);

static bool ufshcd_is_unipro_pa_params_tuning_req(struct ufs_hba *hba)
{
	/*
	 * If both host and device support UniPro ver1.6 or later, PA layer
	 * parameters tuning happens during link startup itself.
	 *
	 * We can manually tune PA layer parameters if either host or device
	 * doesn't support UniPro ver 1.6 or later. But to keep manual tuning
	 * logic simple, we will only do manual tuning if local unipro version
	 * doesn't support ver1.6 or later.
	 */
	if (ufshcd_get_local_unipro_ver(hba) < UFS_UNIPRO_VER_1_6)
		return true;
	else
		return false;
}

/**
 * ufshcd_set_clk_freq - set UFS controller clock frequencies
 * @hba: per adapter instance
 * @scale_up: If True, set max possible frequency othewise set low frequency
 *
 * Returns 0 if successful
 * Returns < 0 for any other errors
 */
static int ufshcd_set_clk_freq(struct ufs_hba *hba, bool scale_up)
{
	int ret = 0;
	struct ufs_clk_info *clki;
	struct list_head *head = &hba->clk_list_head;

	if (list_empty(head))
		goto out;

	list_for_each_entry(clki, head, list) {
		if (!IS_ERR_OR_NULL(clki->clk)) {
			if (scale_up && clki->max_freq) {
				if (clki->curr_freq == clki->max_freq)
					continue;

				ret = clk_set_rate(clki->clk, clki->max_freq);
				if (ret) {
					dev_err(hba->dev, "%s: %s clk set rate(%dHz) failed, %d\n",
						__func__, clki->name,
						clki->max_freq, ret);
					break;
				}
				trace_ufshcd_clk_scaling(dev_name(hba->dev),
						"scaled up", clki->name,
						clki->curr_freq,
						clki->max_freq);

				clki->curr_freq = clki->max_freq;

			} else if (!scale_up && clki->min_freq) {
				if (clki->curr_freq == clki->min_freq)
					continue;

				ret = clk_set_rate(clki->clk, clki->min_freq);
				if (ret) {
					dev_err(hba->dev, "%s: %s clk set rate(%dHz) failed, %d\n",
						__func__, clki->name,
						clki->min_freq, ret);
					break;
				}
				trace_ufshcd_clk_scaling(dev_name(hba->dev),
						"scaled down", clki->name,
						clki->curr_freq,
						clki->min_freq);
				clki->curr_freq = clki->min_freq;
			}
		}
		dev_dbg(hba->dev, "%s: clk: %s, rate: %lu\n", __func__,
				clki->name, clk_get_rate(clki->clk));
	}

out:
	return ret;
}

/**
 * ufshcd_scale_clks - scale up or scale down UFS controller clocks
 * @hba: per adapter instance
 * @scale_up: True if scaling up and false if scaling down
 *
 * Returns 0 if successful
 * Returns < 0 for any other errors
 */
int ufshcd_scale_clks(struct ufs_hba *hba, bool scale_up)
{
	int ret = 0;

	ret = ufshcd_vops_clk_scale_notify(hba, scale_up, PRE_CHANGE);
	if (ret)
		return ret;

	ret = ufshcd_set_clk_freq(hba, scale_up);
	if (ret)
		return ret;

	ret = ufshcd_vops_clk_scale_notify(hba, scale_up, POST_CHANGE);
	if (ret) {
		ufshcd_set_clk_freq(hba, !scale_up);
		return ret;
	}

	return ret;
}

static inline void ufshcd_cancel_gate_work(struct ufs_hba *hba)
{
	hrtimer_cancel(&hba->clk_gating.gate_hrtimer);
	cancel_work_sync(&hba->clk_gating.gate_work);
}

/**
 * ufshcd_is_devfreq_scaling_required - check if scaling is required or not
 * @hba: per adapter instance
 * @scale_up: True if scaling up and false if scaling down
 *
 * Returns true if scaling is required, false otherwise.
 */
static bool ufshcd_is_devfreq_scaling_required(struct ufs_hba *hba,
					       bool scale_up)
{
	struct ufs_clk_info *clki;
	struct list_head *head = &hba->clk_list_head;

	if (list_empty(head))
		return false;

	list_for_each_entry(clki, head, list) {
		if (!IS_ERR_OR_NULL(clki->clk)) {
			if (scale_up && clki->max_freq) {
				if (clki->curr_freq == clki->max_freq)
					continue;
				return true;
			} else if (!scale_up && clki->min_freq) {
				if (clki->curr_freq == clki->min_freq)
					continue;
				return true;
			}
		}
	}

	return false;
}

int ufshcd_wait_for_doorbell_clr(struct ufs_hba *hba,
					u64 wait_timeout_us)
{
	unsigned long flags;
	int ret = 0;
	u32 tm_doorbell;
	u32 tr_doorbell;
	bool timeout = false, do_last_check = false;
	ktime_t start;

	ufshcd_hold_all(hba);
	spin_lock_irqsave(hba->host->host_lock, flags);
	/*
	 * Wait for all the outstanding tasks/transfer requests.
	 * Verify by checking the doorbell registers are clear.
	 */
	start = ktime_get();
	do {
		if (hba->ufshcd_state != UFSHCD_STATE_OPERATIONAL) {
			ret = -EBUSY;
			goto out;
		}

		tm_doorbell = ufshcd_readl(hba, REG_UTP_TASK_REQ_DOOR_BELL);
		tr_doorbell = ufshcd_readl(hba, REG_UTP_TRANSFER_REQ_DOOR_BELL);
		if (!tm_doorbell && !tr_doorbell) {
			timeout = false;
			break;
		} else if (do_last_check) {
			break;
		}

		spin_unlock_irqrestore(hba->host->host_lock, flags);
		schedule();
		if (ktime_to_us(ktime_sub(ktime_get(), start)) >
		    wait_timeout_us) {
			timeout = true;
			/*
			 * We might have scheduled out for long time so make
			 * sure to check if doorbells are cleared by this time
			 * or not.
			 */
			do_last_check = true;
		}
		spin_lock_irqsave(hba->host->host_lock, flags);
	} while (tm_doorbell || tr_doorbell);

	if (timeout) {
		dev_err(hba->dev,
			"%s: timedout waiting for doorbell to clear (tm=0x%x, tr=0x%x)\n",
			__func__, tm_doorbell, tr_doorbell);
		ret = -EBUSY;
	}
out:
	spin_unlock_irqrestore(hba->host->host_lock, flags);
	ufshcd_release_all(hba);
	return ret;
}

/**
 * ufshcd_scale_gear - scale up/down UFS gear
 * @hba: per adapter instance
 * @scale_up: True for scaling up gear and false for scaling down
 *
 * Returns 0 for success,
 * Returns -EBUSY if scaling can't happen at this time
 * Returns non-zero for any other errors
 */
static int ufshcd_scale_gear(struct ufs_hba *hba, bool scale_up)
{
	int ret = 0;
	struct ufs_pa_layer_attr new_pwr_info;
	u32 scale_down_gear = ufshcd_vops_get_scale_down_gear(hba);

	WARN_ON(!hba->clk_scaling.saved_pwr_info.is_valid);

	if (scale_up) {
		memcpy(&new_pwr_info, &hba->clk_scaling.saved_pwr_info.info,
		       sizeof(struct ufs_pa_layer_attr));
		/*
		 * Some UFS devices may stop responding after switching from
		 * HS-G1 to HS-G3. Also, it is found that these devices work
		 * fine if we do 2 steps switch: HS-G1 to HS-G2 followed by
		 * HS-G2 to HS-G3. If UFS_DEVICE_QUIRK_HS_G1_TO_HS_G3_SWITCH
		 * quirk is enabled for such devices, this 2 steps gear switch
		 * workaround will be applied.
		 */
		if ((hba->dev_info.quirks &
		     UFS_DEVICE_QUIRK_HS_G1_TO_HS_G3_SWITCH)
		    && (hba->pwr_info.gear_tx == UFS_HS_G1)
		    && (new_pwr_info.gear_tx == UFS_HS_G3)) {
			/* scale up to G2 first */
			new_pwr_info.gear_tx = UFS_HS_G2;
			new_pwr_info.gear_rx = UFS_HS_G2;
			ret = ufshcd_change_power_mode(hba, &new_pwr_info);
			if (ret)
				goto out;

			/* scale up to G3 now */
			new_pwr_info.gear_tx = UFS_HS_G3;
			new_pwr_info.gear_rx = UFS_HS_G3;
			/* now, fall through to set the HS-G3 */
		}
		ret = ufshcd_change_power_mode(hba, &new_pwr_info);
		if (ret)
			goto out;
	} else {
		memcpy(&new_pwr_info, &hba->pwr_info,
		       sizeof(struct ufs_pa_layer_attr));

		if (hba->pwr_info.gear_tx > scale_down_gear
		    || hba->pwr_info.gear_rx > scale_down_gear) {
			/* save the current power mode */
			memcpy(&hba->clk_scaling.saved_pwr_info.info,
				&hba->pwr_info,
				sizeof(struct ufs_pa_layer_attr));

			/* scale down gear */
			new_pwr_info.gear_tx = scale_down_gear;
			new_pwr_info.gear_rx = scale_down_gear;
			if (!(hba->dev_info.quirks & UFS_DEVICE_NO_FASTAUTO)) {
				new_pwr_info.pwr_tx = FASTAUTO_MODE;
				new_pwr_info.pwr_rx = FASTAUTO_MODE;
			}
		}
		ret = ufshcd_change_power_mode(hba, &new_pwr_info);
	}

out:
	if (ret)
		dev_err(hba->dev, "%s: failed err %d, old gear: (tx %d rx %d), new gear: (tx %d rx %d), scale_up = %d",
			__func__, ret,
			hba->pwr_info.gear_tx, hba->pwr_info.gear_rx,
			new_pwr_info.gear_tx, new_pwr_info.gear_rx,
			scale_up);

	return ret;
}

static int ufshcd_clock_scaling_prepare(struct ufs_hba *hba)
{
	#define DOORBELL_CLR_TOUT_US		(1000 * 1000) /* 1 sec */
	int ret = 0;
	/*
	 * make sure that there are no outstanding requests when
	 * clock scaling is in progress
	 */
	down_write(&hba->lock);
	ufshcd_scsi_block_requests(hba);
	if (ufshcd_wait_for_doorbell_clr(hba, DOORBELL_CLR_TOUT_US)) {
		ret = -EBUSY;
		up_write(&hba->lock);
		ufshcd_scsi_unblock_requests(hba);
	}

	return ret;
}

static void ufshcd_clock_scaling_unprepare(struct ufs_hba *hba)
{
	up_write(&hba->lock);
	ufshcd_scsi_unblock_requests(hba);
}

/**
 * ufshcd_devfreq_scale - scale up/down UFS clocks and gear
 * @hba: per adapter instance
 * @scale_up: True for scaling up and false for scalin down
 *
 * Returns 0 for success,
 * Returns -EBUSY if scaling can't happen at this time
 * Returns non-zero for any other errors
 */
static int ufshcd_devfreq_scale(struct ufs_hba *hba, bool scale_up)
{
	int ret = 0;

	if (hba->extcon && ufshcd_is_card_offline(hba))
		return 0;

	/* let's not get into low power until clock scaling is completed */
	hba->ufs_stats.clk_hold.ctx = CLK_SCALE_WORK;
	ufshcd_hold_all(hba);

	ret = ufshcd_clock_scaling_prepare(hba);
	if (ret)
		goto out;

	ufshcd_custom_cmd_log(hba, "waited-for-DB-clear");

	/* scale down the gear before scaling down clocks */
	if (!scale_up) {
		ret = ufshcd_scale_gear(hba, false);
		if (ret)
			goto clk_scaling_unprepare;
		ufshcd_custom_cmd_log(hba, "Gear-scaled-down");
	}

	/*
	 * If auto hibern8 is supported then put the link in
	 * hibern8 manually, this is to avoid auto hibern8
	 * racing during clock frequency scaling sequence.
	 */
	if (ufshcd_is_auto_hibern8_supported(hba) &&
	    hba->hibern8_on_idle.is_enabled) {
		ret = ufshcd_uic_hibern8_enter(hba);
		if (ret)
			/* link will be bad state so no need to scale_up_gear */
			return ret;
		ufshcd_custom_cmd_log(hba, "Hibern8-entered");
	}

	ret = ufshcd_scale_clks(hba, scale_up);
	if (ret)
		goto scale_up_gear;
	ufshcd_custom_cmd_log(hba, "Clk-freq-switched");

	if (ufshcd_is_auto_hibern8_supported(hba) &&
	    hba->hibern8_on_idle.is_enabled) {
		ret = ufshcd_uic_hibern8_exit(hba);
		if (ret)
			/* link will be bad state so no need to scale_up_gear */
			return ret;
		ufshcd_custom_cmd_log(hba, "Hibern8-Exited");
	}

	/* scale up the gear after scaling up clocks */
	if (scale_up) {
		ret = ufshcd_scale_gear(hba, true);
		if (ret) {
			ufshcd_scale_clks(hba, false);
			goto clk_scaling_unprepare;
		}
		ufshcd_custom_cmd_log(hba, "Gear-scaled-up");
	}

	if (!ret) {
		hba->clk_scaling.is_scaled_up = scale_up;
		if (scale_up)
			hba->clk_gating.delay_ms =
				hba->clk_gating.delay_ms_perf;
		else
			hba->clk_gating.delay_ms =
				hba->clk_gating.delay_ms_pwr_save;
	}

	goto clk_scaling_unprepare;

scale_up_gear:
	if (!scale_up)
		ufshcd_scale_gear(hba, true);
clk_scaling_unprepare:
	ufshcd_clock_scaling_unprepare(hba);
out:
	hba->ufs_stats.clk_rel.ctx = CLK_SCALE_WORK;
	ufshcd_release_all(hba);
	return ret;
}

static void ufshcd_clk_scaling_suspend_work(struct work_struct *work)
{
	struct ufs_hba *hba = container_of(work, struct ufs_hba,
					   clk_scaling.suspend_work);
	unsigned long irq_flags;

	spin_lock_irqsave(hba->host->host_lock, irq_flags);
	if (hba->clk_scaling.active_reqs || hba->clk_scaling.is_suspended) {
		spin_unlock_irqrestore(hba->host->host_lock, irq_flags);
		return;
	}
	hba->clk_scaling.is_suspended = true;
	spin_unlock_irqrestore(hba->host->host_lock, irq_flags);

	__ufshcd_suspend_clkscaling(hba);
}

static void ufshcd_clk_scaling_resume_work(struct work_struct *work)
{
	struct ufs_hba *hba = container_of(work, struct ufs_hba,
					   clk_scaling.resume_work);
	unsigned long irq_flags;

	spin_lock_irqsave(hba->host->host_lock, irq_flags);
	if (!hba->clk_scaling.is_suspended) {
		spin_unlock_irqrestore(hba->host->host_lock, irq_flags);
		return;
	}
	hba->clk_scaling.is_suspended = false;
	spin_unlock_irqrestore(hba->host->host_lock, irq_flags);

	devfreq_resume_device(hba->devfreq);
}

static int ufshcd_devfreq_target(struct device *dev,
				unsigned long *freq, u32 flags)
{
	int ret = 0;
	struct ufs_hba *hba = dev_get_drvdata(dev);
	ktime_t start;
	bool scale_up, sched_clk_scaling_suspend_work = false;
	struct list_head *clk_list = &hba->clk_list_head;
	struct ufs_clk_info *clki;
	unsigned long irq_flags;

	if (!ufshcd_is_clkscaling_supported(hba))
		return -EINVAL;

	spin_lock_irqsave(hba->host->host_lock, irq_flags);
	if (ufshcd_eh_in_progress(hba)) {
		spin_unlock_irqrestore(hba->host->host_lock, irq_flags);
		return 0;
	}

	if (!hba->clk_scaling.active_reqs)
		sched_clk_scaling_suspend_work = true;

	if (list_empty(clk_list)) {
		spin_unlock_irqrestore(hba->host->host_lock, irq_flags);
		goto out;
	}

	clki = list_first_entry(&hba->clk_list_head, struct ufs_clk_info, list);
	scale_up = (*freq == clki->max_freq) ? true : false;
	if (!ufshcd_is_devfreq_scaling_required(hba, scale_up)) {
		spin_unlock_irqrestore(hba->host->host_lock, irq_flags);
		ret = 0;
		goto out; /* no state change required */
	}
	spin_unlock_irqrestore(hba->host->host_lock, irq_flags);

	start = ktime_get();
	ret = ufshcd_devfreq_scale(hba, scale_up);
	trace_ufshcd_profile_clk_scaling(dev_name(hba->dev),
		(scale_up ? "up" : "down"),
		ktime_to_us(ktime_sub(ktime_get(), start)), ret);

out:
	if (sched_clk_scaling_suspend_work)
		queue_work(hba->clk_scaling.workq,
			   &hba->clk_scaling.suspend_work);

	return ret;
}


static int ufshcd_devfreq_get_dev_status(struct device *dev,
		struct devfreq_dev_status *stat)
{
	struct ufs_hba *hba = dev_get_drvdata(dev);
	struct ufs_clk_scaling *scaling = &hba->clk_scaling;
	unsigned long flags;

	if (!ufshcd_is_clkscaling_supported(hba))
		return -EINVAL;

	memset(stat, 0, sizeof(*stat));

	spin_lock_irqsave(hba->host->host_lock, flags);
	if (!scaling->window_start_t)
		goto start_window;

	if (scaling->is_busy_started)
		scaling->tot_busy_t += ktime_to_us(ktime_sub(ktime_get(),
					scaling->busy_start_t));

	stat->total_time = jiffies_to_usecs((long)jiffies -
				(long)scaling->window_start_t);
	stat->busy_time = scaling->tot_busy_t;
start_window:
	scaling->window_start_t = jiffies;
	scaling->tot_busy_t = 0;

	if (hba->outstanding_reqs) {
		scaling->busy_start_t = ktime_get();
		scaling->is_busy_started = true;
	} else {
		scaling->busy_start_t = 0;
		scaling->is_busy_started = false;
	}
	spin_unlock_irqrestore(hba->host->host_lock, flags);
	return 0;
}

static void ufshcd_devfreq_remove(struct ufs_hba *hba)
{
	struct list_head *clk_list = &hba->clk_list_head;
	struct ufs_clk_info *clki;

	if (!hba->devfreq)
		return;

	devfreq_remove_device(hba->devfreq);
	hba->devfreq = NULL;

	clki = list_first_entry(clk_list, struct ufs_clk_info, list);
	dev_pm_opp_remove(hba->dev, clki->min_freq);
	dev_pm_opp_remove(hba->dev, clki->max_freq);
}

static void __ufshcd_suspend_clkscaling(struct ufs_hba *hba)
{
	unsigned long flags;

	devfreq_suspend_device(hba->devfreq);
	spin_lock_irqsave(hba->host->host_lock, flags);
	hba->clk_scaling.window_start_t = 0;
	spin_unlock_irqrestore(hba->host->host_lock, flags);
}

static void ufshcd_suspend_clkscaling(struct ufs_hba *hba)
{
	unsigned long flags;
	bool suspend = false;

	if (!ufshcd_is_clkscaling_supported(hba))
		return;

	spin_lock_irqsave(hba->host->host_lock, flags);
	if (!hba->clk_scaling.is_suspended) {
		suspend = true;
		hba->clk_scaling.is_suspended = true;
	}
	spin_unlock_irqrestore(hba->host->host_lock, flags);

	if (suspend)
		__ufshcd_suspend_clkscaling(hba);
}

static void ufshcd_resume_clkscaling(struct ufs_hba *hba)
{
	unsigned long flags;
	bool resume = false;

	if (!ufshcd_is_clkscaling_supported(hba))
		return;

	spin_lock_irqsave(hba->host->host_lock, flags);
	if (hba->clk_scaling.is_suspended) {
		resume = true;
		hba->clk_scaling.is_suspended = false;
	}
	spin_unlock_irqrestore(hba->host->host_lock, flags);

	if (resume)
		devfreq_resume_device(hba->devfreq);
}

static ssize_t ufshcd_clkscale_enable_show(struct device *dev,
		struct device_attribute *attr, char *buf)
{
	struct ufs_hba *hba = dev_get_drvdata(dev);

	return snprintf(buf, PAGE_SIZE, "%d\n", hba->clk_scaling.is_allowed);
}

static ssize_t ufshcd_clkscale_enable_store(struct device *dev,
		struct device_attribute *attr, const char *buf, size_t count)
{
	struct ufs_hba *hba = dev_get_drvdata(dev);
	u32 value;
	int err;

	if (kstrtou32(buf, 0, &value))
		return -EINVAL;

	value = !!value;
	if (value == hba->clk_scaling.is_allowed)
		goto out;

	pm_runtime_get_sync(hba->dev);
	ufshcd_hold(hba, false);

	cancel_work_sync(&hba->clk_scaling.suspend_work);
	cancel_work_sync(&hba->clk_scaling.resume_work);

	hba->clk_scaling.is_allowed = value;

	if (value) {
		ufshcd_resume_clkscaling(hba);
	} else {
		ufshcd_suspend_clkscaling(hba);
		err = ufshcd_devfreq_scale(hba, true);
		if (err)
			dev_err(hba->dev, "%s: failed to scale clocks up %d\n",
					__func__, err);
	}

	ufshcd_release(hba, false);
	pm_runtime_put_sync(hba->dev);
out:
	return count;
}

static void ufshcd_clkscaling_init_sysfs(struct ufs_hba *hba)
{
	hba->clk_scaling.enable_attr.show = ufshcd_clkscale_enable_show;
	hba->clk_scaling.enable_attr.store = ufshcd_clkscale_enable_store;
	sysfs_attr_init(&hba->clk_scaling.enable_attr.attr);
	hba->clk_scaling.enable_attr.attr.name = "clkscale_enable";
	hba->clk_scaling.enable_attr.attr.mode = 0644;
	if (device_create_file(hba->dev, &hba->clk_scaling.enable_attr))
		dev_err(hba->dev, "Failed to create sysfs for clkscale_enable\n");
}

static void ufshcd_ungate_work(struct work_struct *work)
{
	int ret;
	unsigned long flags;
	struct ufs_hba *hba = container_of(work, struct ufs_hba,
			clk_gating.ungate_work);

	ufshcd_cancel_gate_work(hba);

	spin_lock_irqsave(hba->host->host_lock, flags);
	if (hba->clk_gating.state == CLKS_ON) {
		spin_unlock_irqrestore(hba->host->host_lock, flags);
		goto unblock_reqs;
	}

	spin_unlock_irqrestore(hba->host->host_lock, flags);
	ufshcd_hba_vreg_set_hpm(hba);
	ufshcd_enable_clocks(hba);

	/* Exit from hibern8 */
	if (ufshcd_can_hibern8_during_gating(hba)) {
		/* Prevent gating in this path */
		hba->clk_gating.is_suspended = true;
		if (ufshcd_is_link_hibern8(hba)) {
			ret = ufshcd_uic_hibern8_exit(hba);
			if (ret)
				dev_err(hba->dev, "%s: hibern8 exit failed %d\n",
					__func__, ret);
			else
				ufshcd_set_link_active(hba);
		}
		hba->clk_gating.is_suspended = false;
	}
unblock_reqs:
	ufshcd_scsi_unblock_requests(hba);
}

/**
 * ufshcd_hold - Enable clocks that were gated earlier due to ufshcd_release.
 * Also, exit from hibern8 mode and set the link as active.
 * @hba: per adapter instance
 * @async: This indicates whether caller should ungate clocks asynchronously.
 */
int ufshcd_hold(struct ufs_hba *hba, bool async)
{
	int rc = 0;
	bool flush_result;
	unsigned long flags;

	if (!ufshcd_is_clkgating_allowed(hba))
		goto out;
	spin_lock_irqsave(hba->host->host_lock, flags);
	hba->clk_gating.active_reqs++;

	if (ufshcd_eh_in_progress(hba)) {
		spin_unlock_irqrestore(hba->host->host_lock, flags);
		return 0;
	}

start:
	switch (hba->clk_gating.state) {
	case CLKS_ON:
		/*
		 * Wait for the ungate work to complete if in progress.
		 * Though the clocks may be in ON state, the link could
		 * still be in hibner8 state if hibern8 is allowed
		 * during clock gating.
		 * Make sure we exit hibern8 state also in addition to
		 * clocks being ON.
		 */
		if (ufshcd_can_hibern8_during_gating(hba) &&
		    ufshcd_is_link_hibern8(hba)) {
			if (async) {
				rc = -EAGAIN;
				hba->clk_gating.active_reqs--;
				break;
			}
			spin_unlock_irqrestore(hba->host->host_lock, flags);
			flush_result = flush_work(&hba->clk_gating.ungate_work);
			if (hba->clk_gating.is_suspended && !flush_result)
				goto out;
			spin_lock_irqsave(hba->host->host_lock, flags);
			if (hba->ufshcd_state == UFSHCD_STATE_OPERATIONAL)
				goto start;
		}
		break;
	case REQ_CLKS_OFF:
		/*
		 * If the timer was active but the callback was not running
		 * we have nothing to do, just change state and return.
		 */
		if (hrtimer_try_to_cancel(&hba->clk_gating.gate_hrtimer) == 1) {
			hba->clk_gating.state = CLKS_ON;
			trace_ufshcd_clk_gating(dev_name(hba->dev),
						hba->clk_gating.state);
			break;
		}
		/*
		 * If we are here, it means gating work is either done or
		 * currently running. Hence, fall through to cancel gating
		 * work and to enable clocks.
		 */
	case CLKS_OFF:
		__ufshcd_scsi_block_requests(hba);
		hba->clk_gating.state = REQ_CLKS_ON;
		trace_ufshcd_clk_gating(dev_name(hba->dev),
					hba->clk_gating.state);
		queue_work(hba->clk_gating.clk_gating_workq,
				&hba->clk_gating.ungate_work);
		/*
		 * fall through to check if we should wait for this
		 * work to be done or not.
		 */
	case REQ_CLKS_ON:
		if (async) {
			rc = -EAGAIN;
			hba->clk_gating.active_reqs--;
			break;
		}

		spin_unlock_irqrestore(hba->host->host_lock, flags);
		flush_work(&hba->clk_gating.ungate_work);
		/* Make sure state is CLKS_ON before returning */
		spin_lock_irqsave(hba->host->host_lock, flags);
		goto start;
	default:
		dev_err(hba->dev, "%s: clk gating is in invalid state %d\n",
				__func__, hba->clk_gating.state);
		break;
	}
	spin_unlock_irqrestore(hba->host->host_lock, flags);
out:
	hba->ufs_stats.clk_hold.ts = ktime_get();
	return rc;
}
EXPORT_SYMBOL_GPL(ufshcd_hold);

static void ufshcd_gate_work(struct work_struct *work)
{
	struct ufs_hba *hba = container_of(work, struct ufs_hba,
						clk_gating.gate_work);
	unsigned long flags;

	spin_lock_irqsave(hba->host->host_lock, flags);
	/*
	 * In case you are here to cancel this work the gating state
	 * would be marked as REQ_CLKS_ON. In this case save time by
	 * skipping the gating work and exit after changing the clock
	 * state to CLKS_ON.
	 */
	if (hba->clk_gating.is_suspended ||
		(hba->clk_gating.state != REQ_CLKS_OFF)) {
		hba->clk_gating.state = CLKS_ON;
		trace_ufshcd_clk_gating(dev_name(hba->dev),
					hba->clk_gating.state);
		goto rel_lock;
	}

	if (hba->clk_gating.active_reqs
		|| hba->ufshcd_state != UFSHCD_STATE_OPERATIONAL
		|| hba->lrb_in_use || hba->outstanding_tasks
		|| hba->active_uic_cmd || hba->uic_async_done)
		goto rel_lock;

	spin_unlock_irqrestore(hba->host->host_lock, flags);

	if (ufshcd_is_hibern8_on_idle_allowed(hba) &&
	    hba->hibern8_on_idle.is_enabled)
		/*
		 * Hibern8 enter work (on Idle) needs clocks to be ON hence
		 * make sure that it is flushed before turning off the clocks.
		 */
		flush_delayed_work(&hba->hibern8_on_idle.enter_work);

	/* put the link into hibern8 mode before turning off clocks */
	if (ufshcd_can_hibern8_during_gating(hba)) {
		if (ufshcd_uic_hibern8_enter(hba)) {
			hba->clk_gating.state = CLKS_ON;
			trace_ufshcd_clk_gating(dev_name(hba->dev),
						hba->clk_gating.state);
			goto out;
		}
		ufshcd_set_link_hibern8(hba);
	}

	/*
	 * If auto hibern8 is supported and enabled then the link will already
	 * be in hibern8 state and the ref clock can be gated.
	 */
	if ((((ufshcd_is_auto_hibern8_supported(hba) &&
	       hba->hibern8_on_idle.is_enabled)) ||
	     !ufshcd_is_link_active(hba)) && !hba->no_ref_clk_gating)
		ufshcd_disable_clocks(hba, true);
	else
		/* If link is active, device ref_clk can't be switched off */
		ufshcd_disable_clocks_keep_link_active(hba, true);

	/* Put the host controller in low power mode if possible */
	ufshcd_hba_vreg_set_lpm(hba);

	/*
	 * In case you are here to cancel this work the gating state
	 * would be marked as REQ_CLKS_ON. In this case keep the state
	 * as REQ_CLKS_ON which would anyway imply that clocks are off
	 * and a request to turn them on is pending. By doing this way,
	 * we keep the state machine in tact and this would ultimately
	 * prevent from doing cancel work multiple times when there are
	 * new requests arriving before the current cancel work is done.
	 */
	spin_lock_irqsave(hba->host->host_lock, flags);
	if (hba->clk_gating.state == REQ_CLKS_OFF) {
		hba->clk_gating.state = CLKS_OFF;
		trace_ufshcd_clk_gating(dev_name(hba->dev),
					hba->clk_gating.state);
	}
rel_lock:
	spin_unlock_irqrestore(hba->host->host_lock, flags);
out:
	return;
}

/* host lock must be held before calling this variant */
static void __ufshcd_release(struct ufs_hba *hba, bool no_sched)
{
	if (!ufshcd_is_clkgating_allowed(hba))
		return;

	hba->clk_gating.active_reqs--;

	if (hba->clk_gating.active_reqs || hba->clk_gating.is_suspended
		|| hba->ufshcd_state != UFSHCD_STATE_OPERATIONAL
		|| hba->lrb_in_use || hba->outstanding_tasks
		|| hba->active_uic_cmd || hba->uic_async_done
		|| ufshcd_eh_in_progress(hba) || no_sched)
		return;

	hba->clk_gating.state = REQ_CLKS_OFF;
	trace_ufshcd_clk_gating(dev_name(hba->dev), hba->clk_gating.state);
	hba->ufs_stats.clk_rel.ts = ktime_get();

	hrtimer_start(&hba->clk_gating.gate_hrtimer,
			ms_to_ktime(hba->clk_gating.delay_ms),
			HRTIMER_MODE_REL);
}

void ufshcd_release(struct ufs_hba *hba, bool no_sched)
{
	unsigned long flags;

	spin_lock_irqsave(hba->host->host_lock, flags);
	__ufshcd_release(hba, no_sched);
	spin_unlock_irqrestore(hba->host->host_lock, flags);
}
EXPORT_SYMBOL_GPL(ufshcd_release);

static ssize_t ufshcd_clkgate_delay_show(struct device *dev,
		struct device_attribute *attr, char *buf)
{
	struct ufs_hba *hba = dev_get_drvdata(dev);

	return snprintf(buf, PAGE_SIZE, "%lu\n", hba->clk_gating.delay_ms);
}

static ssize_t ufshcd_clkgate_delay_store(struct device *dev,
		struct device_attribute *attr, const char *buf, size_t count)
{
	struct ufs_hba *hba = dev_get_drvdata(dev);
	unsigned long flags, value;

	if (kstrtoul(buf, 0, &value))
		return -EINVAL;

	spin_lock_irqsave(hba->host->host_lock, flags);
	hba->clk_gating.delay_ms = value;
	spin_unlock_irqrestore(hba->host->host_lock, flags);
	return count;
}

static ssize_t ufshcd_clkgate_delay_pwr_save_show(struct device *dev,
		struct device_attribute *attr, char *buf)
{
	struct ufs_hba *hba = dev_get_drvdata(dev);

	return snprintf(buf, PAGE_SIZE, "%lu\n",
			hba->clk_gating.delay_ms_pwr_save);
}

static ssize_t ufshcd_clkgate_delay_pwr_save_store(struct device *dev,
		struct device_attribute *attr, const char *buf, size_t count)
{
	struct ufs_hba *hba = dev_get_drvdata(dev);
	unsigned long flags, value;

	if (kstrtoul(buf, 0, &value))
		return -EINVAL;

	spin_lock_irqsave(hba->host->host_lock, flags);

	hba->clk_gating.delay_ms_pwr_save = value;
	if (ufshcd_is_clkscaling_supported(hba) &&
	    !hba->clk_scaling.is_scaled_up)
		hba->clk_gating.delay_ms = hba->clk_gating.delay_ms_pwr_save;

	spin_unlock_irqrestore(hba->host->host_lock, flags);
	return count;
}

static ssize_t ufshcd_clkgate_delay_perf_show(struct device *dev,
		struct device_attribute *attr, char *buf)
{
	struct ufs_hba *hba = dev_get_drvdata(dev);

	return snprintf(buf, PAGE_SIZE, "%lu\n", hba->clk_gating.delay_ms_perf);
}

static ssize_t ufshcd_clkgate_delay_perf_store(struct device *dev,
		struct device_attribute *attr, const char *buf, size_t count)
{
	struct ufs_hba *hba = dev_get_drvdata(dev);
	unsigned long flags, value;

	if (kstrtoul(buf, 0, &value))
		return -EINVAL;

	spin_lock_irqsave(hba->host->host_lock, flags);

	hba->clk_gating.delay_ms_perf = value;
	if (ufshcd_is_clkscaling_supported(hba) &&
	    hba->clk_scaling.is_scaled_up)
		hba->clk_gating.delay_ms = hba->clk_gating.delay_ms_perf;

	spin_unlock_irqrestore(hba->host->host_lock, flags);
	return count;
}

static ssize_t ufshcd_clkgate_enable_show(struct device *dev,
		struct device_attribute *attr, char *buf)
{
	struct ufs_hba *hba = dev_get_drvdata(dev);

	return snprintf(buf, PAGE_SIZE, "%d\n", hba->clk_gating.is_enabled);
}

static ssize_t ufshcd_clkgate_enable_store(struct device *dev,
		struct device_attribute *attr, const char *buf, size_t count)
{
	struct ufs_hba *hba = dev_get_drvdata(dev);
	unsigned long flags;
	u32 value;

	if (kstrtou32(buf, 0, &value))
		return -EINVAL;

	value = !!value;
	if (value == hba->clk_gating.is_enabled)
		goto out;

	if (value) {
		ufshcd_release(hba, false);
	} else {
		spin_lock_irqsave(hba->host->host_lock, flags);
		hba->clk_gating.active_reqs++;
		spin_unlock_irqrestore(hba->host->host_lock, flags);
	}

	hba->clk_gating.is_enabled = value;
out:
	return count;
}

static enum hrtimer_restart ufshcd_clkgate_hrtimer_handler(
					struct hrtimer *timer)
{
	struct ufs_hba *hba = container_of(timer, struct ufs_hba,
					   clk_gating.gate_hrtimer);

	queue_work(hba->clk_gating.clk_gating_workq,
				&hba->clk_gating.gate_work);

	return HRTIMER_NORESTART;
}

static void ufshcd_init_clk_gating(struct ufs_hba *hba)
{
	struct ufs_clk_gating *gating = &hba->clk_gating;
	char wq_name[sizeof("ufs_clk_gating_00")];

	hba->clk_gating.state = CLKS_ON;

	if (!ufshcd_is_clkgating_allowed(hba))
		return;

	INIT_WORK(&gating->gate_work, ufshcd_gate_work);
	INIT_WORK(&gating->ungate_work, ufshcd_ungate_work);
	/*
	 * Clock gating work must be executed only after auto hibern8
	 * timeout has expired in the hardware or after aggressive
	 * hibern8 on idle software timeout. Using jiffy based low
	 * resolution delayed work is not reliable to guarantee this,
	 * hence use a high resolution timer to make sure we schedule
	 * the gate work precisely more than hibern8 timeout.
	 *
	 * Always make sure gating->delay_ms > hibern8_on_idle->delay_ms
	 */
	hrtimer_init(&gating->gate_hrtimer, CLOCK_MONOTONIC, HRTIMER_MODE_REL);
	gating->gate_hrtimer.function = ufshcd_clkgate_hrtimer_handler;

	snprintf(wq_name, ARRAY_SIZE(wq_name), "ufs_clk_gating_%d",
			hba->host->host_no);
	hba->clk_gating.clk_gating_workq =
		create_singlethread_workqueue(wq_name);

	gating->is_enabled = true;

	gating->delay_ms_pwr_save = UFSHCD_CLK_GATING_DELAY_MS_PWR_SAVE;
	gating->delay_ms_perf = UFSHCD_CLK_GATING_DELAY_MS_PERF;

	/* start with performance mode */
	gating->delay_ms = gating->delay_ms_perf;

	if (!ufshcd_is_clkscaling_supported(hba))
		goto scaling_not_supported;

	gating->delay_pwr_save_attr.show = ufshcd_clkgate_delay_pwr_save_show;
	gating->delay_pwr_save_attr.store = ufshcd_clkgate_delay_pwr_save_store;
	sysfs_attr_init(&gating->delay_pwr_save_attr.attr);
	gating->delay_pwr_save_attr.attr.name = "clkgate_delay_ms_pwr_save";
	gating->delay_pwr_save_attr.attr.mode = S_IRUGO | S_IWUSR;
	if (device_create_file(hba->dev, &gating->delay_pwr_save_attr))
		dev_err(hba->dev, "Failed to create sysfs for clkgate_delay_ms_pwr_save\n");

	gating->delay_perf_attr.show = ufshcd_clkgate_delay_perf_show;
	gating->delay_perf_attr.store = ufshcd_clkgate_delay_perf_store;
	sysfs_attr_init(&gating->delay_perf_attr.attr);
	gating->delay_perf_attr.attr.name = "clkgate_delay_ms_perf";
	gating->delay_perf_attr.attr.mode = S_IRUGO | S_IWUSR;
	if (device_create_file(hba->dev, &gating->delay_perf_attr))
		dev_err(hba->dev, "Failed to create sysfs for clkgate_delay_ms_perf\n");

	goto add_clkgate_enable;

scaling_not_supported:
	hba->clk_gating.delay_attr.show = ufshcd_clkgate_delay_show;
	hba->clk_gating.delay_attr.store = ufshcd_clkgate_delay_store;
	sysfs_attr_init(&hba->clk_gating.delay_attr.attr);
	hba->clk_gating.delay_attr.attr.name = "clkgate_delay_ms";
	hba->clk_gating.delay_attr.attr.mode = 0644;
	if (device_create_file(hba->dev, &hba->clk_gating.delay_attr))
		dev_err(hba->dev, "Failed to create sysfs for clkgate_delay\n");

add_clkgate_enable:
	gating->enable_attr.show = ufshcd_clkgate_enable_show;
	gating->enable_attr.store = ufshcd_clkgate_enable_store;
	sysfs_attr_init(&gating->enable_attr.attr);
	gating->enable_attr.attr.name = "clkgate_enable";
	gating->enable_attr.attr.mode = S_IRUGO | S_IWUSR;
	if (device_create_file(hba->dev, &gating->enable_attr))
		dev_err(hba->dev, "Failed to create sysfs for clkgate_enable\n");
}

static void ufshcd_exit_clk_gating(struct ufs_hba *hba)
{
	if (!ufshcd_is_clkgating_allowed(hba))
		return;
	if (ufshcd_is_clkscaling_supported(hba)) {
		device_remove_file(hba->dev,
				   &hba->clk_gating.delay_pwr_save_attr);
		device_remove_file(hba->dev, &hba->clk_gating.delay_perf_attr);
	} else {
		device_remove_file(hba->dev, &hba->clk_gating.delay_attr);
	}
	device_remove_file(hba->dev, &hba->clk_gating.enable_attr);
	ufshcd_cancel_gate_work(hba);
	cancel_work_sync(&hba->clk_gating.ungate_work);
	destroy_workqueue(hba->clk_gating.clk_gating_workq);
}

static void ufshcd_set_auto_hibern8_timer(struct ufs_hba *hba, u32 delay)
{
	ufshcd_rmwl(hba, AUTO_HIBERN8_TIMER_SCALE_MASK |
			 AUTO_HIBERN8_IDLE_TIMER_MASK,
			AUTO_HIBERN8_TIMER_SCALE_1_MS | delay,
			REG_AUTO_HIBERNATE_IDLE_TIMER);
	/* Make sure the timer gets applied before further operations */
	mb();
}

/**
 * ufshcd_hibern8_hold - Make sure that link is not in hibern8.
 *
 * @hba: per adapter instance
 * @async: This indicates whether caller wants to exit hibern8 asynchronously.
 *
 * Exit from hibern8 mode and set the link as active.
 *
 * Return 0 on success, non-zero on failure.
 */
static int ufshcd_hibern8_hold(struct ufs_hba *hba, bool async)
{
	int rc = 0;
	unsigned long flags;

	if (!ufshcd_is_hibern8_on_idle_allowed(hba))
		goto out;

	spin_lock_irqsave(hba->host->host_lock, flags);
	hba->hibern8_on_idle.active_reqs++;

	if (ufshcd_eh_in_progress(hba)) {
		spin_unlock_irqrestore(hba->host->host_lock, flags);
		return 0;
	}

start:
	switch (hba->hibern8_on_idle.state) {
	case HIBERN8_EXITED:
		break;
	case REQ_HIBERN8_ENTER:
		if (cancel_delayed_work(&hba->hibern8_on_idle.enter_work)) {
			hba->hibern8_on_idle.state = HIBERN8_EXITED;
			trace_ufshcd_hibern8_on_idle(dev_name(hba->dev),
				hba->hibern8_on_idle.state);
			break;
		}
		/*
		 * If we here, it means Hibern8 enter work is either done or
		 * currently running. Hence, fall through to cancel hibern8
		 * work and exit hibern8.
		 */
	case HIBERN8_ENTERED:
		__ufshcd_scsi_block_requests(hba);
		hba->hibern8_on_idle.state = REQ_HIBERN8_EXIT;
		trace_ufshcd_hibern8_on_idle(dev_name(hba->dev),
			hba->hibern8_on_idle.state);
		schedule_work(&hba->hibern8_on_idle.exit_work);
		/*
		 * fall through to check if we should wait for this
		 * work to be done or not.
		 */
	case REQ_HIBERN8_EXIT:
		if (async) {
			rc = -EAGAIN;
			hba->hibern8_on_idle.active_reqs--;
			break;
		} else {
			spin_unlock_irqrestore(hba->host->host_lock, flags);
			flush_work(&hba->hibern8_on_idle.exit_work);
			/* Make sure state is HIBERN8_EXITED before returning */
			spin_lock_irqsave(hba->host->host_lock, flags);
			goto start;
		}
	default:
		dev_err(hba->dev, "%s: H8 is in invalid state %d\n",
				__func__, hba->hibern8_on_idle.state);
		break;
	}
	spin_unlock_irqrestore(hba->host->host_lock, flags);
out:
	return rc;
}

/* host lock must be held before calling this variant */
static void __ufshcd_hibern8_release(struct ufs_hba *hba, bool no_sched)
{
	unsigned long delay_in_jiffies;

	if (!ufshcd_is_hibern8_on_idle_allowed(hba))
		return;

	hba->hibern8_on_idle.active_reqs--;
	BUG_ON(hba->hibern8_on_idle.active_reqs < 0);

	if (hba->hibern8_on_idle.active_reqs
		|| hba->hibern8_on_idle.is_suspended
		|| hba->ufshcd_state != UFSHCD_STATE_OPERATIONAL
		|| hba->lrb_in_use || hba->outstanding_tasks
		|| hba->active_uic_cmd || hba->uic_async_done
		|| ufshcd_eh_in_progress(hba) || no_sched)
		return;

	hba->hibern8_on_idle.state = REQ_HIBERN8_ENTER;
	trace_ufshcd_hibern8_on_idle(dev_name(hba->dev),
		hba->hibern8_on_idle.state);
	/*
	 * Scheduling the delayed work after 1 jiffies will make the work to
	 * get schedule any time from 0ms to 1000/HZ ms which is not desirable
	 * for hibern8 enter work as it may impact the performance if it gets
	 * scheduled almost immediately. Hence make sure that hibern8 enter
	 * work gets scheduled atleast after 2 jiffies (any time between
	 * 1000/HZ ms to 2000/HZ ms).
	 */
	delay_in_jiffies = msecs_to_jiffies(hba->hibern8_on_idle.delay_ms);
	if (delay_in_jiffies == 1)
		delay_in_jiffies++;

	schedule_delayed_work(&hba->hibern8_on_idle.enter_work,
			      delay_in_jiffies);
}

static void ufshcd_hibern8_release(struct ufs_hba *hba, bool no_sched)
{
	unsigned long flags;

	spin_lock_irqsave(hba->host->host_lock, flags);
	__ufshcd_hibern8_release(hba, no_sched);
	spin_unlock_irqrestore(hba->host->host_lock, flags);
}

static void ufshcd_hibern8_enter_work(struct work_struct *work)
{
	struct ufs_hba *hba = container_of(work, struct ufs_hba,
					   hibern8_on_idle.enter_work.work);
	unsigned long flags;

	spin_lock_irqsave(hba->host->host_lock, flags);
	if (hba->hibern8_on_idle.is_suspended) {
		hba->hibern8_on_idle.state = HIBERN8_EXITED;
		trace_ufshcd_hibern8_on_idle(dev_name(hba->dev),
			hba->hibern8_on_idle.state);
		goto rel_lock;
	}

	if (hba->hibern8_on_idle.active_reqs
		|| hba->ufshcd_state != UFSHCD_STATE_OPERATIONAL
		|| hba->lrb_in_use || hba->outstanding_tasks
		|| hba->active_uic_cmd || hba->uic_async_done)
		goto rel_lock;

	spin_unlock_irqrestore(hba->host->host_lock, flags);

	if (ufshcd_is_link_active(hba) && ufshcd_uic_hibern8_enter(hba)) {
		/* Enter failed */
		hba->hibern8_on_idle.state = HIBERN8_EXITED;
		trace_ufshcd_hibern8_on_idle(dev_name(hba->dev),
			hba->hibern8_on_idle.state);
		goto out;
	}
	ufshcd_set_link_hibern8(hba);

	/*
	 * In case you are here to cancel this work the hibern8_on_idle.state
	 * would be marked as REQ_HIBERN8_EXIT. In this case keep the state
	 * as REQ_HIBERN8_EXIT which would anyway imply that we are in hibern8
	 * and a request to exit from it is pending. By doing this way,
	 * we keep the state machine in tact and this would ultimately
	 * prevent from doing cancel work multiple times when there are
	 * new requests arriving before the current cancel work is done.
	 */
	spin_lock_irqsave(hba->host->host_lock, flags);
	if (hba->hibern8_on_idle.state == REQ_HIBERN8_ENTER) {
		hba->hibern8_on_idle.state = HIBERN8_ENTERED;
		trace_ufshcd_hibern8_on_idle(dev_name(hba->dev),
			hba->hibern8_on_idle.state);
	}
rel_lock:
	spin_unlock_irqrestore(hba->host->host_lock, flags);
out:
	return;
}

static void __ufshcd_set_auto_hibern8_timer(struct ufs_hba *hba,
					    unsigned long delay_ms)
{
	pm_runtime_get_sync(hba->dev);
	ufshcd_hold_all(hba);
	down_write(&hba->lock);
	ufshcd_scsi_block_requests(hba);
	/* wait for all the outstanding requests to finish */
	ufshcd_wait_for_doorbell_clr(hba, U64_MAX);
	ufshcd_set_auto_hibern8_timer(hba, delay_ms);
	hba->hibern8_on_idle.is_enabled = !!delay_ms;
	up_write(&hba->lock);
	ufshcd_scsi_unblock_requests(hba);
	ufshcd_release_all(hba);
	pm_runtime_put_sync(hba->dev);
}

static void ufshcd_hibern8_exit_work(struct work_struct *work)
{
	int ret;
	unsigned long flags;
	struct ufs_hba *hba = container_of(work, struct ufs_hba,
					   hibern8_on_idle.exit_work);

	cancel_delayed_work_sync(&hba->hibern8_on_idle.enter_work);

	spin_lock_irqsave(hba->host->host_lock, flags);
	if ((hba->hibern8_on_idle.state == HIBERN8_EXITED)
	     || ufshcd_is_link_active(hba)) {
		hba->hibern8_on_idle.state = HIBERN8_EXITED;
		spin_unlock_irqrestore(hba->host->host_lock, flags);
		goto unblock_reqs;
	}
	spin_unlock_irqrestore(hba->host->host_lock, flags);

	/* Exit from hibern8 */
	if (ufshcd_is_link_hibern8(hba)) {
		hba->ufs_stats.clk_hold.ctx = H8_EXIT_WORK;
		ufshcd_hold(hba, false);
		ret = ufshcd_uic_hibern8_exit(hba);
		hba->ufs_stats.clk_rel.ctx = H8_EXIT_WORK;
		ufshcd_release(hba, false);
		if (!ret) {
			spin_lock_irqsave(hba->host->host_lock, flags);
			ufshcd_set_link_active(hba);
			hba->hibern8_on_idle.state = HIBERN8_EXITED;
			trace_ufshcd_hibern8_on_idle(dev_name(hba->dev),
				hba->hibern8_on_idle.state);
			spin_unlock_irqrestore(hba->host->host_lock, flags);
		}
	}
unblock_reqs:
	ufshcd_scsi_unblock_requests(hba);
}

static ssize_t ufshcd_hibern8_on_idle_delay_show(struct device *dev,
		struct device_attribute *attr, char *buf)
{
	struct ufs_hba *hba = dev_get_drvdata(dev);

	return snprintf(buf, PAGE_SIZE, "%lu\n", hba->hibern8_on_idle.delay_ms);
}

static ssize_t ufshcd_hibern8_on_idle_delay_store(struct device *dev,
		struct device_attribute *attr, const char *buf, size_t count)
{
	struct ufs_hba *hba = dev_get_drvdata(dev);
	unsigned long flags, value;
	bool change = true;

	if (kstrtoul(buf, 0, &value))
		return -EINVAL;

	spin_lock_irqsave(hba->host->host_lock, flags);
	if (hba->hibern8_on_idle.delay_ms == value)
		change = false;

	if (value >= hba->clk_gating.delay_ms_pwr_save ||
	    value >= hba->clk_gating.delay_ms_perf) {
		dev_err(hba->dev, "hibern8_on_idle_delay (%lu) can not be >= to clkgate_delay_ms_pwr_save (%lu) and clkgate_delay_ms_perf (%lu)\n",
			value, hba->clk_gating.delay_ms_pwr_save,
			hba->clk_gating.delay_ms_perf);
		spin_unlock_irqrestore(hba->host->host_lock, flags);
		return -EINVAL;
	}

	hba->hibern8_on_idle.delay_ms = value;
	spin_unlock_irqrestore(hba->host->host_lock, flags);

	/* Update auto hibern8 timer value if supported */
	if (change && ufshcd_is_auto_hibern8_supported(hba) &&
	    hba->hibern8_on_idle.is_enabled)
		__ufshcd_set_auto_hibern8_timer(hba,
						hba->hibern8_on_idle.delay_ms);

	return count;
}

static ssize_t ufshcd_hibern8_on_idle_enable_show(struct device *dev,
		struct device_attribute *attr, char *buf)
{
	struct ufs_hba *hba = dev_get_drvdata(dev);

	return snprintf(buf, PAGE_SIZE, "%d\n",
			hba->hibern8_on_idle.is_enabled);
}

static ssize_t ufshcd_hibern8_on_idle_enable_store(struct device *dev,
		struct device_attribute *attr, const char *buf, size_t count)
{
	struct ufs_hba *hba = dev_get_drvdata(dev);
	unsigned long flags;
	u32 value;

	if (kstrtou32(buf, 0, &value))
		return -EINVAL;

	value = !!value;
	if (value == hba->hibern8_on_idle.is_enabled)
		goto out;

	/* Update auto hibern8 timer value if supported */
	if (ufshcd_is_auto_hibern8_supported(hba)) {
		__ufshcd_set_auto_hibern8_timer(hba,
			value ? hba->hibern8_on_idle.delay_ms : value);
		goto out;
	}

	if (value) {
		/*
		 * As clock gating work would wait for the hibern8 enter work
		 * to finish, clocks would remain on during hibern8 enter work.
		 */
		ufshcd_hold(hba, false);
		ufshcd_release_all(hba);
	} else {
		spin_lock_irqsave(hba->host->host_lock, flags);
		hba->hibern8_on_idle.active_reqs++;
		spin_unlock_irqrestore(hba->host->host_lock, flags);
	}

	hba->hibern8_on_idle.is_enabled = value;
out:
	return count;
}

static void ufshcd_init_hibern8_on_idle(struct ufs_hba *hba)
{
	/* initialize the state variable here */
	hba->hibern8_on_idle.state = HIBERN8_EXITED;

	if (!ufshcd_is_hibern8_on_idle_allowed(hba) &&
	    !ufshcd_is_auto_hibern8_supported(hba))
		return;

	if (ufshcd_is_auto_hibern8_supported(hba)) {
		hba->hibern8_on_idle.delay_ms = 1;
		hba->hibern8_on_idle.state = AUTO_HIBERN8;
		/*
		 * Disable SW hibern8 enter on idle in case
		 * auto hibern8 is supported
		 */
		hba->caps &= ~UFSHCD_CAP_HIBERN8_ENTER_ON_IDLE;
	} else {
		hba->hibern8_on_idle.delay_ms = 10;
		INIT_DELAYED_WORK(&hba->hibern8_on_idle.enter_work,
				  ufshcd_hibern8_enter_work);
		INIT_WORK(&hba->hibern8_on_idle.exit_work,
			  ufshcd_hibern8_exit_work);
	}

	hba->hibern8_on_idle.is_enabled = true;

	hba->hibern8_on_idle.delay_attr.show =
					ufshcd_hibern8_on_idle_delay_show;
	hba->hibern8_on_idle.delay_attr.store =
					ufshcd_hibern8_on_idle_delay_store;
	sysfs_attr_init(&hba->hibern8_on_idle.delay_attr.attr);
	hba->hibern8_on_idle.delay_attr.attr.name = "hibern8_on_idle_delay_ms";
	hba->hibern8_on_idle.delay_attr.attr.mode = S_IRUGO | S_IWUSR;
	if (device_create_file(hba->dev, &hba->hibern8_on_idle.delay_attr))
		dev_err(hba->dev, "Failed to create sysfs for hibern8_on_idle_delay\n");

	hba->hibern8_on_idle.enable_attr.show =
					ufshcd_hibern8_on_idle_enable_show;
	hba->hibern8_on_idle.enable_attr.store =
					ufshcd_hibern8_on_idle_enable_store;
	sysfs_attr_init(&hba->hibern8_on_idle.enable_attr.attr);
	hba->hibern8_on_idle.enable_attr.attr.name = "hibern8_on_idle_enable";
	hba->hibern8_on_idle.enable_attr.attr.mode = S_IRUGO | S_IWUSR;
	if (device_create_file(hba->dev, &hba->hibern8_on_idle.enable_attr))
		dev_err(hba->dev, "Failed to create sysfs for hibern8_on_idle_enable\n");
}

static void ufshcd_exit_hibern8_on_idle(struct ufs_hba *hba)
{
	if (!ufshcd_is_hibern8_on_idle_allowed(hba) &&
	    !ufshcd_is_auto_hibern8_supported(hba))
		return;
	device_remove_file(hba->dev, &hba->hibern8_on_idle.delay_attr);
	device_remove_file(hba->dev, &hba->hibern8_on_idle.enable_attr);
}

static void ufshcd_hold_all(struct ufs_hba *hba)
{
	ufshcd_hold(hba, false);
	ufshcd_hibern8_hold(hba, false);
}

static void ufshcd_release_all(struct ufs_hba *hba)
{
	ufshcd_hibern8_release(hba, false);
	ufshcd_release(hba, false);
}

/* Must be called with host lock acquired */
static void ufshcd_clk_scaling_start_busy(struct ufs_hba *hba)
{
	bool queue_resume_work = false;

	if (!ufshcd_is_clkscaling_supported(hba))
		return;

	if (!hba->clk_scaling.active_reqs++)
		queue_resume_work = true;

	if (!hba->clk_scaling.is_allowed || hba->pm_op_in_progress)
		return;

	if (queue_resume_work)
		queue_work(hba->clk_scaling.workq,
			   &hba->clk_scaling.resume_work);

	if (!hba->clk_scaling.window_start_t) {
		hba->clk_scaling.window_start_t = jiffies;
		hba->clk_scaling.tot_busy_t = 0;
		hba->clk_scaling.is_busy_started = false;
	}

	if (!hba->clk_scaling.is_busy_started) {
		hba->clk_scaling.busy_start_t = ktime_get();
		hba->clk_scaling.is_busy_started = true;
	}
}

static void ufshcd_clk_scaling_update_busy(struct ufs_hba *hba)
{
	struct ufs_clk_scaling *scaling = &hba->clk_scaling;

	if (!ufshcd_is_clkscaling_supported(hba))
		return;

	if (!hba->outstanding_reqs && scaling->is_busy_started) {
		scaling->tot_busy_t += ktime_to_us(ktime_sub(ktime_get(),
					scaling->busy_start_t));
		scaling->busy_start_t = 0;
		scaling->is_busy_started = false;
	}
}
/**
 * ufshcd_send_command - Send SCSI or device management commands
 * @hba: per adapter instance
 * @task_tag: Task tag of the command
 */
static inline
int ufshcd_send_command(struct ufs_hba *hba, unsigned int task_tag)
{
	int ret = 0;

	hba->lrb[task_tag].issue_time_stamp = ktime_get();
	hba->lrb[task_tag].complete_time_stamp = ktime_set(0, 0);
	ufshcd_clk_scaling_start_busy(hba);
	__set_bit(task_tag, &hba->outstanding_reqs);
	ufshcd_writel(hba, 1 << task_tag, REG_UTP_TRANSFER_REQ_DOOR_BELL);
	/* Make sure that doorbell is committed immediately */
	wmb();
	ufshcd_cond_add_cmd_trace(hba, task_tag,
			hba->lrb[task_tag].cmd ? "scsi_send" : "dev_cmd_send");
	ufshcd_update_tag_stats(hba, task_tag);
	return ret;
}

/**
 * ufshcd_copy_sense_data - Copy sense data in case of check condition
 * @lrb - pointer to local reference block
 */
static inline void ufshcd_copy_sense_data(struct ufshcd_lrb *lrbp)
{
	int len;
	if (lrbp->sense_buffer &&
	    ufshcd_get_rsp_upiu_data_seg_len(lrbp->ucd_rsp_ptr)) {
		int len_to_copy;

		len = be16_to_cpu(lrbp->ucd_rsp_ptr->sr.sense_data_len);
		len_to_copy = min_t(int, RESPONSE_UPIU_SENSE_DATA_LENGTH, len);

		memcpy(lrbp->sense_buffer,
			lrbp->ucd_rsp_ptr->sr.sense_data,
			min_t(int, len_to_copy, UFSHCD_REQ_SENSE_SIZE));
	}
}

/**
 * ufshcd_copy_query_response() - Copy the Query Response and the data
 * descriptor
 * @hba: per adapter instance
 * @lrb - pointer to local reference block
 */
static
int ufshcd_copy_query_response(struct ufs_hba *hba, struct ufshcd_lrb *lrbp)
{
	struct ufs_query_res *query_res = &hba->dev_cmd.query.response;

	memcpy(&query_res->upiu_res, &lrbp->ucd_rsp_ptr->qr, QUERY_OSF_SIZE);

	/* Get the descriptor */
	if (hba->dev_cmd.query.descriptor &&
	    lrbp->ucd_rsp_ptr->qr.opcode == UPIU_QUERY_OPCODE_READ_DESC) {
		u8 *descp = (u8 *)lrbp->ucd_rsp_ptr +
				GENERAL_UPIU_REQUEST_SIZE;
		u16 resp_len;
		u16 buf_len;

		/* data segment length */
		resp_len = be32_to_cpu(lrbp->ucd_rsp_ptr->header.dword_2) &
						MASK_QUERY_DATA_SEG_LEN;
		buf_len = be16_to_cpu(
				hba->dev_cmd.query.request.upiu_req.length);
		if (likely(buf_len >= resp_len)) {
			memcpy(hba->dev_cmd.query.descriptor, descp, resp_len);
		} else {
			dev_warn(hba->dev,
				"%s: Response size is bigger than buffer",
				__func__);
			return -EINVAL;
		}
	}

	return 0;
}

/**
 * ufshcd_hba_capabilities - Read controller capabilities
 * @hba: per adapter instance
 */
static inline void ufshcd_hba_capabilities(struct ufs_hba *hba)
{
	hba->capabilities = ufshcd_readl(hba, REG_CONTROLLER_CAPABILITIES);

	/* nutrs and nutmrs are 0 based values */
	hba->nutrs = (hba->capabilities & MASK_TRANSFER_REQUESTS_SLOTS) + 1;
	hba->nutmrs =
	((hba->capabilities & MASK_TASK_MANAGEMENT_REQUEST_SLOTS) >> 16) + 1;
}

/**
 * ufshcd_ready_for_uic_cmd - Check if controller is ready
 *                            to accept UIC commands
 * @hba: per adapter instance
 * Return true on success, else false
 */
static inline bool ufshcd_ready_for_uic_cmd(struct ufs_hba *hba)
{
	if (ufshcd_readl(hba, REG_CONTROLLER_STATUS) & UIC_COMMAND_READY)
		return true;
	else
		return false;
}

/**
 * ufshcd_get_upmcrs - Get the power mode change request status
 * @hba: Pointer to adapter instance
 *
 * This function gets the UPMCRS field of HCS register
 * Returns value of UPMCRS field
 */
static inline u8 ufshcd_get_upmcrs(struct ufs_hba *hba)
{
	return (ufshcd_readl(hba, REG_CONTROLLER_STATUS) >> 8) & 0x7;
}

/**
 * ufshcd_dispatch_uic_cmd - Dispatch UIC commands to unipro layers
 * @hba: per adapter instance
 * @uic_cmd: UIC command
 *
 * Mutex must be held.
 */
static inline void
ufshcd_dispatch_uic_cmd(struct ufs_hba *hba, struct uic_command *uic_cmd)
{
	WARN_ON(hba->active_uic_cmd);

	hba->active_uic_cmd = uic_cmd;

	ufshcd_dme_cmd_log(hba, "dme_send", hba->active_uic_cmd->command);
	/* Write Args */
	ufshcd_writel(hba, uic_cmd->argument1, REG_UIC_COMMAND_ARG_1);
	ufshcd_writel(hba, uic_cmd->argument2, REG_UIC_COMMAND_ARG_2);
	ufshcd_writel(hba, uic_cmd->argument3, REG_UIC_COMMAND_ARG_3);

	/* Write UIC Cmd */
	ufshcd_writel(hba, uic_cmd->command & COMMAND_OPCODE_MASK,
		      REG_UIC_COMMAND);
	/* Make sure that UIC command is committed immediately */
	wmb();
}

/**
 * ufshcd_wait_for_uic_cmd - Wait complectioin of UIC command
 * @hba: per adapter instance
 * @uic_command: UIC command
 *
 * Must be called with mutex held.
 * Returns 0 only if success.
 */
static int
ufshcd_wait_for_uic_cmd(struct ufs_hba *hba, struct uic_command *uic_cmd)
{
	int ret;
	unsigned long flags;

	if (wait_for_completion_timeout(&uic_cmd->done,
					msecs_to_jiffies(UIC_CMD_TIMEOUT)))
		ret = uic_cmd->argument2 & MASK_UIC_COMMAND_RESULT;
	else
		ret = -ETIMEDOUT;

	if (ret)
		ufsdbg_set_err_state(hba);

	ufshcd_dme_cmd_log(hba, "dme_cmpl_1", hba->active_uic_cmd->command);

	spin_lock_irqsave(hba->host->host_lock, flags);
	hba->active_uic_cmd = NULL;
	spin_unlock_irqrestore(hba->host->host_lock, flags);

	return ret;
}

/**
 * __ufshcd_send_uic_cmd - Send UIC commands and retrieve the result
 * @hba: per adapter instance
 * @uic_cmd: UIC command
 * @completion: initialize the completion only if this is set to true
 *
 * Identical to ufshcd_send_uic_cmd() expect mutex. Must be called
 * with mutex held and host_lock locked.
 * Returns 0 only if success.
 */
static int
__ufshcd_send_uic_cmd(struct ufs_hba *hba, struct uic_command *uic_cmd,
		      bool completion)
{
	if (!ufshcd_ready_for_uic_cmd(hba)) {
		dev_err(hba->dev,
			"Controller not ready to accept UIC commands\n");
		return -EIO;
	}

	if (completion)
		init_completion(&uic_cmd->done);

	ufshcd_dispatch_uic_cmd(hba, uic_cmd);

	return 0;
}

/**
 * ufshcd_send_uic_cmd - Send UIC commands and retrieve the result
 * @hba: per adapter instance
 * @uic_cmd: UIC command
 *
 * Returns 0 only if success.
 */
static int
ufshcd_send_uic_cmd(struct ufs_hba *hba, struct uic_command *uic_cmd)
{
	int ret;
	unsigned long flags;

	hba->ufs_stats.clk_hold.ctx = UIC_CMD_SEND;
	ufshcd_hold_all(hba);
	mutex_lock(&hba->uic_cmd_mutex);
	ufshcd_add_delay_before_dme_cmd(hba);

	spin_lock_irqsave(hba->host->host_lock, flags);
	ret = __ufshcd_send_uic_cmd(hba, uic_cmd, true);
	spin_unlock_irqrestore(hba->host->host_lock, flags);
	if (!ret)
		ret = ufshcd_wait_for_uic_cmd(hba, uic_cmd);

	ufshcd_save_tstamp_of_last_dme_cmd(hba);
	mutex_unlock(&hba->uic_cmd_mutex);
	ufshcd_release_all(hba);
	hba->ufs_stats.clk_rel.ctx = UIC_CMD_SEND;

	ufsdbg_error_inject_dispatcher(hba,
		ERR_INJECT_UIC, 0, &ret);

	return ret;
}

/**
 * ufshcd_map_sg - Map scatter-gather list to prdt
 * @lrbp - pointer to local reference block
 *
 * Returns 0 in case of success, non-zero value in case of failure
 */
static int ufshcd_map_sg(struct ufs_hba *hba, struct ufshcd_lrb *lrbp)
{
	struct ufshcd_sg_entry *prd;
	struct scatterlist *sg;
	struct scsi_cmnd *cmd;
	int sg_segments;
	int i;

	cmd = lrbp->cmd;
	sg_segments = scsi_dma_map(cmd);
	if (sg_segments < 0)
		return sg_segments;

	if (sg_segments) {
		if (hba->quirks & UFSHCD_QUIRK_PRDT_BYTE_GRAN)
			lrbp->utr_descriptor_ptr->prd_table_length =
				cpu_to_le16((u16)(sg_segments *
						  hba->sg_entry_size));
		else
			lrbp->utr_descriptor_ptr->prd_table_length =
				cpu_to_le16((u16) (sg_segments));

		prd = (struct ufshcd_sg_entry *)lrbp->ucd_prdt_ptr;

		scsi_for_each_sg(cmd, sg, sg_segments, i) {
			prd->size =
				cpu_to_le32(((u32) sg_dma_len(sg))-1);
			prd->base_addr =
				cpu_to_le32(lower_32_bits(sg->dma_address));
			prd->upper_addr =
				cpu_to_le32(upper_32_bits(sg->dma_address));
			prd->reserved = 0;
			prd = (void *)prd + hba->sg_entry_size;
		}
	} else {
		lrbp->utr_descriptor_ptr->prd_table_length = 0;
	}

	return ufshcd_map_sg_crypto(hba, lrbp);
}

/**
 * ufshcd_enable_intr - enable interrupts
 * @hba: per adapter instance
 * @intrs: interrupt bits
 */
static void ufshcd_enable_intr(struct ufs_hba *hba, u32 intrs)
{
	u32 set = ufshcd_readl(hba, REG_INTERRUPT_ENABLE);

	if (hba->ufs_version == UFSHCI_VERSION_10) {
		u32 rw;
		rw = set & INTERRUPT_MASK_RW_VER_10;
		set = rw | ((set ^ intrs) & intrs);
	} else {
		set |= intrs;
	}

	ufshcd_writel(hba, set, REG_INTERRUPT_ENABLE);
}

/**
 * ufshcd_disable_intr - disable interrupts
 * @hba: per adapter instance
 * @intrs: interrupt bits
 */
static void ufshcd_disable_intr(struct ufs_hba *hba, u32 intrs)
{
	u32 set = ufshcd_readl(hba, REG_INTERRUPT_ENABLE);

	if (hba->ufs_version == UFSHCI_VERSION_10) {
		u32 rw;
		rw = (set & INTERRUPT_MASK_RW_VER_10) &
			~(intrs & INTERRUPT_MASK_RW_VER_10);
		set = rw | ((set & intrs) & ~INTERRUPT_MASK_RW_VER_10);

	} else {
		set &= ~intrs;
	}

	ufshcd_writel(hba, set, REG_INTERRUPT_ENABLE);
}

/**
 * ufshcd_prepare_req_desc_hdr() - Fills the requests header
 * descriptor according to request
 * @hba: per adapter instance
 * @lrbp: pointer to local reference block
 * @upiu_flags: flags required in the header
 * @cmd_dir: requests data direction
 */
static int ufshcd_prepare_req_desc_hdr(struct ufs_hba *hba,
	struct ufshcd_lrb *lrbp, u32 *upiu_flags,
	enum dma_data_direction cmd_dir)
{
	struct utp_transfer_req_desc *req_desc = lrbp->utr_descriptor_ptr;
	u32 data_direction;
	u32 dword_0;

	if (cmd_dir == DMA_FROM_DEVICE) {
		data_direction = UTP_DEVICE_TO_HOST;
		*upiu_flags = UPIU_CMD_FLAGS_READ;
	} else if (cmd_dir == DMA_TO_DEVICE) {
		data_direction = UTP_HOST_TO_DEVICE;
		*upiu_flags = UPIU_CMD_FLAGS_WRITE;
	} else {
		data_direction = UTP_NO_DATA_TRANSFER;
		*upiu_flags = UPIU_CMD_FLAGS_NONE;
	}

	dword_0 = data_direction | (lrbp->command_type
				<< UPIU_COMMAND_TYPE_OFFSET);
	if (lrbp->intr_cmd)
		dword_0 |= UTP_REQ_DESC_INT_CMD;

	/* Transfer request descriptor header fields */
	if (ufshcd_lrbp_crypto_enabled(lrbp)) {
#if IS_ENABLED(CONFIG_SCSI_UFS_CRYPTO)
		dword_0 |= UTP_REQ_DESC_CRYPTO_ENABLE_CMD;
		dword_0 |= lrbp->crypto_key_slot;
		req_desc->header.dword_1 =
			cpu_to_le32(lower_32_bits(lrbp->data_unit_num));
		req_desc->header.dword_3 =
			cpu_to_le32(upper_32_bits(lrbp->data_unit_num));
#endif /* CONFIG_SCSI_UFS_CRYPTO */
	} else {
		/* dword_1 and dword_3 are reserved, hence they are set to 0 */
		req_desc->header.dword_1 = 0;
		req_desc->header.dword_3 = 0;
	}

	req_desc->header.dword_0 = cpu_to_le32(dword_0);

	/*
	 * assigning invalid value for command status. Controller
	 * updates OCS on command completion, with the command
	 * status
	 */
	req_desc->header.dword_2 =
		cpu_to_le32(OCS_INVALID_COMMAND_STATUS);

	req_desc->prd_table_length = 0;

	return 0;
}

/**
 * ufshcd_prepare_utp_scsi_cmd_upiu() - fills the utp_transfer_req_desc,
 * for scsi commands
 * @lrbp - local reference block pointer
 * @upiu_flags - flags
 */
static
void ufshcd_prepare_utp_scsi_cmd_upiu(struct ufshcd_lrb *lrbp, u32 upiu_flags)
{
	struct utp_upiu_req *ucd_req_ptr = lrbp->ucd_req_ptr;
	unsigned short cdb_len;

	/* command descriptor fields */
	ucd_req_ptr->header.dword_0 = UPIU_HEADER_DWORD(
				UPIU_TRANSACTION_COMMAND, upiu_flags,
				lrbp->lun, lrbp->task_tag);
	ucd_req_ptr->header.dword_1 = UPIU_HEADER_DWORD(
				UPIU_COMMAND_SET_TYPE_SCSI, 0, 0, 0);

	/* Total EHS length and Data segment length will be zero */
	ucd_req_ptr->header.dword_2 = 0;

	ucd_req_ptr->sc.exp_data_transfer_len =
		cpu_to_be32(lrbp->cmd->sdb.length);

	cdb_len = min_t(unsigned short, lrbp->cmd->cmd_len, MAX_CDB_SIZE);
	memcpy(ucd_req_ptr->sc.cdb, lrbp->cmd->cmnd, cdb_len);
	if (cdb_len < MAX_CDB_SIZE)
		memset(ucd_req_ptr->sc.cdb + cdb_len, 0,
			(MAX_CDB_SIZE - cdb_len));
	memset(lrbp->ucd_rsp_ptr, 0, sizeof(struct utp_upiu_rsp));
}

/**
 * ufshcd_prepare_utp_query_req_upiu() - fills the utp_transfer_req_desc,
 * for query requsts
 * @hba: UFS hba
 * @lrbp: local reference block pointer
 * @upiu_flags: flags
 */
static void ufshcd_prepare_utp_query_req_upiu(struct ufs_hba *hba,
				struct ufshcd_lrb *lrbp, u32 upiu_flags)
{
	struct utp_upiu_req *ucd_req_ptr = lrbp->ucd_req_ptr;
	struct ufs_query *query = &hba->dev_cmd.query;
	u16 len = be16_to_cpu(query->request.upiu_req.length);
	u8 *descp = (u8 *)lrbp->ucd_req_ptr + GENERAL_UPIU_REQUEST_SIZE;

	/* Query request header */
	ucd_req_ptr->header.dword_0 = UPIU_HEADER_DWORD(
			UPIU_TRANSACTION_QUERY_REQ, upiu_flags,
			lrbp->lun, lrbp->task_tag);
	ucd_req_ptr->header.dword_1 = UPIU_HEADER_DWORD(
			0, query->request.query_func, 0, 0);

	/* Data segment length only need for WRITE_DESC */
	if (query->request.upiu_req.opcode == UPIU_QUERY_OPCODE_WRITE_DESC)
		ucd_req_ptr->header.dword_2 =
			UPIU_HEADER_DWORD(0, 0, (len >> 8), (u8)len);
	else
		ucd_req_ptr->header.dword_2 = 0;

	/* Copy the Query Request buffer as is */
	memcpy(&ucd_req_ptr->qr, &query->request.upiu_req,
			QUERY_OSF_SIZE);

	/* Copy the Descriptor */
	if (query->request.upiu_req.opcode == UPIU_QUERY_OPCODE_WRITE_DESC)
		memcpy(descp, query->descriptor, len);

	memset(lrbp->ucd_rsp_ptr, 0, sizeof(struct utp_upiu_rsp));
}

static inline void ufshcd_prepare_utp_nop_upiu(struct ufshcd_lrb *lrbp)
{
	struct utp_upiu_req *ucd_req_ptr = lrbp->ucd_req_ptr;

	memset(ucd_req_ptr, 0, sizeof(struct utp_upiu_req));

	/* command descriptor fields */
	ucd_req_ptr->header.dword_0 =
		UPIU_HEADER_DWORD(
			UPIU_TRANSACTION_NOP_OUT, 0, 0, lrbp->task_tag);
	/* clear rest of the fields of basic header */
	ucd_req_ptr->header.dword_1 = 0;
	ucd_req_ptr->header.dword_2 = 0;

	memset(lrbp->ucd_rsp_ptr, 0, sizeof(struct utp_upiu_rsp));
}

/**
 * ufshcd_comp_devman_upiu - UFS Protocol Information Unit(UPIU)
 *			     for Device Management Purposes
 * @hba - per adapter instance
 * @lrb - pointer to local reference block
 */
static int ufshcd_comp_devman_upiu(struct ufs_hba *hba, struct ufshcd_lrb *lrbp)
{
	u32 upiu_flags;
	int ret = 0;

	if ((hba->ufs_version == UFSHCI_VERSION_10) ||
	    (hba->ufs_version == UFSHCI_VERSION_11))
		lrbp->command_type = UTP_CMD_TYPE_DEV_MANAGE;
	else
		lrbp->command_type = UTP_CMD_TYPE_UFS_STORAGE;

	ret = ufshcd_prepare_req_desc_hdr(hba, lrbp, &upiu_flags,
			DMA_NONE);
	if (hba->dev_cmd.type == DEV_CMD_TYPE_QUERY)
		ufshcd_prepare_utp_query_req_upiu(hba, lrbp, upiu_flags);
	else if (hba->dev_cmd.type == DEV_CMD_TYPE_NOP)
		ufshcd_prepare_utp_nop_upiu(lrbp);
	else
		ret = -EINVAL;

	return ret;
}

/**
 * ufshcd_comp_scsi_upiu - UFS Protocol Information Unit(UPIU)
 *			   for SCSI Purposes
 * @hba - per adapter instance
 * @lrb - pointer to local reference block
 */
static int ufshcd_comp_scsi_upiu(struct ufs_hba *hba, struct ufshcd_lrb *lrbp)
{
	u32 upiu_flags;
	int ret = 0;

	if ((hba->ufs_version == UFSHCI_VERSION_10) ||
	    (hba->ufs_version == UFSHCI_VERSION_11))
		lrbp->command_type = UTP_CMD_TYPE_SCSI;
	else
		lrbp->command_type = UTP_CMD_TYPE_UFS_STORAGE;

	if (likely(lrbp->cmd)) {
		ret = ufshcd_prepare_req_desc_hdr(hba, lrbp,
				&upiu_flags, lrbp->cmd->sc_data_direction);
		ufshcd_prepare_utp_scsi_cmd_upiu(lrbp, upiu_flags);
	} else {
		ret = -EINVAL;
	}

	return ret;
}

/*
 * ufshcd_scsi_to_upiu_lun - maps scsi LUN to UPIU LUN
 * @scsi_lun: scsi LUN id
 *
 * Returns UPIU LUN id
 */
static inline u8 ufshcd_scsi_to_upiu_lun(unsigned int scsi_lun)
{
	if (scsi_is_wlun(scsi_lun))
		return (scsi_lun & UFS_UPIU_MAX_UNIT_NUM_ID)
			| UFS_UPIU_WLUN_ID;
	else
		return scsi_lun & UFS_UPIU_MAX_UNIT_NUM_ID;
}

/**
 * ufshcd_upiu_wlun_to_scsi_wlun - maps UPIU W-LUN id to SCSI W-LUN ID
 * @scsi_lun: UPIU W-LUN id
 *
 * Returns SCSI W-LUN id
 */
static inline u16 ufshcd_upiu_wlun_to_scsi_wlun(u8 upiu_wlun_id)
{
	return (upiu_wlun_id & ~UFS_UPIU_WLUN_ID) | SCSI_W_LUN_BASE;
}

/**
 * ufshcd_get_write_lock - synchronize between shutdown, scaling &
 * arrival of requests
 * @hba: ufs host
 *
 * Lock is predominantly held by shutdown context thus, ensuring
 * that no requests from any other context may sneak through.
 */
static inline void ufshcd_get_write_lock(struct ufs_hba *hba)
{
	down_write(&hba->lock);
}

/**
 * ufshcd_get_read_lock - synchronize between shutdown, scaling &
 * arrival of requests
 * @hba: ufs host
 *
 * Returns 1 if acquired, < 0 on contention
 *
 * After shutdown's initiated, allow requests only directed to the
 * well known device lun. The sync between scaling & issue is maintained
 * as is and this restructuring syncs shutdown with these too.
 */
static int ufshcd_get_read_lock(struct ufs_hba *hba, u64 lun)
{
	int err = 0;

	err = down_read_trylock(&hba->lock);
	if (err > 0)
		goto out;
	/* let requests for well known device lun to go through */
	if (ufshcd_scsi_to_upiu_lun(lun) == UFS_UPIU_UFS_DEVICE_WLUN)
		return 0;
	else if (!ufshcd_is_shutdown_ongoing(hba))
		return -EAGAIN;
	else
		return -EPERM;

out:
	return err;
}

/**
 * ufshcd_put_read_lock - synchronize between shutdown, scaling &
 * arrival of requests
 * @hba: ufs host
 *
 * Returns none
 */
static inline void ufshcd_put_read_lock(struct ufs_hba *hba)
{
	up_read(&hba->lock);
}

/**
 * ufshcd_queuecommand - main entry point for SCSI requests
 * @cmd: command from SCSI Midlayer
 * @done: call back function
 *
 * Returns 0 for success, non-zero in case of failure
 */
static int ufshcd_queuecommand(struct Scsi_Host *host, struct scsi_cmnd *cmd)
{
	struct ufshcd_lrb *lrbp;
	struct ufs_hba *hba;
	unsigned long flags;
	int tag;
	int err = 0;
	bool has_read_lock = false;

	hba = shost_priv(host);

	if (!cmd || !cmd->request || !hba)
		return -EINVAL;

	tag = cmd->request->tag;
	if (!ufshcd_valid_tag(hba, tag)) {
		dev_err(hba->dev,
			"%s: invalid command tag %d: cmd=0x%p, cmd->request=0x%p",
			__func__, tag, cmd, cmd->request);
		BUG();
	}

	err = ufshcd_get_read_lock(hba, cmd->device->lun);
	if (unlikely(err < 0)) {
		if (err == -EPERM) {
			return SCSI_MLQUEUE_HOST_BUSY;
		}
		if (err == -EAGAIN)
			return SCSI_MLQUEUE_HOST_BUSY;
	} else if (err == 1) {
		has_read_lock = true;
	}

	/*
	 * err might be non-zero here but logic later in this function
	 * assumes that err is set to 0.
	 */
	err = 0;

	spin_lock_irqsave(hba->host->host_lock, flags);

	/* if error handling is in progress, return host busy */
	if (ufshcd_eh_in_progress(hba)) {
		err = SCSI_MLQUEUE_HOST_BUSY;
		goto out_unlock;
	}

	if (hba->extcon && ufshcd_is_card_offline(hba)) {
		set_host_byte(cmd, DID_BAD_TARGET);
		cmd->scsi_done(cmd);
		goto out_unlock;
	}

	switch (hba->ufshcd_state) {
	case UFSHCD_STATE_OPERATIONAL:
		break;
	case UFSHCD_STATE_EH_SCHEDULED:
	case UFSHCD_STATE_RESET:
		err = SCSI_MLQUEUE_HOST_BUSY;
		goto out_unlock;
	case UFSHCD_STATE_ERROR:
		set_host_byte(cmd, DID_ERROR);
		cmd->scsi_done(cmd);
		goto out_unlock;
	default:
		dev_WARN_ONCE(hba->dev, 1, "%s: invalid state %d\n",
				__func__, hba->ufshcd_state);
		set_host_byte(cmd, DID_BAD_TARGET);
		cmd->scsi_done(cmd);
		goto out_unlock;
	}
	spin_unlock_irqrestore(hba->host->host_lock, flags);

	hba->req_abort_count = 0;

	/* acquire the tag to make sure device cmds don't use it */
	if (test_and_set_bit_lock(tag, &hba->lrb_in_use)) {
		/*
		 * Dev manage command in progress, requeue the command.
		 * Requeuing the command helps in cases where the request *may*
		 * find different tag instead of waiting for dev manage command
		 * completion.
		 */
		err = SCSI_MLQUEUE_HOST_BUSY;
		goto out;
	}

	hba->ufs_stats.clk_hold.ctx = QUEUE_CMD;
	err = ufshcd_hold(hba, true);
	if (err) {
		err = SCSI_MLQUEUE_HOST_BUSY;
		clear_bit_unlock(tag, &hba->lrb_in_use);
		goto out;
	}
	if (ufshcd_is_clkgating_allowed(hba))
		WARN_ON(hba->clk_gating.state != CLKS_ON);

	err = ufshcd_hibern8_hold(hba, true);
	if (err) {
		clear_bit_unlock(tag, &hba->lrb_in_use);
		err = SCSI_MLQUEUE_HOST_BUSY;
		hba->ufs_stats.clk_rel.ctx = QUEUE_CMD;
		ufshcd_release(hba, true);
		goto out;
	}

	if (ufshcd_is_hibern8_on_idle_allowed(hba))
		WARN_ON(hba->hibern8_on_idle.state != HIBERN8_EXITED);

	/* Vote PM QoS for the request */
	ufshcd_vops_pm_qos_req_start(hba, cmd->request);

	/* IO svc time latency histogram */
	if (hba != NULL && cmd->request != NULL) {
		if (hba->latency_hist_enabled) {
			switch (req_op(cmd->request)) {
			case REQ_OP_READ:
			case REQ_OP_WRITE:
				cmd->request->lat_hist_io_start = ktime_get();
				cmd->request->lat_hist_enabled = 1;
			}
		} else
			cmd->request->lat_hist_enabled = 0;
	}

	WARN_ON(hba->clk_gating.state != CLKS_ON);

	lrbp = &hba->lrb[tag];

	WARN_ON(lrbp->cmd);
	lrbp->cmd = cmd;
	lrbp->sense_bufflen = UFSHCD_REQ_SENSE_SIZE;
	lrbp->sense_buffer = cmd->sense_buffer;
	lrbp->task_tag = tag;
	lrbp->lun = ufshcd_scsi_to_upiu_lun(cmd->device->lun);
	lrbp->intr_cmd = !ufshcd_is_intr_aggr_allowed(hba) ? true : false;

	err = ufshcd_prepare_lrbp_crypto(hba, cmd, lrbp);
	if (err) {
		ufshcd_release(hba, false);
		lrbp->cmd = NULL;
		clear_bit_unlock(tag, &hba->lrb_in_use);
		goto out;
	}
	lrbp->req_abort_skip = false;

	err = ufshcd_comp_scsi_upiu(hba, lrbp);
	if (err) {
		if (err != -EAGAIN)
			dev_err(hba->dev,
				"%s: failed to compose upiu %d cmd:0x%08x lun:%d\n",
				__func__, err, cmd, lrbp->lun);

		lrbp->cmd = NULL;
		clear_bit_unlock(tag, &hba->lrb_in_use);
		ufshcd_release_all(hba);
		ufshcd_vops_pm_qos_req_end(hba, cmd->request, true);
		goto out;
	}

	err = ufshcd_map_sg(hba, lrbp);
	if (err) {
		ufshcd_release(hba, false);
		lrbp->cmd = NULL;
		clear_bit_unlock(tag, &hba->lrb_in_use);
		ufshcd_release_all(hba);
		ufshcd_vops_pm_qos_req_end(hba, cmd->request, true);
		goto out;
	}

	/* Make sure descriptors are ready before ringing the doorbell */
	wmb();

	/* issue command to the controller */
	spin_lock_irqsave(hba->host->host_lock, flags);
	ufshcd_vops_setup_xfer_req(hba, tag, (lrbp->cmd ? true : false));

	err = ufshcd_send_command(hba, tag);
	if (err) {
		spin_unlock_irqrestore(hba->host->host_lock, flags);
		scsi_dma_unmap(lrbp->cmd);
		lrbp->cmd = NULL;
		clear_bit_unlock(tag, &hba->lrb_in_use);
		ufshcd_release_all(hba);
		ufshcd_vops_pm_qos_req_end(hba, cmd->request, true);
		dev_err(hba->dev, "%s: failed sending command, %d\n",
							__func__, err);
		err = DID_ERROR;
		goto out;
	}

out_unlock:
	spin_unlock_irqrestore(hba->host->host_lock, flags);
out:
	if (has_read_lock)
		ufshcd_put_read_lock(hba);
	return err;
}

static int ufshcd_compose_dev_cmd(struct ufs_hba *hba,
		struct ufshcd_lrb *lrbp, enum dev_cmd_type cmd_type, int tag)
{
	lrbp->cmd = NULL;
	lrbp->sense_bufflen = 0;
	lrbp->sense_buffer = NULL;
	lrbp->task_tag = tag;
	lrbp->lun = 0; /* device management cmd is not specific to any LUN */
	lrbp->intr_cmd = true; /* No interrupt aggregation */
#if IS_ENABLED(CONFIG_SCSI_UFS_CRYPTO)
	lrbp->crypto_enable = false; /* No crypto operations */
#endif
	hba->dev_cmd.type = cmd_type;

	return ufshcd_comp_devman_upiu(hba, lrbp);
}

static int
ufshcd_clear_cmd(struct ufs_hba *hba, int tag)
{
	int err = 0;
	unsigned long flags;
	u32 mask = 1 << tag;

	/* clear outstanding transaction before retry */
	spin_lock_irqsave(hba->host->host_lock, flags);
	ufshcd_utrl_clear(hba, tag);
	spin_unlock_irqrestore(hba->host->host_lock, flags);

	/*
	 * wait for for h/w to clear corresponding bit in door-bell.
	 * max. wait is 1 sec.
	 */
	err = ufshcd_wait_for_register(hba,
			REG_UTP_TRANSFER_REQ_DOOR_BELL,
			mask, ~mask, 1000, 1000, true);

	return err;
}

static int
ufshcd_check_query_response(struct ufs_hba *hba, struct ufshcd_lrb *lrbp)
{
	struct ufs_query_res *query_res = &hba->dev_cmd.query.response;

	/* Get the UPIU response */
	query_res->response = ufshcd_get_rsp_upiu_result(lrbp->ucd_rsp_ptr) >>
				UPIU_RSP_CODE_OFFSET;
	return query_res->response;
}

/**
 * ufshcd_dev_cmd_completion() - handles device management command responses
 * @hba: per adapter instance
 * @lrbp: pointer to local reference block
 */
static int
ufshcd_dev_cmd_completion(struct ufs_hba *hba, struct ufshcd_lrb *lrbp)
{
	int resp;
	int err = 0;

	hba->ufs_stats.last_hibern8_exit_tstamp = ktime_set(0, 0);
	resp = ufshcd_get_req_rsp(lrbp->ucd_rsp_ptr);

	switch (resp) {
	case UPIU_TRANSACTION_NOP_IN:
		if (hba->dev_cmd.type != DEV_CMD_TYPE_NOP) {
			err = -EINVAL;
			dev_err(hba->dev, "%s: unexpected response %x\n",
					__func__, resp);
		}
		break;
	case UPIU_TRANSACTION_QUERY_RSP:
		err = ufshcd_check_query_response(hba, lrbp);
		if (!err)
			err = ufshcd_copy_query_response(hba, lrbp);
		break;
	case UPIU_TRANSACTION_REJECT_UPIU:
		/* TODO: handle Reject UPIU Response */
		err = -EPERM;
		dev_err(hba->dev, "%s: Reject UPIU not fully implemented\n",
				__func__);
		break;
	default:
		err = -EINVAL;
		dev_err(hba->dev, "%s: Invalid device management cmd response: %x\n",
				__func__, resp);
		break;
	}

	return err;
}

static int ufshcd_wait_for_dev_cmd(struct ufs_hba *hba,
		struct ufshcd_lrb *lrbp, int max_timeout)
{
	int err = 0;
	unsigned long time_left;
	unsigned long flags;

	time_left = wait_for_completion_timeout(hba->dev_cmd.complete,
			msecs_to_jiffies(max_timeout));

	/* Make sure descriptors are ready before ringing the doorbell */
	wmb();
	spin_lock_irqsave(hba->host->host_lock, flags);
	hba->dev_cmd.complete = NULL;
	if (likely(time_left)) {
		err = ufshcd_get_tr_ocs(lrbp);
		if (!err)
			err = ufshcd_dev_cmd_completion(hba, lrbp);
	}
	spin_unlock_irqrestore(hba->host->host_lock, flags);

	if (!time_left) {
		err = -ETIMEDOUT;
		dev_dbg(hba->dev, "%s: dev_cmd request timedout, tag %d\n",
			__func__, lrbp->task_tag);
		if (!ufshcd_clear_cmd(hba, lrbp->task_tag))
			/* successfully cleared the command, retry if needed */
			err = -EAGAIN;
		/*
		 * in case of an error, after clearing the doorbell,
		 * we also need to clear the outstanding_request
		 * field in hba
		 */
		ufshcd_outstanding_req_clear(hba, lrbp->task_tag);
	}

	if (err && err != -EAGAIN)
		ufsdbg_set_err_state(hba);

	return err;
}

/**
 * ufshcd_get_dev_cmd_tag - Get device management command tag
 * @hba: per-adapter instance
 * @tag: pointer to variable with available slot value
 *
 * Get a free slot and lock it until device management command
 * completes.
 *
 * Returns false if free slot is unavailable for locking, else
 * return true with tag value in @tag.
 */
static bool ufshcd_get_dev_cmd_tag(struct ufs_hba *hba, int *tag_out)
{
	int tag;
	bool ret = false;
	unsigned long tmp;

	if (!tag_out)
		goto out;

	do {
		tmp = ~hba->lrb_in_use;
		tag = find_last_bit(&tmp, hba->nutrs);
		if (tag >= hba->nutrs)
			goto out;
	} while (test_and_set_bit_lock(tag, &hba->lrb_in_use));

	*tag_out = tag;
	ret = true;
out:
	return ret;
}

static inline void ufshcd_put_dev_cmd_tag(struct ufs_hba *hba, int tag)
{
	clear_bit_unlock(tag, &hba->lrb_in_use);
}

/**
 * ufshcd_exec_dev_cmd - API for sending device management requests
 * @hba - UFS hba
 * @cmd_type - specifies the type (NOP, Query...)
 * @timeout - time in seconds
 *
 * NOTE: Since there is only one available tag for device management commands,
 * it is expected you hold the hba->dev_cmd.lock mutex.
 */
static int ufshcd_exec_dev_cmd(struct ufs_hba *hba,
		enum dev_cmd_type cmd_type, int timeout)
{
	struct ufshcd_lrb *lrbp;
	int err;
	int tag;
	struct completion wait;
	unsigned long flags;
	bool has_read_lock = false;

	/*
	 * May get invoked from shutdown and IOCTL contexts.
	 * In shutdown context, it comes in with lock acquired.
	 * In error recovery context, it may come with lock acquired.
	 */

	if (!ufshcd_is_shutdown_ongoing(hba) && !ufshcd_eh_in_progress(hba)) {
		down_read(&hba->lock);
		has_read_lock = true;
	}

	/*
	 * Get free slot, sleep if slots are unavailable.
	 * Even though we use wait_event() which sleeps indefinitely,
	 * the maximum wait time is bounded by SCSI request timeout.
	 */
	wait_event(hba->dev_cmd.tag_wq, ufshcd_get_dev_cmd_tag(hba, &tag));

	init_completion(&wait);
	lrbp = &hba->lrb[tag];
	WARN_ON(lrbp->cmd);
	err = ufshcd_compose_dev_cmd(hba, lrbp, cmd_type, tag);
	if (unlikely(err))
		goto out_put_tag;

	hba->dev_cmd.complete = &wait;

	/* Make sure descriptors are ready before ringing the doorbell */
	wmb();
	spin_lock_irqsave(hba->host->host_lock, flags);
	ufshcd_vops_setup_xfer_req(hba, tag, (lrbp->cmd ? true : false));
	err = ufshcd_send_command(hba, tag);
	spin_unlock_irqrestore(hba->host->host_lock, flags);
	if (err) {
		dev_err(hba->dev, "%s: failed sending command, %d\n",
							__func__, err);
		goto out_put_tag;
	}
	err = ufshcd_wait_for_dev_cmd(hba, lrbp, timeout);

out_put_tag:
	ufshcd_put_dev_cmd_tag(hba, tag);
	wake_up(&hba->dev_cmd.tag_wq);
	if (has_read_lock)
		up_read(&hba->lock);
	return err;
}

/**
 * ufshcd_init_query() - init the query response and request parameters
 * @hba: per-adapter instance
 * @request: address of the request pointer to be initialized
 * @response: address of the response pointer to be initialized
 * @opcode: operation to perform
 * @idn: flag idn to access
 * @index: LU number to access
 * @selector: query/flag/descriptor further identification
 */
static inline void ufshcd_init_query(struct ufs_hba *hba,
		struct ufs_query_req **request, struct ufs_query_res **response,
		enum query_opcode opcode, u8 idn, u8 index, u8 selector)
{
	int idn_t = (int)idn;

	ufsdbg_error_inject_dispatcher(hba,
		ERR_INJECT_QUERY, idn_t, (int *)&idn_t);
	idn = idn_t;

	*request = &hba->dev_cmd.query.request;
	*response = &hba->dev_cmd.query.response;
	memset(*request, 0, sizeof(struct ufs_query_req));
	memset(*response, 0, sizeof(struct ufs_query_res));
	(*request)->upiu_req.opcode = opcode;
	(*request)->upiu_req.idn = idn;
	(*request)->upiu_req.index = index;
	(*request)->upiu_req.selector = selector;

	ufshcd_update_query_stats(hba, opcode, idn);
}

static int ufshcd_query_flag_retry(struct ufs_hba *hba,
	enum query_opcode opcode, enum flag_idn idn, bool *flag_res)
{
	int ret;
	int retries;

	for (retries = 0; retries < QUERY_REQ_RETRIES; retries++) {
		ret = ufshcd_query_flag(hba, opcode, idn, flag_res);
		if (ret)
			dev_dbg(hba->dev,
				"%s: failed with error %d, retries %d\n",
				__func__, ret, retries);
		else
			break;
	}

	if (ret)
		dev_err(hba->dev,
			"%s: query attribute, opcode %d, idn %d, failed with error %d after %d retires\n",
			__func__, opcode, idn, ret, retries);
	return ret;
}

/**
 * ufshcd_query_flag() - API function for sending flag query requests
 * hba: per-adapter instance
 * query_opcode: flag query to perform
 * idn: flag idn to access
 * flag_res: the flag value after the query request completes
 *
 * Returns 0 for success, non-zero in case of failure
 */
int ufshcd_query_flag(struct ufs_hba *hba, enum query_opcode opcode,
			enum flag_idn idn, bool *flag_res)
{
	struct ufs_query_req *request = NULL;
	struct ufs_query_res *response = NULL;
	int err, index = 0, selector = 0;
	int timeout = QUERY_REQ_TIMEOUT;

	BUG_ON(!hba);

	ufshcd_hold_all(hba);
	mutex_lock(&hba->dev_cmd.lock);
	ufshcd_init_query(hba, &request, &response, opcode, idn, index,
			selector);

	switch (opcode) {
	case UPIU_QUERY_OPCODE_SET_FLAG:
	case UPIU_QUERY_OPCODE_CLEAR_FLAG:
	case UPIU_QUERY_OPCODE_TOGGLE_FLAG:
		request->query_func = UPIU_QUERY_FUNC_STANDARD_WRITE_REQUEST;
		break;
	case UPIU_QUERY_OPCODE_READ_FLAG:
		request->query_func = UPIU_QUERY_FUNC_STANDARD_READ_REQUEST;
		if (!flag_res) {
			/* No dummy reads */
			dev_err(hba->dev, "%s: Invalid argument for read request\n",
					__func__);
			err = -EINVAL;
			goto out_unlock;
		}
		break;
	default:
		dev_err(hba->dev,
			"%s: Expected query flag opcode but got = %d\n",
			__func__, opcode);
		err = -EINVAL;
		goto out_unlock;
	}

	err = ufshcd_exec_dev_cmd(hba, DEV_CMD_TYPE_QUERY, timeout);

	if (err) {
		dev_err(hba->dev,
			"%s: Sending flag query for idn %d failed, err = %d\n",
			__func__, request->upiu_req.idn, err);
		goto out_unlock;
	}

	if (flag_res)
		*flag_res = (be32_to_cpu(response->upiu_res.value) &
				MASK_QUERY_UPIU_FLAG_LOC) & 0x1;

out_unlock:
	mutex_unlock(&hba->dev_cmd.lock);
	ufshcd_release_all(hba);
	return err;
}

/**
 * ufshcd_query_attr - API function for sending attribute requests
 * hba: per-adapter instance
 * opcode: attribute opcode
 * idn: attribute idn to access
 * index: index field
 * selector: selector field
 * attr_val: the attribute value after the query request completes
 *
 * Returns 0 for success, non-zero in case of failure
*/
int ufshcd_query_attr(struct ufs_hba *hba, enum query_opcode opcode,
			enum attr_idn idn, u8 index, u8 selector, u32 *attr_val)
{
	struct ufs_query_req *request = NULL;
	struct ufs_query_res *response = NULL;
	int err;

	BUG_ON(!hba);

	ufshcd_hold_all(hba);
	if (!attr_val) {
		dev_err(hba->dev, "%s: attribute value required for opcode 0x%x\n",
				__func__, opcode);
		err = -EINVAL;
		goto out;
	}

	mutex_lock(&hba->dev_cmd.lock);
	ufshcd_init_query(hba, &request, &response, opcode, idn, index,
			selector);

	switch (opcode) {
	case UPIU_QUERY_OPCODE_WRITE_ATTR:
		request->query_func = UPIU_QUERY_FUNC_STANDARD_WRITE_REQUEST;
		request->upiu_req.value = cpu_to_be32(*attr_val);
		break;
	case UPIU_QUERY_OPCODE_READ_ATTR:
		request->query_func = UPIU_QUERY_FUNC_STANDARD_READ_REQUEST;
		break;
	default:
		dev_err(hba->dev, "%s: Expected query attr opcode but got = 0x%.2x\n",
				__func__, opcode);
		err = -EINVAL;
		goto out_unlock;
	}

	err = ufshcd_exec_dev_cmd(hba, DEV_CMD_TYPE_QUERY, QUERY_REQ_TIMEOUT);

	if (err) {
		dev_err(hba->dev, "%s: opcode 0x%.2x for idn %d failed, index %d, err = %d\n",
				__func__, opcode,
				request->upiu_req.idn, index, err);
		goto out_unlock;
	}

	*attr_val = be32_to_cpu(response->upiu_res.value);

out_unlock:
	mutex_unlock(&hba->dev_cmd.lock);
out:
	ufshcd_release_all(hba);
	return err;
}

/**
 * ufshcd_query_attr_retry() - API function for sending query
 * attribute with retries
 * @hba: per-adapter instance
 * @opcode: attribute opcode
 * @idn: attribute idn to access
 * @index: index field
 * @selector: selector field
 * @attr_val: the attribute value after the query request
 * completes
 *
 * Returns 0 for success, non-zero in case of failure
*/
static int ufshcd_query_attr_retry(struct ufs_hba *hba,
	enum query_opcode opcode, enum attr_idn idn, u8 index, u8 selector,
	u32 *attr_val)
{
	int ret = 0;
	u32 retries;

	 for (retries = QUERY_REQ_RETRIES; retries > 0; retries--) {
		ret = ufshcd_query_attr(hba, opcode, idn, index,
						selector, attr_val);
		if (ret)
			dev_dbg(hba->dev, "%s: failed with error %d, retries %d\n",
				__func__, ret, retries);
		else
			break;
	}

	if (ret)
		dev_err(hba->dev,
			"%s: query attribute, idn %d, failed with error %d after %d retires\n",
			__func__, idn, ret, retries);
	return ret;
}

static int __ufshcd_query_descriptor(struct ufs_hba *hba,
			enum query_opcode opcode, enum desc_idn idn, u8 index,
			u8 selector, u8 *desc_buf, int *buf_len)
{
	struct ufs_query_req *request = NULL;
	struct ufs_query_res *response = NULL;
	int err;

	BUG_ON(!hba);

	ufshcd_hold_all(hba);
	if (!desc_buf) {
		dev_err(hba->dev, "%s: descriptor buffer required for opcode 0x%x\n",
				__func__, opcode);
		err = -EINVAL;
		goto out;
	}

	if (*buf_len < QUERY_DESC_MIN_SIZE || *buf_len > QUERY_DESC_MAX_SIZE) {
		dev_err(hba->dev, "%s: descriptor buffer size (%d) is out of range\n",
				__func__, *buf_len);
		err = -EINVAL;
		goto out;
	}

	mutex_lock(&hba->dev_cmd.lock);
	ufshcd_init_query(hba, &request, &response, opcode, idn, index,
			selector);
	hba->dev_cmd.query.descriptor = desc_buf;
	request->upiu_req.length = cpu_to_be16(*buf_len);

	switch (opcode) {
	case UPIU_QUERY_OPCODE_WRITE_DESC:
		request->query_func = UPIU_QUERY_FUNC_STANDARD_WRITE_REQUEST;
		break;
	case UPIU_QUERY_OPCODE_READ_DESC:
		request->query_func = UPIU_QUERY_FUNC_STANDARD_READ_REQUEST;
		break;
	default:
		dev_err(hba->dev,
				"%s: Expected query descriptor opcode but got = 0x%.2x\n",
				__func__, opcode);
		err = -EINVAL;
		goto out_unlock;
	}

	err = ufshcd_exec_dev_cmd(hba, DEV_CMD_TYPE_QUERY, QUERY_REQ_TIMEOUT);

	if (err) {
		dev_err(hba->dev, "%s: opcode 0x%.2x for idn %d failed, index %d, err = %d\n",
				__func__, opcode,
				request->upiu_req.idn, index, err);
		goto out_unlock;
	}

	*buf_len = be16_to_cpu(response->upiu_res.length);

out_unlock:
	hba->dev_cmd.query.descriptor = NULL;
	mutex_unlock(&hba->dev_cmd.lock);
out:
	ufshcd_release_all(hba);
	return err;
}

/**
 * ufshcd_query_descriptor_retry - API function for sending descriptor
 * requests
 * hba: per-adapter instance
 * opcode: attribute opcode
 * idn: attribute idn to access
 * index: index field
 * selector: selector field
 * desc_buf: the buffer that contains the descriptor
 * buf_len: length parameter passed to the device
 *
 * Returns 0 for success, non-zero in case of failure.
 * The buf_len parameter will contain, on return, the length parameter
 * received on the response.
 */
int ufshcd_query_descriptor_retry(struct ufs_hba *hba,
					 enum query_opcode opcode,
					 enum desc_idn idn, u8 index,
					 u8 selector,
					 u8 *desc_buf, int *buf_len)
{
	int err;
	int retries;

	for (retries = QUERY_REQ_RETRIES; retries > 0; retries--) {
		err = __ufshcd_query_descriptor(hba, opcode, idn, index,
						selector, desc_buf, buf_len);
		if (!err || err == -EINVAL)
			break;
	}

	return err;
}
EXPORT_SYMBOL(ufshcd_query_descriptor_retry);

/**
 * ufshcd_read_desc_length - read the specified descriptor length from header
 * @hba: Pointer to adapter instance
 * @desc_id: descriptor idn value
 * @desc_index: descriptor index
 * @desc_length: pointer to variable to read the length of descriptor
 *
 * Return 0 in case of success, non-zero otherwise
 */
static int ufshcd_read_desc_length(struct ufs_hba *hba,
	enum desc_idn desc_id,
	int desc_index,
	int *desc_length)
{
	int ret;
	u8 header[QUERY_DESC_HDR_SIZE];
	int header_len = QUERY_DESC_HDR_SIZE;

	if (desc_id >= QUERY_DESC_IDN_MAX)
		return -EINVAL;

	ret = ufshcd_query_descriptor_retry(hba, UPIU_QUERY_OPCODE_READ_DESC,
					desc_id, desc_index, 0, header,
					&header_len);

	if (ret) {
		dev_err(hba->dev, "%s: Failed to get descriptor header id %d",
			__func__, desc_id);
		return ret;
	} else if (desc_id != header[QUERY_DESC_DESC_TYPE_OFFSET]) {
		dev_warn(hba->dev, "%s: descriptor header id %d and desc_id %d mismatch",
			__func__, header[QUERY_DESC_DESC_TYPE_OFFSET],
			desc_id);
		ret = -EINVAL;
	}

	*desc_length = header[QUERY_DESC_LENGTH_OFFSET];
	return ret;

}

/**
 * ufshcd_map_desc_id_to_length - map descriptor IDN to its length
 * @hba: Pointer to adapter instance
 * @desc_id: descriptor idn value
 * @desc_len: mapped desc length (out)
 *
 * Return 0 in case of success, non-zero otherwise
 */
int ufshcd_map_desc_id_to_length(struct ufs_hba *hba,
	enum desc_idn desc_id, int *desc_len)
{
	switch (desc_id) {
	case QUERY_DESC_IDN_DEVICE:
		*desc_len = hba->desc_size.dev_desc;
		break;
	case QUERY_DESC_IDN_POWER:
		*desc_len = hba->desc_size.pwr_desc;
		break;
	case QUERY_DESC_IDN_GEOMETRY:
		*desc_len = hba->desc_size.geom_desc;
		break;
	case QUERY_DESC_IDN_CONFIGURATION:
		*desc_len = hba->desc_size.conf_desc;
		break;
	case QUERY_DESC_IDN_UNIT:
		*desc_len = hba->desc_size.unit_desc;
		break;
	case QUERY_DESC_IDN_INTERCONNECT:
		*desc_len = hba->desc_size.interc_desc;
		break;
	case QUERY_DESC_IDN_STRING:
		*desc_len = QUERY_DESC_MAX_SIZE;
		break;
	case QUERY_DESC_IDN_HEALTH:
		*desc_len = hba->desc_size.hlth_desc;
		break;
	case QUERY_DESC_IDN_RFU_0:
	case QUERY_DESC_IDN_RFU_1:
		*desc_len = 0;
		break;
	default:
		*desc_len = 0;
		return -EINVAL;
	}
	return 0;
}
EXPORT_SYMBOL(ufshcd_map_desc_id_to_length);

/**
 * ufshcd_read_desc_param - read the specified descriptor parameter
 * @hba: Pointer to adapter instance
 * @desc_id: descriptor idn value
 * @desc_index: descriptor index
 * @param_offset: offset of the parameter to read
 * @param_read_buf: pointer to buffer where parameter would be read
 * @param_size: sizeof(param_read_buf)
 *
 * Return 0 in case of success, non-zero otherwise
 */
static int ufshcd_read_desc_param(struct ufs_hba *hba,
				  enum desc_idn desc_id,
				  int desc_index,
				  u8 param_offset,
				  u8 *param_read_buf,
				  u8 param_size)
{
	int ret;
	u8 *desc_buf;
	int buff_len;
	bool is_kmalloc = true;

	/* Safety check */
	if (desc_id >= QUERY_DESC_IDN_MAX || !param_size)
		return -EINVAL;

	/* Get the max length of descriptor from structure filled up at probe
	 * time.
	 */
	ret = ufshcd_map_desc_id_to_length(hba, desc_id, &buff_len);

	/* Sanity checks */
	if (ret || !buff_len) {
		dev_err(hba->dev, "%s: Failed to get full descriptor length",
			__func__);
		return ret;
	}

	/* Check whether we need temp memory */
	if (param_offset != 0 || param_size < buff_len) {
		desc_buf = kmalloc(buff_len, GFP_KERNEL);
		if (!desc_buf)
			return -ENOMEM;
	} else {
		desc_buf = param_read_buf;
		is_kmalloc = false;
	}

	/* Request for full descriptor */
	ret = ufshcd_query_descriptor_retry(hba, UPIU_QUERY_OPCODE_READ_DESC,
					desc_id, desc_index, 0,
					desc_buf, &buff_len);

	if (ret) {
		dev_err(hba->dev, "%s: Failed reading descriptor. desc_id %d, desc_index %d, param_offset %d, ret %d",
			__func__, desc_id, desc_index, param_offset, ret);
		goto out;
	}

	/* Sanity check */
	if (desc_buf[QUERY_DESC_DESC_TYPE_OFFSET] != desc_id) {
		dev_err(hba->dev, "%s: invalid desc_id %d in descriptor header",
			__func__, desc_buf[QUERY_DESC_DESC_TYPE_OFFSET]);
		ret = -EINVAL;
		goto out;
	}

	/* Check wherher we will not copy more data, than available */
	if (is_kmalloc && param_size > buff_len)
		param_size = buff_len;

	if (is_kmalloc)
		memcpy(param_read_buf, &desc_buf[param_offset], param_size);
out:
	if (is_kmalloc)
		kfree(desc_buf);
	return ret;
}

static inline int ufshcd_read_desc(struct ufs_hba *hba,
				   enum desc_idn desc_id,
				   int desc_index,
				   u8 *buf,
				   u32 size)
{
	return ufshcd_read_desc_param(hba, desc_id, desc_index, 0, buf, size);
}

static inline int ufshcd_read_power_desc(struct ufs_hba *hba,
					 u8 *buf,
					 u32 size)
{
	return ufshcd_read_desc(hba, QUERY_DESC_IDN_POWER, 0, buf, size);
}

int ufshcd_read_device_desc(struct ufs_hba *hba, u8 *buf, u32 size)
{
	return ufshcd_read_desc(hba, QUERY_DESC_IDN_DEVICE, 0, buf, size);
}

/**
 * ufshcd_read_string_desc - read string descriptor
 * @hba: pointer to adapter instance
 * @desc_index: descriptor index
 * @buf: pointer to buffer where descriptor would be read
 * @size: size of buf
 * @ascii: if true convert from unicode to ascii characters
 *
 * Return 0 in case of success, non-zero otherwise
 */
#define ASCII_STD true
static int ufshcd_read_string_desc(struct ufs_hba *hba, int desc_index,
				   u8 *buf, u32 size, bool ascii)
{
	int err = 0;

	err = ufshcd_read_desc(hba,
				QUERY_DESC_IDN_STRING, desc_index, buf, size);

	if (err) {
		dev_err(hba->dev, "%s: reading String Desc failed after %d retries. err = %d\n",
			__func__, QUERY_REQ_RETRIES, err);
		goto out;
	}

	if (ascii) {
		int desc_len;
		int ascii_len;
		int i;
		char *buff_ascii;

		desc_len = buf[0];
		/* remove header and divide by 2 to move from UTF16 to UTF8 */
		ascii_len = (desc_len - QUERY_DESC_HDR_SIZE) / 2 + 1;
		if (size < ascii_len + QUERY_DESC_HDR_SIZE) {
			dev_err(hba->dev, "%s: buffer allocated size is too small\n",
					__func__);
			err = -ENOMEM;
			goto out;
		}

		buff_ascii = kzalloc(ascii_len, GFP_KERNEL);
		if (!buff_ascii) {
			err = -ENOMEM;
			goto out;
		}

		/*
		 * the descriptor contains string in UTF16 format
		 * we need to convert to utf-8 so it can be displayed
		 */
		utf16s_to_utf8s((wchar_t *)&buf[QUERY_DESC_HDR_SIZE],
				desc_len - QUERY_DESC_HDR_SIZE,
				UTF16_BIG_ENDIAN, buff_ascii, ascii_len);

		/* replace non-printable or non-ASCII characters with spaces */
		for (i = 0; i < ascii_len; i++)
			ufshcd_remove_non_printable(&buff_ascii[i]);

		memset(buf + QUERY_DESC_HDR_SIZE, 0,
				size - QUERY_DESC_HDR_SIZE);
		memcpy(buf + QUERY_DESC_HDR_SIZE, buff_ascii, ascii_len);
		buf[QUERY_DESC_LENGTH_OFFSET] = ascii_len + QUERY_DESC_HDR_SIZE;
		kfree(buff_ascii);
	}
out:
	return err;
}

/**
 * ufshcd_read_unit_desc_param - read the specified unit descriptor parameter
 * @hba: Pointer to adapter instance
 * @lun: lun id
 * @param_offset: offset of the parameter to read
 * @param_read_buf: pointer to buffer where parameter would be read
 * @param_size: sizeof(param_read_buf)
 *
 * Return 0 in case of success, non-zero otherwise
 */
static inline int ufshcd_read_unit_desc_param(struct ufs_hba *hba,
					      int lun,
					      enum unit_desc_param param_offset,
					      u8 *param_read_buf,
					      u32 param_size)
{
	/*
	 * Unit descriptors are only available for general purpose LUs (LUN id
	 * from 0 to 7) and RPMB Well known LU.
	 */
	if (!ufs_is_valid_unit_desc_lun(lun))
		return -EOPNOTSUPP;

	return ufshcd_read_desc_param(hba, QUERY_DESC_IDN_UNIT, lun,
				      param_offset, param_read_buf, param_size);
}

/**
 * ufshcd_memory_alloc - allocate memory for host memory space data structures
 * @hba: per adapter instance
 *
 * 1. Allocate DMA memory for Command Descriptor array
 *	Each command descriptor consist of Command UPIU, Response UPIU and PRDT
 * 2. Allocate DMA memory for UTP Transfer Request Descriptor List (UTRDL).
 * 3. Allocate DMA memory for UTP Task Management Request Descriptor List
 *	(UTMRDL)
 * 4. Allocate memory for local reference block(lrb).
 *
 * Returns 0 for success, non-zero in case of failure
 */
static int ufshcd_memory_alloc(struct ufs_hba *hba)
{
	size_t utmrdl_size, utrdl_size, ucdl_size;

	/* Allocate memory for UTP command descriptors */
	ucdl_size = (sizeof_utp_transfer_cmd_desc(hba) * hba->nutrs);
	hba->ucdl_base_addr = dmam_alloc_coherent(hba->dev,
						  ucdl_size,
						  &hba->ucdl_dma_addr,
						  GFP_KERNEL);

	/*
	 * UFSHCI requires UTP command descriptor to be 128 byte aligned.
	 * make sure hba->ucdl_dma_addr is aligned to PAGE_SIZE
	 * if hba->ucdl_dma_addr is aligned to PAGE_SIZE, then it will
	 * be aligned to 128 bytes as well
	 */
	if (!hba->ucdl_base_addr ||
	    WARN_ON(hba->ucdl_dma_addr & (PAGE_SIZE - 1))) {
		dev_err(hba->dev,
			"Command Descriptor Memory allocation failed\n");
		goto out;
	}

	/*
	 * Allocate memory for UTP Transfer descriptors
	 * UFSHCI requires 1024 byte alignment of UTRD
	 */
	utrdl_size = (sizeof(struct utp_transfer_req_desc) * hba->nutrs);
	hba->utrdl_base_addr = dmam_alloc_coherent(hba->dev,
						   utrdl_size,
						   &hba->utrdl_dma_addr,
						   GFP_KERNEL);
	if (!hba->utrdl_base_addr ||
	    WARN_ON(hba->utrdl_dma_addr & (PAGE_SIZE - 1))) {
		dev_err(hba->dev,
			"Transfer Descriptor Memory allocation failed\n");
		goto out;
	}

	/*
	 * Allocate memory for UTP Task Management descriptors
	 * UFSHCI requires 1024 byte alignment of UTMRD
	 */
	utmrdl_size = sizeof(struct utp_task_req_desc) * hba->nutmrs;
	hba->utmrdl_base_addr = dmam_alloc_coherent(hba->dev,
						    utmrdl_size,
						    &hba->utmrdl_dma_addr,
						    GFP_KERNEL);
	if (!hba->utmrdl_base_addr ||
	    WARN_ON(hba->utmrdl_dma_addr & (PAGE_SIZE - 1))) {
		dev_err(hba->dev,
		"Task Management Descriptor Memory allocation failed\n");
		goto out;
	}

	/* Allocate memory for local reference block */
	hba->lrb = devm_kzalloc(hba->dev,
				hba->nutrs * sizeof(struct ufshcd_lrb),
				GFP_KERNEL);
	if (!hba->lrb) {
		dev_err(hba->dev, "LRB Memory allocation failed\n");
		goto out;
	}
	return 0;
out:
	return -ENOMEM;
}

/**
 * ufshcd_host_memory_configure - configure local reference block with
 *				memory offsets
 * @hba: per adapter instance
 *
 * Configure Host memory space
 * 1. Update Corresponding UTRD.UCDBA and UTRD.UCDBAU with UCD DMA
 * address.
 * 2. Update each UTRD with Response UPIU offset, Response UPIU length
 * and PRDT offset.
 * 3. Save the corresponding addresses of UTRD, UCD.CMD, UCD.RSP and UCD.PRDT
 * into local reference block.
 */
static void ufshcd_host_memory_configure(struct ufs_hba *hba)
{
	struct utp_transfer_cmd_desc *cmd_descp;
	struct utp_transfer_req_desc *utrdlp;
	dma_addr_t cmd_desc_dma_addr;
	dma_addr_t cmd_desc_element_addr;
	u16 response_offset;
	u16 prdt_offset;
	int cmd_desc_size;
	int i;

	utrdlp = hba->utrdl_base_addr;
	cmd_descp = hba->ucdl_base_addr;

	response_offset =
		offsetof(struct utp_transfer_cmd_desc, response_upiu);
	prdt_offset =
		offsetof(struct utp_transfer_cmd_desc, prd_table);

	cmd_desc_size = sizeof_utp_transfer_cmd_desc(hba);
	cmd_desc_dma_addr = hba->ucdl_dma_addr;

	for (i = 0; i < hba->nutrs; i++) {
		/* Configure UTRD with command descriptor base address */
		cmd_desc_element_addr =
				(cmd_desc_dma_addr + (cmd_desc_size * i));
		utrdlp[i].command_desc_base_addr_lo =
				cpu_to_le32(lower_32_bits(cmd_desc_element_addr));
		utrdlp[i].command_desc_base_addr_hi =
				cpu_to_le32(upper_32_bits(cmd_desc_element_addr));

		/* Response upiu and prdt offset should be in double words */
		if (hba->quirks & UFSHCD_QUIRK_PRDT_BYTE_GRAN) {
			utrdlp[i].response_upiu_offset =
				cpu_to_le16(response_offset);
			utrdlp[i].prd_table_offset =
				cpu_to_le16(prdt_offset);
			utrdlp[i].response_upiu_length =
				cpu_to_le16(ALIGNED_UPIU_SIZE);
		} else {
			utrdlp[i].response_upiu_offset =
				cpu_to_le16((response_offset >> 2));
			utrdlp[i].prd_table_offset =
				cpu_to_le16((prdt_offset >> 2));
			utrdlp[i].response_upiu_length =
				cpu_to_le16(ALIGNED_UPIU_SIZE >> 2);
		}

		hba->lrb[i].utr_descriptor_ptr = (utrdlp + i);
		hba->lrb[i].utrd_dma_addr = hba->utrdl_dma_addr +
				(i * sizeof(struct utp_transfer_req_desc));
		hba->lrb[i].ucd_req_ptr = (struct utp_upiu_req *)cmd_descp;
		hba->lrb[i].ucd_req_dma_addr = cmd_desc_element_addr;
		hba->lrb[i].ucd_rsp_ptr =
			(struct utp_upiu_rsp *)cmd_descp->response_upiu;
		hba->lrb[i].ucd_rsp_dma_addr = cmd_desc_element_addr +
				response_offset;
		hba->lrb[i].ucd_prdt_ptr =
			(struct ufshcd_sg_entry *)cmd_descp->prd_table;
		hba->lrb[i].ucd_prdt_dma_addr = cmd_desc_element_addr +
				prdt_offset;
		cmd_descp = (void *)cmd_descp + cmd_desc_size;
	}
}

/**
 * ufshcd_dme_link_startup - Notify Unipro to perform link startup
 * @hba: per adapter instance
 *
 * UIC_CMD_DME_LINK_STARTUP command must be issued to Unipro layer,
 * in order to initialize the Unipro link startup procedure.
 * Once the Unipro links are up, the device connected to the controller
 * is detected.
 *
 * Returns 0 on success, non-zero value on failure
 */
static int ufshcd_dme_link_startup(struct ufs_hba *hba)
{
	struct uic_command uic_cmd = {0};
	int ret;

	uic_cmd.command = UIC_CMD_DME_LINK_STARTUP;

	ret = ufshcd_send_uic_cmd(hba, &uic_cmd);
	if (ret)
		dev_dbg(hba->dev,
			"dme-link-startup: error code %d\n", ret);
	return ret;
}

static inline void ufshcd_add_delay_before_dme_cmd(struct ufs_hba *hba)
{
	#define MIN_DELAY_BEFORE_DME_CMDS_US	1000
	unsigned long min_sleep_time_us;

	if (!(hba->quirks & UFSHCD_QUIRK_DELAY_BEFORE_DME_CMDS))
		return;

	/*
	 * last_dme_cmd_tstamp will be 0 only for 1st call to
	 * this function
	 */
	if (unlikely(!ktime_to_us(hba->last_dme_cmd_tstamp))) {
		min_sleep_time_us = MIN_DELAY_BEFORE_DME_CMDS_US;
	} else {
		unsigned long delta =
			(unsigned long) ktime_to_us(
				ktime_sub(ktime_get(),
				hba->last_dme_cmd_tstamp));

		if (delta < MIN_DELAY_BEFORE_DME_CMDS_US)
			min_sleep_time_us =
				MIN_DELAY_BEFORE_DME_CMDS_US - delta;
		else
			return; /* no more delay required */
	}

	/* allow sleep for extra 50us if needed */
	usleep_range(min_sleep_time_us, min_sleep_time_us + 50);
}

static inline void ufshcd_save_tstamp_of_last_dme_cmd(
			struct ufs_hba *hba)
{
	if (hba->quirks & UFSHCD_QUIRK_DELAY_BEFORE_DME_CMDS)
		hba->last_dme_cmd_tstamp = ktime_get();
}

/**
 * ufshcd_dme_set_attr - UIC command for DME_SET, DME_PEER_SET
 * @hba: per adapter instance
 * @attr_sel: uic command argument1
 * @attr_set: attribute set type as uic command argument2
 * @mib_val: setting value as uic command argument3
 * @peer: indicate whether peer or local
 *
 * Returns 0 on success, non-zero value on failure
 */
int ufshcd_dme_set_attr(struct ufs_hba *hba, u32 attr_sel,
			u8 attr_set, u32 mib_val, u8 peer)
{
	struct uic_command uic_cmd = {0};
	static const char *const action[] = {
		"dme-set",
		"dme-peer-set"
	};
	const char *set = action[!!peer];
	int ret;
	int retries = UFS_UIC_COMMAND_RETRIES;

	ufsdbg_error_inject_dispatcher(hba,
		ERR_INJECT_DME_ATTR, attr_sel, &attr_sel);

	uic_cmd.command = peer ?
		UIC_CMD_DME_PEER_SET : UIC_CMD_DME_SET;
	uic_cmd.argument1 = attr_sel;
	uic_cmd.argument2 = UIC_ARG_ATTR_TYPE(attr_set);
	uic_cmd.argument3 = mib_val;

	do {
		/* for peer attributes we retry upon failure */
		ret = ufshcd_send_uic_cmd(hba, &uic_cmd);
		if (ret)
			dev_dbg(hba->dev, "%s: attr-id 0x%x val 0x%x error code %d\n",
				set, UIC_GET_ATTR_ID(attr_sel), mib_val, ret);
	} while (ret && peer && --retries);

	if (ret)
		dev_err(hba->dev, "%s: attr-id 0x%x val 0x%x failed %d retries, err %d\n",
			set, UIC_GET_ATTR_ID(attr_sel), mib_val,
			UFS_UIC_COMMAND_RETRIES - retries, ret);

	return ret;
}
EXPORT_SYMBOL_GPL(ufshcd_dme_set_attr);

/**
 * ufshcd_dme_get_attr - UIC command for DME_GET, DME_PEER_GET
 * @hba: per adapter instance
 * @attr_sel: uic command argument1
 * @mib_val: the value of the attribute as returned by the UIC command
 * @peer: indicate whether peer or local
 *
 * Returns 0 on success, non-zero value on failure
 */
int ufshcd_dme_get_attr(struct ufs_hba *hba, u32 attr_sel,
			u32 *mib_val, u8 peer)
{
	struct uic_command uic_cmd = {0};
	static const char *const action[] = {
		"dme-get",
		"dme-peer-get"
	};
	const char *get = action[!!peer];
	int ret;
	int retries = UFS_UIC_COMMAND_RETRIES;
	struct ufs_pa_layer_attr orig_pwr_info;
	struct ufs_pa_layer_attr temp_pwr_info;
	bool pwr_mode_change = false;

	if (peer && (hba->quirks & UFSHCD_QUIRK_DME_PEER_ACCESS_AUTO_MODE)) {
		orig_pwr_info = hba->pwr_info;
		temp_pwr_info = orig_pwr_info;

		if (orig_pwr_info.pwr_tx == FAST_MODE ||
		    orig_pwr_info.pwr_rx == FAST_MODE) {
			temp_pwr_info.pwr_tx = FASTAUTO_MODE;
			temp_pwr_info.pwr_rx = FASTAUTO_MODE;
			pwr_mode_change = true;
		} else if (orig_pwr_info.pwr_tx == SLOW_MODE ||
		    orig_pwr_info.pwr_rx == SLOW_MODE) {
			temp_pwr_info.pwr_tx = SLOWAUTO_MODE;
			temp_pwr_info.pwr_rx = SLOWAUTO_MODE;
			pwr_mode_change = true;
		}
		if (pwr_mode_change) {
			ret = ufshcd_change_power_mode(hba, &temp_pwr_info);
			if (ret)
				goto out;
		}
	}

	uic_cmd.command = peer ?
		UIC_CMD_DME_PEER_GET : UIC_CMD_DME_GET;

	ufsdbg_error_inject_dispatcher(hba,
		ERR_INJECT_DME_ATTR, attr_sel, &attr_sel);

	uic_cmd.argument1 = attr_sel;

	do {
		/* for peer attributes we retry upon failure */
		ret = ufshcd_send_uic_cmd(hba, &uic_cmd);
		if (ret)
			dev_dbg(hba->dev, "%s: attr-id 0x%x error code %d\n",
				get, UIC_GET_ATTR_ID(attr_sel), ret);
	} while (ret && peer && --retries);

	if (ret)
		dev_err(hba->dev, "%s: attr-id 0x%x failed %d retries\n",
			get, UIC_GET_ATTR_ID(attr_sel),
			UFS_UIC_COMMAND_RETRIES - retries);

	if (mib_val && !ret)
		*mib_val = uic_cmd.argument3;

	if (peer && (hba->quirks & UFSHCD_QUIRK_DME_PEER_ACCESS_AUTO_MODE)
	    && pwr_mode_change)
		ufshcd_change_power_mode(hba, &orig_pwr_info);
out:
	return ret;
}
EXPORT_SYMBOL_GPL(ufshcd_dme_get_attr);

/**
 * ufshcd_uic_pwr_ctrl - executes UIC commands (which affects the link power
 * state) and waits for it to take effect.
 *
 * @hba: per adapter instance
 * @cmd: UIC command to execute
 *
 * DME operations like DME_SET(PA_PWRMODE), DME_HIBERNATE_ENTER &
 * DME_HIBERNATE_EXIT commands take some time to take its effect on both host
 * and device UniPro link and hence it's final completion would be indicated by
 * dedicated status bits in Interrupt Status register (UPMS, UHES, UHXS) in
 * addition to normal UIC command completion Status (UCCS). This function only
 * returns after the relevant status bits indicate the completion.
 *
 * Returns 0 on success, non-zero value on failure
 */
static int ufshcd_uic_pwr_ctrl(struct ufs_hba *hba, struct uic_command *cmd)
{
	struct completion uic_async_done;
	unsigned long flags;
	u8 status;
	int ret;
	bool reenable_intr = false;
	int wait_retries = 6; /* Allows 3secs max wait time */

	mutex_lock(&hba->uic_cmd_mutex);
	init_completion(&uic_async_done);
	ufshcd_add_delay_before_dme_cmd(hba);

	spin_lock_irqsave(hba->host->host_lock, flags);
	hba->uic_async_done = &uic_async_done;

	if (ufshcd_readl(hba, REG_INTERRUPT_ENABLE) & UIC_COMMAND_COMPL) {
		ufshcd_disable_intr(hba, UIC_COMMAND_COMPL);
		/*
		 * Make sure UIC command completion interrupt is disabled before
		 * issuing UIC command.
		 */
		wmb();
		reenable_intr = true;
	}
	ret = __ufshcd_send_uic_cmd(hba, cmd, false);
	spin_unlock_irqrestore(hba->host->host_lock, flags);
	if (ret) {
		dev_err(hba->dev,
			"pwr ctrl cmd 0x%x with mode 0x%x uic error %d\n",
			cmd->command, cmd->argument3, ret);
		goto out;
	}

more_wait:
	if (!wait_for_completion_timeout(hba->uic_async_done,
					 msecs_to_jiffies(UIC_CMD_TIMEOUT))) {
		u32 intr_status = 0;
		s64 ts_since_last_intr;

		dev_err(hba->dev,
			"pwr ctrl cmd 0x%x with mode 0x%x completion timeout\n",
			cmd->command, cmd->argument3);
		/*
		 * The controller must have triggered interrupt but ISR couldn't
		 * run due to interrupt starvation.
		 * Or ISR must have executed just after the timeout
		 * (which clears IS registers)
		 * If either of these two cases is true, then
		 * wait for little more time for completion.
		 */
		intr_status = ufshcd_readl(hba, REG_INTERRUPT_STATUS);
		ts_since_last_intr = ktime_ms_delta(ktime_get(),
						hba->ufs_stats.last_intr_ts);

		if ((intr_status & UFSHCD_UIC_PWR_MASK) ||
		    ((hba->ufs_stats.last_intr_status & UFSHCD_UIC_PWR_MASK) &&
		     (ts_since_last_intr < (s64)UIC_CMD_TIMEOUT))) {
			dev_info(hba->dev, "IS:0x%08x last_intr_sts:0x%08x last_intr_ts:%lld, retry-cnt:%d\n",
				intr_status, hba->ufs_stats.last_intr_status,
				hba->ufs_stats.last_intr_ts, wait_retries);
			if (wait_retries--)
				goto more_wait;

			/*
			 * If same state continues event after more wait time,
			 * something must be hogging CPU.
			 */
			BUG_ON(hba->crash_on_err);
		}
		ret = -ETIMEDOUT;
		goto out;
	}

	status = ufshcd_get_upmcrs(hba);
	if (status != PWR_LOCAL) {
		dev_err(hba->dev,
			"pwr ctrl cmd 0x%0x failed, host upmcrs:0x%x\n",
			cmd->command, status);
		ret = (status != PWR_OK) ? status : -1;
	}
	ufshcd_dme_cmd_log(hba, "dme_cmpl_2", hba->active_uic_cmd->command);

out:
	if (ret) {
		ufsdbg_set_err_state(hba);
		ufshcd_print_host_state(hba);
		ufshcd_print_pwr_info(hba);
		ufshcd_print_host_regs(hba);
		ufshcd_print_cmd_log(hba);
		if (hba->crash_on_err)
			BUG_ON(1);
	}

	ufshcd_save_tstamp_of_last_dme_cmd(hba);
	spin_lock_irqsave(hba->host->host_lock, flags);
	hba->active_uic_cmd = NULL;
	hba->uic_async_done = NULL;
	if (reenable_intr)
		ufshcd_enable_intr(hba, UIC_COMMAND_COMPL);
	spin_unlock_irqrestore(hba->host->host_lock, flags);
	mutex_unlock(&hba->uic_cmd_mutex);
	return ret;
}

/**
 * ufshcd_uic_change_pwr_mode - Perform the UIC power mode chage
 *				using DME_SET primitives.
 * @hba: per adapter instance
 * @mode: powr mode value
 *
 * Returns 0 on success, non-zero value on failure
 */
static int ufshcd_uic_change_pwr_mode(struct ufs_hba *hba, u8 mode)
{
	struct uic_command uic_cmd = {0};
	int ret;

	if (hba->quirks & UFSHCD_QUIRK_BROKEN_PA_RXHSUNTERMCAP) {
		ret = ufshcd_dme_set(hba,
				UIC_ARG_MIB_SEL(PA_RXHSUNTERMCAP, 0), 1);
		if (ret) {
			dev_err(hba->dev, "%s: failed to enable PA_RXHSUNTERMCAP ret %d\n",
						__func__, ret);
			goto out;
		}
	}

	uic_cmd.command = UIC_CMD_DME_SET;
	uic_cmd.argument1 = UIC_ARG_MIB(PA_PWRMODE);
	uic_cmd.argument3 = mode;
	hba->ufs_stats.clk_hold.ctx = PWRCTL_CMD_SEND;
	ufshcd_hold_all(hba);
	ret = ufshcd_uic_pwr_ctrl(hba, &uic_cmd);
	hba->ufs_stats.clk_rel.ctx = PWRCTL_CMD_SEND;
	ufshcd_release_all(hba);
out:
	return ret;
}

static int ufshcd_link_recovery(struct ufs_hba *hba)
{
	int ret = 0;
	unsigned long flags;

	/*
	 * Check if there is any race with fatal error handling.
	 * If so, wait for it to complete. Even though fatal error
	 * handling does reset and restore in some cases, don't assume
	 * anything out of it. We are just avoiding race here.
	 */
	do {
		spin_lock_irqsave(hba->host->host_lock, flags);
		if (!(work_pending(&hba->eh_work) ||
				hba->ufshcd_state == UFSHCD_STATE_RESET))
			break;
		spin_unlock_irqrestore(hba->host->host_lock, flags);
		dev_dbg(hba->dev, "%s: reset in progress\n", __func__);
		flush_work(&hba->eh_work);
	} while (1);


	/*
	 * we don't know if previous reset had really reset the host controller
	 * or not. So let's force reset here to be sure.
	 */
	hba->ufshcd_state = UFSHCD_STATE_ERROR;
	hba->force_host_reset = true;
	ufshcd_set_eh_in_progress(hba);
	schedule_work(&hba->eh_work);

	/* wait for the reset work to finish */
	do {
		if (!(work_pending(&hba->eh_work) ||
				hba->ufshcd_state == UFSHCD_STATE_RESET))
			break;
		spin_unlock_irqrestore(hba->host->host_lock, flags);
		dev_dbg(hba->dev, "%s: reset in progress\n", __func__);
		flush_work(&hba->eh_work);
		spin_lock_irqsave(hba->host->host_lock, flags);
	} while (1);

	if (!((hba->ufshcd_state == UFSHCD_STATE_OPERATIONAL) &&
	      ufshcd_is_link_active(hba)))
		ret = -ENOLINK;
	spin_unlock_irqrestore(hba->host->host_lock, flags);

	return ret;
}

static int __ufshcd_uic_hibern8_enter(struct ufs_hba *hba)
{
	int ret;
	struct uic_command uic_cmd = {0};
	ktime_t start = ktime_get();

	ufshcd_vops_hibern8_notify(hba, UIC_CMD_DME_HIBER_ENTER, PRE_CHANGE);

	uic_cmd.command = UIC_CMD_DME_HIBER_ENTER;
	ret = ufshcd_uic_pwr_ctrl(hba, &uic_cmd);
	trace_ufshcd_profile_hibern8(dev_name(hba->dev), "enter",
			     ktime_to_us(ktime_sub(ktime_get(), start)), ret);

	ufsdbg_error_inject_dispatcher(hba, ERR_INJECT_HIBERN8_ENTER, 0, &ret);

	/*
	 * Do full reinit if enter failed or if LINERESET was detected during
	 * Hibern8 operation. After LINERESET, link moves to default PWM-G1
	 * mode hence full reinit is required to move link to HS speeds.
	 */
	if (ret || hba->full_init_linereset) {
		int err;

		hba->full_init_linereset = false;
		ufshcd_update_error_stats(hba, UFS_ERR_HIBERN8_ENTER);
		dev_err(hba->dev, "%s: hibern8 enter failed. ret = %d\n",
			__func__, ret);

		/*
		 * If link recovery fails then return error code returned from
		 * ufshcd_link_recovery().
		 * If link recovery succeeds then return -EAGAIN to attempt
		 * hibern8 enter retry again.
		 */
		err = ufshcd_link_recovery(hba);
		if (err) {
			dev_err(hba->dev, "%s: link recovery failed", __func__);
			ret = err;
		} else {
			ret = -EAGAIN;
		}
	} else {
		ufshcd_vops_hibern8_notify(hba, UIC_CMD_DME_HIBER_ENTER,
								POST_CHANGE);
		dev_dbg(hba->dev, "%s: Hibern8 Enter at %lld us", __func__,
			ktime_to_us(ktime_get()));
	}

	return ret;
}

int ufshcd_uic_hibern8_enter(struct ufs_hba *hba)
{
	int ret = 0, retries;

	for (retries = UIC_HIBERN8_ENTER_RETRIES; retries > 0; retries--) {
		ret = __ufshcd_uic_hibern8_enter(hba);
		if (!ret)
			goto out;
		else if (ret != -EAGAIN)
			/* Unable to recover the link, so no point proceeding */
			BUG();
	}
out:
	return ret;
}

int ufshcd_uic_hibern8_exit(struct ufs_hba *hba)
{
	struct uic_command uic_cmd = {0};
	int ret;
	ktime_t start = ktime_get();

	ufshcd_vops_hibern8_notify(hba, UIC_CMD_DME_HIBER_EXIT, PRE_CHANGE);

	uic_cmd.command = UIC_CMD_DME_HIBER_EXIT;
	ret = ufshcd_uic_pwr_ctrl(hba, &uic_cmd);
	trace_ufshcd_profile_hibern8(dev_name(hba->dev), "exit",
			     ktime_to_us(ktime_sub(ktime_get(), start)), ret);

	ufsdbg_error_inject_dispatcher(hba, ERR_INJECT_HIBERN8_EXIT, 0, &ret);

	/* Do full reinit if exit failed */
	if (ret) {
		ufshcd_update_error_stats(hba, UFS_ERR_HIBERN8_EXIT);
		dev_err(hba->dev, "%s: hibern8 exit failed. ret = %d\n",
			__func__, ret);
		ret = ufshcd_link_recovery(hba);
		/* Unable to recover the link, so no point proceeding */
		if (ret)
			BUG();
	} else {
		ufshcd_vops_hibern8_notify(hba, UIC_CMD_DME_HIBER_EXIT,
								POST_CHANGE);
		dev_dbg(hba->dev, "%s: Hibern8 Exit at %lld us", __func__,
			ktime_to_us(ktime_get()));
		hba->ufs_stats.last_hibern8_exit_tstamp = ktime_get();
		hba->ufs_stats.hibern8_exit_cnt++;
	}

	return ret;
}

 /**
 * ufshcd_init_pwr_info - setting the POR (power on reset)
 * values in hba power info
 * @hba: per-adapter instance
 */
static void ufshcd_init_pwr_info(struct ufs_hba *hba)
{
	hba->pwr_info.gear_rx = UFS_PWM_G1;
	hba->pwr_info.gear_tx = UFS_PWM_G1;
	hba->pwr_info.lane_rx = 1;
	hba->pwr_info.lane_tx = 1;
	hba->pwr_info.pwr_rx = SLOWAUTO_MODE;
	hba->pwr_info.pwr_tx = SLOWAUTO_MODE;
	hba->pwr_info.hs_rate = 0;
}

/**
 * ufshcd_get_max_pwr_mode - reads the max power mode negotiated with device
 * @hba: per-adapter instance
 */
static int ufshcd_get_max_pwr_mode(struct ufs_hba *hba)
{
	struct ufs_pa_layer_attr *pwr_info = &hba->max_pwr_info.info;

	if (hba->max_pwr_info.is_valid)
		return 0;

	pwr_info->pwr_tx = FAST_MODE;
	pwr_info->pwr_rx = FAST_MODE;
	pwr_info->hs_rate = PA_HS_MODE_B;

	/* Get the connected lane count */
	ufshcd_dme_get(hba, UIC_ARG_MIB(PA_CONNECTEDRXDATALANES),
			&pwr_info->lane_rx);
	ufshcd_dme_get(hba, UIC_ARG_MIB(PA_CONNECTEDTXDATALANES),
			&pwr_info->lane_tx);

	if (!pwr_info->lane_rx || !pwr_info->lane_tx) {
		dev_err(hba->dev, "%s: invalid connected lanes value. rx=%d, tx=%d\n",
				__func__,
				pwr_info->lane_rx,
				pwr_info->lane_tx);
		return -EINVAL;
	}

	/*
	 * First, get the maximum gears of HS speed.
	 * If a zero value, it means there is no HSGEAR capability.
	 * Then, get the maximum gears of PWM speed.
	 */
	ufshcd_dme_get(hba, UIC_ARG_MIB(PA_MAXRXHSGEAR), &pwr_info->gear_rx);
	if (!pwr_info->gear_rx) {
		ufshcd_dme_get(hba, UIC_ARG_MIB(PA_MAXRXPWMGEAR),
				&pwr_info->gear_rx);
		if (!pwr_info->gear_rx) {
			dev_err(hba->dev, "%s: invalid max pwm rx gear read = %d\n",
				__func__, pwr_info->gear_rx);
			return -EINVAL;
		} else {
			if (hba->limit_rx_pwm_gear > 0 &&
			    (hba->limit_rx_pwm_gear < pwr_info->gear_rx))
				pwr_info->gear_rx = hba->limit_rx_pwm_gear;
		}
		pwr_info->pwr_rx = SLOW_MODE;
	} else {
		if (hba->limit_rx_hs_gear > 0 &&
		    (hba->limit_rx_hs_gear < pwr_info->gear_rx))
			pwr_info->gear_rx = hba->limit_rx_hs_gear;
	}

	ufshcd_dme_peer_get(hba, UIC_ARG_MIB(PA_MAXRXHSGEAR),
			&pwr_info->gear_tx);
	if (!pwr_info->gear_tx) {
		ufshcd_dme_peer_get(hba, UIC_ARG_MIB(PA_MAXRXPWMGEAR),
				&pwr_info->gear_tx);
		if (!pwr_info->gear_tx) {
			dev_err(hba->dev, "%s: invalid max pwm tx gear read = %d\n",
				__func__, pwr_info->gear_tx);
			return -EINVAL;
		} else {
			if (hba->limit_tx_pwm_gear > 0 &&
			    (hba->limit_tx_pwm_gear < pwr_info->gear_tx))
				pwr_info->gear_tx = hba->limit_tx_pwm_gear;
		}
		pwr_info->pwr_tx = SLOW_MODE;
	} else {
		if (hba->limit_tx_hs_gear > 0 &&
		    (hba->limit_tx_hs_gear < pwr_info->gear_tx))
			pwr_info->gear_tx = hba->limit_tx_hs_gear;
	}

	hba->max_pwr_info.is_valid = true;
	return 0;
}

int ufshcd_change_power_mode(struct ufs_hba *hba,
			     struct ufs_pa_layer_attr *pwr_mode)
{
	int ret = 0;
	u32 peer_rx_hs_adapt_initial_cap;

	/* if already configured to the requested pwr_mode */
	if (!hba->restore_needed &&
		pwr_mode->gear_rx == hba->pwr_info.gear_rx &&
		pwr_mode->gear_tx == hba->pwr_info.gear_tx &&
	    pwr_mode->lane_rx == hba->pwr_info.lane_rx &&
	    pwr_mode->lane_tx == hba->pwr_info.lane_tx &&
	    pwr_mode->pwr_rx == hba->pwr_info.pwr_rx &&
	    pwr_mode->pwr_tx == hba->pwr_info.pwr_tx &&
	    pwr_mode->hs_rate == hba->pwr_info.hs_rate) {
		dev_dbg(hba->dev, "%s: power already configured\n", __func__);
		return 0;
	}

	ufsdbg_error_inject_dispatcher(hba, ERR_INJECT_PWR_CHANGE, 0, &ret);
	if (ret)
		return ret;

	/*
	 * Configure attributes for power mode change with below.
	 * - PA_RXGEAR, PA_ACTIVERXDATALANES, PA_RXTERMINATION,
	 * - PA_TXGEAR, PA_ACTIVETXDATALANES, PA_TXTERMINATION,
	 * - PA_HSSERIES
	 */
	ufshcd_dme_set(hba, UIC_ARG_MIB(PA_RXGEAR), pwr_mode->gear_rx);
	ufshcd_dme_set(hba, UIC_ARG_MIB(PA_ACTIVERXDATALANES),
			pwr_mode->lane_rx);
	if (pwr_mode->pwr_rx == FASTAUTO_MODE ||
			pwr_mode->pwr_rx == FAST_MODE)
		ufshcd_dme_set(hba, UIC_ARG_MIB(PA_RXTERMINATION), TRUE);
	else
		ufshcd_dme_set(hba, UIC_ARG_MIB(PA_RXTERMINATION), FALSE);

	ufshcd_dme_set(hba, UIC_ARG_MIB(PA_TXGEAR), pwr_mode->gear_tx);
	ufshcd_dme_set(hba, UIC_ARG_MIB(PA_ACTIVETXDATALANES),
			pwr_mode->lane_tx);
	if (pwr_mode->pwr_tx == FASTAUTO_MODE ||
			pwr_mode->pwr_tx == FAST_MODE)
		ufshcd_dme_set(hba, UIC_ARG_MIB(PA_TXTERMINATION), TRUE);
	else
		ufshcd_dme_set(hba, UIC_ARG_MIB(PA_TXTERMINATION), FALSE);

	if (pwr_mode->pwr_rx == FASTAUTO_MODE ||
	    pwr_mode->pwr_tx == FASTAUTO_MODE ||
	    pwr_mode->pwr_rx == FAST_MODE ||
	    pwr_mode->pwr_tx == FAST_MODE)
		ufshcd_dme_set(hba, UIC_ARG_MIB(PA_HSSERIES),
						pwr_mode->hs_rate);

	if (pwr_mode->gear_tx == UFS_HS_G4) {
		ret = ufshcd_dme_peer_get(hba,
				 UIC_ARG_MIB_SEL(RX_HS_ADAPT_INITIAL_CAPABILITY,
					UIC_ARG_MPHY_RX_GEN_SEL_INDEX(0)),
				    &peer_rx_hs_adapt_initial_cap);
		if (ret) {
			dev_err(hba->dev,
				"%s: RX_HS_ADAPT_INITIAL_CAP get failed %d\n",
				__func__, ret);
			peer_rx_hs_adapt_initial_cap =
						PA_PEERRXHSADAPTINITIAL_Default;
		}
		ret = ufshcd_dme_set(hba, UIC_ARG_MIB(PA_PEERRXHSADAPTINITIAL),
				     peer_rx_hs_adapt_initial_cap);
		/* INITIAL ADAPT */
		ufshcd_dme_set(hba, UIC_ARG_MIB(PA_TXHSADAPTTYPE),
			       PA_INITIAL_ADAPT);
	} else if (hba->ufs_version >= UFSHCI_VERSION_30) {
		/* NO ADAPT */
		ufshcd_dme_set(hba, UIC_ARG_MIB(PA_TXHSADAPTTYPE), PA_NO_ADAPT);
	}

	ufshcd_dme_set(hba, UIC_ARG_MIB(PA_PWRMODEUSERDATA0),
			DL_FC0ProtectionTimeOutVal_Default);
	ufshcd_dme_set(hba, UIC_ARG_MIB(PA_PWRMODEUSERDATA1),
			DL_TC0ReplayTimeOutVal_Default);
	ufshcd_dme_set(hba, UIC_ARG_MIB(PA_PWRMODEUSERDATA2),
			DL_AFC0ReqTimeOutVal_Default);

	ufshcd_dme_set(hba, UIC_ARG_MIB(DME_LocalFC0ProtectionTimeOutVal),
			DL_FC0ProtectionTimeOutVal_Default);
	ufshcd_dme_set(hba, UIC_ARG_MIB(DME_LocalTC0ReplayTimeOutVal),
			DL_TC0ReplayTimeOutVal_Default);
	ufshcd_dme_set(hba, UIC_ARG_MIB(DME_LocalAFC0ReqTimeOutVal),
			DL_AFC0ReqTimeOutVal_Default);

	ret = ufshcd_uic_change_pwr_mode(hba, pwr_mode->pwr_rx << 4
			| pwr_mode->pwr_tx);

	if (ret) {
		ufshcd_update_error_stats(hba, UFS_ERR_POWER_MODE_CHANGE);
		dev_err(hba->dev,
			"%s: power mode change failed %d\n", __func__, ret);
	} else {
		ufshcd_vops_pwr_change_notify(hba, POST_CHANGE, NULL,
								pwr_mode);

		memcpy(&hba->pwr_info, pwr_mode,
			sizeof(struct ufs_pa_layer_attr));
		hba->ufs_stats.power_mode_change_cnt++;
	}

	return ret;
}

/**
 * ufshcd_config_pwr_mode - configure a new power mode
 * @hba: per-adapter instance
 * @desired_pwr_mode: desired power configuration
 */
static int ufshcd_config_pwr_mode(struct ufs_hba *hba,
		struct ufs_pa_layer_attr *desired_pwr_mode)
{
	struct ufs_pa_layer_attr final_params = { 0 };
	int ret;

	ret = ufshcd_vops_pwr_change_notify(hba, PRE_CHANGE,
					desired_pwr_mode, &final_params);

	if (ret)
		memcpy(&final_params, desired_pwr_mode, sizeof(final_params));

	ret = ufshcd_change_power_mode(hba, &final_params);
	if (!ret)
		ufshcd_print_pwr_info(hba);

	return ret;
}

/**
 * ufshcd_complete_dev_init() - checks device readiness
 * hba: per-adapter instance
 *
 * Set fDeviceInit flag and poll until device toggles it.
 */
static int ufshcd_complete_dev_init(struct ufs_hba *hba)
{
	int i = 0;
	int err;
	bool flag_res = 1;
	ktime_t timeout;

	err = ufshcd_query_flag_retry(hba, UPIU_QUERY_OPCODE_SET_FLAG,
		QUERY_FLAG_IDN_FDEVICEINIT, NULL);
	if (err) {
		dev_err(hba->dev,
			"%s setting fDeviceInit flag failed with error %d\n",
			__func__, err);
		goto out;
	}

	/*
	 * Some vendor devices are taking longer time to complete its internal
	 * initialization, so set fDeviceInit flag poll time to 5 secs
	 */
	timeout = ktime_add_ms(ktime_get(), 5000);

	/* poll for max. 5sec for fDeviceInit flag to clear */
	while (1) {
		bool timedout = ktime_after(ktime_get(), timeout);
		err = ufshcd_query_flag_retry(hba, UPIU_QUERY_OPCODE_READ_FLAG,
					QUERY_FLAG_IDN_FDEVICEINIT, &flag_res);
		if (err || !flag_res || timedout)
			break;

		/*
		 * Poll for this flag in a tight loop for first 1000 iterations.
		 * This is same as old logic which is working for most of the
		 * devices, so continue using the same.
		 */
		if (i == 1000)
			msleep(20);
		else
			i++;
	}

	if (err)
		dev_err(hba->dev,
			"%s reading fDeviceInit flag failed with error %d\n",
			__func__, err);
	else if (flag_res)
		dev_err(hba->dev,
			"%s fDeviceInit was not cleared by the device\n",
			__func__);

out:
	return err;
}

/**
 * ufshcd_make_hba_operational - Make UFS controller operational
 * @hba: per adapter instance
 *
 * To bring UFS host controller to operational state,
 * 1. Enable required interrupts
 * 2. Configure interrupt aggregation
 * 3. Program UTRL and UTMRL base address
 * 4. Configure run-stop-registers
 *
 * Returns 0 on success, non-zero value on failure
 */
static int ufshcd_make_hba_operational(struct ufs_hba *hba)
{
	int err = 0;
	u32 reg;

	/* Enable required interrupts */
	ufshcd_enable_intr(hba, UFSHCD_ENABLE_INTRS);

	/* Configure interrupt aggregation */
	if (ufshcd_is_intr_aggr_allowed(hba))
		ufshcd_config_intr_aggr(hba, hba->nutrs - 1, INT_AGGR_DEF_TO);
	else
		ufshcd_disable_intr_aggr(hba);

	/* Configure UTRL and UTMRL base address registers */
	ufshcd_writel(hba, lower_32_bits(hba->utrdl_dma_addr),
			REG_UTP_TRANSFER_REQ_LIST_BASE_L);
	ufshcd_writel(hba, upper_32_bits(hba->utrdl_dma_addr),
			REG_UTP_TRANSFER_REQ_LIST_BASE_H);
	ufshcd_writel(hba, lower_32_bits(hba->utmrdl_dma_addr),
			REG_UTP_TASK_REQ_LIST_BASE_L);
	ufshcd_writel(hba, upper_32_bits(hba->utmrdl_dma_addr),
			REG_UTP_TASK_REQ_LIST_BASE_H);

	/*
	 * Make sure base address and interrupt setup are updated before
	 * enabling the run/stop registers below.
	 */
	wmb();

	/*
	 * UCRDY, UTMRLDY and UTRLRDY bits must be 1
	 */
	reg = ufshcd_readl(hba, REG_CONTROLLER_STATUS);
	if (!(ufshcd_get_lists_status(reg))) {
		ufshcd_enable_run_stop_reg(hba);
	} else {
		dev_err(hba->dev,
			"Host controller not ready to process requests");
		err = -EIO;
		goto out;
	}

out:
	return err;
}

/**
 * ufshcd_hba_stop - Send controller to reset state
 * @hba: per adapter instance
 * @can_sleep: perform sleep or just spin
 */
static inline void ufshcd_hba_stop(struct ufs_hba *hba, bool can_sleep)
{
	int err;

	ufshcd_crypto_disable(hba);

	ufshcd_writel(hba, CONTROLLER_DISABLE,  REG_CONTROLLER_ENABLE);
	err = ufshcd_wait_for_register(hba, REG_CONTROLLER_ENABLE,
					CONTROLLER_ENABLE, CONTROLLER_DISABLE,
					10, 1, can_sleep);
	if (err)
		dev_err(hba->dev, "%s: Controller disable failed\n", __func__);
}

/**
 * ufshcd_hba_enable - initialize the controller
 * @hba: per adapter instance
 *
 * The controller resets itself and controller firmware initialization
 * sequence kicks off. When controller is ready it will set
 * the Host Controller Enable bit to 1.
 *
 * Returns 0 on success, non-zero value on failure
 */
static int ufshcd_hba_enable(struct ufs_hba *hba)
{
	int retry;

	/*
	 * msleep of 1 and 5 used in this function might result in msleep(20),
	 * but it was necessary to send the UFS FPGA to reset mode during
	 * development and testing of this driver. msleep can be changed to
	 * mdelay and retry count can be reduced based on the controller.
	 */
	if (!ufshcd_is_hba_active(hba))
		/* change controller state to "reset state" */
		ufshcd_hba_stop(hba, true);

	/* UniPro link is disabled at this point */
	ufshcd_set_link_off(hba);

	ufshcd_vops_hce_enable_notify(hba, PRE_CHANGE);

	/* start controller initialization sequence */
	ufshcd_hba_start(hba);

	/*
	 * To initialize a UFS host controller HCE bit must be set to 1.
	 * During initialization the HCE bit value changes from 1->0->1.
	 * When the host controller completes initialization sequence
	 * it sets the value of HCE bit to 1. The same HCE bit is read back
	 * to check if the controller has completed initialization sequence.
	 * So without this delay the value HCE = 1, set in the previous
	 * instruction might be read back.
	 * This delay can be changed based on the controller.
	 */
	msleep(1);

	/* wait for the host controller to complete initialization */
	retry = 10;
	while (ufshcd_is_hba_active(hba)) {
		if (retry) {
			retry--;
		} else {
			dev_err(hba->dev,
				"Controller enable failed\n");
			return -EIO;
		}
		msleep(5);
	}

	/* enable UIC related interrupts */
	ufshcd_enable_intr(hba, UFSHCD_UIC_MASK);

	ufshcd_vops_hce_enable_notify(hba, POST_CHANGE);

	return 0;
}

static int ufshcd_disable_tx_lcc(struct ufs_hba *hba, bool peer)
{
	int tx_lanes, i, err = 0;

	if (!peer)
		ufshcd_dme_get(hba, UIC_ARG_MIB(PA_CONNECTEDTXDATALANES),
			       &tx_lanes);
	else
		ufshcd_dme_peer_get(hba, UIC_ARG_MIB(PA_CONNECTEDTXDATALANES),
				    &tx_lanes);
	for (i = 0; i < tx_lanes; i++) {
		if (!peer)
			err = ufshcd_dme_set(hba,
				UIC_ARG_MIB_SEL(TX_LCC_ENABLE,
					UIC_ARG_MPHY_TX_GEN_SEL_INDEX(i)),
					0);
		else
			err = ufshcd_dme_peer_set(hba,
				UIC_ARG_MIB_SEL(TX_LCC_ENABLE,
					UIC_ARG_MPHY_TX_GEN_SEL_INDEX(i)),
					0);
		if (err) {
			dev_err(hba->dev, "%s: TX LCC Disable failed, peer = %d, lane = %d, err = %d",
				__func__, peer, i, err);
			break;
		}
	}

	return err;
}

static inline int ufshcd_disable_host_tx_lcc(struct ufs_hba *hba)
{
	return ufshcd_disable_tx_lcc(hba, false);
}

static inline int ufshcd_disable_device_tx_lcc(struct ufs_hba *hba)
{
	return ufshcd_disable_tx_lcc(hba, true);
}

/**
 * ufshcd_link_startup - Initialize unipro link startup
 * @hba: per adapter instance
 *
 * Returns 0 for success, non-zero in case of failure
 */
static int ufshcd_link_startup(struct ufs_hba *hba)
{
	int ret;
	int retries = DME_LINKSTARTUP_RETRIES;

	do {
		ufshcd_vops_link_startup_notify(hba, PRE_CHANGE);

		ret = ufshcd_dme_link_startup(hba);
		if (ret)
			ufshcd_update_error_stats(hba, UFS_ERR_LINKSTARTUP);

		/* check if device is detected by inter-connect layer */
		if (!ret && !ufshcd_is_device_present(hba)) {
			ufshcd_update_error_stats(hba, UFS_ERR_LINKSTARTUP);
			dev_err(hba->dev, "%s: Device not present\n", __func__);
			ret = -ENXIO;
			goto out;
		}

		/*
		 * DME link lost indication is only received when link is up,
		 * but we can't be sure if the link is up until link startup
		 * succeeds. So reset the local Uni-Pro and try again.
		 */
		if (ret && ufshcd_hba_enable(hba))
			goto out;
	} while (ret && retries--);

	if (ret)
		/* failed to get the link up... retire */
		goto out;

	/* Mark that link is up in PWM-G1, 1-lane, SLOW-AUTO mode */
	ufshcd_init_pwr_info(hba);
	ufshcd_print_pwr_info(hba);

	if (hba->quirks & UFSHCD_QUIRK_BROKEN_LCC) {
		ret = ufshcd_disable_device_tx_lcc(hba);
		if (ret)
			goto out;
	}

	if (hba->dev_info.quirks & UFS_DEVICE_QUIRK_BROKEN_LCC) {
		ret = ufshcd_disable_host_tx_lcc(hba);
		if (ret)
			goto out;
	}

	/* Include any host controller configuration via UIC commands */
	ret = ufshcd_vops_link_startup_notify(hba, POST_CHANGE);
	if (ret)
		goto out;

	ret = ufshcd_make_hba_operational(hba);
out:
	if (ret)
		dev_err(hba->dev, "link startup failed %d\n", ret);
	/*
	 * For some external cards, link startup succeeds only after few link
	 * startup attempts and err_state may get set in this case.
	 * But as the link startup has finally succeded, we are clearing the
	 * error state.
	 */
	else if (hba->extcon)
		ufsdbg_clr_err_state(hba);

	return ret;
}

/**
 * ufshcd_verify_dev_init() - Verify device initialization
 * @hba: per-adapter instance
 *
 * Send NOP OUT UPIU and wait for NOP IN response to check whether the
 * device Transport Protocol (UTP) layer is ready after a reset.
 * If the UTP layer at the device side is not initialized, it may
 * not respond with NOP IN UPIU within timeout of %NOP_OUT_TIMEOUT
 * and we retry sending NOP OUT for %NOP_OUT_RETRIES iterations.
 */
static int ufshcd_verify_dev_init(struct ufs_hba *hba)
{
	int err = 0;
	int retries;

	ufshcd_hold_all(hba);
	mutex_lock(&hba->dev_cmd.lock);
	for (retries = NOP_OUT_RETRIES; retries > 0; retries--) {
		err = ufshcd_exec_dev_cmd(hba, DEV_CMD_TYPE_NOP,
					       NOP_OUT_TIMEOUT);

		if (!err || err == -ETIMEDOUT)
			break;

		dev_dbg(hba->dev, "%s: error %d retrying\n", __func__, err);
	}
	mutex_unlock(&hba->dev_cmd.lock);
	ufshcd_release_all(hba);

	if (err)
		dev_err(hba->dev, "%s: NOP OUT failed %d\n", __func__, err);
	return err;
}

/**
 * ufshcd_set_queue_depth - set lun queue depth
 * @sdev: pointer to SCSI device
 *
 * Read bLUQueueDepth value and activate scsi tagged command
 * queueing. For WLUN, queue depth is set to 1. For best-effort
 * cases (bLUQueueDepth = 0) the queue depth is set to a maximum
 * value that host can queue.
 */
static void ufshcd_set_queue_depth(struct scsi_device *sdev)
{
	int ret = 0;
	u8 lun_qdepth;
	struct ufs_hba *hba;

	hba = shost_priv(sdev->host);

	lun_qdepth = hba->nutrs;
	ret = ufshcd_read_unit_desc_param(hba,
			  ufshcd_scsi_to_upiu_lun(sdev->lun),
			  UNIT_DESC_PARAM_LU_Q_DEPTH,
			  &lun_qdepth,
			  sizeof(lun_qdepth));

	/* Some WLUN doesn't support unit descriptor */
	if (ret == -EOPNOTSUPP)
		lun_qdepth = 1;
	else if (!lun_qdepth)
		/* eventually, we can figure out the real queue depth */
		lun_qdepth = hba->nutrs;
	else
		lun_qdepth = min_t(int, lun_qdepth, hba->nutrs);

	dev_dbg(hba->dev, "%s: activate tcq with queue depth %d\n",
			__func__, lun_qdepth);
	scsi_change_queue_depth(sdev, lun_qdepth);
}

/*
 * ufshcd_get_lu_wp - returns the "b_lu_write_protect" from UNIT DESCRIPTOR
 * @hba: per-adapter instance
 * @lun: UFS device lun id
 * @b_lu_write_protect: pointer to buffer to hold the LU's write protect info
 *
 * Returns 0 in case of success and b_lu_write_protect status would be returned
 * @b_lu_write_protect parameter.
 * Returns -ENOTSUPP if reading b_lu_write_protect is not supported.
 * Returns -EINVAL in case of invalid parameters passed to this function.
 */
static int ufshcd_get_lu_wp(struct ufs_hba *hba,
			    u8 lun,
			    u8 *b_lu_write_protect)
{
	int ret;

	if (!b_lu_write_protect)
		ret = -EINVAL;
	/*
	 * According to UFS device spec, RPMB LU can't be write
	 * protected so skip reading bLUWriteProtect parameter for
	 * it. For other W-LUs, UNIT DESCRIPTOR is not available.
	 */
	else if (lun >= UFS_UPIU_MAX_GENERAL_LUN)
		ret = -ENOTSUPP;
	else
		ret = ufshcd_read_unit_desc_param(hba,
					  lun,
					  UNIT_DESC_PARAM_LU_WR_PROTECT,
					  b_lu_write_protect,
					  sizeof(*b_lu_write_protect));
	return ret;
}

/**
 * ufshcd_get_lu_power_on_wp_status - get LU's power on write protect
 * status
 * @hba: per-adapter instance
 * @sdev: pointer to SCSI device
 *
 */
static inline void ufshcd_get_lu_power_on_wp_status(struct ufs_hba *hba,
						    struct scsi_device *sdev)
{
	if (hba->dev_info.f_power_on_wp_en &&
	    !hba->dev_info.is_lu_power_on_wp) {
		u8 b_lu_write_protect;

		if (!ufshcd_get_lu_wp(hba, ufshcd_scsi_to_upiu_lun(sdev->lun),
				      &b_lu_write_protect) &&
		    (b_lu_write_protect == UFS_LU_POWER_ON_WP))
			hba->dev_info.is_lu_power_on_wp = true;
	}
}

/**
 * ufshcd_slave_alloc - handle initial SCSI device configurations
 * @sdev: pointer to SCSI device
 *
 * Returns success
 */
static int ufshcd_slave_alloc(struct scsi_device *sdev)
{
	struct ufs_hba *hba;

	hba = shost_priv(sdev->host);

	/* Mode sense(6) is not supported by UFS, so use Mode sense(10) */
	sdev->use_10_for_ms = 1;

	/* allow SCSI layer to restart the device in case of errors */
	sdev->allow_restart = 1;

	/* REPORT SUPPORTED OPERATION CODES is not supported */
	sdev->no_report_opcodes = 1;

	/* WRITE_SAME command is not supported */
	sdev->no_write_same = 1;

	ufshcd_set_queue_depth(sdev);

	ufshcd_get_lu_power_on_wp_status(hba, sdev);

	return 0;
}

/**
 * ufshcd_change_queue_depth - change queue depth
 * @sdev: pointer to SCSI device
 * @depth: required depth to set
 *
 * Change queue depth and make sure the max. limits are not crossed.
 */
static int ufshcd_change_queue_depth(struct scsi_device *sdev, int depth)
{
	struct ufs_hba *hba = shost_priv(sdev->host);

	if (depth > hba->nutrs)
		depth = hba->nutrs;
	return scsi_change_queue_depth(sdev, depth);
}

/**
 * ufshcd_slave_configure - adjust SCSI device configurations
 * @sdev: pointer to SCSI device
 */
static int ufshcd_slave_configure(struct scsi_device *sdev)
{
	struct ufs_hba *hba = shost_priv(sdev->host);
	struct request_queue *q = sdev->request_queue;

	blk_queue_update_dma_pad(q, PRDT_DATA_BYTE_COUNT_PAD - 1);
	blk_queue_max_segment_size(q, PRDT_DATA_BYTE_COUNT_MAX);

	if (hba->scsi_cmd_timeout) {
		blk_queue_rq_timeout(q, hba->scsi_cmd_timeout * HZ);
		scsi_set_cmd_timeout_override(sdev, hba->scsi_cmd_timeout * HZ);
	}

	sdev->autosuspend_delay = UFSHCD_AUTO_SUSPEND_DELAY_MS;
	sdev->use_rpm_auto = 1;
	ufshcd_crypto_setup_rq_keyslot_manager(hba, q);

	return 0;
}

/**
 * ufshcd_slave_destroy - remove SCSI device configurations
 * @sdev: pointer to SCSI device
 */
static void ufshcd_slave_destroy(struct scsi_device *sdev)
{
	struct ufs_hba *hba;
	struct request_queue *q = sdev->request_queue;

	hba = shost_priv(sdev->host);
	/* Drop the reference as it won't be needed anymore */
	if (ufshcd_scsi_to_upiu_lun(sdev->lun) == UFS_UPIU_UFS_DEVICE_WLUN) {
		unsigned long flags;

		spin_lock_irqsave(hba->host->host_lock, flags);
		hba->sdev_ufs_device = NULL;
		spin_unlock_irqrestore(hba->host->host_lock, flags);
	}

	ufshcd_crypto_destroy_rq_keyslot_manager(hba, q);
}

/**
 * ufshcd_task_req_compl - handle task management request completion
 * @hba: per adapter instance
 * @index: index of the completed request
 * @resp: task management service response
 *
 * Returns non-zero value on error, zero on success
 */
static int ufshcd_task_req_compl(struct ufs_hba *hba, u32 index, u8 *resp)
{
	struct utp_task_req_desc *task_req_descp;
	struct utp_upiu_task_rsp *task_rsp_upiup;
	unsigned long flags;
	int ocs_value;
	int task_result;

	spin_lock_irqsave(hba->host->host_lock, flags);

	/* Clear completed tasks from outstanding_tasks */
	__clear_bit(index, &hba->outstanding_tasks);

	task_req_descp = hba->utmrdl_base_addr;
	ocs_value = ufshcd_get_tmr_ocs(&task_req_descp[index]);

	if (ocs_value == OCS_SUCCESS) {
		task_rsp_upiup = (struct utp_upiu_task_rsp *)
				task_req_descp[index].task_rsp_upiu;
		task_result = be32_to_cpu(task_rsp_upiup->output_param1);
		task_result = task_result & MASK_TM_SERVICE_RESP;
		if (resp)
			*resp = (u8)task_result;
	} else {
		dev_err(hba->dev, "%s: failed, ocs = 0x%x\n",
				__func__, ocs_value);
	}
	spin_unlock_irqrestore(hba->host->host_lock, flags);

	return ocs_value;
}

/**
 * ufshcd_scsi_cmd_status - Update SCSI command result based on SCSI status
 * @lrb: pointer to local reference block of completed command
 * @scsi_status: SCSI command status
 *
 * Returns value base on SCSI command status
 */
static inline int
ufshcd_scsi_cmd_status(struct ufshcd_lrb *lrbp, int scsi_status)
{
	int result = 0;

	switch (scsi_status) {
	case SAM_STAT_CHECK_CONDITION:
		ufshcd_copy_sense_data(lrbp);
	case SAM_STAT_GOOD:
		result |= DID_OK << 16 |
			  COMMAND_COMPLETE << 8 |
			  scsi_status;
		break;
	case SAM_STAT_TASK_SET_FULL:
	case SAM_STAT_BUSY:
	case SAM_STAT_TASK_ABORTED:
		ufshcd_copy_sense_data(lrbp);
		result |= scsi_status;
		break;
	default:
		result |= DID_ERROR << 16;
		break;
	} /* end of switch */

	return result;
}

/**
 * ufshcd_transfer_rsp_status - Get overall status of the response
 * @hba: per adapter instance
 * @lrb: pointer to local reference block of completed command
 *
 * Returns result of the command to notify SCSI midlayer
 */
static inline int
ufshcd_transfer_rsp_status(struct ufs_hba *hba, struct ufshcd_lrb *lrbp)
{
	int result = 0;
	int scsi_status;
	int ocs;
	bool print_prdt;

	/* overall command status of utrd */
	ocs = ufshcd_get_tr_ocs(lrbp);

	switch (ocs) {
	case OCS_SUCCESS:
		result = ufshcd_get_req_rsp(lrbp->ucd_rsp_ptr);
		hba->ufs_stats.last_hibern8_exit_tstamp = ktime_set(0, 0);
		switch (result) {
		case UPIU_TRANSACTION_RESPONSE:
			/*
			 * get the response UPIU result to extract
			 * the SCSI command status
			 */
			result = ufshcd_get_rsp_upiu_result(lrbp->ucd_rsp_ptr);

			/*
			 * get the result based on SCSI status response
			 * to notify the SCSI midlayer of the command status
			 */
			scsi_status = result & MASK_SCSI_STATUS;
			result = ufshcd_scsi_cmd_status(lrbp, scsi_status);

			/*
			 * Currently we are only supporting BKOPs exception
			 * events hence we can ignore BKOPs exception event
			 * during power management callbacks. BKOPs exception
			 * event is not expected to be raised in runtime suspend
			 * callback as it allows the urgent bkops.
			 * During system suspend, we are anyway forcefully
			 * disabling the bkops and if urgent bkops is needed
			 * it will be enabled on system resume. Long term
			 * solution could be to abort the system suspend if
			 * UFS device needs urgent BKOPs.
			 */
			if (!hba->pm_op_in_progress &&
			    ufshcd_is_exception_event(lrbp->ucd_rsp_ptr)) {
				/*
				 * Prevent suspend once eeh_work is scheduled
				 * to avoid deadlock between ufshcd_suspend
				 * and exception event handler.
				 */
				if (schedule_work(&hba->eeh_work))
					pm_runtime_get_noresume(hba->dev);
			}
			break;
		case UPIU_TRANSACTION_REJECT_UPIU:
			/* TODO: handle Reject UPIU Response */
			result = DID_ERROR << 16;
			dev_err(hba->dev,
				"Reject UPIU not fully implemented\n");
			break;
		default:
			result = DID_ERROR << 16;
			dev_err(hba->dev,
				"Unexpected request response code = %x\n",
				result);
			break;
		}
		break;
	case OCS_ABORTED:
		result |= DID_ABORT << 16;
		break;
	case OCS_INVALID_COMMAND_STATUS:
		result |= DID_REQUEUE << 16;
		break;
	case OCS_INVALID_CMD_TABLE_ATTR:
	case OCS_INVALID_PRDT_ATTR:
	case OCS_MISMATCH_DATA_BUF_SIZE:
	case OCS_MISMATCH_RESP_UPIU_SIZE:
	case OCS_PEER_COMM_FAILURE:
	case OCS_FATAL_ERROR:
	case OCS_DEVICE_FATAL_ERROR:
	case OCS_INVALID_CRYPTO_CONFIG:
	case OCS_GENERAL_CRYPTO_ERROR:
	default:
		result |= DID_ERROR << 16;
		dev_err(hba->dev,
				"OCS error from controller = %x for tag %d\n",
				ocs, lrbp->task_tag);
		/*
		 * This is called in interrupt context, hence avoid sleep
		 * while printing debug registers. Also print only the minimum
		 * debug registers needed to debug OCS failure.
		 */
		__ufshcd_print_host_regs(hba, true);
		ufshcd_print_host_state(hba);
		break;
	} /* end of switch */

	if ((host_byte(result) != DID_OK) && !hba->silence_err_logs) {
		print_prdt = (ocs == OCS_INVALID_PRDT_ATTR ||
			ocs == OCS_MISMATCH_DATA_BUF_SIZE);
		ufshcd_print_trs(hba, 1 << lrbp->task_tag, print_prdt);
	}

	if ((host_byte(result) == DID_ERROR) ||
	    (host_byte(result) == DID_ABORT))
		ufsdbg_set_err_state(hba);

	return result;
}

/**
 * ufshcd_uic_cmd_compl - handle completion of uic command
 * @hba: per adapter instance
 * @intr_status: interrupt status generated by the controller
 *
 * Returns
 *  IRQ_HANDLED - If interrupt is valid
 *  IRQ_NONE    - If invalid interrupt
 */
static irqreturn_t ufshcd_uic_cmd_compl(struct ufs_hba *hba, u32 intr_status)
{
	irqreturn_t retval = IRQ_NONE;

	if ((intr_status & UIC_COMMAND_COMPL) && hba->active_uic_cmd) {
		hba->active_uic_cmd->argument2 |=
			ufshcd_get_uic_cmd_result(hba);
		hba->active_uic_cmd->argument3 =
			ufshcd_get_dme_attr_val(hba);
		complete(&hba->active_uic_cmd->done);
		retval = IRQ_HANDLED;
	}

	if (intr_status & UFSHCD_UIC_PWR_MASK) {
		if (hba->uic_async_done) {
			complete(hba->uic_async_done);
			retval = IRQ_HANDLED;
		} else if (ufshcd_is_auto_hibern8_supported(hba) &&
			   hba->hibern8_on_idle.is_enabled) {
			/*
			 * If uic_async_done flag is not set then this
			 * is an Auto hibern8 err interrupt.
			 * Perform a host reset followed by a full
			 * link recovery.
			 */
			hba->ufshcd_state = UFSHCD_STATE_ERROR;
			hba->force_host_reset = true;
			dev_err(hba->dev, "%s: Auto Hibern8 %s failed - status: 0x%08x, upmcrs: 0x%08x\n",
				__func__, (intr_status & UIC_HIBERNATE_ENTER) ?
				"Enter" : "Exit",
				intr_status, ufshcd_get_upmcrs(hba));
			/*
			 * It is possible to see auto-h8 errors during card
			 * removal, so set this flag and let the error handler
			 * decide if this error is seen while card was present
			 * or due to card removal.
			 * If error is seen during card removal, we don't want
			 * to printout the debug messages.
			 */
			hba->auto_h8_err = true;
			schedule_work(&hba->eh_work);
			retval = IRQ_HANDLED;
		}
	}
	return retval;
}

/**
 * __ufshcd_transfer_req_compl - handle SCSI and query command completion
 * @hba: per adapter instance
 * @completed_reqs: requests to complete
 */
static void __ufshcd_transfer_req_compl(struct ufs_hba *hba,
					unsigned long completed_reqs)
{
	struct ufshcd_lrb *lrbp;
	struct scsi_cmnd *cmd;
	int result;
	int index;
	struct request *req;

	for_each_set_bit(index, &completed_reqs, hba->nutrs) {
		lrbp = &hba->lrb[index];
		cmd = lrbp->cmd;
		if (cmd) {
			ufshcd_cond_add_cmd_trace(hba, index, "scsi_cmpl");
			ufshcd_update_tag_stats_completion(hba, cmd);
			result = ufshcd_transfer_rsp_status(hba, lrbp);
			scsi_dma_unmap(cmd);
			cmd->result = result;
			clear_bit_unlock(index, &hba->lrb_in_use);
			lrbp->complete_time_stamp = ktime_get();
			update_req_stats(hba, lrbp);
			ufshcd_complete_lrbp_crypto(hba, cmd, lrbp);
			/* Mark completed command as NULL in LRB */
			lrbp->cmd = NULL;
			hba->ufs_stats.clk_rel.ctx = XFR_REQ_COMPL;
			__ufshcd_release(hba, false);
			__ufshcd_hibern8_release(hba, false);
			if (cmd->request) {
				/*
				 * As we are accessing the "request" structure,
				 * this must be called before calling
				 * ->scsi_done() callback.
				 */
				ufshcd_vops_pm_qos_req_end(hba, cmd->request,
					false);
			}

			req = cmd->request;
			if (req) {
				/* Update IO svc time latency histogram */
				if (req->lat_hist_enabled) {
					ktime_t completion;
					u_int64_t delta_us;

					completion = ktime_get();
					delta_us = ktime_us_delta(completion,
						  req->lat_hist_io_start);
					/* rq_data_dir() => true if WRITE */
					blk_update_latency_hist(&hba->io_lat_s,
						(rq_data_dir(req) == READ),
						delta_us);
				}
			}

			/* Do not touch lrbp after scsi done */
			cmd->scsi_done(cmd);
		} else if (lrbp->command_type == UTP_CMD_TYPE_DEV_MANAGE ||
			lrbp->command_type == UTP_CMD_TYPE_UFS_STORAGE) {
			if (hba->dev_cmd.complete) {
				ufshcd_cond_add_cmd_trace(hba, index,
						"dev_cmd_cmpl");
				complete(hba->dev_cmd.complete);
			}
		}
		if (ufshcd_is_clkscaling_supported(hba))
			hba->clk_scaling.active_reqs--;
	}

	/* clear corresponding bits of completed commands */
	hba->outstanding_reqs ^= completed_reqs;

	ufshcd_clk_scaling_update_busy(hba);

	/* we might have free'd some tags above */
	wake_up(&hba->dev_cmd.tag_wq);
}

/**
 * ufshcd_abort_outstanding_requests - abort all outstanding transfer requests.
 * @hba: per adapter instance
 * @result: error result to inform scsi layer about
 */
void ufshcd_abort_outstanding_transfer_requests(struct ufs_hba *hba, int result)
{
	u8 index;
	struct ufshcd_lrb *lrbp;
	struct scsi_cmnd *cmd;

	if (!hba->outstanding_reqs)
		return;

	for_each_set_bit(index, &hba->outstanding_reqs, hba->nutrs) {
		lrbp = &hba->lrb[index];
		cmd = lrbp->cmd;
		if (cmd) {
			ufshcd_cond_add_cmd_trace(hba, index, "scsi_failed");
			ufshcd_update_error_stats(hba,
					UFS_ERR_INT_FATAL_ERRORS);
			scsi_dma_unmap(cmd);
			cmd->result = result;
			/* Clear pending transfer requests */
			ufshcd_clear_cmd(hba, index);
			ufshcd_outstanding_req_clear(hba, index);
			clear_bit_unlock(index, &hba->lrb_in_use);
			lrbp->complete_time_stamp = ktime_get();
			update_req_stats(hba, lrbp);
			/* Mark completed command as NULL in LRB */
			lrbp->cmd = NULL;
			ufshcd_release_all(hba);
			if (cmd->request) {
				/*
				 * As we are accessing the "request" structure,
				 * this must be called before calling
				 * ->scsi_done() callback.
				 */
				ufshcd_vops_pm_qos_req_end(hba, cmd->request,
					true);
			}
			/* Do not touch lrbp after scsi done */
			cmd->scsi_done(cmd);
		} else if (lrbp->command_type == UTP_CMD_TYPE_DEV_MANAGE) {
			if (hba->dev_cmd.complete) {
				ufshcd_cond_add_cmd_trace(hba, index,
							"dev_cmd_failed");
				ufshcd_outstanding_req_clear(hba, index);
				complete(hba->dev_cmd.complete);
			}
		}
		if (ufshcd_is_clkscaling_supported(hba))
			hba->clk_scaling.active_reqs--;
	}
}

/**
 * ufshcd_transfer_req_compl - handle SCSI and query command completion
 * @hba: per adapter instance
 *
 * Returns
 *  IRQ_HANDLED - If interrupt is valid
 *  IRQ_NONE    - If invalid interrupt
 */
static irqreturn_t ufshcd_transfer_req_compl(struct ufs_hba *hba)
{
	unsigned long completed_reqs;
	u32 tr_doorbell;

	/* Resetting interrupt aggregation counters first and reading the
	 * DOOR_BELL afterward allows us to handle all the completed requests.
	 * In order to prevent other interrupts starvation the DB is read once
	 * after reset. The down side of this solution is the possibility of
	 * false interrupt if device completes another request after resetting
	 * aggregation and before reading the DB.
	 */
	if (ufshcd_is_intr_aggr_allowed(hba))
		ufshcd_reset_intr_aggr(hba);

	tr_doorbell = ufshcd_readl(hba, REG_UTP_TRANSFER_REQ_DOOR_BELL);
	completed_reqs = tr_doorbell ^ hba->outstanding_reqs;

	if (completed_reqs) {
		__ufshcd_transfer_req_compl(hba, completed_reqs);
		return IRQ_HANDLED;
	} else {
		return IRQ_NONE;
	}
}

/**
 * ufshcd_disable_ee - disable exception event
 * @hba: per-adapter instance
 * @mask: exception event to disable
 *
 * Disables exception event in the device so that the EVENT_ALERT
 * bit is not set.
 *
 * Returns zero on success, non-zero error value on failure.
 */
static int ufshcd_disable_ee(struct ufs_hba *hba, u16 mask)
{
	int err = 0;
	u32 val;

	if (!(hba->ee_ctrl_mask & mask))
		goto out;

	val = hba->ee_ctrl_mask & ~mask;
	val &= MASK_EE_STATUS;
	err = ufshcd_query_attr_retry(hba, UPIU_QUERY_OPCODE_WRITE_ATTR,
			QUERY_ATTR_IDN_EE_CONTROL, 0, 0, &val);
	if (!err)
		hba->ee_ctrl_mask &= ~mask;
out:
	return err;
}

/**
 * ufshcd_enable_ee - enable exception event
 * @hba: per-adapter instance
 * @mask: exception event to enable
 *
 * Enable corresponding exception event in the device to allow
 * device to alert host in critical scenarios.
 *
 * Returns zero on success, non-zero error value on failure.
 */
static int ufshcd_enable_ee(struct ufs_hba *hba, u16 mask)
{
	int err = 0;
	u32 val;

	if (hba->ee_ctrl_mask & mask)
		goto out;

	val = hba->ee_ctrl_mask | mask;
	val &= MASK_EE_STATUS;
	err = ufshcd_query_attr_retry(hba, UPIU_QUERY_OPCODE_WRITE_ATTR,
			QUERY_ATTR_IDN_EE_CONTROL, 0, 0, &val);
	if (!err)
		hba->ee_ctrl_mask |= mask;
out:
	return err;
}

/**
 * ufshcd_enable_auto_bkops - Allow device managed BKOPS
 * @hba: per-adapter instance
 *
 * Allow device to manage background operations on its own. Enabling
 * this might lead to inconsistent latencies during normal data transfers
 * as the device is allowed to manage its own way of handling background
 * operations.
 *
 * Returns zero on success, non-zero on failure.
 */
static int ufshcd_enable_auto_bkops(struct ufs_hba *hba)
{
	int err = 0;

	if (hba->auto_bkops_enabled)
		goto out;

	err = ufshcd_query_flag_retry(hba, UPIU_QUERY_OPCODE_SET_FLAG,
			QUERY_FLAG_IDN_BKOPS_EN, NULL);
	if (err) {
		dev_err(hba->dev, "%s: failed to enable bkops %d\n",
				__func__, err);
		goto out;
	}

	hba->auto_bkops_enabled = true;
	trace_ufshcd_auto_bkops_state(dev_name(hba->dev), 1);

	/* No need of URGENT_BKOPS exception from the device */
	err = ufshcd_disable_ee(hba, MASK_EE_URGENT_BKOPS);
	if (err)
		dev_err(hba->dev, "%s: failed to disable exception event %d\n",
				__func__, err);
out:
	return err;
}

/**
 * ufshcd_disable_auto_bkops - block device in doing background operations
 * @hba: per-adapter instance
 *
 * Disabling background operations improves command response latency but
 * has drawback of device moving into critical state where the device is
 * not-operable. Make sure to call ufshcd_enable_auto_bkops() whenever the
 * host is idle so that BKOPS are managed effectively without any negative
 * impacts.
 *
 * Returns zero on success, non-zero on failure.
 */
static int ufshcd_disable_auto_bkops(struct ufs_hba *hba)
{
	int err = 0;

	if (!hba->auto_bkops_enabled)
		goto out;

	/*
	 * If host assisted BKOPs is to be enabled, make sure
	 * urgent bkops exception is allowed.
	 */
	err = ufshcd_enable_ee(hba, MASK_EE_URGENT_BKOPS);
	if (err) {
		dev_err(hba->dev, "%s: failed to enable exception event %d\n",
				__func__, err);
		goto out;
	}

	err = ufshcd_query_flag_retry(hba, UPIU_QUERY_OPCODE_CLEAR_FLAG,
			QUERY_FLAG_IDN_BKOPS_EN, NULL);
	if (err) {
		dev_err(hba->dev, "%s: failed to disable bkops %d\n",
				__func__, err);
		ufshcd_disable_ee(hba, MASK_EE_URGENT_BKOPS);
		goto out;
	}

	hba->auto_bkops_enabled = false;
	trace_ufshcd_auto_bkops_state(dev_name(hba->dev), 0);
	hba->is_urgent_bkops_lvl_checked = false;
out:
	return err;
}

/**
 * ufshcd_force_reset_auto_bkops - force reset auto bkops state
 * @hba: per adapter instance
 *
 * After a device reset the device may toggle the BKOPS_EN flag
 * to default value. The s/w tracking variables should be updated
 * as well. This function would change the auto-bkops state based on
 * UFSHCD_CAP_KEEP_AUTO_BKOPS_ENABLED_EXCEPT_SUSPEND.
 */
static void ufshcd_force_reset_auto_bkops(struct ufs_hba *hba)
{
	if (ufshcd_keep_autobkops_enabled_except_suspend(hba)) {
		hba->auto_bkops_enabled = false;
		hba->ee_ctrl_mask |= MASK_EE_URGENT_BKOPS;
		ufshcd_enable_auto_bkops(hba);
	} else {
		hba->auto_bkops_enabled = true;
		hba->ee_ctrl_mask &= ~MASK_EE_URGENT_BKOPS;
		ufshcd_disable_auto_bkops(hba);
	}
	hba->is_urgent_bkops_lvl_checked = false;
}

static inline int ufshcd_get_bkops_status(struct ufs_hba *hba, u32 *status)
{
	return ufshcd_query_attr_retry(hba, UPIU_QUERY_OPCODE_READ_ATTR,
			QUERY_ATTR_IDN_BKOPS_STATUS, 0, 0, status);
}

/**
 * ufshcd_bkops_ctrl - control the auto bkops based on current bkops status
 * @hba: per-adapter instance
 * @status: bkops_status value
 *
 * Read the bkops_status from the UFS device and Enable fBackgroundOpsEn
 * flag in the device to permit background operations if the device
 * bkops_status is greater than or equal to "status" argument passed to
 * this function, disable otherwise.
 *
 * Returns 0 for success, non-zero in case of failure.
 *
 * NOTE: Caller of this function can check the "hba->auto_bkops_enabled" flag
 * to know whether auto bkops is enabled or disabled after this function
 * returns control to it.
 */
static int ufshcd_bkops_ctrl(struct ufs_hba *hba,
			     enum bkops_status status)
{
	int err;
	u32 curr_status = 0;

	err = ufshcd_get_bkops_status(hba, &curr_status);
	if (err) {
		dev_err(hba->dev, "%s: failed to get BKOPS status %d\n",
				__func__, err);
		goto out;
	} else if (curr_status > BKOPS_STATUS_MAX) {
		dev_err(hba->dev, "%s: invalid BKOPS status %d\n",
				__func__, curr_status);
		err = -EINVAL;
		goto out;
	}

	if (curr_status >= status)
		err = ufshcd_enable_auto_bkops(hba);
	else
		err = ufshcd_disable_auto_bkops(hba);
out:
	return err;
}

/**
 * ufshcd_urgent_bkops - handle urgent bkops exception event
 * @hba: per-adapter instance
 *
 * Enable fBackgroundOpsEn flag in the device to permit background
 * operations.
 *
 * If BKOPs is enabled, this function returns 0, 1 if the bkops in not enabled
 * and negative error value for any other failure.
 */
static int ufshcd_urgent_bkops(struct ufs_hba *hba)
{
	return ufshcd_bkops_ctrl(hba, hba->urgent_bkops_lvl);
}

static inline int ufshcd_get_ee_status(struct ufs_hba *hba, u32 *status)
{
	return ufshcd_query_attr_retry(hba, UPIU_QUERY_OPCODE_READ_ATTR,
			QUERY_ATTR_IDN_EE_STATUS, 0, 0, status);
}

static void ufshcd_bkops_exception_event_handler(struct ufs_hba *hba)
{
	int err;
	u32 curr_status = 0;

	if (hba->is_urgent_bkops_lvl_checked)
		goto enable_auto_bkops;

	err = ufshcd_get_bkops_status(hba, &curr_status);
	if (err) {
		dev_err(hba->dev, "%s: failed to get BKOPS status %d\n",
				__func__, err);
		goto out;
	}

	/*
	 * We are seeing that some devices are raising the urgent bkops
	 * exception events even when BKOPS status doesn't indicate performace
	 * impacted or critical. Handle these device by determining their urgent
	 * bkops status at runtime.
	 */
	if (curr_status < BKOPS_STATUS_PERF_IMPACT) {
		dev_err(hba->dev, "%s: device raised urgent BKOPS exception for bkops status %d\n",
				__func__, curr_status);
		/* update the current status as the urgent bkops level */
		hba->urgent_bkops_lvl = curr_status;
		hba->is_urgent_bkops_lvl_checked = true;
	}

enable_auto_bkops:
	err = ufshcd_enable_auto_bkops(hba);
out:
	if (err < 0)
		dev_err(hba->dev, "%s: failed to handle urgent bkops %d\n",
				__func__, err);
}

/**
 * ufshcd_exception_event_handler - handle exceptions raised by device
 * @work: pointer to work data
 *
 * Read bExceptionEventStatus attribute from the device and handle the
 * exception event accordingly.
 */
static void ufshcd_exception_event_handler(struct work_struct *work)
{
	struct ufs_hba *hba;
	int err;
	u32 status = 0;
	hba = container_of(work, struct ufs_hba, eeh_work);

	pm_runtime_get_sync(hba->dev);
	ufshcd_scsi_block_requests(hba);
	err = ufshcd_get_ee_status(hba, &status);
	if (err) {
		dev_err(hba->dev, "%s: failed to get exception status %d\n",
				__func__, err);
		goto out;
	}

	status &= hba->ee_ctrl_mask;

	if (status & MASK_EE_URGENT_BKOPS)
		ufshcd_bkops_exception_event_handler(hba);

out:
	ufshcd_scsi_unblock_requests(hba);
	/*
	 * pm_runtime_get_noresume is called while scheduling
	 * eeh_work to avoid suspend racing with exception work.
	 * Hence decrement usage counter using pm_runtime_put_noidle
	 * to allow suspend on completion of exception event handler.
	 */
	pm_runtime_put_noidle(hba->dev);
	pm_runtime_put(hba->dev);
	return;
}

/* Complete requests that have door-bell cleared */
static void ufshcd_complete_requests(struct ufs_hba *hba)
{
	ufshcd_transfer_req_compl(hba);
	ufshcd_tmc_handler(hba);
}

/**
 * ufshcd_quirk_dl_nac_errors - This function checks if error handling is
 *				to recover from the DL NAC errors or not.
 * @hba: per-adapter instance
 *
 * Returns true if error handling is required, false otherwise
 */
static bool ufshcd_quirk_dl_nac_errors(struct ufs_hba *hba)
{
	unsigned long flags;
	bool err_handling = true;

	spin_lock_irqsave(hba->host->host_lock, flags);
	/*
	 * UFS_DEVICE_QUIRK_RECOVERY_FROM_DL_NAC_ERRORS only workaround the
	 * device fatal error and/or DL NAC & REPLAY timeout errors.
	 */
	if (hba->saved_err & (CONTROLLER_FATAL_ERROR | SYSTEM_BUS_FATAL_ERROR))
		goto out;

	if ((hba->saved_err & DEVICE_FATAL_ERROR) ||
	    ((hba->saved_err & UIC_ERROR) &&
	     (hba->saved_uic_err & UFSHCD_UIC_DL_TCx_REPLAY_ERROR))) {
		/*
		 * we have to do error recovery but atleast silence the error
		 * logs.
		 */
		hba->silence_err_logs = true;
		goto out;
	}

	if ((hba->saved_err & UIC_ERROR) &&
	    (hba->saved_uic_err & UFSHCD_UIC_DL_NAC_RECEIVED_ERROR)) {
		int err;
		/*
		 * wait for 50ms to see if we can get any other errors or not.
		 */
		spin_unlock_irqrestore(hba->host->host_lock, flags);
		msleep(50);
		spin_lock_irqsave(hba->host->host_lock, flags);

		/*
		 * now check if we have got any other severe errors other than
		 * DL NAC error?
		 */
		if ((hba->saved_err & INT_FATAL_ERRORS) ||
		    ((hba->saved_err & UIC_ERROR) &&
		    (hba->saved_uic_err & ~UFSHCD_UIC_DL_NAC_RECEIVED_ERROR))) {
			if (((hba->saved_err & INT_FATAL_ERRORS) ==
				DEVICE_FATAL_ERROR) || (hba->saved_uic_err &
					~UFSHCD_UIC_DL_NAC_RECEIVED_ERROR))
				hba->silence_err_logs = true;
			goto out;
		}

		/*
		 * As DL NAC is the only error received so far, send out NOP
		 * command to confirm if link is still active or not.
		 *   - If we don't get any response then do error recovery.
		 *   - If we get response then clear the DL NAC error bit.
		 */

		/* silence the error logs from NOP command */
		hba->silence_err_logs = true;
		spin_unlock_irqrestore(hba->host->host_lock, flags);
		err = ufshcd_verify_dev_init(hba);
		spin_lock_irqsave(hba->host->host_lock, flags);
		hba->silence_err_logs = false;

		if (err) {
			hba->silence_err_logs = true;
			goto out;
		}

		/* Link seems to be alive hence ignore the DL NAC errors */
		if (hba->saved_uic_err == UFSHCD_UIC_DL_NAC_RECEIVED_ERROR)
			hba->saved_err &= ~UIC_ERROR;
		/* clear NAC error */
		hba->saved_uic_err &= ~UFSHCD_UIC_DL_NAC_RECEIVED_ERROR;
		if (!hba->saved_uic_err) {
			err_handling = false;
			goto out;
		}
		/*
		 * there seems to be some errors other than NAC, so do error
		 * recovery
		 */
		hba->silence_err_logs = true;
	}
out:
	spin_unlock_irqrestore(hba->host->host_lock, flags);
	return err_handling;
}

/**
 * ufshcd_err_handler - handle UFS errors that require s/w attention
 * @work: pointer to work structure
 */
static void ufshcd_err_handler(struct work_struct *work)
{
	struct ufs_hba *hba;
	unsigned long flags;
	bool err_xfer = false, err_tm = false;
	int err = 0;
	int tag;
	bool needs_reset = false;
	bool clks_enabled = false;

	hba = container_of(work, struct ufs_hba, eh_work);

	spin_lock_irqsave(hba->host->host_lock, flags);
	if (hba->extcon) {
		if (ufshcd_is_card_online(hba)) {
			spin_unlock_irqrestore(hba->host->host_lock, flags);
			/*
			 * TODO: need better way to ensure that this delay is
			 * more than extcon's debounce-ms
			 */
			msleep(300);
			spin_lock_irqsave(hba->host->host_lock, flags);
		}

		/*
		 * ignore error if card was online and offline/removed now or
		 * card was already offline.
		 */
		if (ufshcd_is_card_offline(hba)) {
			hba->saved_err = 0;
			hba->saved_uic_err = 0;
			hba->saved_ce_err = 0;
			hba->auto_h8_err = false;
			hba->force_host_reset = false;
			hba->ufshcd_state = UFSHCD_STATE_OPERATIONAL;
			goto out;
		}
	}

	ufsdbg_set_err_state(hba);

	if (hba->ufshcd_state == UFSHCD_STATE_RESET)
		goto out;

	/*
	 * Make sure the clocks are ON before we proceed with err
	 * handling. For the majority of cases err handler would be
	 * run with clocks ON. There is a possibility that the err
	 * handler was scheduled due to auto hibern8 error interrupt,
	 * in which case the clocks could be gated or be in the
	 * process of gating when the err handler runs.
	 */
	if (unlikely((hba->clk_gating.state != CLKS_ON) &&
	    ufshcd_is_auto_hibern8_supported(hba) &&
	    hba->hibern8_on_idle.is_enabled)) {
		spin_unlock_irqrestore(hba->host->host_lock, flags);
		hba->ufs_stats.clk_hold.ctx = ERR_HNDLR_WORK;
		ufshcd_hold(hba, false);
		spin_lock_irqsave(hba->host->host_lock, flags);
		clks_enabled = true;
	}

	hba->ufshcd_state = UFSHCD_STATE_RESET;
	ufshcd_set_eh_in_progress(hba);

	/* Complete requests that have door-bell cleared by h/w */
	ufshcd_complete_requests(hba);

	if (hba->dev_info.quirks &
	    UFS_DEVICE_QUIRK_RECOVERY_FROM_DL_NAC_ERRORS) {
		bool ret;

		spin_unlock_irqrestore(hba->host->host_lock, flags);
		/* release the lock as ufshcd_quirk_dl_nac_errors() may sleep */
		ret = ufshcd_quirk_dl_nac_errors(hba);
		spin_lock_irqsave(hba->host->host_lock, flags);
		if (!ret)
			goto skip_err_handling;
	}

	/*
	 * Dump controller state before resetting. Transfer requests state
	 * will be dump as part of the request completion.
	 */
	if ((hba->saved_err & (INT_FATAL_ERRORS | UIC_ERROR | UIC_LINK_LOST)) ||
	    hba->auto_h8_err) {
		dev_err(hba->dev, "%s: saved_err 0x%x saved_uic_err 0x%x",
			__func__, hba->saved_err, hba->saved_uic_err);
		if (!hba->silence_err_logs) {
			/* release lock as print host regs sleeps */
			spin_unlock_irqrestore(hba->host->host_lock, flags);
			ufshcd_print_host_regs(hba);
			ufshcd_print_host_state(hba);
			ufshcd_print_pwr_info(hba);
			ufshcd_print_tmrs(hba, hba->outstanding_tasks);
			ufshcd_print_cmd_log(hba);
			spin_lock_irqsave(hba->host->host_lock, flags);
		}
		hba->auto_h8_err = false;
	}

	if ((hba->saved_err & (INT_FATAL_ERRORS | UIC_LINK_LOST))
	    || hba->saved_ce_err || hba->force_host_reset ||
	    ((hba->saved_err & UIC_ERROR) &&
	    (hba->saved_uic_err & (UFSHCD_UIC_DL_PA_INIT_ERROR |
				   UFSHCD_UIC_DL_NAC_RECEIVED_ERROR |
				   UFSHCD_UIC_DL_TCx_REPLAY_ERROR))))
		needs_reset = true;

	/*
	 * if host reset is required then skip clearing the pending
	 * transfers forcefully because they will get cleared during
	 * host reset and restore
	 */
	if (needs_reset)
		goto skip_pending_xfer_clear;

	/* release lock as clear command might sleep */
	spin_unlock_irqrestore(hba->host->host_lock, flags);
	/* Clear pending transfer requests */
	for_each_set_bit(tag, &hba->outstanding_reqs, hba->nutrs) {
		if (ufshcd_clear_cmd(hba, tag)) {
			err_xfer = true;
			goto lock_skip_pending_xfer_clear;
		}
	}

	/* Clear pending task management requests */
	for_each_set_bit(tag, &hba->outstanding_tasks, hba->nutmrs) {
		if (ufshcd_clear_tm_cmd(hba, tag)) {
			err_tm = true;
			goto lock_skip_pending_xfer_clear;
		}
	}

lock_skip_pending_xfer_clear:
	spin_lock_irqsave(hba->host->host_lock, flags);

	/* Complete the requests that are cleared by s/w */
	ufshcd_complete_requests(hba);

	if (err_xfer || err_tm)
		needs_reset = true;

skip_pending_xfer_clear:
	/* Fatal errors need reset */
	if (needs_reset) {
		unsigned long max_doorbells = (1UL << hba->nutrs) - 1;

		if (hba->saved_err & INT_FATAL_ERRORS)
			ufshcd_update_error_stats(hba,
						  UFS_ERR_INT_FATAL_ERRORS);
		if (hba->saved_ce_err)
			ufshcd_update_error_stats(hba, UFS_ERR_CRYPTO_ENGINE);

		if (hba->saved_err & UIC_ERROR)
			ufshcd_update_error_stats(hba,
						  UFS_ERR_INT_UIC_ERROR);

		if (err_xfer || err_tm)
			ufshcd_update_error_stats(hba,
						  UFS_ERR_CLEAR_PEND_XFER_TM);

		/*
		 * ufshcd_reset_and_restore() does the link reinitialization
		 * which will need atleast one empty doorbell slot to send the
		 * device management commands (NOP and query commands).
		 * If there is no slot empty at this moment then free up last
		 * slot forcefully.
		 */
		if (hba->outstanding_reqs == max_doorbells)
			__ufshcd_transfer_req_compl(hba,
						    (1UL << (hba->nutrs - 1)));

		spin_unlock_irqrestore(hba->host->host_lock, flags);
		err = ufshcd_reset_and_restore(hba);
		spin_lock_irqsave(hba->host->host_lock, flags);
		if (err) {
			dev_err(hba->dev, "%s: reset and restore failed\n",
					__func__);
			hba->ufshcd_state = UFSHCD_STATE_ERROR;
		}
		/*
		 * Inform scsi mid-layer that we did reset and allow to handle
		 * Unit Attention properly.
		 */
		scsi_report_bus_reset(hba->host, 0);
		hba->saved_err = 0;
		hba->saved_uic_err = 0;
		hba->saved_ce_err = 0;
		hba->force_host_reset = false;
	}

skip_err_handling:
	if (!needs_reset) {
		hba->ufshcd_state = UFSHCD_STATE_OPERATIONAL;
		if (hba->saved_err || hba->saved_uic_err)
			dev_err_ratelimited(hba->dev, "%s: exit: saved_err 0x%x saved_uic_err 0x%x",
			    __func__, hba->saved_err, hba->saved_uic_err);
	}

	hba->silence_err_logs = false;

	if (clks_enabled) {
		__ufshcd_release(hba, false);
		hba->ufs_stats.clk_rel.ctx = ERR_HNDLR_WORK;
	}
out:
	ufshcd_clear_eh_in_progress(hba);
	spin_unlock_irqrestore(hba->host->host_lock, flags);
}

static void ufshcd_update_uic_reg_hist(struct ufs_uic_err_reg_hist *reg_hist,
		u32 reg)
{
	reg_hist->reg[reg_hist->pos] = reg;
	reg_hist->tstamp[reg_hist->pos] = ktime_get();
	reg_hist->pos = (reg_hist->pos + 1) % UIC_ERR_REG_HIST_LENGTH;
}

static void ufshcd_rls_handler(struct work_struct *work)
{
	struct ufs_hba *hba;
	int ret = 0;
	u32 mode;

	hba = container_of(work, struct ufs_hba, rls_work);
	pm_runtime_get_sync(hba->dev);
	down_write(&hba->lock);
	ufshcd_scsi_block_requests(hba);
	if (ufshcd_is_shutdown_ongoing(hba))
		goto out;
	ret = ufshcd_wait_for_doorbell_clr(hba, U64_MAX);
	if (ret) {
		dev_err(hba->dev,
			"Timed out (%d) waiting for DB to clear\n",
			ret);
		goto out;
	}

	ufshcd_dme_get(hba, UIC_ARG_MIB(PA_PWRMODE), &mode);
	if (hba->pwr_info.pwr_rx != ((mode >> PWR_RX_OFFSET) & PWR_INFO_MASK))
		hba->restore_needed = true;

	if (hba->pwr_info.pwr_tx != (mode & PWR_INFO_MASK))
		hba->restore_needed = true;

	ufshcd_dme_get(hba, UIC_ARG_MIB(PA_RXGEAR), &mode);
	if (hba->pwr_info.gear_rx != mode)
		hba->restore_needed = true;

	ufshcd_dme_get(hba, UIC_ARG_MIB(PA_TXGEAR), &mode);
	if (hba->pwr_info.gear_tx != mode)
		hba->restore_needed = true;

	if (hba->restore_needed)
		ret = ufshcd_config_pwr_mode(hba, &(hba->pwr_info));

	if (ret)
		dev_err(hba->dev, "%s: Failed setting power mode, err = %d\n",
			__func__, ret);
	else
		hba->restore_needed = false;

out:
	up_write(&hba->lock);
	ufshcd_scsi_unblock_requests(hba);
	pm_runtime_put_sync(hba->dev);
}

/**
 * ufshcd_update_uic_error - check and set fatal UIC error flags.
 * @hba: per-adapter instance
 *
 * Returns
 *  IRQ_HANDLED - If interrupt is valid
 *  IRQ_NONE    - If invalid interrupt
 */
static irqreturn_t ufshcd_update_uic_error(struct ufs_hba *hba)
{
	u32 reg;
	irqreturn_t retval = IRQ_NONE;

	/* PHY layer lane error */
	reg = ufshcd_readl(hba, REG_UIC_ERROR_CODE_PHY_ADAPTER_LAYER);
	if ((reg & UIC_PHY_ADAPTER_LAYER_ERROR) &&
	    (reg & UIC_PHY_ADAPTER_LAYER_ERROR_CODE_MASK)) {
		/*
		 * To know whether this error is fatal or not, DB timeout
		 * must be checked but this error is handled separately.
		 */
		dev_dbg(hba->dev, "%s: UIC Lane error reported, reg 0x%x\n",
				__func__, reg);
		ufshcd_update_uic_error_cnt(hba, reg, UFS_UIC_ERROR_PA);
		ufshcd_update_uic_reg_hist(&hba->ufs_stats.pa_err, reg);

		/*
		 * Don't ignore LINERESET indication during hibern8
		 * enter operation.
		 */
		if (reg & UIC_PHY_ADAPTER_LAYER_GENERIC_ERROR) {
			struct uic_command *cmd = hba->active_uic_cmd;

			if (cmd) {
				if (cmd->command == UIC_CMD_DME_HIBER_ENTER) {
					dev_err(hba->dev, "%s: LINERESET during hibern8 enter, reg 0x%x\n",
						__func__, reg);
					hba->full_init_linereset = true;
				}
			}
			if (!hba->full_init_linereset)
				schedule_work(&hba->rls_work);
		}
		retval |= IRQ_HANDLED;
	}

	/* PA_INIT_ERROR is fatal and needs UIC reset */
	reg = ufshcd_readl(hba, REG_UIC_ERROR_CODE_DATA_LINK_LAYER);
	if ((reg & UIC_DATA_LINK_LAYER_ERROR) &&
	    (reg & UIC_DATA_LINK_LAYER_ERROR_CODE_MASK)) {
		ufshcd_update_uic_error_cnt(hba, reg, UFS_UIC_ERROR_DL);
		ufshcd_update_uic_reg_hist(&hba->ufs_stats.dl_err, reg);

		if (reg & UIC_DATA_LINK_LAYER_ERROR_PA_INIT) {
			hba->uic_error |= UFSHCD_UIC_DL_PA_INIT_ERROR;
		} else if (hba->dev_info.quirks &
			   UFS_DEVICE_QUIRK_RECOVERY_FROM_DL_NAC_ERRORS) {
			if (reg & UIC_DATA_LINK_LAYER_ERROR_NAC_RECEIVED)
				hba->uic_error |=
					UFSHCD_UIC_DL_NAC_RECEIVED_ERROR;
			else if (reg &
				 UIC_DATA_LINK_LAYER_ERROR_TCx_REPLAY_TIMEOUT)
				hba->uic_error |=
					UFSHCD_UIC_DL_TCx_REPLAY_ERROR;
		}
		retval |= IRQ_HANDLED;
	}

	/* UIC NL/TL/DME errors needs software retry */
	reg = ufshcd_readl(hba, REG_UIC_ERROR_CODE_NETWORK_LAYER);
	if ((reg & UIC_NETWORK_LAYER_ERROR) &&
	    (reg & UIC_NETWORK_LAYER_ERROR_CODE_MASK)) {
		ufshcd_update_uic_reg_hist(&hba->ufs_stats.nl_err, reg);
		hba->uic_error |= UFSHCD_UIC_NL_ERROR;
		retval |= IRQ_HANDLED;
	}

	reg = ufshcd_readl(hba, REG_UIC_ERROR_CODE_TRANSPORT_LAYER);
	if ((reg & UIC_TRANSPORT_LAYER_ERROR) &&
	    (reg & UIC_TRANSPORT_LAYER_ERROR_CODE_MASK)) {
		ufshcd_update_uic_reg_hist(&hba->ufs_stats.tl_err, reg);
		hba->uic_error |= UFSHCD_UIC_TL_ERROR;
		retval |= IRQ_HANDLED;
	}

	reg = ufshcd_readl(hba, REG_UIC_ERROR_CODE_DME);
	if ((reg & UIC_DME_ERROR) &&
	    (reg & UIC_DME_ERROR_CODE_MASK)) {
		ufshcd_update_uic_error_cnt(hba, reg, UFS_UIC_ERROR_DME);
		ufshcd_update_uic_reg_hist(&hba->ufs_stats.dme_err, reg);
		hba->uic_error |= UFSHCD_UIC_DME_ERROR;
		retval |= IRQ_HANDLED;
	}

	dev_dbg(hba->dev, "%s: UIC error flags = 0x%08x\n",
			__func__, hba->uic_error);
	return retval;
}

/**
 * ufshcd_check_errors - Check for errors that need s/w attention
 * @hba: per-adapter instance
 *
 * Returns
 *  IRQ_HANDLED - If interrupt is valid
 *  IRQ_NONE    - If invalid interrupt
 */
static irqreturn_t ufshcd_check_errors(struct ufs_hba *hba)
{
	bool queue_eh_work = false;
	irqreturn_t retval = IRQ_NONE;

	if (hba->errors & INT_FATAL_ERRORS || hba->ce_error)
		queue_eh_work = true;

	if (hba->errors & UIC_LINK_LOST) {
		dev_err(hba->dev, "%s: UIC_LINK_LOST received, errors 0x%x\n",
					__func__, hba->errors);
		queue_eh_work = true;
	}

	if (hba->errors & UIC_ERROR) {
		hba->uic_error = 0;
		retval = ufshcd_update_uic_error(hba);
		if (hba->uic_error)
			queue_eh_work = true;
	}

	if (hba->extcon && ufshcd_is_card_offline(hba)) {
		/* ignore UIC errors if card is offline */
		retval |= IRQ_HANDLED;
	} else if (queue_eh_work) {
		/*
		 * update the transfer error masks to sticky bits, let's do this
		 * irrespective of current ufshcd_state.
		 */
		hba->saved_err |= hba->errors;
		hba->saved_uic_err |= hba->uic_error;
		hba->saved_ce_err |= hba->ce_error;

		/* handle fatal errors only when link is functional */
		if (hba->ufshcd_state == UFSHCD_STATE_OPERATIONAL) {
			/*
			 * Set error handling in progress flag early so that we
			 * don't issue new requests any more.
			 */
			ufshcd_set_eh_in_progress(hba);

			hba->ufshcd_state = UFSHCD_STATE_EH_SCHEDULED;
			schedule_work(&hba->eh_work);
		}
		retval |= IRQ_HANDLED;
	}
	/*
	 * if (!queue_eh_work) -
	 * Other errors are either non-fatal where host recovers
	 * itself without s/w intervention or errors that will be
	 * handled by the SCSI core layer.
	 */
	return retval;
}

/**
 * ufshcd_tmc_handler - handle task management function completion
 * @hba: per adapter instance
 *
 * Returns
 *  IRQ_HANDLED - If interrupt is valid
 *  IRQ_NONE    - If invalid interrupt
 */
static irqreturn_t ufshcd_tmc_handler(struct ufs_hba *hba)
{
	u32 tm_doorbell;

	tm_doorbell = ufshcd_readl(hba, REG_UTP_TASK_REQ_DOOR_BELL);
	hba->tm_condition = tm_doorbell ^ hba->outstanding_tasks;
	if (hba->tm_condition) {
		wake_up(&hba->tm_wq);
		return IRQ_HANDLED;
	} else {
		return IRQ_NONE;
	}
}

/**
 * ufshcd_sl_intr - Interrupt service routine
 * @hba: per adapter instance
 * @intr_status: contains interrupts generated by the controller
 *
 * Returns
 *  IRQ_HANDLED - If interrupt is valid
 *  IRQ_NONE    - If invalid interrupt
 */
static irqreturn_t ufshcd_sl_intr(struct ufs_hba *hba, u32 intr_status)
{
	irqreturn_t retval = IRQ_NONE;

	ufsdbg_error_inject_dispatcher(hba,
		ERR_INJECT_INTR, intr_status, &intr_status);

	hba->errors = UFSHCD_ERROR_MASK & intr_status;
	if (hba->errors || hba->ce_error)
		retval |= ufshcd_check_errors(hba);

	if (intr_status & UFSHCD_UIC_MASK)
		retval |= ufshcd_uic_cmd_compl(hba, intr_status);

	if (intr_status & UTP_TASK_REQ_COMPL)
		retval |= ufshcd_tmc_handler(hba);

	if (intr_status & UTP_TRANSFER_REQ_COMPL)
		retval |= ufshcd_transfer_req_compl(hba);

	return retval;
}

/**
 * ufshcd_intr - Main interrupt service routine
 * @irq: irq number
 * @__hba: pointer to adapter instance
 *
 * Returns
 *  IRQ_HANDLED - If interrupt is valid
 *  IRQ_NONE    - If invalid interrupt
 */
static irqreturn_t ufshcd_intr(int irq, void *__hba)
{
	u32 intr_status, enabled_intr_status = 0;
	irqreturn_t retval = IRQ_NONE;
	struct ufs_hba *hba = __hba;
	int retries = hba->nutrs;

	spin_lock(hba->host->host_lock);
	intr_status = ufshcd_readl(hba, REG_INTERRUPT_STATUS);
	hba->ufs_stats.last_intr_status = intr_status;
	hba->ufs_stats.last_intr_ts = ktime_get();
	/*
	 * There could be max of hba->nutrs reqs in flight and in worst case
	 * if the reqs get finished 1 by 1 after the interrupt status is
	 * read, make sure we handle them by checking the interrupt status
	 * again in a loop until we process all of the reqs before returning.
	 */
	while (intr_status && retries--) {
		enabled_intr_status =
			intr_status & ufshcd_readl(hba, REG_INTERRUPT_ENABLE);
		if (intr_status)
			ufshcd_writel(hba, intr_status, REG_INTERRUPT_STATUS);
		if (enabled_intr_status)
			retval |= ufshcd_sl_intr(hba, enabled_intr_status);

		intr_status = ufshcd_readl(hba, REG_INTERRUPT_STATUS);
	}

	if (retval == IRQ_NONE) {
		dev_err(hba->dev, "%s: Unhandled interrupt 0x%08x\n",
					__func__, intr_status);
		ufshcd_hex_dump(hba, "host regs: ", hba->mmio_base,
					UFSHCI_REG_SPACE_SIZE);
	}

	spin_unlock(hba->host->host_lock);
	return retval;
}

static int ufshcd_clear_tm_cmd(struct ufs_hba *hba, int tag)
{
	int err = 0;
	u32 mask = 1 << tag;
	unsigned long flags;

	if (!test_bit(tag, &hba->outstanding_tasks))
		goto out;

	spin_lock_irqsave(hba->host->host_lock, flags);
	ufshcd_writel(hba, ~(1 << tag), REG_UTP_TASK_REQ_LIST_CLEAR);
	spin_unlock_irqrestore(hba->host->host_lock, flags);

	/* poll for max. 1 sec to clear door bell register by h/w */
	err = ufshcd_wait_for_register(hba,
			REG_UTP_TASK_REQ_DOOR_BELL,
			mask, 0, 1000, 1000, true);
out:
	return err;
}

/**
 * ufshcd_issue_tm_cmd - issues task management commands to controller
 * @hba: per adapter instance
 * @lun_id: LUN ID to which TM command is sent
 * @task_id: task ID to which the TM command is applicable
 * @tm_function: task management function opcode
 * @tm_response: task management service response return value
 *
 * Returns non-zero value on error, zero on success.
 */
static int ufshcd_issue_tm_cmd(struct ufs_hba *hba, int lun_id, int task_id,
		u8 tm_function, u8 *tm_response)
{
	struct utp_task_req_desc *task_req_descp;
	struct utp_upiu_task_req *task_req_upiup;
	struct Scsi_Host *host;
	unsigned long flags;
	int free_slot;
	int err;
	int task_tag;

	host = hba->host;

	/*
	 * Get free slot, sleep if slots are unavailable.
	 * Even though we use wait_event() which sleeps indefinitely,
	 * the maximum wait time is bounded by %TM_CMD_TIMEOUT.
	 */
	wait_event(hba->tm_tag_wq, ufshcd_get_tm_free_slot(hba, &free_slot));
	hba->ufs_stats.clk_hold.ctx = TM_CMD_SEND;
	ufshcd_hold_all(hba);

	spin_lock_irqsave(host->host_lock, flags);
	task_req_descp = hba->utmrdl_base_addr;
	task_req_descp += free_slot;

	/* Configure task request descriptor */
	task_req_descp->header.dword_0 = cpu_to_le32(UTP_REQ_DESC_INT_CMD);
	task_req_descp->header.dword_2 =
			cpu_to_le32(OCS_INVALID_COMMAND_STATUS);

	/* Configure task request UPIU */
	task_req_upiup =
		(struct utp_upiu_task_req *) task_req_descp->task_req_upiu;
	task_tag = hba->nutrs + free_slot;
	task_req_upiup->header.dword_0 =
		UPIU_HEADER_DWORD(UPIU_TRANSACTION_TASK_REQ, 0,
					      lun_id, task_tag);
	task_req_upiup->header.dword_1 =
		UPIU_HEADER_DWORD(0, tm_function, 0, 0);
	/*
	 * The host shall provide the same value for LUN field in the basic
	 * header and for Input Parameter.
	 */
	task_req_upiup->input_param1 = cpu_to_be32(lun_id);
	task_req_upiup->input_param2 = cpu_to_be32(task_id);

	ufshcd_vops_setup_task_mgmt(hba, free_slot, tm_function);

	/* send command to the controller */
	__set_bit(free_slot, &hba->outstanding_tasks);

	/* Make sure descriptors are ready before ringing the task doorbell */
	wmb();

	ufshcd_writel(hba, 1 << free_slot, REG_UTP_TASK_REQ_DOOR_BELL);
	/* Make sure that doorbell is committed immediately */
	wmb();

	spin_unlock_irqrestore(host->host_lock, flags);

	/* wait until the task management command is completed */
	err = wait_event_timeout(hba->tm_wq,
			test_bit(free_slot, &hba->tm_condition),
			msecs_to_jiffies(TM_CMD_TIMEOUT));
	if (!err) {
		dev_err(hba->dev, "%s: task management cmd 0x%.2x timed-out\n",
				__func__, tm_function);
		if (ufshcd_clear_tm_cmd(hba, free_slot))
			dev_WARN(hba->dev, "%s: unable clear tm cmd (slot %d) after timeout\n",
					__func__, free_slot);
		err = -ETIMEDOUT;
	} else {
		err = ufshcd_task_req_compl(hba, free_slot, tm_response);
	}

	clear_bit(free_slot, &hba->tm_condition);
	ufshcd_put_tm_slot(hba, free_slot);
	wake_up(&hba->tm_tag_wq);
	hba->ufs_stats.clk_rel.ctx = TM_CMD_SEND;

	ufshcd_release_all(hba);
	return err;
}

/**
 * ufshcd_eh_device_reset_handler - device reset handler registered to
 *                                    scsi layer.
 * @cmd: SCSI command pointer
 *
 * Returns SUCCESS/FAILED
 */
static int ufshcd_eh_device_reset_handler(struct scsi_cmnd *cmd)
{
	struct Scsi_Host *host;
	struct ufs_hba *hba;
	unsigned int tag;
	u32 pos;
	int err;
	u8 resp = 0xF;
	struct ufshcd_lrb *lrbp;
	unsigned long flags;

	host = cmd->device->host;
	hba = shost_priv(host);
	tag = cmd->request->tag;

	ufshcd_print_cmd_log(hba);
	lrbp = &hba->lrb[tag];
	err = ufshcd_issue_tm_cmd(hba, lrbp->lun, 0, UFS_LOGICAL_RESET, &resp);
	if (err || resp != UPIU_TASK_MANAGEMENT_FUNC_COMPL) {
		if (!err)
			err = resp;
		goto out;
	}

	/* clear the commands that were pending for corresponding LUN */
	for_each_set_bit(pos, &hba->outstanding_reqs, hba->nutrs) {
		if (hba->lrb[pos].lun == lrbp->lun) {
			err = ufshcd_clear_cmd(hba, pos);
			if (err)
				break;
		}
	}
	spin_lock_irqsave(host->host_lock, flags);
	ufshcd_transfer_req_compl(hba);
	spin_unlock_irqrestore(host->host_lock, flags);

out:
	hba->req_abort_count = 0;
	if (!err) {
		err = SUCCESS;
	} else {
		dev_err(hba->dev, "%s: failed with err %d\n", __func__, err);
		err = FAILED;
	}
	return err;
}

static void ufshcd_set_req_abort_skip(struct ufs_hba *hba, unsigned long bitmap)
{
	struct ufshcd_lrb *lrbp;
	int tag;

	for_each_set_bit(tag, &bitmap, hba->nutrs) {
		lrbp = &hba->lrb[tag];
		lrbp->req_abort_skip = true;
	}
}

/**
 * ufshcd_abort - abort a specific command
 * @cmd: SCSI command pointer
 *
 * Abort the pending command in device by sending UFS_ABORT_TASK task management
 * command, and in host controller by clearing the door-bell register. There can
 * be race between controller sending the command to the device while abort is
 * issued. To avoid that, first issue UFS_QUERY_TASK to check if the command is
 * really issued and then try to abort it.
 *
 * Returns SUCCESS/FAILED
 */
static int ufshcd_abort(struct scsi_cmnd *cmd)
{
	struct Scsi_Host *host;
	struct ufs_hba *hba;
	unsigned long flags;
	unsigned int tag;
	int err = 0;
	int poll_cnt;
	u8 resp = 0xF;
	struct ufshcd_lrb *lrbp;
	u32 reg;

	host = cmd->device->host;
	hba = shost_priv(host);
	tag = cmd->request->tag;
	if (!ufshcd_valid_tag(hba, tag)) {
		dev_err(hba->dev,
			"%s: invalid command tag %d: cmd=0x%p, cmd->request=0x%p",
			__func__, tag, cmd, cmd->request);
		BUG();
	}

	lrbp = &hba->lrb[tag];

	ufshcd_update_error_stats(hba, UFS_ERR_TASK_ABORT);

	if (!ufshcd_valid_tag(hba, tag)) {
		dev_err(hba->dev,
			"%s: invalid command tag %d: cmd=0x%p, cmd->request=0x%p",
			__func__, tag, cmd, cmd->request);
		BUG();
	}

	/*
	 * Task abort to the device W-LUN is illegal. When this command
	 * will fail, due to spec violation, scsi err handling next step
	 * will be to send LU reset which, again, is a spec violation.
	 * To avoid these unnecessary/illegal step we skip to the last error
	 * handling stage: reset and restore.
	 */
	if ((lrbp->lun == UFS_UPIU_UFS_DEVICE_WLUN) ||
	    (lrbp->lun == UFS_UPIU_REPORT_LUNS_WLUN) ||
	    (lrbp->lun == UFS_UPIU_BOOT_WLUN) ||
	    (lrbp->lun == UFS_UPIU_RPMB_WLUN))
		return ufshcd_eh_host_reset_handler(cmd);

	ufshcd_hold_all(hba);
	reg = ufshcd_readl(hba, REG_UTP_TRANSFER_REQ_DOOR_BELL);
	/* If command is already aborted/completed, return SUCCESS */
	if (!(test_bit(tag, &hba->outstanding_reqs))) {
		dev_err(hba->dev,
			"%s: cmd at tag %d already completed, outstanding=0x%lx, doorbell=0x%x\n",
			__func__, tag, hba->outstanding_reqs, reg);
		goto out;
	}

	if (!(reg & (1 << tag))) {
		dev_err(hba->dev,
		"%s: cmd was completed, but without a notifying intr, tag = %d",
		__func__, tag);
	}

	/* Print Transfer Request of aborted task */
	dev_err(hba->dev, "%s: Device abort task at tag %d\n", __func__, tag);

	/*
	 * Print detailed info about aborted request.
	 * As more than one request might get aborted at the same time,
	 * print full information only for the first aborted request in order
	 * to reduce repeated printouts. For other aborted requests only print
	 * basic details.
	 */
	scsi_print_command(cmd);
	if (!hba->req_abort_count) {
		ufshcd_print_fsm_state(hba);
		ufshcd_print_host_regs(hba);
		ufshcd_print_host_state(hba);
		ufshcd_print_pwr_info(hba);
		ufshcd_print_trs(hba, 1 << tag, true);
		/* crash the system upon setting this debugfs. */
		if (hba->crash_on_err)
			BUG_ON(1);
	} else {
		ufshcd_print_trs(hba, 1 << tag, false);
	}
	hba->req_abort_count++;

	/* Skip task abort in case previous aborts failed and report failure */
	if (lrbp->req_abort_skip) {
		err = -EIO;
		goto out;
	}

	for (poll_cnt = 100; poll_cnt; poll_cnt--) {
		err = ufshcd_issue_tm_cmd(hba, lrbp->lun, lrbp->task_tag,
				UFS_QUERY_TASK, &resp);
		if (!err && resp == UPIU_TASK_MANAGEMENT_FUNC_SUCCEEDED) {
			/* cmd pending in the device */
			dev_err(hba->dev, "%s: cmd pending in the device. tag = %d\n",
				__func__, tag);
			break;
		} else if (!err && resp == UPIU_TASK_MANAGEMENT_FUNC_COMPL) {
			/*
			 * cmd not pending in the device, check if it is
			 * in transition.
			 */
			dev_err(hba->dev, "%s: cmd at tag %d not pending in the device.\n",
				__func__, tag);
			reg = ufshcd_readl(hba, REG_UTP_TRANSFER_REQ_DOOR_BELL);
			if (reg & (1 << tag)) {
				/* sleep for max. 200us to stabilize */
				usleep_range(100, 200);
				continue;
			}
			/* command completed already */
			dev_err(hba->dev, "%s: cmd at tag %d successfully cleared from DB.\n",
				__func__, tag);
			goto cleanup;
		} else {
			dev_err(hba->dev,
				"%s: no response from device. tag = %d, err %d\n",
				__func__, tag, err);
			if (!err)
				err = resp; /* service response error */
			goto out;
		}
	}

	if (!poll_cnt) {
		err = -EBUSY;
		goto out;
	}

	err = ufshcd_issue_tm_cmd(hba, lrbp->lun, lrbp->task_tag,
			UFS_ABORT_TASK, &resp);
	if (err || resp != UPIU_TASK_MANAGEMENT_FUNC_COMPL) {
		if (!err) {
			err = resp; /* service response error */
			dev_err(hba->dev, "%s: issued. tag = %d, err %d\n",
				__func__, tag, err);
		}
		goto out;
	}

	err = ufshcd_clear_cmd(hba, tag);
	if (err) {
		dev_err(hba->dev, "%s: Failed clearing cmd at tag %d, err %d\n",
			__func__, tag, err);
		goto out;
	}

cleanup:
	scsi_dma_unmap(cmd);

	spin_lock_irqsave(host->host_lock, flags);
	ufshcd_outstanding_req_clear(hba, tag);
	hba->lrb[tag].cmd = NULL;
	spin_unlock_irqrestore(host->host_lock, flags);

	clear_bit_unlock(tag, &hba->lrb_in_use);
	wake_up(&hba->dev_cmd.tag_wq);

out:
	if (!err) {
		err = SUCCESS;
	} else {
		dev_err(hba->dev, "%s: failed with err %d\n", __func__, err);
		ufshcd_set_req_abort_skip(hba, hba->outstanding_reqs);
		err = FAILED;
	}

	/*
	 * This ufshcd_release_all() corresponds to the original scsi cmd that
	 * got aborted here (as we won't get any IRQ for it).
	 */
	ufshcd_release_all(hba);
	return err;
}

/**
 * ufshcd_host_reset_and_restore - reset and restore host controller
 * @hba: per-adapter instance
 *
 * Note that host controller reset may issue DME_RESET to
 * local and remote (device) Uni-Pro stack and the attributes
 * are reset to default state.
 *
 * Returns zero on success, non-zero on failure
 */
static int ufshcd_host_reset_and_restore(struct ufs_hba *hba)
{
	int err;
	unsigned long flags;

	/*
	 * Stop the host controller and complete the requests
	 * cleared by h/w
	 */
	spin_lock_irqsave(hba->host->host_lock, flags);
	ufshcd_hba_stop(hba, false);
	hba->silence_err_logs = true;
	ufshcd_complete_requests(hba);
	hba->silence_err_logs = false;
	spin_unlock_irqrestore(hba->host->host_lock, flags);

	/* scale up clocks to max frequency before full reinitialization */
	ufshcd_set_clk_freq(hba, true);

	err = ufshcd_hba_enable(hba);
	if (err)
		goto out;

	/* Establish the link again and restore the device */
	err = ufshcd_probe_hba(hba);

	if (!err && (hba->ufshcd_state != UFSHCD_STATE_OPERATIONAL)) {
		err = -EIO;
		goto out;
	}

out:
	if (err)
		dev_err(hba->dev, "%s: Host init failed %d\n", __func__, err);

	return err;
}

static int ufshcd_detect_device(struct ufs_hba *hba)
{
	int err = 0;

	err = ufshcd_vops_full_reset(hba);
	if (err)
		dev_warn(hba->dev, "%s: full reset returned %d\n",
			 __func__, err);

	err = ufshcd_reset_device(hba);
	if (err)
		dev_warn(hba->dev, "%s: device reset failed. err %d\n",
			 __func__, err);

	return ufshcd_host_reset_and_restore(hba);
}

/**
 * ufshcd_reset_and_restore - reset and re-initialize host/device
 * @hba: per-adapter instance
 *
 * Reset and recover device, host and re-establish link. This
 * is helpful to recover the communication in fatal error conditions.
 *
 * Returns zero on success, non-zero on failure
 */
static int ufshcd_reset_and_restore(struct ufs_hba *hba)
{
	int err = 0;
	int retries = MAX_HOST_RESET_RETRIES;

	ufshcd_enable_irq(hba);

	do {
		err = ufshcd_detect_device(hba);
	} while (err && --retries);

	/*
	 * There is no point proceeding even after failing
	 * to recover after multiple retries.
	 */
	if (err && ufshcd_is_embedded_dev(hba))
		BUG();

	return err;
}

/**
 * ufshcd_eh_host_reset_handler - host reset handler registered to scsi layer
 * @cmd - SCSI command pointer
 *
 * Returns SUCCESS/FAILED
 */
static int ufshcd_eh_host_reset_handler(struct scsi_cmnd *cmd)
{
	int err = SUCCESS;
	unsigned long flags;
	struct ufs_hba *hba;

	hba = shost_priv(cmd->device->host);

	/*
	 * Check if there is any race with fatal error handling.
	 * If so, wait for it to complete. Even though fatal error
	 * handling does reset and restore in some cases, don't assume
	 * anything out of it. We are just avoiding race here.
	 */
	do {
		spin_lock_irqsave(hba->host->host_lock, flags);
		if (!(work_pending(&hba->eh_work) ||
			    hba->ufshcd_state == UFSHCD_STATE_RESET ||
			    hba->ufshcd_state == UFSHCD_STATE_EH_SCHEDULED))
			break;
		spin_unlock_irqrestore(hba->host->host_lock, flags);
		dev_err(hba->dev, "%s: reset in progress - 1\n", __func__);
		flush_work(&hba->eh_work);
	} while (1);

	/*
	 * we don't know if previous reset had really reset the host controller
	 * or not. So let's force reset here to be sure.
	 */
	hba->ufshcd_state = UFSHCD_STATE_ERROR;
	hba->force_host_reset = true;
	schedule_work(&hba->eh_work);

	/* wait for the reset work to finish */
	do {
		if (!(work_pending(&hba->eh_work) ||
				hba->ufshcd_state == UFSHCD_STATE_RESET))
			break;
		spin_unlock_irqrestore(hba->host->host_lock, flags);
		dev_err(hba->dev, "%s: reset in progress - 2\n", __func__);
		flush_work(&hba->eh_work);
		spin_lock_irqsave(hba->host->host_lock, flags);
	} while (1);

	if (!((hba->ufshcd_state == UFSHCD_STATE_OPERATIONAL) &&
	      ufshcd_is_link_active(hba))) {
		err = FAILED;
		hba->ufshcd_state = UFSHCD_STATE_ERROR;
	}

	spin_unlock_irqrestore(hba->host->host_lock, flags);

	return err;
}

/**
 * ufshcd_get_max_icc_level - calculate the ICC level
 * @sup_curr_uA: max. current supported by the regulator
 * @start_scan: row at the desc table to start scan from
 * @buff: power descriptor buffer
 *
 * Returns calculated max ICC level for specific regulator
 */
static u32 ufshcd_get_max_icc_level(int sup_curr_uA, u32 start_scan, char *buff)
{
	int i;
	int curr_uA;
	u16 data;
	u16 unit;

	for (i = start_scan; i >= 0; i--) {
		data = be16_to_cpup((__be16 *)&buff[2 * i]);
		unit = (data & ATTR_ICC_LVL_UNIT_MASK) >>
						ATTR_ICC_LVL_UNIT_OFFSET;
		curr_uA = data & ATTR_ICC_LVL_VALUE_MASK;
		switch (unit) {
		case UFSHCD_NANO_AMP:
			curr_uA = curr_uA / 1000;
			break;
		case UFSHCD_MILI_AMP:
			curr_uA = curr_uA * 1000;
			break;
		case UFSHCD_AMP:
			curr_uA = curr_uA * 1000 * 1000;
			break;
		case UFSHCD_MICRO_AMP:
		default:
			break;
		}
		if (sup_curr_uA >= curr_uA)
			break;
	}
	if (i < 0) {
		i = 0;
		pr_err("%s: Couldn't find valid icc_level = %d", __func__, i);
	}

	return (u32)i;
}

/**
 * ufshcd_find_max_sup_active_icc_level - find the max ICC level
 * In case regulators are not initialized we'll return 0
 * @hba: per-adapter instance
 * @desc_buf: power descriptor buffer to extract ICC levels from.
 * @len: length of desc_buff
 *
 * Returns calculated max ICC level
 */
static u32 ufshcd_find_max_sup_active_icc_level(struct ufs_hba *hba,
							u8 *desc_buf, int len)
{
	u32 icc_level = 0;

	/*
	 * VCCQ rail is optional for removable UFS card and also most of the
	 * vendors don't use this rail for embedded UFS devices as well. So
	 * it is normal that VCCQ rail may not be provided for given platform.
	 */
	if (!hba->vreg_info.vcc || !hba->vreg_info.vccq2) {
		dev_err(hba->dev, "%s: Regulator capability was not set, bActiveICCLevel=%d\n",
			__func__, icc_level);
		goto out;
	}

	if (hba->vreg_info.vcc && hba->vreg_info.vcc->max_uA)
		icc_level = ufshcd_get_max_icc_level(
				hba->vreg_info.vcc->max_uA,
				POWER_DESC_MAX_ACTV_ICC_LVLS - 1,
				&desc_buf[PWR_DESC_ACTIVE_LVLS_VCC_0]);

	if (hba->vreg_info.vccq && hba->vreg_info.vccq->max_uA)
		icc_level = ufshcd_get_max_icc_level(
				hba->vreg_info.vccq->max_uA,
				icc_level,
				&desc_buf[PWR_DESC_ACTIVE_LVLS_VCCQ_0]);

	if (hba->vreg_info.vccq2 && hba->vreg_info.vccq2->max_uA)
		icc_level = ufshcd_get_max_icc_level(
				hba->vreg_info.vccq2->max_uA,
				icc_level,
				&desc_buf[PWR_DESC_ACTIVE_LVLS_VCCQ2_0]);
out:
	return icc_level;
}

static void ufshcd_set_active_icc_lvl(struct ufs_hba *hba)
{
	int ret;
	int buff_len = hba->desc_size.pwr_desc;
	u8 *desc_buf = NULL;
	u32 icc_level;

	if (buff_len) {
		desc_buf = kmalloc(buff_len, GFP_KERNEL);
		if (!desc_buf)
			return;
	}

	ret = ufshcd_read_power_desc(hba, desc_buf, buff_len);
	if (ret) {
		dev_err(hba->dev,
			"%s: Failed reading power descriptor.len = %d ret = %d",
			__func__, buff_len, ret);
		goto out;
	}

	icc_level = ufshcd_find_max_sup_active_icc_level(hba, desc_buf,
							 buff_len);
	dev_dbg(hba->dev, "%s: setting icc_level 0x%x", __func__, icc_level);

	ret = ufshcd_query_attr_retry(hba, UPIU_QUERY_OPCODE_WRITE_ATTR,
		QUERY_ATTR_IDN_ACTIVE_ICC_LVL, 0, 0, &icc_level);

	if (ret)
		dev_err(hba->dev,
			"%s: Failed configuring bActiveICCLevel = %d ret = %d",
			__func__, icc_level, ret);
out:
	kfree(desc_buf);
}

static int ufshcd_set_low_vcc_level(struct ufs_hba *hba,
				  struct ufs_dev_desc *dev_desc)
{
	int ret;
	struct ufs_vreg *vreg = hba->vreg_info.vcc;

	/* Check if device supports the low voltage VCC feature */
	if (dev_desc->wspecversion < 0x300)
		return 0;

	/*
	 * Check if host has support for low VCC voltage?
	 * In addition, also check if we have already set the low VCC level
	 * or not?
	 */
	if (!vreg->low_voltage_sup || vreg->low_voltage_active)
		return 0;

	/* Put the device in sleep before lowering VCC level */
	ret = ufshcd_set_dev_pwr_mode(hba, UFS_SLEEP_PWR_MODE);

	/* Switch off VCC before switching it ON at 2.5v */
	ret = ufshcd_disable_vreg(hba->dev, vreg);
	/* add ~2ms delay before renabling VCC at lower voltage */
	usleep_range(2000, 2100);
	/* Now turn back VCC ON at low voltage */
	vreg->low_voltage_active = true;
	ret = ufshcd_enable_vreg(hba->dev, vreg);

	/* Bring the device in active now */
	ret = ufshcd_set_dev_pwr_mode(hba, UFS_ACTIVE_PWR_MODE);

	return ret;
}

/**
 * ufshcd_scsi_add_wlus - Adds required W-LUs
 * @hba: per-adapter instance
 *
 * UFS devices can support upto 4 well known logical units:
 *	"REPORT_LUNS" (address: 01h)
 *	"UFS Device" (address: 50h)
 *	"RPMB" (address: 44h)
 *	"BOOT" (address: 30h)
 *
 * "REPORT_LUNS" & "UFS Device" are mandatory for all device classes (see
 * "bDeviceSubClass" parameter of device descriptor) while "BOOT" is supported
 * only for bootable devices. "RPMB" is only supported with embedded devices.
 *
 * UFS device's power management needs to be controlled by "POWER CONDITION"
 * field of SSU (START STOP UNIT) command. But this "power condition" field
 * will take effect only when its sent to "UFS device" well known logical unit
 * hence we require the scsi_device instance to represent this logical unit in
 * order for the UFS host driver to send the SSU command for power management.

 * We also require the scsi_device instance for "RPMB" (Replay Protected Memory
 * Block) LU so user space process can control this LU. User space may also
 * want to have access to BOOT LU.

 * This function tries to add scsi device instances for each of all well known
 * LUs (except "REPORT LUNS" LU) depending on device class.
 *
 * Returns zero on success (all required W-LUs are added successfully),
 * non-zero error value on failure (if failed to add any of the required W-LU).
 */
static int ufshcd_scsi_add_wlus(struct ufs_hba *hba)
{
	int ret = 0;
	struct scsi_device *sdev_rpmb = NULL;
	struct scsi_device *sdev_boot = NULL;
	bool is_bootable_dev = false;
	bool is_embedded_dev = false;

	if ((hba->dev_info.b_device_sub_class == UFS_DEV_EMBEDDED_BOOTABLE) ||
	    (hba->dev_info.b_device_sub_class == UFS_DEV_REMOVABLE_BOOTABLE))
		is_bootable_dev = true;

	if ((hba->dev_info.b_device_sub_class == UFS_DEV_EMBEDDED_BOOTABLE) ||
	    (hba->dev_info.b_device_sub_class == UFS_DEV_EMBEDDED_NON_BOOTABLE))
		is_embedded_dev = true;

	hba->sdev_ufs_device = __scsi_add_device(hba->host, 0, 0,
		ufshcd_upiu_wlun_to_scsi_wlun(UFS_UPIU_UFS_DEVICE_WLUN), NULL);
	if (IS_ERR(hba->sdev_ufs_device)) {
		ret = PTR_ERR(hba->sdev_ufs_device);
		dev_err(hba->dev, "%s: failed adding DEVICE_WLUN. ret %d\n",
			__func__, ret);
		hba->sdev_ufs_device = NULL;
		goto out;
	}
	scsi_device_put(hba->sdev_ufs_device);

	if (is_bootable_dev) {
		sdev_boot = __scsi_add_device(hba->host, 0, 0,
			ufshcd_upiu_wlun_to_scsi_wlun(UFS_UPIU_BOOT_WLUN),
			NULL);

		if (IS_ERR(sdev_boot)) {
			dev_err(hba->dev, "%s: failed adding BOOT_WLUN. ret %d\n",
				__func__, ret);
			ret = PTR_ERR(sdev_boot);
			goto remove_sdev_ufs_device;
		}
		scsi_device_put(sdev_boot);
	}

	if (is_embedded_dev) {
		sdev_rpmb = __scsi_add_device(hba->host, 0, 0,
			ufshcd_upiu_wlun_to_scsi_wlun(UFS_UPIU_RPMB_WLUN),
			NULL);
		if (IS_ERR(sdev_rpmb)) {
			dev_err(hba->dev, "%s: failed adding RPMB_WLUN. ret %d\n",
				__func__, ret);
			ret = PTR_ERR(sdev_rpmb);
			goto remove_sdev_boot;
		}
		scsi_device_put(sdev_rpmb);
	}
	goto out;

remove_sdev_boot:
	if (is_bootable_dev)
		scsi_remove_device(sdev_boot);
remove_sdev_ufs_device:
	scsi_remove_device(hba->sdev_ufs_device);
out:
	return ret;
}

static int ufs_get_device_desc(struct ufs_hba *hba,
			       struct ufs_dev_desc *dev_desc)
{
	int err;
	u8 model_index;
	u8 str_desc_buf[QUERY_DESC_MAX_SIZE + 1] = {0};
	u8 desc_buf[hba->desc_size.dev_desc];

	err = ufshcd_read_device_desc(hba, desc_buf, hba->desc_size.dev_desc);
	if (err) {
		dev_err(hba->dev, "%s: Failed reading Device Desc. err = %d\n",
			__func__, err);
		goto out;
	}

	/*
	 * getting vendor (manufacturerID) and Bank Index in big endian
	 * format
	 */
	dev_desc->wmanufacturerid = desc_buf[DEVICE_DESC_PARAM_MANF_ID] << 8 |
				     desc_buf[DEVICE_DESC_PARAM_MANF_ID + 1];

	model_index = desc_buf[DEVICE_DESC_PARAM_PRDCT_NAME];

	err = ufshcd_read_string_desc(hba, model_index, str_desc_buf,
				QUERY_DESC_MAX_SIZE, ASCII_STD);
	if (err) {
		dev_err(hba->dev, "%s: Failed reading Product Name. err = %d\n",
			__func__, err);
		goto out;
	}

	str_desc_buf[QUERY_DESC_MAX_SIZE] = '\0';
	strlcpy(dev_desc->model, (str_desc_buf + QUERY_DESC_HDR_SIZE),
		min_t(u8, str_desc_buf[QUERY_DESC_LENGTH_OFFSET],
		      MAX_MODEL_LEN));

	/* Null terminate the model string */
	dev_desc->model[MAX_MODEL_LEN] = '\0';

	dev_desc->wspecversion = desc_buf[DEVICE_DESC_PARAM_SPEC_VER] << 8 |
				  desc_buf[DEVICE_DESC_PARAM_SPEC_VER + 1];

out:
	return err;
}

static void ufs_fixup_device_setup(struct ufs_hba *hba,
				   struct ufs_dev_desc *dev_desc)
{
	struct ufs_dev_fix *f;

	for (f = ufs_fixups; f->quirk; f++) {
		if ((f->w_manufacturer_id == dev_desc->wmanufacturerid ||
		     f->w_manufacturer_id == UFS_ANY_VENDOR) &&
		    (STR_PRFX_EQUAL(f->model, dev_desc->model) ||
		     !strcmp(f->model, UFS_ANY_MODEL)))
			hba->dev_info.quirks |= f->quirk;
	}
}

/**
 * ufshcd_tune_pa_tactivate - Tunes PA_TActivate of local UniPro
 * @hba: per-adapter instance
 *
 * PA_TActivate parameter can be tuned manually if UniPro version is less than
 * 1.61. PA_TActivate needs to be greater than or equal to peerM-PHY's
 * RX_MIN_ACTIVATETIME_CAPABILITY attribute. This optimal value can help reduce
 * the hibern8 exit latency.
 *
 * Returns zero on success, non-zero error value on failure.
 */
static int ufshcd_tune_pa_tactivate(struct ufs_hba *hba)
{
	int ret = 0;
	u32 peer_rx_min_activatetime = 0, tuned_pa_tactivate;

	if (!ufshcd_is_unipro_pa_params_tuning_req(hba))
		return 0;

	ret = ufshcd_dme_peer_get(hba,
				  UIC_ARG_MIB_SEL(
					RX_MIN_ACTIVATETIME_CAPABILITY,
					UIC_ARG_MPHY_RX_GEN_SEL_INDEX(0)),
				  &peer_rx_min_activatetime);
	if (ret)
		goto out;

	/* make sure proper unit conversion is applied */
	tuned_pa_tactivate =
		((peer_rx_min_activatetime * RX_MIN_ACTIVATETIME_UNIT_US)
		 / PA_TACTIVATE_TIME_UNIT_US);
	ret = ufshcd_dme_set(hba, UIC_ARG_MIB(PA_TACTIVATE),
			     tuned_pa_tactivate);

out:
	return ret;
}

/**
 * ufshcd_tune_pa_hibern8time - Tunes PA_Hibern8Time of local UniPro
 * @hba: per-adapter instance
 *
 * PA_Hibern8Time parameter can be tuned manually if UniPro version is less than
 * 1.61. PA_Hibern8Time needs to be maximum of local M-PHY's
 * TX_HIBERN8TIME_CAPABILITY & peer M-PHY's RX_HIBERN8TIME_CAPABILITY.
 * This optimal value can help reduce the hibern8 exit latency.
 *
 * Returns zero on success, non-zero error value on failure.
 */
static int ufshcd_tune_pa_hibern8time(struct ufs_hba *hba)
{
	int ret = 0;
	u32 local_tx_hibern8_time_cap = 0, peer_rx_hibern8_time_cap = 0;
	u32 max_hibern8_time, tuned_pa_hibern8time;

	ret = ufshcd_dme_get(hba,
			     UIC_ARG_MIB_SEL(TX_HIBERN8TIME_CAPABILITY,
					UIC_ARG_MPHY_TX_GEN_SEL_INDEX(0)),
				  &local_tx_hibern8_time_cap);
	if (ret)
		goto out;

	ret = ufshcd_dme_peer_get(hba,
				  UIC_ARG_MIB_SEL(RX_HIBERN8TIME_CAPABILITY,
					UIC_ARG_MPHY_RX_GEN_SEL_INDEX(0)),
				  &peer_rx_hibern8_time_cap);
	if (ret)
		goto out;

	max_hibern8_time = max(local_tx_hibern8_time_cap,
			       peer_rx_hibern8_time_cap);
	/* make sure proper unit conversion is applied */
	tuned_pa_hibern8time = ((max_hibern8_time * HIBERN8TIME_UNIT_US)
				/ PA_HIBERN8_TIME_UNIT_US);
	ret = ufshcd_dme_set(hba, UIC_ARG_MIB(PA_HIBERN8TIME),
			     tuned_pa_hibern8time);
out:
	return ret;
}

/**
 * ufshcd_quirk_tune_host_pa_tactivate - Ensures that host PA_TACTIVATE is
 * less than device PA_TACTIVATE time.
 * @hba: per-adapter instance
 *
 * Some UFS devices require host PA_TACTIVATE to be lower than device
 * PA_TACTIVATE, we need to enable UFS_DEVICE_QUIRK_HOST_PA_TACTIVATE quirk
 * for such devices.
 *
 * Returns zero on success, non-zero error value on failure.
 */
static int ufshcd_quirk_tune_host_pa_tactivate(struct ufs_hba *hba)
{
	int ret = 0;
	u32 granularity, peer_granularity;
	u32 pa_tactivate, peer_pa_tactivate;
	u32 pa_tactivate_us, peer_pa_tactivate_us;
	u8 gran_to_us_table[] = {1, 4, 8, 16, 32, 100};

	ret = ufshcd_dme_get(hba, UIC_ARG_MIB(PA_GRANULARITY),
				  &granularity);
	if (ret)
		goto out;

	ret = ufshcd_dme_peer_get(hba, UIC_ARG_MIB(PA_GRANULARITY),
				  &peer_granularity);
	if (ret)
		goto out;

	if ((granularity < PA_GRANULARITY_MIN_VAL) ||
	    (granularity > PA_GRANULARITY_MAX_VAL)) {
		dev_err(hba->dev, "%s: invalid host PA_GRANULARITY %d",
			__func__, granularity);
		return -EINVAL;
	}

	if ((peer_granularity < PA_GRANULARITY_MIN_VAL) ||
	    (peer_granularity > PA_GRANULARITY_MAX_VAL)) {
		dev_err(hba->dev, "%s: invalid device PA_GRANULARITY %d",
			__func__, peer_granularity);
		return -EINVAL;
	}

	ret = ufshcd_dme_get(hba, UIC_ARG_MIB(PA_TACTIVATE), &pa_tactivate);
	if (ret)
		goto out;

	ret = ufshcd_dme_peer_get(hba, UIC_ARG_MIB(PA_TACTIVATE),
				  &peer_pa_tactivate);
	if (ret)
		goto out;

	pa_tactivate_us = pa_tactivate * gran_to_us_table[granularity - 1];
	peer_pa_tactivate_us = peer_pa_tactivate *
			     gran_to_us_table[peer_granularity - 1];

	if (pa_tactivate_us > peer_pa_tactivate_us) {
		u32 new_peer_pa_tactivate;

		new_peer_pa_tactivate = pa_tactivate_us /
				      gran_to_us_table[peer_granularity - 1];
		new_peer_pa_tactivate++;
		ret = ufshcd_dme_peer_set(hba, UIC_ARG_MIB(PA_TACTIVATE),
					  new_peer_pa_tactivate);
	}

out:
	return ret;
}

static void ufshcd_tune_unipro_params(struct ufs_hba *hba)
{
	if (ufshcd_is_unipro_pa_params_tuning_req(hba)) {
		ufshcd_tune_pa_tactivate(hba);
		ufshcd_tune_pa_hibern8time(hba);
	}

	if (hba->dev_info.quirks & UFS_DEVICE_QUIRK_PA_TACTIVATE)
		/* set 1ms timeout for PA_TACTIVATE */
		ufshcd_dme_set(hba, UIC_ARG_MIB(PA_TACTIVATE), 10);

	if (hba->dev_info.quirks & UFS_DEVICE_QUIRK_HOST_PA_TACTIVATE)
		ufshcd_quirk_tune_host_pa_tactivate(hba);

	ufshcd_vops_apply_dev_quirks(hba);
}

static void ufshcd_clear_dbg_ufs_stats(struct ufs_hba *hba)
{
	int err_reg_hist_size = sizeof(struct ufs_uic_err_reg_hist);

	memset(&hba->ufs_stats.pa_err, 0, err_reg_hist_size);
	memset(&hba->ufs_stats.dl_err, 0, err_reg_hist_size);
	memset(&hba->ufs_stats.nl_err, 0, err_reg_hist_size);
	memset(&hba->ufs_stats.tl_err, 0, err_reg_hist_size);
	memset(&hba->ufs_stats.dme_err, 0, err_reg_hist_size);

	hba->req_abort_count = 0;
}

static void ufshcd_init_desc_sizes(struct ufs_hba *hba)
{
	int err;

	err = ufshcd_read_desc_length(hba, QUERY_DESC_IDN_DEVICE, 0,
		&hba->desc_size.dev_desc);
	if (err)
		hba->desc_size.dev_desc = QUERY_DESC_DEVICE_DEF_SIZE;

	err = ufshcd_read_desc_length(hba, QUERY_DESC_IDN_POWER, 0,
		&hba->desc_size.pwr_desc);
	if (err)
		hba->desc_size.pwr_desc = QUERY_DESC_POWER_DEF_SIZE;

	err = ufshcd_read_desc_length(hba, QUERY_DESC_IDN_INTERCONNECT, 0,
		&hba->desc_size.interc_desc);
	if (err)
		hba->desc_size.interc_desc = QUERY_DESC_INTERCONNECT_DEF_SIZE;

	err = ufshcd_read_desc_length(hba, QUERY_DESC_IDN_CONFIGURATION, 0,
		&hba->desc_size.conf_desc);
	if (err)
		hba->desc_size.conf_desc = QUERY_DESC_CONFIGURATION_DEF_SIZE;

	err = ufshcd_read_desc_length(hba, QUERY_DESC_IDN_UNIT, 0,
		&hba->desc_size.unit_desc);
	if (err)
		hba->desc_size.unit_desc = QUERY_DESC_UNIT_DEF_SIZE;

	err = ufshcd_read_desc_length(hba, QUERY_DESC_IDN_GEOMETRY, 0,
		&hba->desc_size.geom_desc);
	if (err)
		hba->desc_size.geom_desc = QUERY_DESC_GEOMETRY_DEF_SIZE;

	err = ufshcd_read_desc_length(hba, QUERY_DESC_IDN_HEALTH, 0,
		&hba->desc_size.hlth_desc);
	if (err)
		hba->desc_size.hlth_desc = QUERY_DESC_HEALTH_DEF_SIZE;
}

static void ufshcd_def_desc_sizes(struct ufs_hba *hba)
{
	hba->desc_size.dev_desc = QUERY_DESC_DEVICE_DEF_SIZE;
	hba->desc_size.pwr_desc = QUERY_DESC_POWER_DEF_SIZE;
	hba->desc_size.interc_desc = QUERY_DESC_INTERCONNECT_DEF_SIZE;
	hba->desc_size.conf_desc = QUERY_DESC_CONFIGURATION_DEF_SIZE;
	hba->desc_size.unit_desc = QUERY_DESC_UNIT_DEF_SIZE;
	hba->desc_size.geom_desc = QUERY_DESC_GEOMETRY_DEF_SIZE;
	hba->desc_size.hlth_desc = QUERY_DESC_HEALTH_DEF_SIZE;
}

static void ufshcd_apply_pm_quirks(struct ufs_hba *hba)
{
	if (hba->dev_info.quirks & UFS_DEVICE_QUIRK_NO_LINK_OFF) {
		if (ufs_get_pm_lvl_to_link_pwr_state(hba->rpm_lvl) ==
		    UIC_LINK_OFF_STATE) {
			hba->rpm_lvl =
				ufs_get_desired_pm_lvl_for_dev_link_state(
						UFS_SLEEP_PWR_MODE,
						UIC_LINK_HIBERN8_STATE);
			dev_info(hba->dev, "UFS_DEVICE_QUIRK_NO_LINK_OFF enabled, changed rpm_lvl to %d\n",
				hba->rpm_lvl);
		}
		if (ufs_get_pm_lvl_to_link_pwr_state(hba->spm_lvl) ==
		    UIC_LINK_OFF_STATE) {
			hba->spm_lvl =
				ufs_get_desired_pm_lvl_for_dev_link_state(
						UFS_SLEEP_PWR_MODE,
						UIC_LINK_HIBERN8_STATE);
			dev_info(hba->dev, "UFS_DEVICE_QUIRK_NO_LINK_OFF enabled, changed spm_lvl to %d\n",
				hba->spm_lvl);
		}
	}
}

/**
 * ufshcd_set_dev_ref_clk - set the device bRefClkFreq
 * @hba: per-adapter instance
 *
 * Read the current value of the bRefClkFreq attribute from device and update it
 * if host is supplying different reference clock frequency than one mentioned
 * in bRefClkFreq attribute.
 *
 * Returns zero on success, non-zero error value on failure.
 */
static int ufshcd_set_dev_ref_clk(struct ufs_hba *hba)
{
	int err = 0;
	int ref_clk = -1;
	static const char * const ref_clk_freqs[] = {"19.2 MHz", "26 MHz",
						     "38.4 MHz", "52 MHz"};

	err = ufshcd_query_attr_retry(hba, UPIU_QUERY_OPCODE_READ_ATTR,
			QUERY_ATTR_IDN_REF_CLK_FREQ, 0, 0, &ref_clk);

	if (err) {
		dev_err(hba->dev, "%s: failed reading bRefClkFreq. err = %d\n",
			 __func__, err);
		goto out;
	}

	if ((ref_clk < 0) || (ref_clk > REF_CLK_FREQ_52_MHZ)) {
		dev_err(hba->dev, "%s: invalid ref_clk setting = %d\n",
			 __func__, ref_clk);
		err = -EINVAL;
		goto out;
	}

	if (ref_clk == hba->dev_ref_clk_freq)
		goto out; /* nothing to update */

	err = ufshcd_query_attr_retry(hba, UPIU_QUERY_OPCODE_WRITE_ATTR,
			QUERY_ATTR_IDN_REF_CLK_FREQ, 0, 0,
			&hba->dev_ref_clk_freq);

	if (err)
		dev_err(hba->dev, "%s: bRefClkFreq setting to %s failed\n",
			__func__, ref_clk_freqs[hba->dev_ref_clk_freq]);
	else
		/*
		 * It is good to print this out here to debug any later failures
		 * related to gear switch.
		 */
		dev_info(hba->dev, "%s: bRefClkFreq setting to %s succeeded\n",
			__func__, ref_clk_freqs[hba->dev_ref_clk_freq]);

out:
	return err;
}

static int ufshcd_get_dev_ref_clk_gating_wait(struct ufs_hba *hba,
					struct ufs_dev_desc *dev_desc)
{
	int err = 0;
	u32 gating_wait = UFSHCD_REF_CLK_GATING_WAIT_US;

	if (dev_desc->wspecversion >= 0x300) {
		err = ufshcd_query_attr_retry(hba, UPIU_QUERY_OPCODE_READ_ATTR,
				QUERY_ATTR_IDN_REF_CLK_GATING_WAIT_TIME, 0, 0,
				&gating_wait);

		if (err)
			dev_err(hba->dev, "failed reading bRefClkGatingWait. err = %d, use default %uus\n",
					err, gating_wait);

		if (gating_wait == 0) {
			gating_wait = UFSHCD_REF_CLK_GATING_WAIT_US;
			dev_err(hba->dev, "undefined ref clk gating wait time, use default %uus\n",
					gating_wait);
		}
	}

	hba->dev_ref_clk_gating_wait = gating_wait;
	return err;
}

static int ufs_read_device_desc_data(struct ufs_hba *hba)
{
	int err = 0;
	u8 *desc_buf = NULL;

	if (hba->desc_size.dev_desc) {
		desc_buf = kmalloc(hba->desc_size.dev_desc, GFP_KERNEL);
		if (!desc_buf) {
			err = -ENOMEM;
			dev_err(hba->dev,
				"%s: Failed to allocate desc_buf\n", __func__);
			return err;
		}
	}
	err = ufshcd_read_device_desc(hba, desc_buf, hba->desc_size.dev_desc);
	if (err)
		goto out;

	/*
	 * getting vendor (manufacturerID) and Bank Index in big endian
	 * format
	 */
	hba->dev_info.w_manufacturer_id =
		desc_buf[DEVICE_DESC_PARAM_MANF_ID] << 8 |
		desc_buf[DEVICE_DESC_PARAM_MANF_ID + 1];
	hba->dev_info.b_device_sub_class =
		desc_buf[DEVICE_DESC_PARAM_DEVICE_SUB_CLASS];
	hba->dev_info.i_product_name = desc_buf[DEVICE_DESC_PARAM_PRDCT_NAME];
	hba->dev_info.w_spec_version =
		desc_buf[DEVICE_DESC_PARAM_SPEC_VER] << 8 |
		desc_buf[DEVICE_DESC_PARAM_SPEC_VER + 1];

out:
	kfree(desc_buf);
	return err;
}

/**
 * ufshcd_probe_hba - probe hba to detect device and initialize
 * @hba: per-adapter instance
 *
 * Execute link-startup and verify device initialization
 */
static int ufshcd_probe_hba(struct ufs_hba *hba)
{
	struct ufs_dev_desc card = {0};
	int ret;
	ktime_t start = ktime_get();

reinit:
	ret = ufshcd_link_startup(hba);
	if (ret)
		goto out;

	/* Debug counters initialization */
	ufshcd_clear_dbg_ufs_stats(hba);
	/* set the default level for urgent bkops */
	hba->urgent_bkops_lvl = BKOPS_STATUS_PERF_IMPACT;
	hba->is_urgent_bkops_lvl_checked = false;

	/* UniPro link is active now */
	ufshcd_set_link_active(hba);

	ret = ufshcd_verify_dev_init(hba);
	if (ret)
		goto out;

	ret = ufshcd_complete_dev_init(hba);
	if (ret)
		goto out;

	/* clear any previous UFS device information */
	memset(&hba->dev_info, 0, sizeof(hba->dev_info));

	/* cache important parameters from device descriptor for later use */
	ret = ufs_read_device_desc_data(hba);
	if (ret)
		goto out;

	/* Init check for device descriptor sizes */
	ufshcd_init_desc_sizes(hba);

	ret = ufs_get_device_desc(hba, &card);
	if (ret) {
		dev_err(hba->dev, "%s: Failed getting device info. err = %d\n",
			__func__, ret);
		goto out;
	}

	if (card.wspecversion >= 0x300 && !hba->reinit_g4_rate_A) {
		unsigned long flags;
		int err;

		hba->reinit_g4_rate_A = true;

		err = ufshcd_vops_full_reset(hba);
		if (err)
			dev_warn(hba->dev, "%s: full reset returned %d\n",
				 __func__, err);

		err = ufshcd_reset_device(hba);
		if (err)
			dev_warn(hba->dev, "%s: device reset failed. err %d\n",
				 __func__, err);

		/* Reset the host controller */
		spin_lock_irqsave(hba->host->host_lock, flags);
		ufshcd_hba_stop(hba, false);
		spin_unlock_irqrestore(hba->host->host_lock, flags);

		err = ufshcd_hba_enable(hba);
		if (err)
			goto out;

		goto reinit;
	}

	ufs_fixup_device_setup(hba, &card);
	ufshcd_tune_unipro_params(hba);

	ufshcd_apply_pm_quirks(hba);
	if (card.wspecversion < 0x300) {
		ret = ufshcd_set_vccq_rail_unused(hba,
			(hba->dev_info.quirks & UFS_DEVICE_NO_VCCQ) ?
			true : false);
		if (ret)
			goto out;
	}

	/* UFS device is also active now */
	ufshcd_set_ufs_dev_active(hba);
	ufshcd_force_reset_auto_bkops(hba);

	if (ufshcd_get_max_pwr_mode(hba)) {
		dev_err(hba->dev,
			"%s: Failed getting max supported power mode\n",
			__func__);
	} else {
		ufshcd_get_dev_ref_clk_gating_wait(hba, &card);

		/*
		 * Set the right value to bRefClkFreq before attempting to
		 * switch to HS gears.
		 */
		ufshcd_set_dev_ref_clk(hba);
		ret = ufshcd_config_pwr_mode(hba, &hba->max_pwr_info.info);
		if (ret) {
			dev_err(hba->dev, "%s: Failed setting power mode, err = %d\n",
					__func__, ret);
			goto out;
		}
	}

	/*
	 * bActiveICCLevel is volatile for UFS device (as per latest v2.1 spec)
	 * and for removable UFS card as well, hence always set the parameter.
	 * Note: Error handler may issue the device reset hence resetting
	 *       bActiveICCLevel as well so it is always safe to set this here.
	 */
	ufshcd_set_active_icc_lvl(hba);

	/* set the state as operational after switching to desired gear */
	hba->ufshcd_state = UFSHCD_STATE_OPERATIONAL;

	/*
	 * If we are in error handling context or in power management callbacks
	 * context, no need to scan the host
	 */
	if (!ufshcd_eh_in_progress(hba) && !hba->pm_op_in_progress) {
		bool flag;

		if (!ufshcd_query_flag_retry(hba, UPIU_QUERY_OPCODE_READ_FLAG,
				QUERY_FLAG_IDN_PWR_ON_WPE, &flag))
			hba->dev_info.f_power_on_wp_en = flag;

		/* Add required well known logical units to scsi mid layer */
		ret = ufshcd_scsi_add_wlus(hba);
		if (ret)
			goto out;

		/* lower VCC voltage level */
		ufshcd_set_low_vcc_level(hba, &card);

		/* Initialize devfreq after UFS device is detected */
		if (ufshcd_is_clkscaling_supported(hba)) {
			memcpy(&hba->clk_scaling.saved_pwr_info.info,
				&hba->pwr_info,
				sizeof(struct ufs_pa_layer_attr));
			hba->clk_scaling.saved_pwr_info.is_valid = true;
			hba->clk_scaling.is_scaled_up = true;
			if (!hba->devfreq) {
				ret = ufshcd_devfreq_init(hba);
				if (ret)
					goto out;
			}
			hba->clk_scaling.is_allowed = true;
		}

		scsi_scan_host(hba->host);
		pm_runtime_put_sync(hba->dev);
	}

	/*
	 * Enable auto hibern8 if supported, after full host and
	 * device initialization.
	 */
	if (ufshcd_is_auto_hibern8_supported(hba) &&
	    hba->hibern8_on_idle.is_enabled)
		ufshcd_set_auto_hibern8_timer(hba,
				      hba->hibern8_on_idle.delay_ms);
out:
	if (ret) {
		ufshcd_set_ufs_dev_poweroff(hba);
		ufshcd_set_link_off(hba);
		if (hba->extcon) {
			if (!ufshcd_is_card_online(hba))
				ufsdbg_clr_err_state(hba);
			ufshcd_set_card_offline(hba);
		}
	} else if (hba->extcon) {
		ufshcd_set_card_online(hba);
	}

	/*
	 * If we failed to initialize the device or the device is not
	 * present, turn off the power/clocks etc.
	 */
	if (ret && !ufshcd_eh_in_progress(hba) && !hba->pm_op_in_progress)
		pm_runtime_put_sync(hba->dev);

	trace_ufshcd_init(dev_name(hba->dev), ret,
		ktime_to_us(ktime_sub(ktime_get(), start)),
		hba->curr_dev_pwr_mode, hba->uic_link_state);
	return ret;
}

static void ufshcd_remove_device(struct ufs_hba *hba)
{
	struct scsi_device *sdev;
	struct scsi_device *sdev_cache[UFS_MAX_LUS];
	int sdev_count = 0, i;
	unsigned long flags;

	ufshcd_hold_all(hba);
	/* Reset the host controller */
	spin_lock_irqsave(hba->host->host_lock, flags);
	hba->silence_err_logs = true;
	ufshcd_hba_stop(hba, false);
	spin_unlock_irqrestore(hba->host->host_lock, flags);

	ufshcd_set_ufs_dev_poweroff(hba);
	ufshcd_set_link_off(hba);
	__ufshcd_shutdown_clkscaling(hba);

	/* Complete requests that have door-bell cleared by h/w */
	ufshcd_complete_requests(hba);

	/* remove all scsi devices */
	list_for_each_entry(sdev, &hba->host->__devices, siblings) {
		if (sdev_count < UFS_MAX_LUS) {
			sdev_cache[sdev_count] = sdev;
			sdev_count++;
		}
	}

	for (i = 0; i < sdev_count; i++)
		scsi_remove_device(sdev_cache[i]);

	spin_lock_irqsave(hba->host->host_lock, flags);
	hba->silence_err_logs = false;
	spin_unlock_irqrestore(hba->host->host_lock, flags);

	ufshcd_release_all(hba);
}

static void ufshcd_card_detect_handler(struct work_struct *work)
{
	struct ufs_hba *hba;

	hba = container_of(work, struct ufs_hba, card_detect_work);

	if (ufshcd_is_card_online(hba) && !hba->sdev_ufs_device) {
		pm_runtime_get_sync(hba->dev);
		ufshcd_detect_device(hba);
		/* ufshcd_probe_hba() calls pm_runtime_put_sync() on exit */
	} else if (ufshcd_is_card_offline(hba) && hba->sdev_ufs_device) {
		pm_runtime_get_sync(hba->dev);
		ufshcd_remove_device(hba);
		pm_runtime_put_sync(hba->dev);
		ufsdbg_clr_err_state(hba);
	}
}

static int ufshcd_card_detect_notifier(struct notifier_block *nb,
				       unsigned long event, void *ptr)
{
	struct ufs_hba *hba = container_of(nb, struct ufs_hba, card_detect_nb);

	if (event)
		ufshcd_set_card_online(hba);
	else
		ufshcd_set_card_offline(hba);

	if (ufshcd_is_card_offline(hba) && !hba->sdev_ufs_device)
		goto out;

	/*
	 * card insertion/removal are very infrequent events and having this
	 * message helps if there is some issue with card detection/removal.
	 */
	dev_info(hba->dev, "%s: card %s notification rcvd\n",
		__func__, ufshcd_is_card_online(hba) ? "inserted" : "removed");

	schedule_work(&hba->card_detect_work);
out:
	return NOTIFY_DONE;
}

static int ufshcd_extcon_register(struct ufs_hba *hba)
{
	int ret;

	if (!hba->extcon)
		return 0;

	hba->card_detect_nb.notifier_call = ufshcd_card_detect_notifier;
	ret = extcon_register_notifier(hba->extcon,
				       EXTCON_MECHANICAL,
				       &hba->card_detect_nb);
	if (ret)
		dev_err(hba->dev, "%s: extcon_register_notifier() failed, ret %d\n",
			__func__, ret);

	return ret;
}

static int ufshcd_extcon_unregister(struct ufs_hba *hba)
{
	int ret;

	if (!hba->extcon)
		return 0;

	ret = extcon_unregister_notifier(hba->extcon, EXTCON_MECHANICAL,
					 &hba->card_detect_nb);
	if (ret)
		dev_err(hba->dev, "%s: extcon_unregister_notifier() failed, ret %d\n",
			__func__, ret);

	return ret;
}

/**
 * ufshcd_async_scan - asynchronous execution for probing hba
 * @data: data pointer to pass to this function
 * @cookie: cookie data
 */
static void ufshcd_async_scan(void *data, async_cookie_t cookie)
{
	struct ufs_hba *hba = (struct ufs_hba *)data;

	/*
	 * Don't allow clock gating and hibern8 enter for faster device
	 * detection.
	 */
	ufshcd_hold_all(hba);
	ufshcd_probe_hba(hba);
	ufshcd_release_all(hba);

	ufshcd_extcon_register(hba);
}

static enum blk_eh_timer_return ufshcd_eh_timed_out(struct scsi_cmnd *scmd)
{
	unsigned long flags;
	struct Scsi_Host *host;
	struct ufs_hba *hba;
	int index;
	bool found = false;

	if (!scmd || !scmd->device || !scmd->device->host)
		return BLK_EH_NOT_HANDLED;

	host = scmd->device->host;
	hba = shost_priv(host);
	if (!hba)
		return BLK_EH_NOT_HANDLED;

	spin_lock_irqsave(host->host_lock, flags);

	for_each_set_bit(index, &hba->outstanding_reqs, hba->nutrs) {
		if (hba->lrb[index].cmd == scmd) {
			found = true;
			break;
		}
	}

	spin_unlock_irqrestore(host->host_lock, flags);

	/*
	 * Bypass SCSI error handling and reset the block layer timer if this
	 * SCSI command was not actually dispatched to UFS driver, otherwise
	 * let SCSI layer handle the error as usual.
	 */
	return found ? BLK_EH_NOT_HANDLED : BLK_EH_RESET_TIMER;
}

/**
 * ufshcd_query_ioctl - perform user read queries
 * @hba: per-adapter instance
 * @lun: used for lun specific queries
 * @buffer: user space buffer for reading and submitting query data and params
 * @return: 0 for success negative error code otherwise
 *
 * Expected/Submitted buffer structure is struct ufs_ioctl_query_data.
 * It will read the opcode, idn and buf_length parameters, and, put the
 * response in the buffer field while updating the used size in buf_length.
 */
static int ufshcd_query_ioctl(struct ufs_hba *hba, u8 lun, void __user *buffer)
{
	struct ufs_ioctl_query_data *ioctl_data;
	int err = 0;
	int length = 0;
	void *data_ptr;
	bool flag;
	u32 att;
	u8 index;
	u8 *desc = NULL;

	ioctl_data = kzalloc(sizeof(struct ufs_ioctl_query_data), GFP_KERNEL);
	if (!ioctl_data) {
		dev_err(hba->dev, "%s: Failed allocating %zu bytes\n", __func__,
				sizeof(struct ufs_ioctl_query_data));
		err = -ENOMEM;
		goto out;
	}

	/* extract params from user buffer */
	err = copy_from_user(ioctl_data, buffer,
			sizeof(struct ufs_ioctl_query_data));
	if (err) {
		dev_err(hba->dev,
			"%s: Failed copying buffer from user, err %d\n",
			__func__, err);
		goto out_release_mem;
	}

	/* verify legal parameters & send query */
	switch (ioctl_data->opcode) {
	case UPIU_QUERY_OPCODE_READ_DESC:
		switch (ioctl_data->idn) {
		case QUERY_DESC_IDN_DEVICE:
		case QUERY_DESC_IDN_CONFIGURATION:
		case QUERY_DESC_IDN_INTERCONNECT:
		case QUERY_DESC_IDN_GEOMETRY:
		case QUERY_DESC_IDN_POWER:
			index = 0;
			break;
		case QUERY_DESC_IDN_UNIT:
			if (!ufs_is_valid_unit_desc_lun(lun)) {
				dev_err(hba->dev,
					"%s: No unit descriptor for lun 0x%x\n",
					__func__, lun);
				err = -EINVAL;
				goto out_release_mem;
			}
			index = lun;
			break;
		default:
			goto out_einval;
		}
		length = min_t(int, QUERY_DESC_MAX_SIZE,
				ioctl_data->buf_size);
		desc = kzalloc(length, GFP_KERNEL);
		if (!desc) {
			dev_err(hba->dev, "%s: Failed allocating %d bytes\n",
					__func__, length);
			err = -ENOMEM;
			goto out_release_mem;
		}
		err = ufshcd_query_descriptor_retry(hba, ioctl_data->opcode,
				ioctl_data->idn, index, 0, desc, &length);
		break;
	case UPIU_QUERY_OPCODE_READ_ATTR:
		switch (ioctl_data->idn) {
		case QUERY_ATTR_IDN_BOOT_LU_EN:
		case QUERY_ATTR_IDN_POWER_MODE:
		case QUERY_ATTR_IDN_ACTIVE_ICC_LVL:
		case QUERY_ATTR_IDN_OOO_DATA_EN:
		case QUERY_ATTR_IDN_BKOPS_STATUS:
		case QUERY_ATTR_IDN_PURGE_STATUS:
		case QUERY_ATTR_IDN_MAX_DATA_IN:
		case QUERY_ATTR_IDN_MAX_DATA_OUT:
		case QUERY_ATTR_IDN_REF_CLK_FREQ:
		case QUERY_ATTR_IDN_CONF_DESC_LOCK:
		case QUERY_ATTR_IDN_MAX_NUM_OF_RTT:
		case QUERY_ATTR_IDN_EE_CONTROL:
		case QUERY_ATTR_IDN_EE_STATUS:
		case QUERY_ATTR_IDN_SECONDS_PASSED:
			index = 0;
			break;
		case QUERY_ATTR_IDN_DYN_CAP_NEEDED:
		case QUERY_ATTR_IDN_CORR_PRG_BLK_NUM:
			index = lun;
			break;
		default:
			goto out_einval;
		}
		err = ufshcd_query_attr(hba, ioctl_data->opcode, ioctl_data->idn,
					index, 0, &att);
		break;

	case UPIU_QUERY_OPCODE_WRITE_ATTR:
		err = copy_from_user(&att,
				buffer + sizeof(struct ufs_ioctl_query_data),
				sizeof(u32));
		if (err) {
			dev_err(hba->dev,
				"%s: Failed copying buffer from user, err %d\n",
				__func__, err);
			goto out_release_mem;
		}

		switch (ioctl_data->idn) {
		case QUERY_ATTR_IDN_BOOT_LU_EN:
			index = 0;
			if (!att || att > QUERY_ATTR_IDN_BOOT_LU_EN_MAX) {
				dev_err(hba->dev,
					"%s: Illegal ufs query ioctl data, opcode 0x%x, idn 0x%x, att 0x%x\n",
					__func__, ioctl_data->opcode,
					(unsigned int)ioctl_data->idn, att);
				err = -EINVAL;
				goto out_release_mem;
			}
			break;
		default:
			goto out_einval;
		}
		err = ufshcd_query_attr(hba, ioctl_data->opcode,
					ioctl_data->idn, index, 0, &att);
		break;

	case UPIU_QUERY_OPCODE_READ_FLAG:
		switch (ioctl_data->idn) {
		case QUERY_FLAG_IDN_FDEVICEINIT:
		case QUERY_FLAG_IDN_PERMANENT_WPE:
		case QUERY_FLAG_IDN_PWR_ON_WPE:
		case QUERY_FLAG_IDN_BKOPS_EN:
		case QUERY_FLAG_IDN_PURGE_ENABLE:
		case QUERY_FLAG_IDN_FPHYRESOURCEREMOVAL:
		case QUERY_FLAG_IDN_BUSY_RTC:
			break;
		default:
			goto out_einval;
		}
		err = ufshcd_query_flag_retry(hba, ioctl_data->opcode,
			ioctl_data->idn, &flag);
		break;
	default:
		goto out_einval;
	}

	if (err) {
		dev_err(hba->dev, "%s: Query for idn %d failed\n", __func__,
				ioctl_data->idn);
		goto out_release_mem;
	}

	/*
	 * copy response data
	 * As we might end up reading less data then what is specified in
	 * "ioctl_data->buf_size". So we are updating "ioctl_data->
	 * buf_size" to what exactly we have read.
	 */
	switch (ioctl_data->opcode) {
	case UPIU_QUERY_OPCODE_READ_DESC:
		ioctl_data->buf_size = min_t(int, ioctl_data->buf_size, length);
		data_ptr = desc;
		break;
	case UPIU_QUERY_OPCODE_READ_ATTR:
		ioctl_data->buf_size = sizeof(u32);
		data_ptr = &att;
		break;
	case UPIU_QUERY_OPCODE_READ_FLAG:
		ioctl_data->buf_size = 1;
		data_ptr = &flag;
		break;
	case UPIU_QUERY_OPCODE_WRITE_ATTR:
		goto out_release_mem;
	default:
		goto out_einval;
	}

	/* copy to user */
	err = copy_to_user(buffer, ioctl_data,
			sizeof(struct ufs_ioctl_query_data));
	if (err)
		dev_err(hba->dev, "%s: Failed copying back to user.\n",
			__func__);
	err = copy_to_user(buffer + sizeof(struct ufs_ioctl_query_data),
			data_ptr, ioctl_data->buf_size);
	if (err)
		dev_err(hba->dev, "%s: err %d copying back to user.\n",
				__func__, err);
	goto out_release_mem;

out_einval:
	dev_err(hba->dev,
		"%s: illegal ufs query ioctl data, opcode 0x%x, idn 0x%x\n",
		__func__, ioctl_data->opcode, (unsigned int)ioctl_data->idn);
	err = -EINVAL;
out_release_mem:
	kfree(ioctl_data);
	kfree(desc);
out:
	return err;
}

/**
 * ufshcd_ioctl - ufs ioctl callback registered in scsi_host
 * @dev: scsi device required for per LUN queries
 * @cmd: command opcode
 * @buffer: user space buffer for transferring data
 *
 * Supported commands:
 * UFS_IOCTL_QUERY
 */
static int ufshcd_ioctl(struct scsi_device *dev, int cmd, void __user *buffer)
{
	struct ufs_hba *hba = shost_priv(dev->host);
	int err = 0;

	BUG_ON(!hba);

	switch (cmd) {
	case UFS_IOCTL_QUERY:
		if (!buffer) {
			dev_err(hba->dev, "%s: User buffer is NULL!\n",
				 __func__);
			return -EINVAL;
		}
		pm_runtime_get_sync(hba->dev);
		err = ufshcd_query_ioctl(hba, ufshcd_scsi_to_upiu_lun(dev->lun),
				buffer);
		pm_runtime_put_sync(hba->dev);
		break;
	default:
		err = -ENOIOCTLCMD;
		dev_dbg(hba->dev, "%s: Unsupported ioctl cmd %d\n", __func__,
			cmd);
		break;
	}

	return err;
}

static struct scsi_host_template ufshcd_driver_template = {
	.module			= THIS_MODULE,
	.name			= UFSHCD,
	.proc_name		= UFSHCD,
	.queuecommand		= ufshcd_queuecommand,
	.slave_alloc		= ufshcd_slave_alloc,
	.slave_configure	= ufshcd_slave_configure,
	.slave_destroy		= ufshcd_slave_destroy,
	.change_queue_depth	= ufshcd_change_queue_depth,
	.eh_abort_handler	= ufshcd_abort,
	.eh_device_reset_handler = ufshcd_eh_device_reset_handler,
	.eh_host_reset_handler   = ufshcd_eh_host_reset_handler,
	.eh_timed_out		= ufshcd_eh_timed_out,
	.ioctl			= ufshcd_ioctl,
#ifdef CONFIG_COMPAT
	.compat_ioctl		= ufshcd_ioctl,
#endif
	.this_id		= -1,
	.sg_tablesize		= SG_ALL,
	.cmd_per_lun		= UFSHCD_CMD_PER_LUN,
	.can_queue		= UFSHCD_CAN_QUEUE,
	.max_host_blocked	= 1,
	.track_queue_depth	= 1,
};

static int ufshcd_config_vreg_load(struct device *dev, struct ufs_vreg *vreg,
				   int ua)
{
	int ret;

	if (!vreg)
		return 0;

	/*
	 * "set_load" operation shall be required on those regulators
	 * which specifically configured current limitation. Otherwise
	 * zero max_uA may cause unexpected behavior when regulator is
	 * enabled or set as high power mode.
	 */
	if (!vreg->max_uA)
		return 0;

	ret = regulator_set_load(vreg->reg, ua);
	if (ret < 0) {
		dev_err(dev, "%s: %s set load (ua=%d) failed, err=%d\n",
				__func__, vreg->name, ua, ret);
	}

	return ret;
}

static inline int ufshcd_config_vreg_lpm(struct ufs_hba *hba,
					 struct ufs_vreg *vreg)
{
	if (!vreg)
		return 0;
	else if (vreg->unused)
		return 0;
	else
		return ufshcd_config_vreg_load(hba->dev, vreg,
					       UFS_VREG_LPM_LOAD_UA);
}

static inline int ufshcd_config_vreg_hpm(struct ufs_hba *hba,
					 struct ufs_vreg *vreg)
{
	if (!vreg)
		return 0;
	else if (vreg->unused)
		return 0;
	else
		return ufshcd_config_vreg_load(hba->dev, vreg, vreg->max_uA);
}

static int ufshcd_config_vreg(struct device *dev,
		struct ufs_vreg *vreg, bool on)
{
	int ret = 0;
	struct regulator *reg;
	const char *name;
	int min_uV, uA_load;

	BUG_ON(!vreg);

	reg = vreg->reg;
	name = vreg->name;

	if (regulator_count_voltages(reg) > 0) {
		uA_load = on ? vreg->max_uA : 0;
		ret = ufshcd_config_vreg_load(dev, vreg, uA_load);
		if (ret)
			goto out;

		if (vreg->min_uV && vreg->max_uV) {
			min_uV = on ? vreg->min_uV : 0;
			if (vreg->low_voltage_sup && !vreg->low_voltage_active)
				min_uV = vreg->max_uV;

			ret = regulator_set_voltage(reg, min_uV, vreg->max_uV);
			if (ret) {
				dev_err(dev,
					"%s: %s set voltage failed, err=%d\n",
					__func__, name, ret);
				goto out;
			}
		}
	}
out:
	return ret;
}

static int ufshcd_enable_vreg(struct device *dev, struct ufs_vreg *vreg)
{
	int ret = 0;

	if (!vreg)
		goto out;
	else if (vreg->enabled || vreg->unused)
		goto out;

	ret = ufshcd_config_vreg(dev, vreg, true);
	if (!ret)
		ret = regulator_enable(vreg->reg);

	if (!ret)
		vreg->enabled = true;
	else
		dev_err(dev, "%s: %s enable failed, err=%d\n",
				__func__, vreg->name, ret);
out:
	return ret;
}

static int ufshcd_disable_vreg(struct device *dev, struct ufs_vreg *vreg)
{
	int ret = 0;

	if (!vreg)
		goto out;
	else if (!vreg->enabled || vreg->unused)
		goto out;

	ret = regulator_disable(vreg->reg);

	if (!ret) {
		/* ignore errors on applying disable config */
		ufshcd_config_vreg(dev, vreg, false);
		vreg->enabled = false;
	} else {
		dev_err(dev, "%s: %s disable failed, err=%d\n",
				__func__, vreg->name, ret);
	}
out:
	return ret;
}

static int ufshcd_setup_vreg(struct ufs_hba *hba, bool on)
{
	int ret = 0;
	struct device *dev = hba->dev;
	struct ufs_vreg_info *info = &hba->vreg_info;

	if (!info)
		goto out;

	ret = ufshcd_toggle_vreg(dev, info->vcc, on);
	if (ret)
		goto out;

	ret = ufshcd_toggle_vreg(dev, info->vccq, on);
	if (ret)
		goto out;

	ret = ufshcd_toggle_vreg(dev, info->vccq2, on);
	if (ret)
		goto out;

out:
	if (ret) {
		ufshcd_toggle_vreg(dev, info->vccq2, false);
		ufshcd_toggle_vreg(dev, info->vccq, false);
		ufshcd_toggle_vreg(dev, info->vcc, false);
	}
	return ret;
}

static int ufshcd_setup_hba_vreg(struct ufs_hba *hba, bool on)
{
	struct ufs_vreg_info *info = &hba->vreg_info;
	int ret = 0;

	if (info->vdd_hba) {
		ret = ufshcd_toggle_vreg(hba->dev, info->vdd_hba, on);

		if (!ret)
			ufshcd_vops_update_sec_cfg(hba, on);
	}

	return ret;
}

static int ufshcd_get_vreg(struct device *dev, struct ufs_vreg *vreg)
{
	int ret = 0;

	if (!vreg)
		goto out;

	vreg->reg = devm_regulator_get(dev, vreg->name);
	if (IS_ERR(vreg->reg)) {
		ret = PTR_ERR(vreg->reg);
		dev_err(dev, "%s: %s get failed, err=%d\n",
				__func__, vreg->name, ret);
	}
out:
	return ret;
}

static int ufshcd_init_vreg(struct ufs_hba *hba)
{
	int ret = 0;
	struct device *dev = hba->dev;
	struct ufs_vreg_info *info = &hba->vreg_info;

	if (!info)
		goto out;

	ret = ufshcd_get_vreg(dev, info->vcc);
	if (ret)
		goto out;

	ret = ufshcd_get_vreg(dev, info->vccq);
	if (ret)
		goto out;

	ret = ufshcd_get_vreg(dev, info->vccq2);
out:
	return ret;
}

static int ufshcd_init_hba_vreg(struct ufs_hba *hba)
{
	struct ufs_vreg_info *info = &hba->vreg_info;

	if (info)
		return ufshcd_get_vreg(hba->dev, info->vdd_hba);

	return 0;
}

static int ufshcd_set_vccq_rail_unused(struct ufs_hba *hba, bool unused)
{
	int ret = 0;
	struct ufs_vreg_info *info = &hba->vreg_info;

	if (!info)
		goto out;
	else if (!info->vccq)
		goto out;

	if (unused) {
		/* shut off the rail here */
		ret = ufshcd_toggle_vreg(hba->dev, info->vccq, false);
		/*
		 * Mark this rail as no longer used, so it doesn't get enabled
		 * later by mistake
		 */
		if (!ret)
			info->vccq->unused = true;
	} else {
		/*
		 * rail should have been already enabled hence just make sure
		 * that unused flag is cleared.
		 */
		info->vccq->unused = false;
	}
out:
	return ret;
}

static int ufshcd_setup_clocks(struct ufs_hba *hba, bool on,
			       bool keep_link_active, bool is_gating_context)
{
	int ret = 0;
	struct ufs_clk_info *clki;
	struct list_head *head = &hba->clk_list_head;
	unsigned long flags;
	ktime_t start = ktime_get();
	bool clk_state_changed = false;

	if (list_empty(head))
		goto out;

	/* call vendor specific bus vote before enabling the clocks */
	if (on) {
		ret = ufshcd_vops_set_bus_vote(hba, on);
		if (ret)
			return ret;
	}

	/*
	 * vendor specific setup_clocks ops may depend on clocks managed by
	 * this standard driver hence call the vendor specific setup_clocks
	 * before disabling the clocks managed here.
	 */
	if (!on) {
		ret = ufshcd_vops_setup_clocks(hba, on, PRE_CHANGE);
		if (ret)
			return ret;
	}

	list_for_each_entry(clki, head, list) {
		if (!IS_ERR_OR_NULL(clki->clk)) {
			/*
			 * To keep link active, both device ref clock and unipro
			 * clock should be kept ON.
			 */
			if (keep_link_active &&
			    (!strcmp(clki->name, "ref_clk") ||
			     !strcmp(clki->name, "core_clk_unipro")))
				continue;

			clk_state_changed = on ^ clki->enabled;
			if (on && !clki->enabled) {
				ret = clk_prepare_enable(clki->clk);
				if (ret) {
					dev_err(hba->dev, "%s: %s prepare enable failed, %d\n",
						__func__, clki->name, ret);
					goto out;
				}
			} else if (!on && clki->enabled) {
				clk_disable_unprepare(clki->clk);
			}
			clki->enabled = on;
			dev_dbg(hba->dev, "%s: clk: %s %sabled\n", __func__,
					clki->name, on ? "en" : "dis");
		}
	}

	/*
	 * vendor specific setup_clocks ops may depend on clocks managed by
	 * this standard driver hence call the vendor specific setup_clocks
	 * after enabling the clocks managed here.
	 */
	if (on) {
		ret = ufshcd_vops_setup_clocks(hba, on, POST_CHANGE);
		if (ret)
			goto out;
	}

	/*
	 * call vendor specific bus vote to remove the vote after
	 * disabling the clocks.
	 */
	if (!on)
		ret = ufshcd_vops_set_bus_vote(hba, on);

out:
	if (ret) {
		if (on)
			/* Can't do much if this fails */
			(void) ufshcd_vops_set_bus_vote(hba, false);
		list_for_each_entry(clki, head, list) {
			if (!IS_ERR_OR_NULL(clki->clk) && clki->enabled)
				clk_disable_unprepare(clki->clk);
		}
	} else if (!ret && on) {
		spin_lock_irqsave(hba->host->host_lock, flags);
		hba->clk_gating.state = CLKS_ON;
		trace_ufshcd_clk_gating(dev_name(hba->dev),
					hba->clk_gating.state);
		spin_unlock_irqrestore(hba->host->host_lock, flags);
		/* restore the secure configuration as clocks are enabled */
		ufshcd_vops_update_sec_cfg(hba, true);
	}

	if (clk_state_changed)
		trace_ufshcd_profile_clk_gating(dev_name(hba->dev),
			(on ? "on" : "off"),
			ktime_to_us(ktime_sub(ktime_get(), start)), ret);
	return ret;
}

static int ufshcd_enable_clocks(struct ufs_hba *hba)
{
	return  ufshcd_setup_clocks(hba, true, false, false);
}

static int ufshcd_disable_clocks(struct ufs_hba *hba,
				 bool is_gating_context)
{
	return  ufshcd_setup_clocks(hba, false, false, is_gating_context);
}

static int ufshcd_disable_clocks_keep_link_active(struct ufs_hba *hba,
					      bool is_gating_context)
{
	return  ufshcd_setup_clocks(hba, false, true, is_gating_context);
}

static int ufshcd_init_clocks(struct ufs_hba *hba)
{
	int ret = 0;
	struct ufs_clk_info *clki;
	struct device *dev = hba->dev;
	struct list_head *head = &hba->clk_list_head;

	if (list_empty(head))
		goto out;

	list_for_each_entry(clki, head, list) {
		if (!clki->name)
			continue;

		clki->clk = devm_clk_get(dev, clki->name);
		if (IS_ERR(clki->clk)) {
			ret = PTR_ERR(clki->clk);
			dev_err(dev, "%s: %s clk get failed, %d\n",
					__func__, clki->name, ret);
			goto out;
		}

		if (clki->max_freq) {
			ret = clk_set_rate(clki->clk, clki->max_freq);
			if (ret) {
				dev_err(hba->dev, "%s: %s clk set rate(%dHz) failed, %d\n",
					__func__, clki->name,
					clki->max_freq, ret);
				goto out;
			}
			clki->curr_freq = clki->max_freq;
		}
		dev_dbg(dev, "%s: clk: %s, rate: %lu\n", __func__,
				clki->name, clk_get_rate(clki->clk));
	}
out:
	return ret;
}

static int ufshcd_variant_hba_init(struct ufs_hba *hba)
{
	int err = 0;

	if (!hba->var || !hba->var->vops)
		goto out;

	err = ufshcd_vops_init(hba);
	if (err)
		dev_err(hba->dev, "%s: variant %s init failed err %d\n",
			__func__, ufshcd_get_var_name(hba), err);
out:
	return err;
}

static void ufshcd_variant_hba_exit(struct ufs_hba *hba)
{
	if (!hba->var || !hba->var->vops)
		return;

	ufshcd_vops_exit(hba);
}

static int ufshcd_hba_init(struct ufs_hba *hba)
{
	int err;

	/*
	 * Handle host controller power separately from the UFS device power
	 * rails as it will help controlling the UFS host controller power
	 * collapse easily which is different than UFS device power collapse.
	 * Also, enable the host controller power before we go ahead with rest
	 * of the initialization here.
	 */
	err = ufshcd_init_hba_vreg(hba);
	if (err)
		goto out;

	err = ufshcd_setup_hba_vreg(hba, true);
	if (err)
		goto out;

	err = ufshcd_init_clocks(hba);
	if (err)
		goto out_disable_hba_vreg;

	err = ufshcd_enable_clocks(hba);
	if (err)
		goto out_disable_hba_vreg;

	err = ufshcd_init_vreg(hba);
	if (err)
		goto out_disable_clks;

	err = ufshcd_setup_vreg(hba, true);
	if (err)
		goto out_disable_clks;

	err = ufshcd_variant_hba_init(hba);
	if (err)
		goto out_disable_vreg;

	hba->is_powered = true;
	goto out;

out_disable_vreg:
	ufshcd_setup_vreg(hba, false);
out_disable_clks:
	ufshcd_disable_clocks(hba, false);
out_disable_hba_vreg:
	ufshcd_setup_hba_vreg(hba, false);
out:
	return err;
}

static void ufshcd_hba_exit(struct ufs_hba *hba)
{
	if (hba->is_powered) {
		ufshcd_extcon_unregister(hba);
		ufshcd_variant_hba_exit(hba);
		ufshcd_setup_vreg(hba, false);
		if (ufshcd_is_clkscaling_supported(hba)) {
			if (hba->devfreq)
				ufshcd_suspend_clkscaling(hba);
			if (hba->clk_scaling.workq)
				destroy_workqueue(hba->clk_scaling.workq);
			ufshcd_devfreq_remove(hba);
		}
		ufshcd_disable_clocks(hba, false);
		ufshcd_setup_hba_vreg(hba, false);
		hba->is_powered = false;
	}
}

static int
ufshcd_send_request_sense(struct ufs_hba *hba, struct scsi_device *sdp)
{
	unsigned char cmd[6] = {REQUEST_SENSE,
				0,
				0,
				0,
				UFSHCD_REQ_SENSE_SIZE,
				0};
	char *buffer;
	int ret;

	buffer = kzalloc(UFSHCD_REQ_SENSE_SIZE, GFP_KERNEL);
	if (!buffer) {
		ret = -ENOMEM;
		goto out;
	}

	ret = scsi_execute(sdp, cmd, DMA_FROM_DEVICE, buffer,
			UFSHCD_REQ_SENSE_SIZE, NULL, NULL,
			msecs_to_jiffies(1000), 3, 0, RQF_PM, NULL);
	if (ret)
		pr_err("%s: failed with err %d\n", __func__, ret);

	kfree(buffer);
out:
	return ret;
}

/**
 * ufshcd_set_dev_pwr_mode - sends START STOP UNIT command to set device
 *			     power mode
 * @hba: per adapter instance
 * @pwr_mode: device power mode to set
 *
 * Returns 0 if requested power mode is set successfully
 * Returns non-zero if failed to set the requested power mode
 */
static int ufshcd_set_dev_pwr_mode(struct ufs_hba *hba,
				     enum ufs_dev_pwr_mode pwr_mode)
{
	unsigned char cmd[6] = { START_STOP };
	struct scsi_sense_hdr sshdr;
	struct scsi_device *sdp;
	unsigned long flags;
	int ret;

	spin_lock_irqsave(hba->host->host_lock, flags);
	sdp = hba->sdev_ufs_device;
	if (sdp) {
		ret = scsi_device_get(sdp);
		if (!ret && !scsi_device_online(sdp)) {
			ret = -ENODEV;
			scsi_device_put(sdp);
		}
	} else {
		ret = -ENODEV;
	}
	spin_unlock_irqrestore(hba->host->host_lock, flags);

	if (ret)
		return ret;

	/*
	 * If scsi commands fail, the scsi mid-layer schedules scsi error-
	 * handling, which would wait for host to be resumed. Since we know
	 * we are functional while we are here, skip host resume in error
	 * handling context.
	 */
	hba->host->eh_noresume = 1;
	if (!hba->dev_info.is_ufs_dev_wlun_ua_cleared) {
		ret = ufshcd_send_request_sense(hba, sdp);
		if (ret)
			goto out;
		/* Unit attention condition is cleared now */
		hba->dev_info.is_ufs_dev_wlun_ua_cleared = 1;
	}

	cmd[4] = pwr_mode << 4;

	/*
	 * Current function would be generally called from the power management
	 * callbacks hence set the RQF_PM flag so that it doesn't resume the
	 * already suspended childs.
	 */
	ret = scsi_execute(sdp, cmd, DMA_NONE, NULL, 0, NULL, &sshdr,
			START_STOP_TIMEOUT, 0, 0, RQF_PM, NULL);
	if (ret) {
		sdev_printk(KERN_WARNING, sdp,
			    "START_STOP failed for power mode: %d, result %x\n",
			    pwr_mode, ret);
		if (driver_byte(ret) & DRIVER_SENSE)
			scsi_print_sense_hdr(sdp, NULL, &sshdr);
	}

	if (!ret)
		hba->curr_dev_pwr_mode = pwr_mode;
out:
	scsi_device_put(sdp);
	hba->host->eh_noresume = 0;
	return ret;
}

static int ufshcd_link_state_transition(struct ufs_hba *hba,
					enum uic_link_state req_link_state,
					int check_for_bkops)
{
	int ret = 0;

	if (req_link_state == hba->uic_link_state)
		return 0;

	if (req_link_state == UIC_LINK_HIBERN8_STATE) {
		ret = ufshcd_uic_hibern8_enter(hba);
		if (!ret)
			ufshcd_set_link_hibern8(hba);
		else
			goto out;
	}
	/*
	 * If autobkops is enabled, link can't be turned off because
	 * turning off the link would also turn off the device.
	 */
	else if ((req_link_state == UIC_LINK_OFF_STATE) &&
		   (!check_for_bkops || (check_for_bkops &&
		    !hba->auto_bkops_enabled))) {
		/*
		 * Let's make sure that link is in low power mode, we are doing
		 * this currently by putting the link in Hibern8. Otherway to
		 * put the link in low power mode is to send the DME end point
		 * to device and then send the DME reset command to local
		 * unipro. But putting the link in hibern8 is much faster.
		 */
		ret = ufshcd_uic_hibern8_enter(hba);
		if (ret)
			goto out;
		/*
		 * Change controller state to "reset state" which
		 * should also put the link in off/reset state
		 */
		ufshcd_hba_stop(hba, true);
		/*
		 * TODO: Check if we need any delay to make sure that
		 * controller is reset
		 */
		ufshcd_set_link_off(hba);
	}

out:
	return ret;
}

static void ufshcd_vreg_set_lpm(struct ufs_hba *hba)
{
	/*
	 * It seems some UFS devices may keep drawing more than sleep current
	 * (atleast for 500us) from UFS rails (especially from VCCQ rail).
	 * To avoid this situation, add 2ms delay before putting these UFS
	 * rails in LPM mode.
	 */
	if (!ufshcd_is_link_active(hba))
		usleep_range(2000, 2100);

	/*
	 * If UFS device is either in UFS_Sleep turn off VCC rail to save some
	 * power.
	 *
	 * If UFS device and link is in OFF state, all power supplies (VCC,
	 * VCCQ, VCCQ2) can be turned off if power on write protect is not
	 * required. If UFS link is inactive (Hibern8 or OFF state) and device
	 * is in sleep state, put VCCQ & VCCQ2 rails in LPM mode.
	 *
	 * Ignore the error returned by ufshcd_toggle_vreg() as device is anyway
	 * in low power state which would save some power.
	 */
	if (ufshcd_is_ufs_dev_poweroff(hba) && ufshcd_is_link_off(hba) &&
	    !hba->dev_info.is_lu_power_on_wp) {
		ufshcd_setup_vreg(hba, false);
	} else if (!ufshcd_is_ufs_dev_active(hba)) {
		ufshcd_toggle_vreg(hba->dev, hba->vreg_info.vcc, false);
		if (!ufshcd_is_link_active(hba)) {
			ufshcd_config_vreg_lpm(hba, hba->vreg_info.vccq);
			ufshcd_config_vreg_lpm(hba, hba->vreg_info.vccq2);
		}
	}
}

static int ufshcd_vreg_set_hpm(struct ufs_hba *hba)
{
	int ret = 0;

	if (ufshcd_is_ufs_dev_poweroff(hba) && ufshcd_is_link_off(hba) &&
	    !hba->dev_info.is_lu_power_on_wp) {
		ret = ufshcd_setup_vreg(hba, true);
	} else if (!ufshcd_is_ufs_dev_active(hba)) {
		if (!ret && !ufshcd_is_link_active(hba)) {
			ret = ufshcd_config_vreg_hpm(hba, hba->vreg_info.vccq);
			if (ret)
				goto vcc_disable;
			ret = ufshcd_config_vreg_hpm(hba, hba->vreg_info.vccq2);
			if (ret)
				goto vccq_lpm;
		}
		ret = ufshcd_toggle_vreg(hba->dev, hba->vreg_info.vcc, true);
	}
	goto out;

vccq_lpm:
	ufshcd_config_vreg_lpm(hba, hba->vreg_info.vccq);
vcc_disable:
	ufshcd_toggle_vreg(hba->dev, hba->vreg_info.vcc, false);
out:
	return ret;
}

static void ufshcd_hba_vreg_set_lpm(struct ufs_hba *hba)
{
	if (ufshcd_is_link_off(hba) ||
	    (ufshcd_is_link_hibern8(hba)
	     && ufshcd_is_power_collapse_during_hibern8_allowed(hba)))
		ufshcd_setup_hba_vreg(hba, false);
}

static void ufshcd_hba_vreg_set_hpm(struct ufs_hba *hba)
{
	if (ufshcd_is_link_off(hba) ||
	    (ufshcd_is_link_hibern8(hba)
	     && ufshcd_is_power_collapse_during_hibern8_allowed(hba)))
		ufshcd_setup_hba_vreg(hba, true);
}

/**
 * ufshcd_suspend - helper function for suspend operations
 * @hba: per adapter instance
 * @pm_op: desired low power operation type
 *
 * This function will try to put the UFS device and link into low power
 * mode based on the "rpm_lvl" (Runtime PM level) or "spm_lvl"
 * (System PM level).
 *
 * If this function is called during shutdown, it will make sure that
 * both UFS device and UFS link is powered off.
 *
 * NOTE: UFS device & link must be active before we enter in this function.
 *
 * Returns 0 for success and non-zero for failure
 */
static int ufshcd_suspend(struct ufs_hba *hba, enum ufs_pm_op pm_op)
{
	int ret = 0;
	enum ufs_pm_level pm_lvl;
	enum ufs_dev_pwr_mode req_dev_pwr_mode;
	enum uic_link_state req_link_state;

	hba->pm_op_in_progress = 1;
	if (!ufshcd_is_shutdown_pm(pm_op)) {
		pm_lvl = ufshcd_is_runtime_pm(pm_op) ?
			 hba->rpm_lvl : hba->spm_lvl;
		req_dev_pwr_mode = ufs_get_pm_lvl_to_dev_pwr_mode(pm_lvl);
		req_link_state = ufs_get_pm_lvl_to_link_pwr_state(pm_lvl);
	} else {
		req_dev_pwr_mode = UFS_POWERDOWN_PWR_MODE;
		req_link_state = UIC_LINK_OFF_STATE;
	}

	ret = ufshcd_crypto_suspend(hba, pm_op);
	if (ret)
		goto out;

	/*
	 * If we can't transition into any of the low power modes
	 * just gate the clocks.
	 */
	WARN_ON(hba->hibern8_on_idle.is_enabled &&
		hba->hibern8_on_idle.active_reqs);
	ufshcd_hold_all(hba);
	hba->clk_gating.is_suspended = true;
	hba->hibern8_on_idle.is_suspended = true;

	if (hba->clk_scaling.is_allowed) {
		cancel_work_sync(&hba->clk_scaling.suspend_work);
		cancel_work_sync(&hba->clk_scaling.resume_work);
		ufshcd_suspend_clkscaling(hba);
	}

	if (req_dev_pwr_mode == UFS_ACTIVE_PWR_MODE &&
			req_link_state == UIC_LINK_ACTIVE_STATE) {
		goto disable_clks;
	}

	if ((req_dev_pwr_mode == hba->curr_dev_pwr_mode) &&
	    (req_link_state == hba->uic_link_state))
		goto enable_gating;

	/* UFS device & link must be active before we enter in this function */
	if (!ufshcd_is_ufs_dev_active(hba) || !ufshcd_is_link_active(hba))
		goto set_vreg_lpm;

	if (ufshcd_is_runtime_pm(pm_op)) {
		if (ufshcd_can_autobkops_during_suspend(hba)) {
			/*
			 * The device is idle with no requests in the queue,
			 * allow background operations if bkops status shows
			 * that performance might be impacted.
			 */
			ret = ufshcd_urgent_bkops(hba);
			if (ret)
				goto enable_gating;
		} else {
			/* make sure that auto bkops is disabled */
			ufshcd_disable_auto_bkops(hba);
		}
	}

	if ((req_dev_pwr_mode != hba->curr_dev_pwr_mode) &&
	     ((ufshcd_is_runtime_pm(pm_op) && !hba->auto_bkops_enabled) ||
	       !ufshcd_is_runtime_pm(pm_op))) {
		/* ensure that bkops is disabled */
		ufshcd_disable_auto_bkops(hba);
		ret = ufshcd_set_dev_pwr_mode(hba, req_dev_pwr_mode);
		if (ret)
			goto enable_gating;
	}

	ret = ufshcd_link_state_transition(hba, req_link_state, 1);
	if (ret)
		goto set_dev_active;

	if (ufshcd_is_link_hibern8(hba) &&
	    ufshcd_is_hibern8_on_idle_allowed(hba))
		hba->hibern8_on_idle.state = HIBERN8_ENTERED;

set_vreg_lpm:
	if (!hba->auto_bkops_enabled)
		ufshcd_vreg_set_lpm(hba);
disable_clks:
	/*
	 * Call vendor specific suspend callback. As these callbacks may access
	 * vendor specific host controller register space call them before the
	 * host clocks are ON.
	 */
	ret = ufshcd_vops_suspend(hba, pm_op);
	if (ret)
		goto set_link_active;

	if (!ufshcd_is_link_active(hba))
		ret = ufshcd_disable_clocks(hba, false);
	else
		/*
		 * If link is active, device ref_clk and unipro clock can't be
		 * switched off.
		 */
		ret = ufshcd_disable_clocks_keep_link_active(hba, false);
	if (ret)
		goto set_link_active;

	if (ufshcd_is_clkgating_allowed(hba)) {
		hba->clk_gating.state = CLKS_OFF;
		trace_ufshcd_clk_gating(dev_name(hba->dev),
					hba->clk_gating.state);
	}
	/*
	 * Disable the host irq as host controller as there won't be any
	 * host controller transaction expected till resume.
	 */
	ufshcd_disable_irq(hba);
	/* Put the host controller in low power mode if possible */
	ufshcd_hba_vreg_set_lpm(hba);
	goto out;

set_link_active:
	if (hba->clk_scaling.is_allowed)
		ufshcd_resume_clkscaling(hba);
	ufshcd_vreg_set_hpm(hba);
	if (ufshcd_is_link_hibern8(hba) && !ufshcd_uic_hibern8_exit(hba)) {
		ufshcd_set_link_active(hba);
	} else if (ufshcd_is_link_off(hba)) {
		ufshcd_update_error_stats(hba, UFS_ERR_VOPS_SUSPEND);
		ufshcd_host_reset_and_restore(hba);
	}
set_dev_active:
	if (!ufshcd_set_dev_pwr_mode(hba, UFS_ACTIVE_PWR_MODE))
		ufshcd_disable_auto_bkops(hba);
enable_gating:
	if (hba->clk_scaling.is_allowed)
		ufshcd_resume_clkscaling(hba);
	hba->hibern8_on_idle.is_suspended = false;
	hba->clk_gating.is_suspended = false;
	ufshcd_release_all(hba);
	ufshcd_crypto_resume(hba, pm_op);
out:
	hba->pm_op_in_progress = 0;

	if (ret)
		ufshcd_update_error_stats(hba, UFS_ERR_SUSPEND);

	return ret;
}

/**
 * ufshcd_resume - helper function for resume operations
 * @hba: per adapter instance
 * @pm_op: runtime PM or system PM
 *
 * This function basically brings the UFS device, UniPro link and controller
 * to active state.
 *
 * Returns 0 for success and non-zero for failure
 */
static int ufshcd_resume(struct ufs_hba *hba, enum ufs_pm_op pm_op)
{
	int ret;
	enum uic_link_state old_link_state;
	enum ufs_dev_pwr_mode old_pwr_mode;

	hba->pm_op_in_progress = 1;
	old_link_state = hba->uic_link_state;
	old_pwr_mode = hba->curr_dev_pwr_mode;

	ufshcd_hba_vreg_set_hpm(hba);
	/* Make sure clocks are enabled before accessing controller */
	ret = ufshcd_enable_clocks(hba);
	if (ret)
		goto out;

	/* enable the host irq as host controller would be active soon */
	ufshcd_enable_irq(hba);

	ret = ufshcd_vreg_set_hpm(hba);
	if (ret)
		goto disable_irq_and_vops_clks;
	if (hba->restore) {
		/* Configure UTRL and UTMRL base address registers */
		ufshcd_writel(hba, lower_32_bits(hba->utrdl_dma_addr),
			      REG_UTP_TRANSFER_REQ_LIST_BASE_L);
		ufshcd_writel(hba, upper_32_bits(hba->utrdl_dma_addr),
			      REG_UTP_TRANSFER_REQ_LIST_BASE_H);
		ufshcd_writel(hba, lower_32_bits(hba->utmrdl_dma_addr),
			      REG_UTP_TASK_REQ_LIST_BASE_L);
		ufshcd_writel(hba, upper_32_bits(hba->utmrdl_dma_addr),
			      REG_UTP_TASK_REQ_LIST_BASE_H);
		/* Commit the registers */
		mb();
	}
	/*
	 * Call vendor specific resume callback. As these callbacks may access
	 * vendor specific host controller register space call them when the
	 * host clocks are ON.
	 */
	ret = ufshcd_vops_resume(hba, pm_op);
	if (ret)
		goto disable_vreg;

	if (hba->extcon &&
	    (ufshcd_is_card_offline(hba) ||
	     (ufshcd_is_card_online(hba) && !hba->sdev_ufs_device)))
		goto skip_dev_ops;

	/* Resuming from hibernate, assume that link was OFF */
	if (hba->restore)
		ufshcd_set_link_off(hba);

	if (ufshcd_is_link_hibern8(hba)) {
		ret = ufshcd_uic_hibern8_exit(hba);
		if (!ret) {
			ufshcd_set_link_active(hba);
			if (ufshcd_is_hibern8_on_idle_allowed(hba))
				hba->hibern8_on_idle.state = HIBERN8_EXITED;
		} else {
			goto vendor_suspend;
		}
	} else if (ufshcd_is_link_off(hba)) {
		/*
		 * A full initialization of the host and the device is required
		 * since the link was put to off during suspend.
		 */
		ret = ufshcd_reset_and_restore(hba);
		/*
		 * ufshcd_reset_and_restore() should have already
		 * set the link state as active
		 */
		if (ret || !ufshcd_is_link_active(hba))
			goto vendor_suspend;
		/* mark link state as hibern8 exited */
		if (ufshcd_is_hibern8_on_idle_allowed(hba))
			hba->hibern8_on_idle.state = HIBERN8_EXITED;
	}

	if (!ufshcd_is_ufs_dev_active(hba)) {
		ret = ufshcd_set_dev_pwr_mode(hba, UFS_ACTIVE_PWR_MODE);
		if (ret)
			goto set_old_link_state;
	}

	ret = ufshcd_crypto_resume(hba, pm_op);
	if (ret)
		goto set_old_dev_pwr_mode;

	if (ufshcd_keep_autobkops_enabled_except_suspend(hba))
		ufshcd_enable_auto_bkops(hba);
	else
		/*
		 * If BKOPs operations are urgently needed at this moment then
		 * keep auto-bkops enabled or else disable it.
		 */
		ufshcd_urgent_bkops(hba);

	hba->clk_gating.is_suspended = false;
	hba->hibern8_on_idle.is_suspended = false;

	if (hba->clk_scaling.is_allowed)
		ufshcd_resume_clkscaling(hba);

skip_dev_ops:
	/* Schedule clock gating in case of no access to UFS device yet */
	ufshcd_release_all(hba);
	goto out;

set_old_dev_pwr_mode:
	if (old_pwr_mode != hba->curr_dev_pwr_mode)
		ufshcd_set_dev_pwr_mode(hba, old_pwr_mode);
set_old_link_state:
	ufshcd_link_state_transition(hba, old_link_state, 0);
	if (ufshcd_is_link_hibern8(hba) &&
	    ufshcd_is_hibern8_on_idle_allowed(hba))
		hba->hibern8_on_idle.state = HIBERN8_ENTERED;
vendor_suspend:
	ufshcd_vops_suspend(hba, pm_op);
disable_vreg:
	ufshcd_vreg_set_lpm(hba);
disable_irq_and_vops_clks:
	ufshcd_disable_irq(hba);
	if (hba->clk_scaling.is_allowed)
		ufshcd_suspend_clkscaling(hba);
	ufshcd_disable_clocks(hba, false);
	if (ufshcd_is_clkgating_allowed(hba))
		hba->clk_gating.state = CLKS_OFF;
out:
	hba->pm_op_in_progress = 0;

	if (hba->restore)
		hba->restore = false;

	if (ret)
		ufshcd_update_error_stats(hba, UFS_ERR_RESUME);

	return ret;
}

/**
 * ufshcd_system_suspend - system suspend routine
 * @hba: per adapter instance
 * @pm_op: runtime PM or system PM
 *
 * Check the description of ufshcd_suspend() function for more details.
 *
 * Returns 0 for success and non-zero for failure
 */
int ufshcd_system_suspend(struct ufs_hba *hba)
{
	int ret = 0;
	ktime_t start = ktime_get();

	if (!hba || !hba->is_powered)
		return 0;

	if ((ufs_get_pm_lvl_to_dev_pwr_mode(hba->spm_lvl) ==
	     hba->curr_dev_pwr_mode) &&
	    (ufs_get_pm_lvl_to_link_pwr_state(hba->spm_lvl) ==
	     hba->uic_link_state))
		goto out;

	if (pm_runtime_suspended(hba->dev)) {
		/*
		 * UFS device and/or UFS link low power states during runtime
		 * suspend seems to be different than what is expected during
		 * system suspend. Hence runtime resume the devic & link and
		 * let the system suspend low power states to take effect.
		 * TODO: If resume takes longer time, we might have optimize
		 * it in future by not resuming everything if possible.
		 */
		ret = ufshcd_runtime_resume(hba);
		if (ret)
			goto out;
	}

	ret = ufshcd_suspend(hba, UFS_SYSTEM_PM);
out:
	trace_ufshcd_system_suspend(dev_name(hba->dev), ret,
		ktime_to_us(ktime_sub(ktime_get(), start)),
		hba->curr_dev_pwr_mode, hba->uic_link_state);
	if (!ret)
		hba->is_sys_suspended = true;
	return ret;
}
EXPORT_SYMBOL(ufshcd_system_suspend);

/**
 * ufshcd_system_resume - system resume routine
 * @hba: per adapter instance
 *
 * Returns 0 for success and non-zero for failure
 */

int ufshcd_system_resume(struct ufs_hba *hba)
{
	int ret = 0;
	ktime_t start = ktime_get();

	if (!hba)
		return -EINVAL;

	if (!hba->is_powered || pm_runtime_suspended(hba->dev))
		/*
		 * Let the runtime resume take care of resuming
		 * if runtime suspended.
		 */
		goto out;
	else
		ret = ufshcd_resume(hba, UFS_SYSTEM_PM);
out:
	trace_ufshcd_system_resume(dev_name(hba->dev), ret,
		ktime_to_us(ktime_sub(ktime_get(), start)),
		hba->curr_dev_pwr_mode, hba->uic_link_state);
	if (!ret)
		hba->is_sys_suspended = false;
	return ret;
}
EXPORT_SYMBOL(ufshcd_system_resume);

/**
 * ufshcd_runtime_suspend - runtime suspend routine
 * @hba: per adapter instance
 *
 * Check the description of ufshcd_suspend() function for more details.
 *
 * Returns 0 for success and non-zero for failure
 */
int ufshcd_runtime_suspend(struct ufs_hba *hba)
{
	int ret = 0;
	ktime_t start = ktime_get();

	if (!hba)
		return -EINVAL;

	if (!hba->is_powered)
		goto out;
	else
		ret = ufshcd_suspend(hba, UFS_RUNTIME_PM);
out:
	trace_ufshcd_runtime_suspend(dev_name(hba->dev), ret,
		ktime_to_us(ktime_sub(ktime_get(), start)),
		hba->curr_dev_pwr_mode, hba->uic_link_state);
	return ret;
}
EXPORT_SYMBOL(ufshcd_runtime_suspend);

/**
 * ufshcd_runtime_resume - runtime resume routine
 * @hba: per adapter instance
 *
 * This function basically brings the UFS device, UniPro link and controller
 * to active state. Following operations are done in this function:
 *
 * 1. Turn on all the controller related clocks
 * 2. Bring the UniPro link out of Hibernate state
 * 3. If UFS device is in sleep state, turn ON VCC rail and bring the UFS device
 *    to active state.
 * 4. If auto-bkops is enabled on the device, disable it.
 *
 * So following would be the possible power state after this function return
 * successfully:
 *	S1: UFS device in Active state with VCC rail ON
 *	    UniPro link in Active state
 *	    All the UFS/UniPro controller clocks are ON
 *
 * Returns 0 for success and non-zero for failure
 */
int ufshcd_runtime_resume(struct ufs_hba *hba)
{
	int ret = 0;
	ktime_t start = ktime_get();

	if (!hba)
		return -EINVAL;

	if (!hba->is_powered)
		goto out;
	else
		ret = ufshcd_resume(hba, UFS_RUNTIME_PM);
out:
	trace_ufshcd_runtime_resume(dev_name(hba->dev), ret,
		ktime_to_us(ktime_sub(ktime_get(), start)),
		hba->curr_dev_pwr_mode, hba->uic_link_state);
	return ret;
}
EXPORT_SYMBOL(ufshcd_runtime_resume);

int ufshcd_runtime_idle(struct ufs_hba *hba)
{
	return 0;
}
EXPORT_SYMBOL(ufshcd_runtime_idle);

int ufshcd_system_freeze(struct ufs_hba *hba)
{
	int ret = 0;

	/*
	 * Run time resume the controller to make sure
	 * the PM work queue threads do not try to resume
	 * the child (scsi host), which leads to errors as
	 * the controller is not yet resumed.
	 */
	pm_runtime_get_sync(hba->dev);
	ret = ufshcd_system_suspend(hba);
	pm_runtime_put_sync(hba->dev);

	/*
	 * Ensure no runtime PM operations take
	 * place in the hibernation and restore sequence
	 * on successful freeze operation.
	 */
	if (!ret)
		pm_runtime_disable(hba->dev);

	return ret;
}
EXPORT_SYMBOL(ufshcd_system_freeze);

int ufshcd_system_restore(struct ufs_hba *hba)
{
	int ret = 0;

	hba->restore = true;
	ret = ufshcd_system_resume(hba);

	/*
	 * Now any runtime PM operations can be
	 * allowed on successful restore operation
	 */
	if (!ret)
		pm_runtime_enable(hba->dev);

	return ret;
}
EXPORT_SYMBOL(ufshcd_system_restore);

int ufshcd_system_thaw(struct ufs_hba *hba)
{
	int ret = 0;

	ret = ufshcd_system_resume(hba);
	if (!ret)
		pm_runtime_enable(hba->dev);

	return ret;
}
EXPORT_SYMBOL(ufshcd_system_thaw);

static inline ssize_t ufshcd_pm_lvl_store(struct device *dev,
					   struct device_attribute *attr,
					   const char *buf, size_t count,
					   bool rpm)
{
	struct ufs_hba *hba = dev_get_drvdata(dev);
	unsigned long flags, value;

	if (kstrtoul(buf, 0, &value))
		return -EINVAL;

	if (value >= UFS_PM_LVL_MAX)
		return -EINVAL;

	spin_lock_irqsave(hba->host->host_lock, flags);
	if (rpm)
		hba->rpm_lvl = value;
	else
		hba->spm_lvl = value;
	ufshcd_apply_pm_quirks(hba);
	spin_unlock_irqrestore(hba->host->host_lock, flags);
	return count;
}

static ssize_t ufshcd_rpm_lvl_show(struct device *dev,
		struct device_attribute *attr, char *buf)
{
	struct ufs_hba *hba = dev_get_drvdata(dev);
	int curr_len;
	u8 lvl;

	curr_len = snprintf(buf, PAGE_SIZE,
			    "\nCurrent Runtime PM level [%d] => dev_state [%s] link_state [%s]\n",
			    hba->rpm_lvl,
			    ufschd_ufs_dev_pwr_mode_to_string(
				ufs_pm_lvl_states[hba->rpm_lvl].dev_state),
			    ufschd_uic_link_state_to_string(
				ufs_pm_lvl_states[hba->rpm_lvl].link_state));

	curr_len += snprintf((buf + curr_len), (PAGE_SIZE - curr_len),
			     "\nAll available Runtime PM levels info:\n");
	for (lvl = UFS_PM_LVL_0; lvl < UFS_PM_LVL_MAX; lvl++)
		curr_len += snprintf((buf + curr_len), (PAGE_SIZE - curr_len),
				     "\tRuntime PM level [%d] => dev_state [%s] link_state [%s]\n",
				    lvl,
				    ufschd_ufs_dev_pwr_mode_to_string(
					ufs_pm_lvl_states[lvl].dev_state),
				    ufschd_uic_link_state_to_string(
					ufs_pm_lvl_states[lvl].link_state));

	return curr_len;
}

static ssize_t ufshcd_rpm_lvl_store(struct device *dev,
		struct device_attribute *attr, const char *buf, size_t count)
{
	return ufshcd_pm_lvl_store(dev, attr, buf, count, true);
}

static void ufshcd_add_rpm_lvl_sysfs_nodes(struct ufs_hba *hba)
{
	hba->rpm_lvl_attr.show = ufshcd_rpm_lvl_show;
	hba->rpm_lvl_attr.store = ufshcd_rpm_lvl_store;
	sysfs_attr_init(&hba->rpm_lvl_attr.attr);
	hba->rpm_lvl_attr.attr.name = "rpm_lvl";
	hba->rpm_lvl_attr.attr.mode = 0644;
	if (device_create_file(hba->dev, &hba->rpm_lvl_attr))
		dev_err(hba->dev, "Failed to create sysfs for rpm_lvl\n");
}

static ssize_t ufshcd_spm_lvl_show(struct device *dev,
		struct device_attribute *attr, char *buf)
{
	struct ufs_hba *hba = dev_get_drvdata(dev);
	int curr_len;
	u8 lvl;

	curr_len = snprintf(buf, PAGE_SIZE,
			    "\nCurrent System PM level [%d] => dev_state [%s] link_state [%s]\n",
			    hba->spm_lvl,
			    ufschd_ufs_dev_pwr_mode_to_string(
				ufs_pm_lvl_states[hba->spm_lvl].dev_state),
			    ufschd_uic_link_state_to_string(
				ufs_pm_lvl_states[hba->spm_lvl].link_state));

	curr_len += snprintf((buf + curr_len), (PAGE_SIZE - curr_len),
			     "\nAll available System PM levels info:\n");
	for (lvl = UFS_PM_LVL_0; lvl < UFS_PM_LVL_MAX; lvl++)
		curr_len += snprintf((buf + curr_len), (PAGE_SIZE - curr_len),
				     "\tSystem PM level [%d] => dev_state [%s] link_state [%s]\n",
				    lvl,
				    ufschd_ufs_dev_pwr_mode_to_string(
					ufs_pm_lvl_states[lvl].dev_state),
				    ufschd_uic_link_state_to_string(
					ufs_pm_lvl_states[lvl].link_state));

	return curr_len;
}

static ssize_t ufshcd_spm_lvl_store(struct device *dev,
		struct device_attribute *attr, const char *buf, size_t count)
{
	return ufshcd_pm_lvl_store(dev, attr, buf, count, false);
}

static void ufshcd_add_spm_lvl_sysfs_nodes(struct ufs_hba *hba)
{
	hba->spm_lvl_attr.show = ufshcd_spm_lvl_show;
	hba->spm_lvl_attr.store = ufshcd_spm_lvl_store;
	sysfs_attr_init(&hba->spm_lvl_attr.attr);
	hba->spm_lvl_attr.attr.name = "spm_lvl";
	hba->spm_lvl_attr.attr.mode = 0644;
	if (device_create_file(hba->dev, &hba->spm_lvl_attr))
		dev_err(hba->dev, "Failed to create sysfs for spm_lvl\n");
}

static ssize_t ufs_sysfs_read_desc_param(struct ufs_hba *hba,
				  enum desc_idn desc_id,
				  u8 desc_index,
				  u8 param_offset,
				  u8 *sysfs_buf,
				  u8 param_size)
{
	u8 desc_buf[8] = {0};
	int ret;

	if (param_size > 8)
		return -EINVAL;

	pm_runtime_get_sync(hba->dev);
	ret = ufshcd_read_desc_param(hba, desc_id, desc_index,
				param_offset, desc_buf, param_size);
	pm_runtime_put_sync(hba->dev);

	if (ret)
		return -EINVAL;
	switch (param_size) {
	case 1:
		ret = snprintf(sysfs_buf, PAGE_SIZE, "0x%02X\n", *desc_buf);
		break;
	case 2:
		ret = snprintf(sysfs_buf, PAGE_SIZE, "0x%04X\n",
			get_unaligned_be16(desc_buf));
		break;
	case 4:
		ret = snprintf(sysfs_buf, PAGE_SIZE, "0x%08X\n",
			get_unaligned_be32(desc_buf));
		break;
	case 8:
		ret = snprintf(sysfs_buf, PAGE_SIZE, "0x%016llX\n",
			get_unaligned_be64(desc_buf));
		break;
	}

	return ret;
}


#define UFS_DESC_PARAM(_name, _puname, _duname, _size)			\
	static ssize_t _name##_show(struct device *dev,			\
		struct device_attribute *attr, char *buf)			\
{									\
	struct ufs_hba *hba = dev_get_drvdata(dev); 		\
	return ufs_sysfs_read_desc_param(hba, QUERY_DESC_IDN_##_duname, \
		0, _duname##_DESC_PARAM##_puname, buf, _size);		\
}									\
static DEVICE_ATTR_RO(_name)

#define UFS_HEALTH_DESC_PARAM(_name, _uname, _size)			\
		UFS_DESC_PARAM(_name, _uname, HEALTH, _size)

UFS_HEALTH_DESC_PARAM(eol_info, _EOL_INFO, 1);
UFS_HEALTH_DESC_PARAM(life_time_estimation_a, _LIFE_TIME_EST_A, 1);
UFS_HEALTH_DESC_PARAM(life_time_estimation_b, _LIFE_TIME_EST_B, 1);

static struct attribute *ufs_sysfs_health_descriptor[] = {
	&dev_attr_eol_info.attr,
	&dev_attr_life_time_estimation_a.attr,
	&dev_attr_life_time_estimation_b.attr,
	NULL,
};

static const struct attribute_group ufs_sysfs_health_descriptor_group = {
	.name = "health_descriptor",
	.attrs = ufs_sysfs_health_descriptor,
};

static const struct attribute_group *ufs_sysfs_groups[] = {
	&ufs_sysfs_health_descriptor_group,
	NULL,
};


static void ufshcd_add_desc_sysfs_nodes(struct device *dev)
{
	int ret;

	ret = sysfs_create_groups(&dev->kobj, ufs_sysfs_groups);
	if (ret)
		dev_err(dev,
			"%s: sysfs groups creation failed (err = %d)\n",
			__func__, ret);
}

static void ufshcd_remove_desc_sysfs_nodes(struct device *dev)
{
	sysfs_remove_groups(&dev->kobj, ufs_sysfs_groups);
}

static inline void ufshcd_add_sysfs_nodes(struct ufs_hba *hba)
{
	ufshcd_add_rpm_lvl_sysfs_nodes(hba);
	ufshcd_add_spm_lvl_sysfs_nodes(hba);
	ufshcd_add_desc_sysfs_nodes(hba->dev);
}

static inline void ufshcd_remove_sysfs_nodes(struct ufs_hba *hba)
{
	device_remove_file(hba->dev, &hba->rpm_lvl_attr);
	device_remove_file(hba->dev, &hba->spm_lvl_attr);
	ufshcd_remove_desc_sysfs_nodes(hba->dev);
}

static void __ufshcd_shutdown_clkscaling(struct ufs_hba *hba)
{
	bool suspend = false;
	unsigned long flags;

	spin_lock_irqsave(hba->host->host_lock, flags);
	if (hba->clk_scaling.is_allowed) {
		hba->clk_scaling.is_allowed = false;
		suspend = true;
	}
	spin_unlock_irqrestore(hba->host->host_lock, flags);

	/**
	 * Scaling may be scheduled before, hence make sure it
	 * doesn't race with shutdown
	 */
	if (ufshcd_is_clkscaling_supported(hba)) {
		cancel_work_sync(&hba->clk_scaling.suspend_work);
		cancel_work_sync(&hba->clk_scaling.resume_work);
		if (suspend)
			ufshcd_suspend_clkscaling(hba);
	}

	/* Unregister so that devfreq_monitor can't race with shutdown */
	if (hba->devfreq) {
		devfreq_remove_device(hba->devfreq);
		hba->devfreq = NULL;
	}
}

static void ufshcd_shutdown_clkscaling(struct ufs_hba *hba)
{
	if (!ufshcd_is_clkscaling_supported(hba))
		return;
	__ufshcd_shutdown_clkscaling(hba);
	device_remove_file(hba->dev, &hba->clk_scaling.enable_attr);
}

/**
 * ufshcd_shutdown - shutdown routine
 * @hba: per adapter instance
 *
 * This function would power off both UFS device and UFS link.
 *
 * Returns 0 always to allow force shutdown even in case of errors.
 */
int ufshcd_shutdown(struct ufs_hba *hba)
{
	int ret = 0;

	if (!hba->is_powered)
		goto out;

	if (ufshcd_is_ufs_dev_poweroff(hba) && ufshcd_is_link_off(hba))
		goto out;

	pm_runtime_get_sync(hba->dev);
<<<<<<< HEAD
	ufshcd_hold_all(hba);
	ufshcd_mark_shutdown_ongoing(hba);
	ufshcd_shutdown_clkscaling(hba);
	/**
	 * (1) Acquire the lock to stop any more requests
	 * (2) Wait for all issued requests to complete
	 */
	ufshcd_get_write_lock(hba);
	ufshcd_scsi_block_requests(hba);
	ret = ufshcd_wait_for_doorbell_clr(hba, U64_MAX);
	if (ret)
		dev_err(hba->dev, "%s: waiting for DB clear: failed: %d\n",
			__func__, ret);
	/* Requests may have errored out above, let it be handled */
	flush_work(&hba->eh_work);
	/* reqs issued from contexts other than shutdown will fail from now */
	ufshcd_scsi_unblock_requests(hba);
	ufshcd_release_all(hba);
=======

>>>>>>> a40c1763
	ret = ufshcd_suspend(hba, UFS_SHUTDOWN_PM);
out:
	if (ret)
		dev_err(hba->dev, "%s failed, err %d\n", __func__, ret);
	/* allow force shutdown even in case of errors */
	return 0;
}
EXPORT_SYMBOL(ufshcd_shutdown);

/*
 * Values permitted 0, 1, 2.
 * 0 -> Disable IO latency histograms (default)
 * 1 -> Enable IO latency histograms
 * 2 -> Zero out IO latency histograms
 */
static ssize_t
latency_hist_store(struct device *dev, struct device_attribute *attr,
		   const char *buf, size_t count)
{
	struct ufs_hba *hba = dev_get_drvdata(dev);
	long value;

	if (kstrtol(buf, 0, &value))
		return -EINVAL;
	if (value == BLK_IO_LAT_HIST_ZERO)
		blk_zero_latency_hist(&hba->io_lat_s);
	else if (value == BLK_IO_LAT_HIST_ENABLE ||
		 value == BLK_IO_LAT_HIST_DISABLE)
		hba->latency_hist_enabled = value;
	return count;
}

ssize_t
latency_hist_show(struct device *dev, struct device_attribute *attr,
		  char *buf)
{
	struct ufs_hba *hba = dev_get_drvdata(dev);

	return blk_latency_hist_show(&hba->io_lat_s, buf);
}

static DEVICE_ATTR(latency_hist, S_IRUGO | S_IWUSR,
		   latency_hist_show, latency_hist_store);

static void
ufshcd_init_latency_hist(struct ufs_hba *hba)
{
	if (device_create_file(hba->dev, &dev_attr_latency_hist))
		dev_err(hba->dev, "Failed to create latency_hist sysfs entry\n");
}

static void
ufshcd_exit_latency_hist(struct ufs_hba *hba)
{
	device_create_file(hba->dev, &dev_attr_latency_hist);
}

/**
 * ufshcd_remove - de-allocate SCSI host and host memory space
 *		data structure memory
 * @hba - per adapter instance
 */
void ufshcd_remove(struct ufs_hba *hba)
{
	ufshcd_remove_sysfs_nodes(hba);
	scsi_remove_host(hba->host);
	/* disable interrupts */
	ufshcd_disable_intr(hba, hba->intr_mask);
	ufshcd_hba_stop(hba, true);

	ufshcd_exit_clk_gating(hba);
	ufshcd_exit_hibern8_on_idle(hba);
	ufshcd_exit_latency_hist(hba);
	if (ufshcd_is_clkscaling_supported(hba)) {
		device_remove_file(hba->dev, &hba->clk_scaling.enable_attr);
		if (hba->devfreq)
			devfreq_remove_device(hba->devfreq);
	}

	ufshcd_hba_exit(hba);
	ufsdbg_remove_debugfs(hba);
}
EXPORT_SYMBOL_GPL(ufshcd_remove);

/**
 * ufshcd_dealloc_host - deallocate Host Bus Adapter (HBA)
 * @hba: pointer to Host Bus Adapter (HBA)
 */
void ufshcd_dealloc_host(struct ufs_hba *hba)
{
	scsi_host_put(hba->host);
}
EXPORT_SYMBOL_GPL(ufshcd_dealloc_host);

/**
 * ufshcd_set_dma_mask - Set dma mask based on the controller
 *			 addressing capability
 * @hba: per adapter instance
 *
 * Returns 0 for success, non-zero for failure
 */
static int ufshcd_set_dma_mask(struct ufs_hba *hba)
{
	if (hba->capabilities & MASK_64_ADDRESSING_SUPPORT) {
		if (!dma_set_mask_and_coherent(hba->dev, DMA_BIT_MASK(64)))
			return 0;
	}
	return dma_set_mask_and_coherent(hba->dev, DMA_BIT_MASK(32));
}

/**
 * ufshcd_alloc_host - allocate Host Bus Adapter (HBA)
 * @dev: pointer to device handle
 * @hba_handle: driver private handle
 * Returns 0 on success, non-zero value on failure
 */
int ufshcd_alloc_host(struct device *dev, struct ufs_hba **hba_handle)
{
	struct Scsi_Host *host;
	struct ufs_hba *hba;
	int err = 0;

	if (!dev) {
		dev_err(dev,
		"Invalid memory reference for dev is NULL\n");
		err = -ENODEV;
		goto out_error;
	}

	host = scsi_host_alloc(&ufshcd_driver_template,
				sizeof(struct ufs_hba));
	if (!host) {
		dev_err(dev, "scsi_host_alloc failed\n");
		err = -ENOMEM;
		goto out_error;
	}
	hba = shost_priv(host);
	hba->host = host;
	hba->dev = dev;
	*hba_handle = hba;
	hba->sg_entry_size = sizeof(struct ufshcd_sg_entry);

	INIT_LIST_HEAD(&hba->clk_list_head);

out_error:
	return err;
}
EXPORT_SYMBOL(ufshcd_alloc_host);

/**
 * ufshcd_init - Driver initialization routine
 * @hba: per-adapter instance
 * @mmio_base: base register address
 * @irq: Interrupt line of device
 * Returns 0 on success, non-zero value on failure
 */
int ufshcd_init(struct ufs_hba *hba, void __iomem *mmio_base, unsigned int irq)
{
	int err;
	struct Scsi_Host *host = hba->host;
	struct device *dev = hba->dev;

	if (!mmio_base) {
		dev_err(hba->dev,
		"Invalid memory reference for mmio_base is NULL\n");
		err = -ENODEV;
		goto out_error;
	}

	hba->mmio_base = mmio_base;
	hba->irq = irq;

	/* Set descriptor lengths to specification defaults */
	ufshcd_def_desc_sizes(hba);

	err = ufshcd_hba_init(hba);
	if (err)
		goto out_error;

	/* Read capabilities registers */
	ufshcd_hba_capabilities(hba);

	/* Get UFS version supported by the controller */
	hba->ufs_version = ufshcd_get_ufs_version(hba);

	/* print error message if ufs_version is not valid */
	if ((hba->ufs_version != UFSHCI_VERSION_10) &&
	    (hba->ufs_version != UFSHCI_VERSION_11) &&
	    (hba->ufs_version != UFSHCI_VERSION_20) &&
	    (hba->ufs_version != UFSHCI_VERSION_21) &&
	    (hba->ufs_version != UFSHCI_VERSION_30))
		dev_warn(hba->dev, "invalid UFS version 0x%x\n",
			hba->ufs_version);

	/* Get Interrupt bit mask per version */
	hba->intr_mask = ufshcd_get_intr_mask(hba);

	/* Enable debug prints */
	hba->ufshcd_dbg_print = DEFAULT_UFSHCD_DBG_PRINT_EN;

	err = ufshcd_set_dma_mask(hba);
	if (err) {
		dev_err(hba->dev, "set dma mask failed\n");
		goto out_disable;
	}

	/* Allocate memory for host memory space */
	err = ufshcd_memory_alloc(hba);
	if (err) {
		dev_err(hba->dev, "Memory allocation failed\n");
		goto out_disable;
	}

	/* Configure LRB */
	ufshcd_host_memory_configure(hba);

	host->can_queue = hba->nutrs;
	host->cmd_per_lun = hba->nutrs;
	host->max_id = UFSHCD_MAX_ID;
	host->max_lun = UFS_MAX_LUNS;
	host->max_channel = UFSHCD_MAX_CHANNEL;
	host->unique_id = host->host_no;
	host->max_cmd_len = MAX_CDB_SIZE;
	host->set_dbd_for_caching = 1;

	hba->max_pwr_info.is_valid = false;

	/* Initailize wait queue for task management */
	init_waitqueue_head(&hba->tm_wq);
	init_waitqueue_head(&hba->tm_tag_wq);

	/* Initialize work queues */
	INIT_WORK(&hba->eh_work, ufshcd_err_handler);
	INIT_WORK(&hba->eeh_work, ufshcd_exception_event_handler);
	INIT_WORK(&hba->card_detect_work, ufshcd_card_detect_handler);
	INIT_WORK(&hba->rls_work, ufshcd_rls_handler);

	/* Initialize UIC command mutex */
	mutex_init(&hba->uic_cmd_mutex);

	/* Initialize mutex for device management commands */
	mutex_init(&hba->dev_cmd.lock);

	init_rwsem(&hba->lock);

	/* Initialize device management tag acquire wait queue */
	init_waitqueue_head(&hba->dev_cmd.tag_wq);

	ufshcd_init_clk_gating(hba);
	ufshcd_init_hibern8_on_idle(hba);

	/*
	 * In order to avoid any spurious interrupt immediately after
	 * registering UFS controller interrupt handler, clear any pending UFS
	 * interrupt status and disable all the UFS interrupts.
	 */
	ufshcd_writel(hba, ufshcd_readl(hba, REG_INTERRUPT_STATUS),
		      REG_INTERRUPT_STATUS);
	ufshcd_writel(hba, 0, REG_INTERRUPT_ENABLE);
	/*
	 * Make sure that UFS interrupts are disabled and any pending interrupt
	 * status is cleared before registering UFS interrupt handler.
	 */
	mb();

	/* IRQ registration */
	err = devm_request_irq(dev, irq, ufshcd_intr, IRQF_SHARED,
				dev_name(dev), hba);
	if (err) {
		dev_err(hba->dev, "request irq failed\n");
		goto exit_gating;
	} else {
		hba->is_irq_enabled = true;
	}

	err = scsi_add_host(host, hba->dev);
	if (err) {
		dev_err(hba->dev, "scsi_add_host failed\n");
		goto exit_gating;
	}

	/* Reset controller to power on reset (POR) state */
	ufshcd_vops_full_reset(hba);

	/* reset connected UFS device */
	err = ufshcd_reset_device(hba);
	if (err)
		dev_warn(hba->dev, "%s: device reset failed. err %d\n",
			 __func__, err);

	if (hba->force_g4)
		hba->reinit_g4_rate_A = true;
	/* Init crypto */
	err = ufshcd_hba_init_crypto(hba);
	if (err) {
		dev_err(hba->dev, "crypto setup failed\n");
		goto out_remove_scsi_host;
	}

	/* Host controller enable */
	err = ufshcd_hba_enable(hba);
	if (err) {
		dev_err(hba->dev, "Host controller enable failed\n");
		ufshcd_print_host_regs(hba);
		ufshcd_print_host_state(hba);
		goto out_remove_scsi_host;
	}

	if (ufshcd_is_clkscaling_supported(hba)) {
		char wq_name[sizeof("ufs_clkscaling_00")];

		INIT_WORK(&hba->clk_scaling.suspend_work,
			  ufshcd_clk_scaling_suspend_work);
		INIT_WORK(&hba->clk_scaling.resume_work,
			  ufshcd_clk_scaling_resume_work);

		snprintf(wq_name, sizeof(wq_name), "ufs_clkscaling_%d",
			 host->host_no);
		hba->clk_scaling.workq = create_singlethread_workqueue(wq_name);

		ufshcd_clkscaling_init_sysfs(hba);
	}

	/*
	 * If rpm_lvl and and spm_lvl are not already set to valid levels,
	 * set the default power management level for UFS runtime and system
	 * suspend. Default power saving mode selected is keeping UFS link in
	 * Hibern8 state and UFS device in sleep state.
	 */
	if (!ufshcd_is_valid_pm_lvl(hba->rpm_lvl))
		hba->rpm_lvl = ufs_get_desired_pm_lvl_for_dev_link_state(
							UFS_SLEEP_PWR_MODE,
							UIC_LINK_HIBERN8_STATE);
	if (!ufshcd_is_valid_pm_lvl(hba->spm_lvl))
		hba->spm_lvl = ufs_get_desired_pm_lvl_for_dev_link_state(
							UFS_SLEEP_PWR_MODE,
							UIC_LINK_HIBERN8_STATE);

	/* Hold auto suspend until async scan completes */
	pm_runtime_get_sync(dev);

	ufshcd_init_latency_hist(hba);

	/*
	 * We are assuming that device wasn't put in sleep/power-down
	 * state exclusively during the boot stage before kernel.
	 * This assumption helps avoid doing link startup twice during
	 * ufshcd_probe_hba().
	 */
	ufshcd_set_ufs_dev_active(hba);

	ufshcd_cmd_log_init(hba);

	async_schedule(ufshcd_async_scan, hba);

	ufsdbg_add_debugfs(hba);

	ufshcd_add_sysfs_nodes(hba);

	return 0;

out_remove_scsi_host:
	scsi_remove_host(hba->host);
exit_gating:
	ufshcd_exit_clk_gating(hba);
	ufshcd_exit_latency_hist(hba);
out_disable:
	hba->is_irq_enabled = false;
	ufshcd_hba_exit(hba);
out_error:
	return err;
}
EXPORT_SYMBOL_GPL(ufshcd_init);

MODULE_AUTHOR("Santosh Yaragnavi <santosh.sy@samsung.com>");
MODULE_AUTHOR("Vinayak Holikatti <h.vinayak@samsung.com>");
MODULE_DESCRIPTION("Generic UFS host controller driver Core");
MODULE_LICENSE("GPL");
MODULE_VERSION(UFSHCD_DRIVER_VERSION);<|MERGE_RESOLUTION|>--- conflicted
+++ resolved
@@ -10925,7 +10925,6 @@
 		goto out;
 
 	pm_runtime_get_sync(hba->dev);
-<<<<<<< HEAD
 	ufshcd_hold_all(hba);
 	ufshcd_mark_shutdown_ongoing(hba);
 	ufshcd_shutdown_clkscaling(hba);
@@ -10944,9 +10943,6 @@
 	/* reqs issued from contexts other than shutdown will fail from now */
 	ufshcd_scsi_unblock_requests(hba);
 	ufshcd_release_all(hba);
-=======
-
->>>>>>> a40c1763
 	ret = ufshcd_suspend(hba, UFS_SHUTDOWN_PM);
 out:
 	if (ret)
