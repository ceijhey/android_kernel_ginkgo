--- conflicted
+++ resolved
@@ -6719,12 +6719,8 @@
 	}
 
 	hba->auto_bkops_enabled = false;
-<<<<<<< HEAD
 	trace_ufshcd_auto_bkops_state(dev_name(hba->dev), 0);
-=======
-	trace_ufshcd_auto_bkops_state(dev_name(hba->dev), "Disabled");
 	hba->is_urgent_bkops_lvl_checked = false;
->>>>>>> 4211691d
 out:
 	return err;
 }
