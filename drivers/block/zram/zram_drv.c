--- conflicted
+++ resolved
@@ -71,26 +71,9 @@
 	bit_spin_unlock(ZRAM_LOCK, &zram->table[index].flags);
 }
 
-static void zram_slot_lock(struct zram *zram, u32 index)
-{
-	bit_spin_lock(ZRAM_LOCK, &zram->table[index].value);
-}
-
-static void zram_slot_unlock(struct zram *zram, u32 index)
-{
-	bit_spin_unlock(ZRAM_LOCK, &zram->table[index].value);
-}
-
 static inline bool init_done(struct zram *zram)
 {
 	return zram->disksize;
-}
-
-static inline bool zram_allocated(struct zram *zram, u32 index)
-{
-
-	return (zram->table[index].value >> (ZRAM_FLAG_SHIFT + 1)) ||
-					zram->table[index].entry->handle;
 }
 
 static inline struct zram *dev_to_zram(struct device *dev)
@@ -971,118 +954,6 @@
 static void zram_debugfs_unregister(struct zram *zram) {};
 #endif
 
-<<<<<<< HEAD
-#ifdef CONFIG_ZRAM_MEMORY_TRACKING
-
-static struct dentry *zram_debugfs_root;
-
-static void zram_debugfs_create(void)
-{
-	zram_debugfs_root = debugfs_create_dir("zram", NULL);
-}
-
-static void zram_debugfs_destroy(void)
-{
-	debugfs_remove_recursive(zram_debugfs_root);
-}
-
-static void zram_accessed(struct zram *zram, u32 index)
-{
-	zram->table[index].ac_time = ktime_get_boottime();
-}
-
-static void zram_reset_access(struct zram *zram, u32 index)
-{
-	zram->table[index].ac_time = 0;
-}
-
-static ssize_t read_block_state(struct file *file, char __user *buf,
-				size_t count, loff_t *ppos)
-{
-	char *kbuf;
-	ssize_t index, written = 0;
-	struct zram *zram = file->private_data;
-	unsigned long nr_pages = zram->disksize >> PAGE_SHIFT;
-	struct timespec64 ts;
-
-	kbuf = kvmalloc(count, GFP_KERNEL);
-	if (!kbuf)
-		return -ENOMEM;
-
-	down_read(&zram->init_lock);
-	if (!init_done(zram)) {
-		up_read(&zram->init_lock);
-		kvfree(kbuf);
-		return -EINVAL;
-	}
-
-	for (index = *ppos; index < nr_pages; index++) {
-		int copied;
-
-		zram_slot_lock(zram, index);
-		if (!zram_allocated(zram, index))
-			goto next;
-
-		ts = ktime_to_timespec64(zram->table[index].ac_time);
-		copied = snprintf(kbuf + written, count,
-			"%12zd %12lld.%06lu %c%c%c\n",
-			index, (s64)ts.tv_sec,
-			ts.tv_nsec / NSEC_PER_USEC,
-			zram_test_flag(zram, index, ZRAM_SAME) ? 's' : '.',
-			zram_test_flag(zram, index, ZRAM_WB) ? 'w' : '.',
-			zram_test_flag(zram, index, ZRAM_HUGE) ? 'h' : '.');
-
-		if (count < copied) {
-			zram_slot_unlock(zram, index);
-			break;
-		}
-		written += copied;
-		count -= copied;
-next:
-		zram_slot_unlock(zram, index);
-		*ppos += 1;
-	}
-
-	up_read(&zram->init_lock);
-	if (copy_to_user(buf, kbuf, written))
-		written = -EFAULT;
-	kvfree(kbuf);
-
-	return written;
-}
-
-static const struct file_operations proc_zram_block_state_op = {
-	.open = simple_open,
-	.read = read_block_state,
-	.llseek = default_llseek,
-};
-
-static void zram_debugfs_register(struct zram *zram)
-{
-	if (!zram_debugfs_root)
-		return;
-
-	zram->debugfs_dir = debugfs_create_dir(zram->disk->disk_name,
-						zram_debugfs_root);
-	debugfs_create_file("block_state", 0400, zram->debugfs_dir,
-				zram, &proc_zram_block_state_op);
-}
-
-static void zram_debugfs_unregister(struct zram *zram)
-{
-	debugfs_remove_recursive(zram->debugfs_dir);
-}
-#else
-static void zram_debugfs_create(void) {};
-static void zram_debugfs_destroy(void) {};
-static void zram_accessed(struct zram *zram, u32 index) {};
-static void zram_reset_access(struct zram *zram, u32 index) {};
-static void zram_debugfs_register(struct zram *zram) {};
-static void zram_debugfs_unregister(struct zram *zram) {};
-#endif
-
-=======
->>>>>>> 5564e263
 /*
  * We switched to per-cpu streams and this attr is not needed anymore.
  * However, we will keep it around for some time, because:
@@ -1236,11 +1107,7 @@
 	max_used = atomic_long_read(&zram->stats.max_used_pages);
 
 	ret = scnprintf(buf, PAGE_SIZE,
-<<<<<<< HEAD
 			"%8llu %8llu %8llu %8lu %8ld %8llu %8lu %8llu %8llu %8llu\n",
-=======
-			"%8llu %8llu %8llu %8lu %8ld %8llu %8lu %8llu\n",
->>>>>>> 5564e263
 			orig_size << PAGE_SHIFT,
 			(u64)atomic64_read(&zram->stats.compr_data_size),
 			mem_used << PAGE_SHIFT,
@@ -1248,11 +1115,8 @@
 			max_used << PAGE_SHIFT,
 			(u64)atomic64_read(&zram->stats.same_pages),
 			pool_stats.pages_compacted,
-<<<<<<< HEAD
 			zram_dedup_dup_size(zram),
 			zram_dedup_meta_size(zram),
-=======
->>>>>>> 5564e263
 			(u64)atomic64_read(&zram->stats.huge_pages));
 	up_read(&zram->init_lock);
 
@@ -1304,7 +1168,6 @@
 #endif
 static DEVICE_ATTR_RO(debug_stat);
 
-<<<<<<< HEAD
 static unsigned long zram_entry_handle(struct zram *zram,
 		struct zram_entry *entry)
 {
@@ -1355,8 +1218,6 @@
 	atomic64_sub(sizeof(*entry), &zram->stats.meta_data_size);
 }
 
-=======
->>>>>>> 5564e263
 static void zram_meta_free(struct zram *zram, u64 disksize)
 {
 	size_t num_pages = disksize >> PAGE_SHIFT;
@@ -1388,7 +1249,6 @@
 
 	if (!huge_class_size)
 		huge_class_size = zs_huge_class_size(zram->mem_pool);
-<<<<<<< HEAD
 
 	if (zram_dedup_init(zram, num_pages)) {
 		vfree(zram->table);
@@ -1396,8 +1256,6 @@
 		return false;
 	}
 
-=======
->>>>>>> 5564e263
 	return true;
 }
 
@@ -1409,13 +1267,6 @@
 static void zram_free_page(struct zram *zram, size_t index)
 {
 	struct zram_entry *entry;
-
-	zram_reset_access(zram, index);
-
-	if (zram_test_flag(zram, index, ZRAM_HUGE)) {
-		zram_clear_flag(zram, index, ZRAM_HUGE);
-		atomic64_dec(&zram->stats.huge_pages);
-	}
 
 #ifdef CONFIG_ZRAM_MEMORY_TRACKING
 	zram->table[index].ac_time = 0;
@@ -1454,12 +1305,7 @@
 			&zram->stats.compr_data_size);
 out:
 	atomic64_dec(&zram->stats.pages_stored);
-<<<<<<< HEAD
-
 	zram_set_entry(zram, index, NULL);
-=======
-	zram_set_handle(zram, index, 0);
->>>>>>> 5564e263
 	zram_set_obj_size(zram, index, 0);
 	WARN_ON_ONCE(zram->table[index].flags &
 		~(1UL << ZRAM_LOCK | 1UL << ZRAM_UNDER_WB));
@@ -1487,14 +1333,8 @@
 				bio, partial_io);
 	}
 
-<<<<<<< HEAD
-	zram_slot_lock(zram, index);
 	entry = zram_get_entry(zram, index);
 	if (!entry || zram_test_flag(zram, index, ZRAM_SAME)) {
-=======
-	handle = zram_get_handle(zram, index);
-	if (!handle || zram_test_flag(zram, index, ZRAM_SAME)) {
->>>>>>> 5564e263
 		unsigned long value;
 		void *mem;
 
@@ -1610,26 +1450,8 @@
 		return ret;
 	}
 
-<<<<<<< HEAD
-	if (unlikely(comp_len >= huge_class_size)) {
-		comp_len = PAGE_SIZE;
-		if (zram_wb_enabled(zram) && allow_wb) {
-			zcomp_stream_put(zram->comp);
-			ret = write_to_bdev(zram, bvec, index, bio, &element);
-			if (!ret) {
-				flags = ZRAM_WB;
-				ret = 1;
-				goto out;
-			}
-			allow_wb = false;
-			goto compress_again;
-		}
-	}
-
-=======
 	if (comp_len >= huge_class_size)
 		comp_len = PAGE_SIZE;
->>>>>>> 5564e263
 	/*
 	 * entry allocation has 2 paths:
 	 * a) fast path is executed with preemption disabled (for
@@ -2248,12 +2070,7 @@
 		blk_queue_max_write_zeroes_sectors(zram->disk->queue, UINT_MAX);
 
 	zram->disk->queue->backing_dev_info->capabilities |=
-<<<<<<< HEAD
 			(BDI_CAP_STABLE_WRITES | BDI_CAP_SYNCHRONOUS_IO);
-=======
-					BDI_CAP_STABLE_WRITES;
-
->>>>>>> 5564e263
 	disk_to_dev(zram->disk)->groups = zram_disk_attr_groups;
 	add_disk(zram->disk);
 
@@ -2291,10 +2108,6 @@
 	mutex_unlock(&bdev->bd_mutex);
 
 	zram_debugfs_unregister(zram);
-<<<<<<< HEAD
-=======
-
->>>>>>> 5564e263
 	/* Make sure all the pending I/O are finished */
 	fsync_bdev(bdev);
 	zram_reset_device(zram);
