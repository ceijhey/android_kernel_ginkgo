/*
 * f_fs.c -- user mode file system API for USB composite function controllers
 *
 * Copyright (C) 2010 Samsung Electronics
 * Author: Michal Nazarewicz <mina86@mina86.com>
 *
 * Based on inode.c (GadgetFS) which was:
 * Copyright (C) 2003-2004 David Brownell
 * Copyright (C) 2003 Agilent Technologies
 *
 * This program is free software; you can redistribute it and/or modify
 * it under the terms of the GNU General Public License as published by
 * the Free Software Foundation; either version 2 of the License, or
 * (at your option) any later version.
 */


/* #define DEBUG */
/* #define VERBOSE_DEBUG */

#include <linux/blkdev.h>
#include <linux/pagemap.h>
#include <linux/export.h>
#include <linux/hid.h>
#include <linux/module.h>
#include <linux/sched/signal.h>
#include <linux/uio.h>
#include <asm/unaligned.h>

#include <linux/usb/composite.h>
#include <linux/usb/functionfs.h>

#include <linux/aio.h>
#include <linux/mmu_context.h>
#include <linux/poll.h>
#include <linux/eventfd.h>

#include "u_fs.h"
#include "u_f.h"
#include "u_os_desc.h"
#include "configfs.h"

#define FUNCTIONFS_MAGIC	0xa647361 /* Chosen by a honest dice roll ;) */

#define NUM_PAGES	10 /* # of pages for ipc logging */

#ifdef CONFIG_DYNAMIC_DEBUG
#define ffs_log(fmt, ...) do { \
	ipc_log_string(ffs->ipc_log, "%s: " fmt,  __func__, ##__VA_ARGS__); \
	dynamic_pr_debug("%s: " fmt, __func__, ##__VA_ARGS__); \
} while (0)
#else
#define ffs_log(fmt, ...) \
	ipc_log_string(ffs->ipc_log, "%s: " fmt,  __func__, ##__VA_ARGS__)
#endif

/* Reference counter handling */
static void ffs_data_get(struct ffs_data *ffs);
static void ffs_data_put(struct ffs_data *ffs);
/* Creates new ffs_data object. */
static struct ffs_data *__must_check ffs_data_new(const char *dev_name)
	__attribute__((malloc));

/* Opened counter handling. */
static void ffs_data_opened(struct ffs_data *ffs);
static void ffs_data_closed(struct ffs_data *ffs);

/* Called with ffs->mutex held; take over ownership of data. */
static int __must_check
__ffs_data_got_descs(struct ffs_data *ffs, char *data, size_t len);
static int __must_check
__ffs_data_got_strings(struct ffs_data *ffs, char *data, size_t len);


/* The function structure ***************************************************/

struct ffs_ep;

struct ffs_function {
	struct usb_configuration	*conf;
	struct usb_gadget		*gadget;
	struct ffs_data			*ffs;

	struct ffs_ep			*eps;
	u8				eps_revmap[16];
	short				*interfaces_nums;

	struct usb_function		function;
};


static struct ffs_function *ffs_func_from_usb(struct usb_function *f)
{
	return container_of(f, struct ffs_function, function);
}


static inline enum ffs_setup_state
ffs_setup_state_clear_cancelled(struct ffs_data *ffs)
{
	return (enum ffs_setup_state)
		cmpxchg(&ffs->setup_state, FFS_SETUP_CANCELLED, FFS_NO_SETUP);
}


static void ffs_func_eps_disable(struct ffs_function *func);
static int __must_check ffs_func_eps_enable(struct ffs_function *func);

static int ffs_func_bind(struct usb_configuration *,
			 struct usb_function *);
static int ffs_func_set_alt(struct usb_function *, unsigned, unsigned);
static void ffs_func_disable(struct usb_function *);
static int ffs_func_setup(struct usb_function *,
			  const struct usb_ctrlrequest *);
static bool ffs_func_req_match(struct usb_function *,
			       const struct usb_ctrlrequest *,
			       bool config0);
static void ffs_func_suspend(struct usb_function *);
static void ffs_func_resume(struct usb_function *);


static int ffs_func_revmap_ep(struct ffs_function *func, u8 num);
static int ffs_func_revmap_intf(struct ffs_function *func, u8 intf);


/* The endpoints structures *************************************************/

struct ffs_ep {
	struct usb_ep			*ep;	/* P: ffs->eps_lock */
	struct usb_request		*req;	/* P: epfile->mutex */

	/* [0]: full speed, [1]: high speed, [2]: super speed */
	struct usb_endpoint_descriptor	*descs[3];

	u8				num;

	int				status;	/* P: epfile->mutex */
};

struct ffs_epfile {
	/* Protects ep->ep and ep->req. */
	struct mutex			mutex;

	struct ffs_data			*ffs;
	struct ffs_ep			*ep;	/* P: ffs->eps_lock */
	atomic_t			opened;

	struct dentry			*dentry;

	/*
	 * Buffer for holding data from partial reads which may happen since
	 * we’re rounding user read requests to a multiple of a max packet size.
	 *
	 * The pointer is initialised with NULL value and may be set by
	 * __ffs_epfile_read_data function to point to a temporary buffer.
	 *
	 * In normal operation, calls to __ffs_epfile_read_buffered will consume
	 * data from said buffer and eventually free it.  Importantly, while the
	 * function is using the buffer, it sets the pointer to NULL.  This is
	 * all right since __ffs_epfile_read_data and __ffs_epfile_read_buffered
	 * can never run concurrently (they are synchronised by epfile->mutex)
	 * so the latter will not assign a new value to the pointer.
	 *
	 * Meanwhile ffs_func_eps_disable frees the buffer (if the pointer is
	 * valid) and sets the pointer to READ_BUFFER_DROP value.  This special
	 * value is crux of the synchronisation between ffs_func_eps_disable and
	 * __ffs_epfile_read_data.
	 *
	 * Once __ffs_epfile_read_data is about to finish it will try to set the
	 * pointer back to its old value (as described above), but seeing as the
	 * pointer is not-NULL (namely READ_BUFFER_DROP) it will instead free
	 * the buffer.
	 *
	 * == State transitions ==
	 *
	 * • ptr == NULL:  (initial state)
	 *   ◦ __ffs_epfile_read_buffer_free: go to ptr == DROP
	 *   ◦ __ffs_epfile_read_buffered:    nop
	 *   ◦ __ffs_epfile_read_data allocates temp buffer: go to ptr == buf
	 *   ◦ reading finishes:              n/a, not in ‘and reading’ state
	 * • ptr == DROP:
	 *   ◦ __ffs_epfile_read_buffer_free: nop
	 *   ◦ __ffs_epfile_read_buffered:    go to ptr == NULL
	 *   ◦ __ffs_epfile_read_data allocates temp buffer: free buf, nop
	 *   ◦ reading finishes:              n/a, not in ‘and reading’ state
	 * • ptr == buf:
	 *   ◦ __ffs_epfile_read_buffer_free: free buf, go to ptr == DROP
	 *   ◦ __ffs_epfile_read_buffered:    go to ptr == NULL and reading
	 *   ◦ __ffs_epfile_read_data:        n/a, __ffs_epfile_read_buffered
	 *                                    is always called first
	 *   ◦ reading finishes:              n/a, not in ‘and reading’ state
	 * • ptr == NULL and reading:
	 *   ◦ __ffs_epfile_read_buffer_free: go to ptr == DROP and reading
	 *   ◦ __ffs_epfile_read_buffered:    n/a, mutex is held
	 *   ◦ __ffs_epfile_read_data:        n/a, mutex is held
	 *   ◦ reading finishes and …
	 *     … all data read:               free buf, go to ptr == NULL
	 *     … otherwise:                   go to ptr == buf and reading
	 * • ptr == DROP and reading:
	 *   ◦ __ffs_epfile_read_buffer_free: nop
	 *   ◦ __ffs_epfile_read_buffered:    n/a, mutex is held
	 *   ◦ __ffs_epfile_read_data:        n/a, mutex is held
	 *   ◦ reading finishes:              free buf, go to ptr == DROP
	 */
	struct ffs_buffer		*read_buffer;
#define READ_BUFFER_DROP ((struct ffs_buffer *)ERR_PTR(-ESHUTDOWN))

	char				name[5];

	unsigned char			in;	/* P: ffs->eps_lock */
	unsigned char			isoc;	/* P: ffs->eps_lock */

	bool				invalid;
};

struct ffs_buffer {
	size_t length;
	char *data;
	char storage[];
};

/*  ffs_io_data structure ***************************************************/

struct ffs_io_data {
	bool aio;
	bool read;

	struct kiocb *kiocb;
	struct iov_iter data;
	const void *to_free;
	char *buf;

	struct mm_struct *mm;
	struct work_struct work;

	struct usb_ep *ep;
	struct usb_request *req;

	struct ffs_data *ffs;
};

struct ffs_desc_helper {
	struct ffs_data *ffs;
	unsigned interfaces_count;
	unsigned eps_count;
};

static int  __must_check ffs_epfiles_create(struct ffs_data *ffs);
static void ffs_epfiles_destroy(struct ffs_epfile *epfiles, unsigned count);

static struct dentry *
ffs_sb_create_file(struct super_block *sb, const char *name, void *data,
		   const struct file_operations *fops);

/* Devices management *******************************************************/

DEFINE_MUTEX(ffs_lock);
EXPORT_SYMBOL_GPL(ffs_lock);

static struct ffs_dev *_ffs_find_dev(const char *name);
static struct ffs_dev *_ffs_alloc_dev(void);
static void _ffs_free_dev(struct ffs_dev *dev);
static void *ffs_acquire_dev(const char *dev_name);
static void ffs_release_dev(struct ffs_data *ffs_data);
static int ffs_ready(struct ffs_data *ffs);
static void ffs_closed(struct ffs_data *ffs);

/* Misc helper functions ****************************************************/

static int ffs_mutex_lock(struct mutex *mutex, unsigned nonblock)
	__attribute__((warn_unused_result, nonnull));
static char *ffs_prepare_buffer(const char __user *buf, size_t len)
	__attribute__((warn_unused_result, nonnull));


/* Control file aka ep0 *****************************************************/

static void ffs_ep0_complete(struct usb_ep *ep, struct usb_request *req)
{
	struct ffs_data *ffs = req->context;

	complete(&ffs->ep0req_completion);
}

static int __ffs_ep0_queue_wait(struct ffs_data *ffs, char *data, size_t len)
{
	struct usb_request *req = ffs->ep0req;
	int ret;

	req->zero     = len < le16_to_cpu(ffs->ev.setup.wLength);

	spin_unlock_irq(&ffs->ev.waitq.lock);

	ffs_log("enter: state %d setup_state %d flags %lu", ffs->state,
		ffs->setup_state, ffs->flags);

	req->buf      = data;
	req->length   = len;

	/*
	 * UDC layer requires to provide a buffer even for ZLP, but should
	 * not use it at all. Let's provide some poisoned pointer to catch
	 * possible bug in the driver.
	 */
	if (req->buf == NULL)
		req->buf = (void *)0xDEADBABE;

	reinit_completion(&ffs->ep0req_completion);

	ret = usb_ep_queue(ffs->gadget->ep0, req, GFP_ATOMIC);
	if (unlikely(ret < 0))
		return ret;

	ret = wait_for_completion_interruptible(&ffs->ep0req_completion);
	if (unlikely(ret)) {
		usb_ep_dequeue(ffs->gadget->ep0, req);
		return -EINTR;
	}

	ffs->setup_state = FFS_NO_SETUP;

	ffs_log("exit: state %d setup_state %d flags %lu", ffs->state,
		ffs->setup_state, ffs->flags);

	return req->status ? req->status : req->actual;
}

static int __ffs_ep0_stall(struct ffs_data *ffs)
{
	ffs_log("state %d setup_state %d flags %lu can_stall %d", ffs->state,
		ffs->setup_state, ffs->flags, ffs->ev.can_stall);

	if (ffs->ev.can_stall) {
		pr_vdebug("ep0 stall\n");
		usb_ep_set_halt(ffs->gadget->ep0);
		ffs->setup_state = FFS_NO_SETUP;
		return -EL2HLT;
	} else {
		pr_debug("bogus ep0 stall!\n");
		return -ESRCH;
	}
}

static ssize_t ffs_ep0_write(struct file *file, const char __user *buf,
			     size_t len, loff_t *ptr)
{
	struct ffs_data *ffs = file->private_data;
	ssize_t ret;
	char *data;

	ENTER();

	ffs_log("enter:len %zu state %d setup_state %d flags %lu", len,
		ffs->state, ffs->setup_state, ffs->flags);

	/* Fast check if setup was canceled */
	if (ffs_setup_state_clear_cancelled(ffs) == FFS_SETUP_CANCELLED)
		return -EIDRM;

	/* Acquire mutex */
	ret = ffs_mutex_lock(&ffs->mutex, file->f_flags & O_NONBLOCK);
	if (unlikely(ret < 0))
		return ret;

	/* Check state */
	switch (ffs->state) {
	case FFS_READ_DESCRIPTORS:
	case FFS_READ_STRINGS:
		/* Copy data */
		if (unlikely(len < 16)) {
			ret = -EINVAL;
			break;
		}

		data = ffs_prepare_buffer(buf, len);
		if (IS_ERR(data)) {
			ret = PTR_ERR(data);
			break;
		}

		/* Handle data */
		if (ffs->state == FFS_READ_DESCRIPTORS) {
			pr_info("read descriptors\n");
			ret = __ffs_data_got_descs(ffs, data, len);
			if (unlikely(ret < 0))
				break;

			ffs->state = FFS_READ_STRINGS;
			ret = len;
		} else {
			pr_info("read strings\n");
			ret = __ffs_data_got_strings(ffs, data, len);
			if (unlikely(ret < 0))
				break;

			ret = ffs_epfiles_create(ffs);
			if (unlikely(ret)) {
				ffs->state = FFS_CLOSING;
				break;
			}

			ffs->state = FFS_ACTIVE;
			mutex_unlock(&ffs->mutex);

			ret = ffs_ready(ffs);
			if (unlikely(ret < 0)) {
				ffs->state = FFS_CLOSING;
				return ret;
			}

			return len;
		}
		break;

	case FFS_ACTIVE:
		data = NULL;
		/*
		 * We're called from user space, we can use _irq
		 * rather then _irqsave
		 */
		spin_lock_irq(&ffs->ev.waitq.lock);
		switch (ffs_setup_state_clear_cancelled(ffs)) {
		case FFS_SETUP_CANCELLED:
			ret = -EIDRM;
			goto done_spin;

		case FFS_NO_SETUP:
			ret = -ESRCH;
			goto done_spin;

		case FFS_SETUP_PENDING:
			break;
		}

		/* FFS_SETUP_PENDING */
		if (!(ffs->ev.setup.bRequestType & USB_DIR_IN)) {
			spin_unlock_irq(&ffs->ev.waitq.lock);
			ret = __ffs_ep0_stall(ffs);
			break;
		}

		/* FFS_SETUP_PENDING and not stall */
		len = min(len, (size_t)le16_to_cpu(ffs->ev.setup.wLength));

		spin_unlock_irq(&ffs->ev.waitq.lock);

		data = ffs_prepare_buffer(buf, len);
		if (IS_ERR(data)) {
			ret = PTR_ERR(data);
			break;
		}

		spin_lock_irq(&ffs->ev.waitq.lock);

		/*
		 * We are guaranteed to be still in FFS_ACTIVE state
		 * but the state of setup could have changed from
		 * FFS_SETUP_PENDING to FFS_SETUP_CANCELLED so we need
		 * to check for that.  If that happened we copied data
		 * from user space in vain but it's unlikely.
		 *
		 * For sure we are not in FFS_NO_SETUP since this is
		 * the only place FFS_SETUP_PENDING -> FFS_NO_SETUP
		 * transition can be performed and it's protected by
		 * mutex.
		 */
		if (ffs_setup_state_clear_cancelled(ffs) ==
		    FFS_SETUP_CANCELLED) {
			ret = -EIDRM;
done_spin:
			spin_unlock_irq(&ffs->ev.waitq.lock);
		} else {
			/* unlocks spinlock */
			ret = __ffs_ep0_queue_wait(ffs, data, len);
		}
		kfree(data);
		break;

	default:
		ret = -EBADFD;
		break;
	}

	ffs_log("exit:ret %zd state %d setup_state %d flags %lu", ret,
		ffs->state, ffs->setup_state, ffs->flags);

	mutex_unlock(&ffs->mutex);
	return ret;
}

/* Called with ffs->ev.waitq.lock and ffs->mutex held, both released on exit. */
static ssize_t __ffs_ep0_read_events(struct ffs_data *ffs, char __user *buf,
				     size_t n)
{
	/*
	 * n cannot be bigger than ffs->ev.count, which cannot be bigger than
	 * size of ffs->ev.types array (which is four) so that's how much space
	 * we reserve.
	 */
	struct usb_functionfs_event events[ARRAY_SIZE(ffs->ev.types)];
	const size_t size = n * sizeof *events;
	unsigned i = 0;

	memset(events, 0, size);

	do {
		events[i].type = ffs->ev.types[i];
		if (events[i].type == FUNCTIONFS_SETUP) {
			events[i].u.setup = ffs->ev.setup;
			ffs->setup_state = FFS_SETUP_PENDING;
		}
	} while (++i < n);

	ffs->ev.count -= n;
	if (ffs->ev.count)
		memmove(ffs->ev.types, ffs->ev.types + n,
			ffs->ev.count * sizeof *ffs->ev.types);

	spin_unlock_irq(&ffs->ev.waitq.lock);

	ffs_log("state %d setup_state %d flags %lu #evt %zu", ffs->state,
		ffs->setup_state, ffs->flags, n);

	mutex_unlock(&ffs->mutex);

	return unlikely(copy_to_user(buf, events, size)) ? -EFAULT : size;
}

static ssize_t ffs_ep0_read(struct file *file, char __user *buf,
			    size_t len, loff_t *ptr)
{
	struct ffs_data *ffs = file->private_data;
	char *data = NULL;
	size_t n;
	int ret;

	ENTER();

	ffs_log("enter:len %zu state %d setup_state %d flags %lu", len,
		ffs->state, ffs->setup_state, ffs->flags);

	/* Fast check if setup was canceled */
	if (ffs_setup_state_clear_cancelled(ffs) == FFS_SETUP_CANCELLED)
		return -EIDRM;

	/* Acquire mutex */
	ret = ffs_mutex_lock(&ffs->mutex, file->f_flags & O_NONBLOCK);
	if (unlikely(ret < 0))
		return ret;

	/* Check state */
	if (ffs->state != FFS_ACTIVE) {
		ret = -EBADFD;
		goto done_mutex;
	}

	/*
	 * We're called from user space, we can use _irq rather then
	 * _irqsave
	 */
	spin_lock_irq(&ffs->ev.waitq.lock);

	switch (ffs_setup_state_clear_cancelled(ffs)) {
	case FFS_SETUP_CANCELLED:
		ret = -EIDRM;
		break;

	case FFS_NO_SETUP:
		n = len / sizeof(struct usb_functionfs_event);
		if (unlikely(!n)) {
			ret = -EINVAL;
			break;
		}

		if ((file->f_flags & O_NONBLOCK) && !ffs->ev.count) {
			ret = -EAGAIN;
			break;
		}

		if (wait_event_interruptible_exclusive_locked_irq(ffs->ev.waitq,
							ffs->ev.count)) {
			ret = -EINTR;
			break;
		}

		return __ffs_ep0_read_events(ffs, buf,
					     min(n, (size_t)ffs->ev.count));

	case FFS_SETUP_PENDING:
		if (ffs->ev.setup.bRequestType & USB_DIR_IN) {
			spin_unlock_irq(&ffs->ev.waitq.lock);
			ret = __ffs_ep0_stall(ffs);
			goto done_mutex;
		}

		len = min(len, (size_t)le16_to_cpu(ffs->ev.setup.wLength));

		spin_unlock_irq(&ffs->ev.waitq.lock);

		if (likely(len)) {
			data = kmalloc(len, GFP_KERNEL);
			if (unlikely(!data)) {
				ret = -ENOMEM;
				goto done_mutex;
			}
		}

		spin_lock_irq(&ffs->ev.waitq.lock);

		/* See ffs_ep0_write() */
		if (ffs_setup_state_clear_cancelled(ffs) ==
		    FFS_SETUP_CANCELLED) {
			ret = -EIDRM;
			break;
		}

		/* unlocks spinlock */
		ret = __ffs_ep0_queue_wait(ffs, data, len);
		if (likely(ret > 0) && unlikely(copy_to_user(buf, data, len)))
			ret = -EFAULT;
		goto done_mutex;

	default:
		ret = -EBADFD;
		break;
	}

	spin_unlock_irq(&ffs->ev.waitq.lock);
done_mutex:
	ffs_log("exit:ret %d state %d setup_state %d flags %lu", ret,
		ffs->state, ffs->setup_state, ffs->flags);

	mutex_unlock(&ffs->mutex);
	kfree(data);

	return ret;
}

static int ffs_ep0_open(struct inode *inode, struct file *file)
{
	struct ffs_data *ffs = inode->i_private;

	ENTER();

	ffs_log("state %d setup_state %d flags %lu opened %d", ffs->state,
		ffs->setup_state, ffs->flags, atomic_read(&ffs->opened));

	if (unlikely(ffs->state == FFS_CLOSING))
		return -EBUSY;

	file->private_data = ffs;
	ffs_data_opened(ffs);

	return 0;
}

static int ffs_ep0_release(struct inode *inode, struct file *file)
{
	struct ffs_data *ffs = file->private_data;

	ENTER();

	ffs_log("state %d setup_state %d flags %lu opened %d", ffs->state,
		ffs->setup_state, ffs->flags, atomic_read(&ffs->opened));

	ffs_data_closed(ffs);

	return 0;
}

static long ffs_ep0_ioctl(struct file *file, unsigned code, unsigned long value)
{
	struct ffs_data *ffs = file->private_data;
	struct usb_gadget *gadget = ffs->gadget;
	long ret;

	ENTER();

	ffs_log("state %d setup_state %d flags %lu opened %d", ffs->state,
		ffs->setup_state, ffs->flags, atomic_read(&ffs->opened));

	if (code == FUNCTIONFS_INTERFACE_REVMAP) {
		struct ffs_function *func = ffs->func;
		ret = func ? ffs_func_revmap_intf(func, value) : -ENODEV;
	} else if (gadget && gadget->ops->ioctl) {
		ret = gadget->ops->ioctl(gadget, code, value);
	} else {
		ret = -ENOTTY;
	}

	return ret;
}

static unsigned int ffs_ep0_poll(struct file *file, poll_table *wait)
{
	struct ffs_data *ffs = file->private_data;
	unsigned int mask = POLLWRNORM;
	int ret;

	ffs_log("enter:state %d setup_state %d flags %lu opened %d", ffs->state,
		ffs->setup_state, ffs->flags, atomic_read(&ffs->opened));

	poll_wait(file, &ffs->ev.waitq, wait);

	ret = ffs_mutex_lock(&ffs->mutex, file->f_flags & O_NONBLOCK);
	if (unlikely(ret < 0))
		return mask;

	switch (ffs->state) {
	case FFS_READ_DESCRIPTORS:
	case FFS_READ_STRINGS:
		mask |= POLLOUT;
		break;

	case FFS_ACTIVE:
		switch (ffs->setup_state) {
		case FFS_NO_SETUP:
			if (ffs->ev.count)
				mask |= POLLIN;
			break;

		case FFS_SETUP_PENDING:
		case FFS_SETUP_CANCELLED:
			mask |= (POLLIN | POLLOUT);
			break;
		}
	case FFS_CLOSING:
		break;
	case FFS_DEACTIVATED:
		break;
	}

	ffs_log("exit: mask %u", mask);

	mutex_unlock(&ffs->mutex);

	return mask;
}

static const struct file_operations ffs_ep0_operations = {
	.llseek =	no_llseek,

	.open =		ffs_ep0_open,
	.write =	ffs_ep0_write,
	.read =		ffs_ep0_read,
	.release =	ffs_ep0_release,
	.unlocked_ioctl =	ffs_ep0_ioctl,
	.poll =		ffs_ep0_poll,
};


/* "Normal" endpoints operations ********************************************/

static void ffs_epfile_io_complete(struct usb_ep *_ep, struct usb_request *req)
{
	ENTER();
	if (likely(req->context)) {
		struct ffs_ep *ep = _ep->driver_data;
		ep->status = req->status ? req->status : req->actual;
		complete(req->context);
	}
}

static ssize_t ffs_copy_to_iter(void *data, int data_len, struct iov_iter *iter)
{
	ssize_t ret = copy_to_iter(data, data_len, iter);
	if (likely(ret == data_len))
		return ret;

	if (unlikely(iov_iter_count(iter)))
		return -EFAULT;

	/*
	 * Dear user space developer!
	 *
	 * TL;DR: To stop getting below error message in your kernel log, change
	 * user space code using functionfs to align read buffers to a max
	 * packet size.
	 *
	 * Some UDCs (e.g. dwc3) require request sizes to be a multiple of a max
	 * packet size.  When unaligned buffer is passed to functionfs, it
	 * internally uses a larger, aligned buffer so that such UDCs are happy.
	 *
	 * Unfortunately, this means that host may send more data than was
	 * requested in read(2) system call.  f_fs doesn’t know what to do with
	 * that excess data so it simply drops it.
	 *
	 * Was the buffer aligned in the first place, no such problem would
	 * happen.
	 *
	 * Data may be dropped only in AIO reads.  Synchronous reads are handled
	 * by splitting a request into multiple parts.  This splitting may still
	 * be a problem though so it’s likely best to align the buffer
	 * regardless of it being AIO or not..
	 *
	 * This only affects OUT endpoints, i.e. reading data with a read(2),
	 * aio_read(2) etc. system calls.  Writing data to an IN endpoint is not
	 * affected.
	 */
	pr_err("functionfs read size %d > requested size %zd, dropping excess data. "
	       "Align read buffer size to max packet size to avoid the problem.\n",
	       data_len, ret);

	return ret;
}

static void ffs_user_copy_worker(struct work_struct *work)
{
	struct ffs_io_data *io_data = container_of(work, struct ffs_io_data,
						   work);
	struct ffs_data *ffs = io_data->ffs;
	int ret = io_data->req->status ? io_data->req->status :
					 io_data->req->actual;
	bool kiocb_has_eventfd = io_data->kiocb->ki_flags & IOCB_EVENTFD;

	ffs_log("enter: ret %d for %s", ret, io_data->read ? "read" : "write");

	if (io_data->read && ret > 0) {
		mm_segment_t oldfs = get_fs();

		set_fs(USER_DS);
		use_mm(io_data->mm);
		ret = ffs_copy_to_iter(io_data->buf, ret, &io_data->data);
		unuse_mm(io_data->mm);
		set_fs(oldfs);
	}

	io_data->kiocb->ki_complete(io_data->kiocb, ret, ret);

	if (io_data->ffs->ffs_eventfd && !kiocb_has_eventfd)
		eventfd_signal(io_data->ffs->ffs_eventfd, 1);

	usb_ep_free_request(io_data->ep, io_data->req);

	if (io_data->read)
		kfree(io_data->to_free);
	kfree(io_data->buf);
	kfree(io_data);

	ffs_log("exit");
}

static void ffs_epfile_async_io_complete(struct usb_ep *_ep,
					 struct usb_request *req)
{
	struct ffs_io_data *io_data = req->context;
	struct ffs_data *ffs = io_data->ffs;

	ENTER();

	ffs_log("enter");

	INIT_WORK(&io_data->work, ffs_user_copy_worker);
	queue_work(ffs->io_completion_wq, &io_data->work);
}

static void __ffs_epfile_read_buffer_free(struct ffs_epfile *epfile)
{
	/*
	 * See comment in struct ffs_epfile for full read_buffer pointer
	 * synchronisation story.
	 */
	struct ffs_buffer *buf = xchg(&epfile->read_buffer, READ_BUFFER_DROP);
	if (buf && buf != READ_BUFFER_DROP)
		kfree(buf);
}

/* Assumes epfile->mutex is held. */
static ssize_t __ffs_epfile_read_buffered(struct ffs_epfile *epfile,
					  struct iov_iter *iter)
{
	/*
	 * Null out epfile->read_buffer so ffs_func_eps_disable does not free
	 * the buffer while we are using it.  See comment in struct ffs_epfile
	 * for full read_buffer pointer synchronisation story.
	 */
	struct ffs_buffer *buf = xchg(&epfile->read_buffer, NULL);
	ssize_t ret;
	if (!buf || buf == READ_BUFFER_DROP)
		return 0;

	ret = copy_to_iter(buf->data, buf->length, iter);
	if (buf->length == ret) {
		kfree(buf);
		return ret;
	}

	if (unlikely(iov_iter_count(iter))) {
		ret = -EFAULT;
	} else {
		buf->length -= ret;
		buf->data += ret;
	}

	if (cmpxchg(&epfile->read_buffer, NULL, buf))
		kfree(buf);

	return ret;
}

/* Assumes epfile->mutex is held. */
static ssize_t __ffs_epfile_read_data(struct ffs_epfile *epfile,
				      void *data, int data_len,
				      struct iov_iter *iter)
{
	struct ffs_buffer *buf;

	ssize_t ret = copy_to_iter(data, data_len, iter);
	if (likely(data_len == ret))
		return ret;

	if (unlikely(iov_iter_count(iter)))
		return -EFAULT;

	/* See ffs_copy_to_iter for more context. */
	pr_warn("functionfs read size %d > requested size %zd, splitting request into multiple reads.",
		data_len, ret);

	data_len -= ret;
	buf = kmalloc(sizeof(*buf) + data_len, GFP_KERNEL);
	if (!buf)
		return -ENOMEM;
	buf->length = data_len;
	buf->data = buf->storage;
	memcpy(buf->storage, data + ret, data_len);

	/*
	 * At this point read_buffer is NULL or READ_BUFFER_DROP (if
	 * ffs_func_eps_disable has been called in the meanwhile).  See comment
	 * in struct ffs_epfile for full read_buffer pointer synchronisation
	 * story.
	 */
	if (unlikely(cmpxchg(&epfile->read_buffer, NULL, buf)))
		kfree(buf);

	return ret;
}

static ssize_t ffs_epfile_io(struct file *file, struct ffs_io_data *io_data)
{
	struct ffs_epfile *epfile = file->private_data;
	struct ffs_data *ffs = epfile->ffs;
	struct usb_request *req;
	struct ffs_ep *ep;
	char *data = NULL;
	ssize_t ret, data_len = -EINVAL;
	int halt;

	ffs_log("enter: %s", epfile->name);

	/* Are we still active? */
	if (WARN_ON(epfile->ffs->state != FFS_ACTIVE))
		return -ENODEV;

	/* Wait for endpoint to be enabled */
	ep = epfile->ep;
	if (!ep) {
		if (file->f_flags & O_NONBLOCK)
			return -EAGAIN;

		/*
		 * epfile->invalid is set when EPs are disabled. Userspace
		 * might have stale threads continuing to do I/O and may be
		 * unaware of that especially if we block here. Instead return
		 * an error immediately here and don't allow any more I/O
		 * until the epfile is reopened.
		 */
		if (epfile->invalid)
			return -ENODEV;

		ret = wait_event_interruptible(
				epfile->ffs->wait, (ep = epfile->ep));
		if (ret)
			return -EINTR;
	}

	/* Do we halt? */
	halt = (!io_data->read == !epfile->in);
	if (halt && epfile->isoc)
		return -EINVAL;

	/* We will be using request and read_buffer */
	ret = ffs_mutex_lock(&epfile->mutex, file->f_flags & O_NONBLOCK);
	if (unlikely(ret))
		goto error;

	/* Allocate & copy */
	if (!halt) {
		struct usb_gadget *gadget;

		/*
		 * Do we have buffered data from previous partial read?  Check
		 * that for synchronous case only because we do not have
		 * facility to ‘wake up’ a pending asynchronous read and push
		 * buffered data to it which we would need to make things behave
		 * consistently.
		 */
		if (!io_data->aio && io_data->read) {
			ret = __ffs_epfile_read_buffered(epfile, &io_data->data);
			if (ret)
				goto error_mutex;
		}

		/*
		 * if we _do_ wait above, the epfile->ffs->gadget might be NULL
		 * before the waiting completes, so do not assign to 'gadget'
		 * earlier
		 */
		gadget = epfile->ffs->gadget;

		spin_lock_irq(&epfile->ffs->eps_lock);
		/* In the meantime, endpoint got disabled or changed. */
		if (epfile->ep != ep) {
			ret = -ESHUTDOWN;
			goto error_lock;
		}
		data_len = iov_iter_count(&io_data->data);
		/*
		 * Controller may require buffer size to be aligned to
		 * maxpacketsize of an out endpoint.
		 */
		if (io_data->read)
			data_len = usb_ep_align_maybe(gadget, ep->ep, data_len);
		spin_unlock_irq(&epfile->ffs->eps_lock);

		data = kmalloc(data_len, GFP_KERNEL);
		if (unlikely(!data)) {
			ret = -ENOMEM;
			goto error_mutex;
		}
		if (!io_data->read &&
		    !copy_from_iter_full(data, data_len, &io_data->data)) {
			ret = -EFAULT;
			goto error_mutex;
		}
	}

	spin_lock_irq(&epfile->ffs->eps_lock);

	if (epfile->ep != ep) {
		/* In the meantime, endpoint got disabled or changed. */
		ret = -ESHUTDOWN;
	} else if (halt) {
		ret = usb_ep_set_halt(ep->ep);
		if (!ret)
			ret = -EBADMSG;
	} else if (unlikely(data_len == -EINVAL)) {
		/*
		 * Sanity Check: even though data_len can't be used
		 * uninitialized at the time I write this comment, some
		 * compilers complain about this situation.
		 * In order to keep the code clean from warnings, data_len is
		 * being initialized to -EINVAL during its declaration, which
		 * means we can't rely on compiler anymore to warn no future
		 * changes won't result in data_len being used uninitialized.
		 * For such reason, we're adding this redundant sanity check
		 * here.
		 */
		WARN(1, "%s: data_len == -EINVAL\n", __func__);
		ret = -EINVAL;
	} else if (!io_data->aio) {
		DECLARE_COMPLETION_ONSTACK(done);
		bool interrupted = false;

		req = ep->req;
		req->buf      = data;
		req->length   = data_len;

		req->context  = &done;
		req->complete = ffs_epfile_io_complete;

		ret = usb_ep_queue(ep->ep, req, GFP_ATOMIC);
		if (unlikely(ret < 0))
			goto error_lock;

		spin_unlock_irq(&epfile->ffs->eps_lock);

		ffs_log("queued %ld bytes on %s", data_len, epfile->name);

		if (unlikely(wait_for_completion_interruptible(&done))) {
			/*
			 * To avoid race condition with ffs_epfile_io_complete,
			 * dequeue the request first then check
			 * status. usb_ep_dequeue API should guarantee no race
			 * condition with req->complete callback.
			 */
<<<<<<< HEAD
			spin_lock_irq(&epfile->ffs->eps_lock);
			interrupted = true;
			/*
			 * While we were acquiring lock endpoint got
			 * disabled (disconnect) or changed
			 (composition switch) ?
			 */
			if (epfile->ep == ep) {
				usb_ep_dequeue(ep->ep, req);
				interrupted = ep->status < 0;
			}
			spin_unlock_irq(&epfile->ffs->eps_lock);
=======
			usb_ep_dequeue(ep->ep, req);
			wait_for_completion(&done);
			interrupted = ep->status < 0;
>>>>>>> 207d4bf2
		}

		ffs_log("ep status %d for req %pK", ep->status, req);

		if (interrupted) {
			ret = -EINTR;
			goto error_mutex;
		}

		ret = -ENODEV;
		spin_lock_irq(&epfile->ffs->eps_lock);
		/*
		 * While we were acquiring lock endpoint got
		 * disabled (disconnect) or changed
		 * (composition switch) ?
		 */
		if (epfile->ep == ep)
			ret = ep->status;
		spin_unlock_irq(&epfile->ffs->eps_lock);
		if (io_data->read && ret > 0)
			ret = __ffs_epfile_read_data(epfile, data, ep->status,
						     &io_data->data);
		goto error_mutex;
	} else if (!(req = usb_ep_alloc_request(ep->ep, GFP_ATOMIC))) {
		ret = -ENOMEM;
	} else {
		req->buf      = data;
		req->length   = data_len;

		io_data->buf = data;
		io_data->ep = ep->ep;
		io_data->req = req;
		io_data->ffs = epfile->ffs;

		req->context  = io_data;
		req->complete = ffs_epfile_async_io_complete;

		ret = usb_ep_queue(ep->ep, req, GFP_ATOMIC);
		if (unlikely(ret)) {
			usb_ep_free_request(ep->ep, req);
			goto error_lock;
		}

		ffs_log("queued %ld bytes on %s", data_len, epfile->name);

		ret = -EIOCBQUEUED;
		/*
		 * Do not kfree the buffer in this function.  It will be freed
		 * by ffs_user_copy_worker.
		 */
		data = NULL;
	}

error_lock:
	spin_unlock_irq(&epfile->ffs->eps_lock);
error_mutex:
	mutex_unlock(&epfile->mutex);
error:
	kfree(data);

	ffs_log("exit: %s ret %zd", epfile->name, ret);

	return ret;
}

static int
ffs_epfile_open(struct inode *inode, struct file *file)
{
	struct ffs_epfile *epfile = inode->i_private;
	struct ffs_data *ffs = epfile->ffs;

	ENTER();

	ffs_log("%s: state %d setup_state %d flag %lu opened %u",
		epfile->name, epfile->ffs->state, epfile->ffs->setup_state,
		epfile->ffs->flags, atomic_read(&epfile->opened));

	if (WARN_ON(epfile->ffs->state != FFS_ACTIVE))
		return -ENODEV;

	file->private_data = epfile;
	ffs_data_opened(epfile->ffs);
	atomic_inc(&epfile->opened);

	return 0;
}

static int ffs_aio_cancel(struct kiocb *kiocb)
{
	struct ffs_io_data *io_data = kiocb->private;
	struct ffs_epfile *epfile = kiocb->ki_filp->private_data;
	struct ffs_data *ffs = epfile->ffs;
	int value;

	ENTER();

	ffs_log("enter:state %d setup_state %d flag %lu", ffs->state,
		ffs->setup_state, ffs->flags);

	spin_lock_irq(&epfile->ffs->eps_lock);

	if (likely(io_data && io_data->ep && io_data->req))
		value = usb_ep_dequeue(io_data->ep, io_data->req);
	else
		value = -EINVAL;

	spin_unlock_irq(&epfile->ffs->eps_lock);

	ffs_log("exit: value %d", value);

	return value;
}

static ssize_t ffs_epfile_write_iter(struct kiocb *kiocb, struct iov_iter *from)
{
	struct ffs_epfile *epfile = kiocb->ki_filp->private_data;
	struct ffs_data *ffs = epfile->ffs;
	struct ffs_io_data io_data, *p = &io_data;
	ssize_t res;

	ENTER();

	ffs_log("enter");

	if (!is_sync_kiocb(kiocb)) {
		p = kmalloc(sizeof(io_data), GFP_KERNEL);
		if (unlikely(!p))
			return -ENOMEM;
		p->aio = true;
	} else {
		p->aio = false;
	}

	p->read = false;
	p->kiocb = kiocb;
	p->data = *from;
	p->mm = current->mm;

	kiocb->private = p;

	if (p->aio)
		kiocb_set_cancel_fn(kiocb, ffs_aio_cancel);

	res = ffs_epfile_io(kiocb->ki_filp, p);
	if (res == -EIOCBQUEUED)
		return res;
	if (p->aio)
		kfree(p);
	else
		*from = p->data;

	ffs_log("exit: ret %zd", res);

	return res;
}

static ssize_t ffs_epfile_read_iter(struct kiocb *kiocb, struct iov_iter *to)
{
	struct ffs_epfile *epfile = kiocb->ki_filp->private_data;
	struct ffs_data *ffs = epfile->ffs;
	struct ffs_io_data io_data, *p = &io_data;
	ssize_t res;

	ENTER();

	ffs_log("enter");

	if (!is_sync_kiocb(kiocb)) {
		p = kmalloc(sizeof(io_data), GFP_KERNEL);
		if (unlikely(!p))
			return -ENOMEM;
		p->aio = true;
	} else {
		p->aio = false;
	}

	p->read = true;
	p->kiocb = kiocb;
	if (p->aio) {
		p->to_free = dup_iter(&p->data, to, GFP_KERNEL);
		if (!p->to_free) {
			kfree(p);
			return -ENOMEM;
		}
	} else {
		p->data = *to;
		p->to_free = NULL;
	}
	p->mm = current->mm;

	kiocb->private = p;

	if (p->aio)
		kiocb_set_cancel_fn(kiocb, ffs_aio_cancel);

	res = ffs_epfile_io(kiocb->ki_filp, p);
	if (res == -EIOCBQUEUED)
		return res;

	if (p->aio) {
		kfree(p->to_free);
		kfree(p);
	} else {
		*to = p->data;
	}

	ffs_log("exit: ret %zd", res);

	return res;
}

static int
ffs_epfile_release(struct inode *inode, struct file *file)
{
	struct ffs_epfile *epfile = inode->i_private;
	struct ffs_data *ffs = epfile->ffs;

	ENTER();

	__ffs_epfile_read_buffer_free(epfile);
	ffs_log("%s: state %d setup_state %d flag %lu opened %u",
		epfile->name, epfile->ffs->state, epfile->ffs->setup_state,
		epfile->ffs->flags, atomic_read(&epfile->opened));

	if (atomic_dec_and_test(&epfile->opened))
		epfile->invalid = false;

	ffs_data_closed(epfile->ffs);

	return 0;
}

static long ffs_epfile_ioctl(struct file *file, unsigned code,
			     unsigned long value)
{
	struct ffs_epfile *epfile = file->private_data;
	struct ffs_data *ffs = epfile->ffs;
	struct ffs_ep *ep;
	int ret;

	ENTER();

	ffs_log("%s: code 0x%08x value %#lx state %d setup_state %d flag %lu",
		epfile->name, code, value, epfile->ffs->state,
		epfile->ffs->setup_state, epfile->ffs->flags);

	if (WARN_ON(epfile->ffs->state != FFS_ACTIVE))
		return -ENODEV;

	/* Wait for endpoint to be enabled */
	ep = epfile->ep;
	if (!ep) {
		if (file->f_flags & O_NONBLOCK)
			return -EAGAIN;

		/* don't allow any I/O until file is reopened */
		if (epfile->invalid)
			return -ENODEV;

		ret = wait_event_interruptible(
				epfile->ffs->wait, (ep = epfile->ep));
		if (ret)
			return -EINTR;
	}

	spin_lock_irq(&epfile->ffs->eps_lock);

	/* In the meantime, endpoint got disabled or changed. */
	if (epfile->ep != ep) {
		spin_unlock_irq(&epfile->ffs->eps_lock);
		return -ESHUTDOWN;
	}

	switch (code) {
	case FUNCTIONFS_FIFO_STATUS:
		ret = usb_ep_fifo_status(epfile->ep->ep);
		break;
	case FUNCTIONFS_FIFO_FLUSH:
		usb_ep_fifo_flush(epfile->ep->ep);
		ret = 0;
		break;
	case FUNCTIONFS_CLEAR_HALT:
		ret = usb_ep_clear_halt(epfile->ep->ep);
		break;
	case FUNCTIONFS_ENDPOINT_REVMAP:
		ret = epfile->ep->num;
		break;
	case FUNCTIONFS_ENDPOINT_DESC:
	{
		int desc_idx;
		struct usb_endpoint_descriptor desc1, *desc;

		switch (epfile->ffs->gadget->speed) {
		case USB_SPEED_SUPER:
			desc_idx = 2;
			break;
		case USB_SPEED_HIGH:
			desc_idx = 1;
			break;
		default:
			desc_idx = 0;
		}

		desc = epfile->ep->descs[desc_idx];
		memcpy(&desc1, desc, desc->bLength);

		spin_unlock_irq(&epfile->ffs->eps_lock);
		ret = copy_to_user((void *)value, &desc1, desc1.bLength);
		if (ret)
			ret = -EFAULT;
		return ret;
	}
	default:
		ret = -ENOTTY;
	}
	spin_unlock_irq(&epfile->ffs->eps_lock);

	ffs_log("exit: %s: ret %d\n", epfile->name, ret);

	return ret;
}

static const struct file_operations ffs_epfile_operations = {
	.llseek =	no_llseek,

	.open =		ffs_epfile_open,
	.write_iter =	ffs_epfile_write_iter,
	.read_iter =	ffs_epfile_read_iter,
	.release =	ffs_epfile_release,
	.unlocked_ioctl =	ffs_epfile_ioctl,
};


/* File system and super block operations ***********************************/

/*
 * Mounting the file system creates a controller file, used first for
 * function configuration then later for event monitoring.
 */

static struct inode *__must_check
ffs_sb_make_inode(struct super_block *sb, void *data,
		  const struct file_operations *fops,
		  const struct inode_operations *iops,
		  struct ffs_file_perms *perms)
{
	struct ffs_data	*ffs = sb->s_fs_info;
	struct inode *inode;

	ENTER();

	ffs_log("enter");

	inode = new_inode(sb);

	if (likely(inode)) {
		struct timespec ts = current_time(inode);

		inode->i_ino	 = get_next_ino();
		inode->i_mode    = perms->mode;
		inode->i_uid     = perms->uid;
		inode->i_gid     = perms->gid;
		inode->i_atime   = ts;
		inode->i_mtime   = ts;
		inode->i_ctime   = ts;
		inode->i_private = data;
		if (fops)
			inode->i_fop = fops;
		if (iops)
			inode->i_op  = iops;
	}

	return inode;
}

/* Create "regular" file */
static struct dentry *ffs_sb_create_file(struct super_block *sb,
					const char *name, void *data,
					const struct file_operations *fops)
{
	struct ffs_data	*ffs = sb->s_fs_info;
	struct dentry	*dentry;
	struct inode	*inode;

	ENTER();

	ffs_log("enter");

	dentry = d_alloc_name(sb->s_root, name);
	if (unlikely(!dentry))
		return NULL;

	inode = ffs_sb_make_inode(sb, data, fops, NULL, &ffs->file_perms);
	if (unlikely(!inode)) {
		dput(dentry);
		return NULL;
	}

	d_add(dentry, inode);

	return dentry;
}

/* Super block */
static const struct super_operations ffs_sb_operations = {
	.statfs =	simple_statfs,
	.drop_inode =	generic_delete_inode,
};

struct ffs_sb_fill_data {
	struct ffs_file_perms perms;
	umode_t root_mode;
	const char *dev_name;
	bool no_disconnect;
	struct ffs_data *ffs_data;
};

static int ffs_sb_fill(struct super_block *sb, void *_data, int silent)
{
	struct ffs_sb_fill_data *data = _data;
	struct inode	*inode;
	struct ffs_data	*ffs = data->ffs_data;

	ENTER();

	ffs_log("enter");

	ffs->sb              = sb;
	data->ffs_data       = NULL;
	sb->s_fs_info        = ffs;
	sb->s_blocksize      = PAGE_SIZE;
	sb->s_blocksize_bits = PAGE_SHIFT;
	sb->s_magic          = FUNCTIONFS_MAGIC;
	sb->s_op             = &ffs_sb_operations;
	sb->s_time_gran      = 1;

	/* Root inode */
	data->perms.mode = data->root_mode;
	inode = ffs_sb_make_inode(sb, NULL,
				  &simple_dir_operations,
				  &simple_dir_inode_operations,
				  &data->perms);
	sb->s_root = d_make_root(inode);
	if (unlikely(!sb->s_root))
		return -ENOMEM;

	/* EP0 file */
	if (unlikely(!ffs_sb_create_file(sb, "ep0", ffs,
					 &ffs_ep0_operations)))
		return -ENOMEM;

	return 0;
}

static int ffs_fs_parse_opts(struct ffs_sb_fill_data *data, char *opts)
{
	ENTER();

	if (!opts || !*opts)
		return 0;

	for (;;) {
		unsigned long value;
		char *eq, *comma;

		/* Option limit */
		comma = strchr(opts, ',');
		if (comma)
			*comma = 0;

		/* Value limit */
		eq = strchr(opts, '=');
		if (unlikely(!eq)) {
			pr_err("'=' missing in %s\n", opts);
			return -EINVAL;
		}
		*eq = 0;

		/* Parse value */
		if (kstrtoul(eq + 1, 0, &value)) {
			pr_err("%s: invalid value: %s\n", opts, eq + 1);
			return -EINVAL;
		}

		/* Interpret option */
		switch (eq - opts) {
		case 13:
			if (!memcmp(opts, "no_disconnect", 13))
				data->no_disconnect = !!value;
			else
				goto invalid;
			break;
		case 5:
			if (!memcmp(opts, "rmode", 5))
				data->root_mode  = (value & 0555) | S_IFDIR;
			else if (!memcmp(opts, "fmode", 5))
				data->perms.mode = (value & 0666) | S_IFREG;
			else
				goto invalid;
			break;

		case 4:
			if (!memcmp(opts, "mode", 4)) {
				data->root_mode  = (value & 0555) | S_IFDIR;
				data->perms.mode = (value & 0666) | S_IFREG;
			} else {
				goto invalid;
			}
			break;

		case 3:
			if (!memcmp(opts, "uid", 3)) {
				data->perms.uid = make_kuid(current_user_ns(), value);
				if (!uid_valid(data->perms.uid)) {
					pr_err("%s: unmapped value: %lu\n", opts, value);
					return -EINVAL;
				}
			} else if (!memcmp(opts, "gid", 3)) {
				data->perms.gid = make_kgid(current_user_ns(), value);
				if (!gid_valid(data->perms.gid)) {
					pr_err("%s: unmapped value: %lu\n", opts, value);
					return -EINVAL;
				}
			} else {
				goto invalid;
			}
			break;

		default:
invalid:
			pr_err("%s: invalid option\n", opts);
			return -EINVAL;
		}

		/* Next iteration */
		if (!comma)
			break;
		opts = comma + 1;
	}

	return 0;
}

/* "mount -t functionfs dev_name /dev/function" ends up here */

static struct dentry *
ffs_fs_mount(struct file_system_type *t, int flags,
	      const char *dev_name, void *opts)
{
	struct ffs_sb_fill_data data = {
		.perms = {
			.mode = S_IFREG | 0600,
			.uid = GLOBAL_ROOT_UID,
			.gid = GLOBAL_ROOT_GID,
		},
		.root_mode = S_IFDIR | 0500,
		.no_disconnect = false,
	};
	struct dentry *rv;
	int ret;
	void *ffs_dev;
	struct ffs_data	*ffs;

	ENTER();

	ret = ffs_fs_parse_opts(&data, opts);
	if (unlikely(ret < 0))
		return ERR_PTR(ret);

	ffs = ffs_data_new(dev_name);
	if (unlikely(!ffs))
		return ERR_PTR(-ENOMEM);
	ffs->file_perms = data.perms;
	ffs->no_disconnect = data.no_disconnect;

	ffs->dev_name = kstrdup(dev_name, GFP_KERNEL);
	if (unlikely(!ffs->dev_name)) {
		ffs_data_put(ffs);
		return ERR_PTR(-ENOMEM);
	}

	ffs_dev = ffs_acquire_dev(dev_name);
	if (IS_ERR(ffs_dev)) {
		ffs_data_put(ffs);
		return ERR_CAST(ffs_dev);
	}
	ffs->private_data = ffs_dev;
	data.ffs_data = ffs;

	rv = mount_nodev(t, flags, &data, ffs_sb_fill);
	if (IS_ERR(rv) && data.ffs_data) {
		ffs_release_dev(data.ffs_data);
		ffs_data_put(data.ffs_data);
	}

	return rv;
}

static void
ffs_fs_kill_sb(struct super_block *sb)
{
	ENTER();

	kill_litter_super(sb);
	if (sb->s_fs_info) {
		ffs_release_dev(sb->s_fs_info);
		ffs_data_closed(sb->s_fs_info);
	}
}

static struct file_system_type ffs_fs_type = {
	.owner		= THIS_MODULE,
	.name		= "functionfs",
	.mount		= ffs_fs_mount,
	.kill_sb	= ffs_fs_kill_sb,
};
MODULE_ALIAS_FS("functionfs");


/* Driver's main init/cleanup functions *************************************/

static int functionfs_init(void)
{
	int ret;

	ENTER();

	ret = register_filesystem(&ffs_fs_type);
	if (likely(!ret))
		pr_info("file system registered\n");
	else
		pr_err("failed registering file system (%d)\n", ret);

	return ret;
}

static void functionfs_cleanup(void)
{
	ENTER();

	pr_info("unloading\n");
	unregister_filesystem(&ffs_fs_type);
}


/* ffs_data and ffs_function construction and destruction code **************/

static void ffs_data_clear(struct ffs_data *ffs);
static void ffs_data_reset(struct ffs_data *ffs);

static void ffs_data_get(struct ffs_data *ffs)
{
	ENTER();

	ffs_log("ref %u", refcount_read(&ffs->ref));

	refcount_inc(&ffs->ref);
}

static void ffs_data_opened(struct ffs_data *ffs)
{
	ENTER();

	ffs_log("enter: state %d setup_state %d flag %lu opened %d ref %d",
		ffs->state, ffs->setup_state, ffs->flags,
		atomic_read(&ffs->opened), refcount_read(&ffs->ref));

	refcount_inc(&ffs->ref);
	if (atomic_add_return(1, &ffs->opened) == 1 &&
			ffs->state == FFS_DEACTIVATED) {
		ffs->state = FFS_CLOSING;
		ffs_data_reset(ffs);
	}
}

static void ffs_data_put(struct ffs_data *ffs)
{
	ENTER();

	ffs_log("ref %u", refcount_read(&ffs->ref));

	if (unlikely(refcount_dec_and_test(&ffs->ref))) {
		pr_info("%s(): freeing\n", __func__);
		ffs_data_clear(ffs);
		BUG_ON(waitqueue_active(&ffs->ev.waitq) ||
		       waitqueue_active(&ffs->ep0req_completion.wait) ||
		       waitqueue_active(&ffs->wait));
		destroy_workqueue(ffs->io_completion_wq);
		ipc_log_context_destroy(ffs->ipc_log);
		kfree(ffs->dev_name);
		kfree(ffs);
	}
}

static void ffs_data_closed(struct ffs_data *ffs)
{
	ENTER();

	ffs_log("state %d setup_state %d flag %lu opened %d", ffs->state,
		ffs->setup_state, ffs->flags, atomic_read(&ffs->opened));

	if (atomic_dec_and_test(&ffs->opened)) {
		if (ffs->no_disconnect) {
			ffs->state = FFS_DEACTIVATED;
			if (ffs->epfiles) {
				ffs_epfiles_destroy(ffs->epfiles,
						   ffs->eps_count);
				ffs->epfiles = NULL;
			}
			if (ffs->setup_state == FFS_SETUP_PENDING)
				__ffs_ep0_stall(ffs);
		} else {
			ffs->state = FFS_CLOSING;
			ffs_data_reset(ffs);
		}
	}
	if (atomic_read(&ffs->opened) < 0) {
		ffs->state = FFS_CLOSING;
		ffs_data_reset(ffs);
	}

	ffs_data_put(ffs);
}

static struct ffs_data *ffs_data_new(const char *dev_name)
{
	char ipcname[24] = "usb_ffs_";
	struct ffs_dev *ffs_dev;
	struct ffs_data *ffs = kzalloc(sizeof *ffs, GFP_KERNEL);
	if (unlikely(!ffs))
		return NULL;

	ffs_dev = _ffs_find_dev(dev_name);
	if (ffs_dev && ffs_dev->mounted) {
		pr_info("%s(): %s Already mounted\n", __func__, dev_name);
		kfree(ffs);
		return ERR_PTR(-EBUSY);
	}

	ENTER();

	ffs->io_completion_wq = alloc_ordered_workqueue("%s", 0, dev_name);
	if (!ffs->io_completion_wq) {
		kfree(ffs);
		return NULL;
	}

	refcount_set(&ffs->ref, 1);
	atomic_set(&ffs->opened, 0);
	ffs->state = FFS_READ_DESCRIPTORS;
	mutex_init(&ffs->mutex);
	spin_lock_init(&ffs->eps_lock);
	init_waitqueue_head(&ffs->ev.waitq);
	init_waitqueue_head(&ffs->wait);
	init_completion(&ffs->ep0req_completion);

	/* XXX REVISIT need to update it in some places, or do we? */
	ffs->ev.can_stall = 1;

	strlcat(ipcname, dev_name, sizeof(ipcname));
	ffs->ipc_log = ipc_log_context_create(NUM_PAGES, ipcname, 0);
	if (IS_ERR_OR_NULL(ffs->ipc_log))
		ffs->ipc_log =  NULL;

	return ffs;
}

static void ffs_data_clear(struct ffs_data *ffs)
{
	ENTER();

	ffs_log("enter: state %d setup_state %d flag %lu", ffs->state,
		ffs->setup_state, ffs->flags);

	pr_debug("%s: ffs->gadget= %pK, ffs->flags= %lu\n",
				__func__, ffs->gadget, ffs->flags);
	ffs_closed(ffs);

	BUG_ON(ffs->gadget);

	if (ffs->epfiles)
		ffs_epfiles_destroy(ffs->epfiles, ffs->eps_count);

	if (ffs->ffs_eventfd)
		eventfd_ctx_put(ffs->ffs_eventfd);

	kfree(ffs->raw_descs_data);
	kfree(ffs->raw_strings);
	kfree(ffs->stringtabs);
}

static void ffs_data_reset(struct ffs_data *ffs)
{
	ENTER();

	ffs_log("enter: state %d setup_state %d flag %lu", ffs->state,
		ffs->setup_state, ffs->flags);

	ffs_data_clear(ffs);

	ffs->epfiles = NULL;
	ffs->raw_descs_data = NULL;
	ffs->raw_descs = NULL;
	ffs->raw_strings = NULL;
	ffs->stringtabs = NULL;

	ffs->raw_descs_length = 0;
	ffs->fs_descs_count = 0;
	ffs->hs_descs_count = 0;
	ffs->ss_descs_count = 0;

	ffs->strings_count = 0;
	ffs->interfaces_count = 0;
	ffs->eps_count = 0;

	ffs->ev.count = 0;

	ffs->state = FFS_READ_DESCRIPTORS;
	ffs->setup_state = FFS_NO_SETUP;
	ffs->flags = 0;
}


static int functionfs_bind(struct ffs_data *ffs, struct usb_composite_dev *cdev)
{
	struct usb_gadget_strings **lang;
	int first_id;

	ENTER();

	ffs_log("enter: state %d setup_state %d flag %lu", ffs->state,
		ffs->setup_state, ffs->flags);

	if (WARN_ON(ffs->state != FFS_ACTIVE
		 || test_and_set_bit(FFS_FL_BOUND, &ffs->flags)))
		return -EBADFD;

	first_id = usb_string_ids_n(cdev, ffs->strings_count);
	if (unlikely(first_id < 0))
		return first_id;

	ffs->ep0req = usb_ep_alloc_request(cdev->gadget->ep0, GFP_KERNEL);
	if (unlikely(!ffs->ep0req))
		return -ENOMEM;
	ffs->ep0req->complete = ffs_ep0_complete;
	ffs->ep0req->context = ffs;

	lang = ffs->stringtabs;
	if (lang) {
		for (; *lang; ++lang) {
			struct usb_string *str = (*lang)->strings;
			int id = first_id;
			for (; str->s; ++id, ++str)
				str->id = id;
		}
	}

	ffs->gadget = cdev->gadget;

	ffs_data_get(ffs);
	return 0;
}

static void functionfs_unbind(struct ffs_data *ffs)
{
	ENTER();

	if (!WARN_ON(!ffs->gadget)) {
		usb_ep_free_request(ffs->gadget->ep0, ffs->ep0req);
		ffs->ep0req = NULL;
		ffs->gadget = NULL;
		clear_bit(FFS_FL_BOUND, &ffs->flags);
		ffs_log("state %d setup_state %d flag %lu gadget %pK\n",
			ffs->state, ffs->setup_state, ffs->flags, ffs->gadget);
		ffs_data_put(ffs);
	}
}

static int ffs_epfiles_create(struct ffs_data *ffs)
{
	struct ffs_epfile *epfile, *epfiles;
	unsigned i, count;

	ENTER();

	ffs_log("enter: eps_count %u state %d setup_state %d flag %lu",
		ffs->eps_count, ffs->state, ffs->setup_state, ffs->flags);

	count = ffs->eps_count;
	epfiles = kcalloc(count, sizeof(*epfiles), GFP_KERNEL);
	if (!epfiles)
		return -ENOMEM;

	epfile = epfiles;
	for (i = 1; i <= count; ++i, ++epfile) {
		epfile->ffs = ffs;
		mutex_init(&epfile->mutex);
		if (ffs->user_flags & FUNCTIONFS_VIRTUAL_ADDR)
			sprintf(epfile->name, "ep%02x", ffs->eps_addrmap[i]);
		else
			sprintf(epfile->name, "ep%u", i);
		epfile->dentry = ffs_sb_create_file(ffs->sb, epfile->name,
						 epfile,
						 &ffs_epfile_operations);
		if (unlikely(!epfile->dentry)) {
			ffs_epfiles_destroy(epfiles, i - 1);
			return -ENOMEM;
		}

		atomic_set(&epfile->opened, 0);
	}

	ffs->epfiles = epfiles;

	return 0;
}

static void ffs_epfiles_destroy(struct ffs_epfile *epfiles, unsigned count)
{
	struct ffs_epfile *epfile = epfiles;
	struct ffs_data *ffs = epfiles->ffs;

	ENTER();

	ffs_log("enter: count %u", count);

	for (; count; --count, ++epfile) {
		BUG_ON(mutex_is_locked(&epfile->mutex));
		if (epfile->dentry) {
			d_delete(epfile->dentry);
			dput(epfile->dentry);
			epfile->dentry = NULL;
		}
	}

	kfree(epfiles);
}

static void ffs_func_eps_disable(struct ffs_function *func)
{
	struct ffs_ep *ep         = func->eps;
	struct ffs_data *ffs      = func->ffs;
	struct ffs_epfile *epfile = func->ffs->epfiles;
	unsigned count            = func->ffs->eps_count;
	unsigned long flags;

	ffs_log("enter: state %d setup_state %d flag %lu", func->ffs->state,
		func->ffs->setup_state, func->ffs->flags);

	spin_lock_irqsave(&func->ffs->eps_lock, flags);
	while (count--) {
		/* pending requests get nuked */
		if (likely(ep->ep))
			usb_ep_disable(ep->ep);
		++ep;

		if (epfile) {
			epfile->invalid = true; /* until file is reopened */
			epfile->ep = NULL;
			__ffs_epfile_read_buffer_free(epfile);
			++epfile;
		}
	}
	spin_unlock_irqrestore(&func->ffs->eps_lock, flags);
}

static int ffs_func_eps_enable(struct ffs_function *func)
{
	struct ffs_data *ffs      = func->ffs;
	struct ffs_ep *ep         = func->eps;
	struct ffs_epfile *epfile = ffs->epfiles;
	unsigned count            = ffs->eps_count;
	unsigned long flags;
	int ret = 0;

	ffs_log("enter: state %d setup_state %d flag %lu", func->ffs->state,
		func->ffs->setup_state, func->ffs->flags);

	spin_lock_irqsave(&func->ffs->eps_lock, flags);
	while(count--) {
		ep->ep->driver_data = ep;

		ret = config_ep_by_speed(func->gadget, &func->function, ep->ep);
		if (ret) {
			pr_err("%s: config_ep_by_speed(%s) returned %d\n",
					__func__, ep->ep->name, ret);
			break;
		}

		ret = usb_ep_enable(ep->ep);
		if (likely(!ret)) {
			epfile->ep = ep;
			epfile->in = usb_endpoint_dir_in(ep->ep->desc);
			epfile->isoc = usb_endpoint_xfer_isoc(ep->ep->desc);
			ffs_log("usb_ep_enable %s", ep->ep->name);
		} else {
			ffs_log("usb_ep_enable %s ret %d", ep->ep->name, ret);
			break;
		}

		++ep;
		++epfile;
	}

	wake_up_interruptible(&ffs->wait);
	spin_unlock_irqrestore(&func->ffs->eps_lock, flags);

	return ret;
}


/* Parsing and building descriptors and strings *****************************/

/*
 * This validates if data pointed by data is a valid USB descriptor as
 * well as record how many interfaces, endpoints and strings are
 * required by given configuration.  Returns address after the
 * descriptor or NULL if data is invalid.
 */

enum ffs_entity_type {
	FFS_DESCRIPTOR, FFS_INTERFACE, FFS_STRING, FFS_ENDPOINT
};

enum ffs_os_desc_type {
	FFS_OS_DESC, FFS_OS_DESC_EXT_COMPAT, FFS_OS_DESC_EXT_PROP
};

typedef int (*ffs_entity_callback)(enum ffs_entity_type entity,
				   u8 *valuep,
				   struct usb_descriptor_header *desc,
				   void *priv);

typedef int (*ffs_os_desc_callback)(enum ffs_os_desc_type entity,
				    struct usb_os_desc_header *h, void *data,
				    unsigned len, void *priv);

static int __must_check ffs_do_single_desc(struct ffs_data *ffs,
					   char *data, unsigned int len,
					   ffs_entity_callback entity,
					   void *priv)
{
	struct usb_descriptor_header *_ds = (void *)data;
	u8 length;
	int ret;

	ENTER();

	ffs_log("enter: len %u", len);

	/* At least two bytes are required: length and type */
	if (len < 2) {
		pr_vdebug("descriptor too short\n");
		return -EINVAL;
	}

	/* If we have at least as many bytes as the descriptor takes? */
	length = _ds->bLength;
	if (len < length) {
		pr_vdebug("descriptor longer then available data\n");
		return -EINVAL;
	}

#define __entity_check_INTERFACE(val)  1
#define __entity_check_STRING(val)     (val)
#define __entity_check_ENDPOINT(val)   ((val) & USB_ENDPOINT_NUMBER_MASK)
#define __entity(type, val) do {					\
		pr_vdebug("entity " #type "(%02x)\n", (val));		\
		if (unlikely(!__entity_check_ ##type(val))) {		\
			pr_vdebug("invalid entity's value\n");		\
			return -EINVAL;					\
		}							\
		ret = entity(FFS_ ##type, &val, _ds, priv);		\
		if (unlikely(ret < 0)) {				\
			pr_debug("entity " #type "(%02x); ret = %d\n",	\
				 (val), ret);				\
			return ret;					\
		}							\
	} while (0)

	/* Parse descriptor depending on type. */
	switch (_ds->bDescriptorType) {
	case USB_DT_DEVICE:
	case USB_DT_CONFIG:
	case USB_DT_STRING:
	case USB_DT_DEVICE_QUALIFIER:
		/* function can't have any of those */
		pr_vdebug("descriptor reserved for gadget: %d\n",
		      _ds->bDescriptorType);
		return -EINVAL;

	case USB_DT_INTERFACE: {
		struct usb_interface_descriptor *ds = (void *)_ds;
		pr_vdebug("interface descriptor\n");
		if (length != sizeof *ds)
			goto inv_length;

		__entity(INTERFACE, ds->bInterfaceNumber);
		if (ds->iInterface)
			__entity(STRING, ds->iInterface);
	}
		break;

	case USB_DT_ENDPOINT: {
		struct usb_endpoint_descriptor *ds = (void *)_ds;
		pr_vdebug("endpoint descriptor\n");
		if (length != USB_DT_ENDPOINT_SIZE &&
		    length != USB_DT_ENDPOINT_AUDIO_SIZE)
			goto inv_length;
		__entity(ENDPOINT, ds->bEndpointAddress);
	}
		break;

	case HID_DT_HID:
		pr_vdebug("hid descriptor\n");
		if (length != sizeof(struct hid_descriptor))
			goto inv_length;
		break;

	case USB_DT_OTG:
		if (length != sizeof(struct usb_otg_descriptor))
			goto inv_length;
		break;

	case USB_DT_INTERFACE_ASSOCIATION: {
		struct usb_interface_assoc_descriptor *ds = (void *)_ds;
		pr_vdebug("interface association descriptor\n");
		if (length != sizeof *ds)
			goto inv_length;
		if (ds->iFunction)
			__entity(STRING, ds->iFunction);
	}
		break;

	case USB_DT_SS_ENDPOINT_COMP:
		pr_vdebug("EP SS companion descriptor\n");
		if (length != sizeof(struct usb_ss_ep_comp_descriptor))
			goto inv_length;
		break;

	case USB_DT_OTHER_SPEED_CONFIG:
	case USB_DT_INTERFACE_POWER:
	case USB_DT_DEBUG:
	case USB_DT_SECURITY:
	case USB_DT_CS_RADIO_CONTROL:
		/* TODO */
		pr_vdebug("unimplemented descriptor: %d\n", _ds->bDescriptorType);
		return -EINVAL;

	default:
		/* We should never be here */
		pr_vdebug("unknown descriptor: %d\n", _ds->bDescriptorType);
		return -EINVAL;

inv_length:
		pr_vdebug("invalid length: %d (descriptor %d)\n",
			  _ds->bLength, _ds->bDescriptorType);
		return -EINVAL;
	}

#undef __entity
#undef __entity_check_DESCRIPTOR
#undef __entity_check_INTERFACE
#undef __entity_check_STRING
#undef __entity_check_ENDPOINT

	ffs_log("exit: desc type %d length %d", _ds->bDescriptorType, length);

	return length;
}

static int __must_check ffs_do_descs(struct ffs_data *ffs, unsigned int count,
				     char *data, unsigned int len,
				     ffs_entity_callback entity, void *priv)
{
	const unsigned _len = len;
	unsigned long num = 0;

	ENTER();

	ffs_log("enter: len %u", len);

	for (;;) {
		int ret;

		if (num == count)
			data = NULL;

		/* Record "descriptor" entity */
		ret = entity(FFS_DESCRIPTOR, (u8 *)num, (void *)data, priv);
		if (unlikely(ret < 0)) {
			pr_debug("entity DESCRIPTOR(%02lx); ret = %d\n",
				 num, ret);
			return ret;
		}

		if (!data)
			return _len - len;

		ret = ffs_do_single_desc(ffs, data, len, entity, priv);
		if (unlikely(ret < 0)) {
			pr_debug("%s returns %d\n", __func__, ret);
			return ret;
		}

		len -= ret;
		data += ret;
		++num;
	}
}

static int __ffs_data_do_entity(enum ffs_entity_type type,
				u8 *valuep, struct usb_descriptor_header *desc,
				void *priv)
{
	struct ffs_desc_helper *helper = priv;
	struct ffs_data *ffs = helper->ffs;
	struct usb_endpoint_descriptor *d;

	ENTER();

	ffs_log("enter: type %u", type);

	switch (type) {
	case FFS_DESCRIPTOR:
		break;

	case FFS_INTERFACE:
		/*
		 * Interfaces are indexed from zero so if we
		 * encountered interface "n" then there are at least
		 * "n+1" interfaces.
		 */
		if (*valuep >= helper->interfaces_count)
			helper->interfaces_count = *valuep + 1;
		break;

	case FFS_STRING:
		/*
		 * Strings are indexed from 1 (0 is reserved
		 * for languages list)
		 */
		if (*valuep > helper->ffs->strings_count)
			helper->ffs->strings_count = *valuep;
		break;

	case FFS_ENDPOINT:
		d = (void *)desc;
		helper->eps_count++;
		if (helper->eps_count >= FFS_MAX_EPS_COUNT)
			return -EINVAL;
		/* Check if descriptors for any speed were already parsed */
		if (!helper->ffs->eps_count && !helper->ffs->interfaces_count)
			helper->ffs->eps_addrmap[helper->eps_count] =
				d->bEndpointAddress;
		else if (helper->ffs->eps_addrmap[helper->eps_count] !=
				d->bEndpointAddress)
			return -EINVAL;
		break;
	}

	return 0;
}

static int __ffs_do_os_desc_header(struct ffs_data *ffs,
				   enum ffs_os_desc_type *next_type,
				   struct usb_os_desc_header *desc)
{
	u16 bcd_version = le16_to_cpu(desc->bcdVersion);
	u16 w_index = le16_to_cpu(desc->wIndex);

	ffs_log("enter: bcd:%x w_index:%d", bcd_version, w_index);

	if (bcd_version != 1) {
		pr_vdebug("unsupported os descriptors version: %d",
			  bcd_version);
		return -EINVAL;
	}
	switch (w_index) {
	case 0x4:
		*next_type = FFS_OS_DESC_EXT_COMPAT;
		break;
	case 0x5:
		*next_type = FFS_OS_DESC_EXT_PROP;
		break;
	default:
		pr_vdebug("unsupported os descriptor type: %d", w_index);
		return -EINVAL;
	}

	return sizeof(*desc);
}

/*
 * Process all extended compatibility/extended property descriptors
 * of a feature descriptor
 */
static int __must_check ffs_do_single_os_desc(struct ffs_data *ffs,
					      char *data, unsigned int len,
					      enum ffs_os_desc_type type,
					      u16 feature_count,
					      ffs_os_desc_callback entity,
					      void *priv,
					      struct usb_os_desc_header *h)
{
	int ret;
	const unsigned _len = len;

	ENTER();

	ffs_log("enter: len %u os desc type %d", len, type);

	/* loop over all ext compat/ext prop descriptors */
	while (feature_count--) {
		ret = entity(type, h, data, len, priv);
		if (unlikely(ret < 0)) {
			ffs_log("bad OS descriptor, type: %d\n", type);
			return ret;
		}
		data += ret;
		len -= ret;
	}


	return _len - len;
}

/* Process a number of complete Feature Descriptors (Ext Compat or Ext Prop) */
static int __must_check ffs_do_os_descs(struct ffs_data *ffs,
					unsigned int count, char *data,
					unsigned int len,
					ffs_os_desc_callback entity, void *priv)
{
	const unsigned _len = len;
	unsigned long num = 0;

	ENTER();

	ffs_log("enter: len %u", len);

	for (num = 0; num < count; ++num) {
		int ret;
		enum ffs_os_desc_type type;
		u16 feature_count;
		struct usb_os_desc_header *desc = (void *)data;

		if (len < sizeof(*desc))
			return -EINVAL;

		/*
		 * Record "descriptor" entity.
		 * Process dwLength, bcdVersion, wIndex, get b/wCount.
		 * Move the data pointer to the beginning of extended
		 * compatibilities proper or extended properties proper
		 * portions of the data
		 */
		if (le32_to_cpu(desc->dwLength) > len)
			return -EINVAL;

		ret = __ffs_do_os_desc_header(ffs, &type, desc);
		if (unlikely(ret < 0)) {
			ffs_log("entity OS_DESCRIPTOR(%02lx); ret = %d\n",
				 num, ret);
			return ret;
		}
		/*
		 * 16-bit hex "?? 00" Little Endian looks like 8-bit hex "??"
		 */
		feature_count = le16_to_cpu(desc->wCount);
		if (type == FFS_OS_DESC_EXT_COMPAT &&
		    (feature_count > 255 || desc->Reserved))
				return -EINVAL;
		len -= ret;
		data += ret;

		/*
		 * Process all function/property descriptors
		 * of this Feature Descriptor
		 */
		ret = ffs_do_single_os_desc(ffs, data, len, type,
					    feature_count, entity, priv, desc);
		if (unlikely(ret < 0)) {
			ffs_log("%s returns %d\n", __func__, ret);
			return ret;
		}

		len -= ret;
		data += ret;
	}

	return _len - len;
}

/**
 * Validate contents of the buffer from userspace related to OS descriptors.
 */
static int __ffs_data_do_os_desc(enum ffs_os_desc_type type,
				 struct usb_os_desc_header *h, void *data,
				 unsigned len, void *priv)
{
	struct ffs_data *ffs = priv;
	u8 length;

	ENTER();

	ffs_log("enter: type %d len %u", type, len);

	switch (type) {
	case FFS_OS_DESC_EXT_COMPAT: {
		struct usb_ext_compat_desc *d = data;
		int i;

		if (len < sizeof(*d) ||
		    d->bFirstInterfaceNumber >= ffs->interfaces_count)
			return -EINVAL;
		if (d->Reserved1 != 1) {
			/*
			 * According to the spec, Reserved1 must be set to 1
			 * but older kernels incorrectly rejected non-zero
			 * values.  We fix it here to avoid returning EINVAL
			 * in response to values we used to accept.
			 */
			pr_debug("usb_ext_compat_desc::Reserved1 forced to 1\n");
			d->Reserved1 = 1;
		}
		for (i = 0; i < ARRAY_SIZE(d->Reserved2); ++i)
			if (d->Reserved2[i])
				return -EINVAL;

		length = sizeof(struct usb_ext_compat_desc);
	}
		break;
	case FFS_OS_DESC_EXT_PROP: {
		struct usb_ext_prop_desc *d = data;
		u32 type, pdl;
		u16 pnl;

		if (len < sizeof(*d) || h->interface >= ffs->interfaces_count)
			return -EINVAL;
		length = le32_to_cpu(d->dwSize);
		if (len < length)
			return -EINVAL;
		type = le32_to_cpu(d->dwPropertyDataType);
		if (type < USB_EXT_PROP_UNICODE ||
		    type > USB_EXT_PROP_UNICODE_MULTI) {
			pr_vdebug("unsupported os descriptor property type: %d",
				  type);
			return -EINVAL;
		}
		pnl = le16_to_cpu(d->wPropertyNameLength);
		if (length < 14 + pnl) {
			pr_vdebug("invalid os descriptor length: %d pnl:%d (descriptor %d)\n",
				  length, pnl, type);
			return -EINVAL;
		}
		pdl = le32_to_cpu(*(u32 *)((u8 *)data + 10 + pnl));
		if (length != 14 + pnl + pdl) {
			pr_vdebug("invalid os descriptor length: %d pnl:%d pdl:%d (descriptor %d)\n",
				  length, pnl, pdl, type);
			return -EINVAL;
		}
		++ffs->ms_os_descs_ext_prop_count;
		/* property name reported to the host as "WCHAR"s */
		ffs->ms_os_descs_ext_prop_name_len += pnl * 2;
		ffs->ms_os_descs_ext_prop_data_len += pdl;
	}
		break;
	default:
		pr_vdebug("unknown descriptor: %d\n", type);
		return -EINVAL;
	}

	return length;
}

static int __ffs_data_got_descs(struct ffs_data *ffs,
				char *const _data, size_t len)
{
	char *data = _data, *raw_descs;
	unsigned os_descs_count = 0, counts[3], flags;
	int ret = -EINVAL, i;
	struct ffs_desc_helper helper;

	ENTER();

	ffs_log("enter: len %zu", len);

	if (get_unaligned_le32(data + 4) != len)
		goto error;

	switch (get_unaligned_le32(data)) {
	case FUNCTIONFS_DESCRIPTORS_MAGIC:
		flags = FUNCTIONFS_HAS_FS_DESC | FUNCTIONFS_HAS_HS_DESC;
		data += 8;
		len  -= 8;
		break;
	case FUNCTIONFS_DESCRIPTORS_MAGIC_V2:
		flags = get_unaligned_le32(data + 8);
		ffs->user_flags = flags;
		if (flags & ~(FUNCTIONFS_HAS_FS_DESC |
			      FUNCTIONFS_HAS_HS_DESC |
			      FUNCTIONFS_HAS_SS_DESC |
			      FUNCTIONFS_HAS_MS_OS_DESC |
			      FUNCTIONFS_VIRTUAL_ADDR |
			      FUNCTIONFS_EVENTFD |
			      FUNCTIONFS_ALL_CTRL_RECIP |
			      FUNCTIONFS_CONFIG0_SETUP)) {
			ret = -ENOSYS;
			goto error;
		}
		data += 12;
		len  -= 12;
		break;
	default:
		goto error;
	}

	if (flags & FUNCTIONFS_EVENTFD) {
		if (len < 4)
			goto error;
		ffs->ffs_eventfd =
			eventfd_ctx_fdget((int)get_unaligned_le32(data));
		if (IS_ERR(ffs->ffs_eventfd)) {
			ret = PTR_ERR(ffs->ffs_eventfd);
			ffs->ffs_eventfd = NULL;
			goto error;
		}
		data += 4;
		len  -= 4;
	}

	/* Read fs_count, hs_count and ss_count (if present) */
	for (i = 0; i < 3; ++i) {
		if (!(flags & (1 << i))) {
			counts[i] = 0;
		} else if (len < 4) {
			goto error;
		} else {
			counts[i] = get_unaligned_le32(data);
			data += 4;
			len  -= 4;
		}
	}
	if (flags & (1 << i)) {
		if (len < 4) {
			goto error;
		}
		os_descs_count = get_unaligned_le32(data);
		data += 4;
		len -= 4;
	};

	/* Read descriptors */
	raw_descs = data;
	helper.ffs = ffs;
	for (i = 0; i < 3; ++i) {
		if (!counts[i])
			continue;
		helper.interfaces_count = 0;
		helper.eps_count = 0;
		ret = ffs_do_descs(ffs, counts[i], data, len,
				   __ffs_data_do_entity, &helper);
		if (ret < 0)
			goto error;
		if (!ffs->eps_count && !ffs->interfaces_count) {
			ffs->eps_count = helper.eps_count;
			ffs->interfaces_count = helper.interfaces_count;
		} else {
			if (ffs->eps_count != helper.eps_count) {
				ret = -EINVAL;
				goto error;
			}
			if (ffs->interfaces_count != helper.interfaces_count) {
				ret = -EINVAL;
				goto error;
			}
		}
		data += ret;
		len  -= ret;
	}
	if (os_descs_count) {
		ret = ffs_do_os_descs(ffs, os_descs_count, data, len,
				      __ffs_data_do_os_desc, ffs);
		if (ret < 0)
			goto error;
		data += ret;
		len -= ret;
	}

	if (raw_descs == data || len) {
		ret = -EINVAL;
		goto error;
	}

	ffs->raw_descs_data	= _data;
	ffs->raw_descs		= raw_descs;
	ffs->raw_descs_length	= data - raw_descs;
	ffs->fs_descs_count	= counts[0];
	ffs->hs_descs_count	= counts[1];
	ffs->ss_descs_count	= counts[2];
	ffs->ms_os_descs_count	= os_descs_count;

	return 0;

error:
	kfree(_data);
	return ret;
}

static int __ffs_data_got_strings(struct ffs_data *ffs,
				  char *const _data, size_t len)
{
	u32 str_count, needed_count, lang_count;
	struct usb_gadget_strings **stringtabs, *t;
	const char *data = _data;
	struct usb_string *s;

	ENTER();

	ffs_log("enter: len %zu", len);

	if (unlikely(len < 16 ||
		     get_unaligned_le32(data) != FUNCTIONFS_STRINGS_MAGIC ||
		     get_unaligned_le32(data + 4) != len))
		goto error;
	str_count  = get_unaligned_le32(data + 8);
	lang_count = get_unaligned_le32(data + 12);

	/* if one is zero the other must be zero */
	if (unlikely(!str_count != !lang_count))
		goto error;

	/* Do we have at least as many strings as descriptors need? */
	needed_count = ffs->strings_count;
	if (unlikely(str_count < needed_count))
		goto error;

	/*
	 * If we don't need any strings just return and free all
	 * memory.
	 */
	if (!needed_count) {
		kfree(_data);
		return 0;
	}

	/* Allocate everything in one chunk so there's less maintenance. */
	{
		unsigned i = 0;
		vla_group(d);
		vla_item(d, struct usb_gadget_strings *, stringtabs,
			lang_count + 1);
		vla_item(d, struct usb_gadget_strings, stringtab, lang_count);
		vla_item(d, struct usb_string, strings,
			lang_count*(needed_count+1));

		char *vlabuf = kmalloc(vla_group_size(d), GFP_KERNEL);

		if (unlikely(!vlabuf)) {
			kfree(_data);
			return -ENOMEM;
		}

		/* Initialize the VLA pointers */
		stringtabs = vla_ptr(vlabuf, d, stringtabs);
		t = vla_ptr(vlabuf, d, stringtab);
		i = lang_count;
		do {
			*stringtabs++ = t++;
		} while (--i);
		*stringtabs = NULL;

		/* stringtabs = vlabuf = d_stringtabs for later kfree */
		stringtabs = vla_ptr(vlabuf, d, stringtabs);
		t = vla_ptr(vlabuf, d, stringtab);
		s = vla_ptr(vlabuf, d, strings);
	}

	/* For each language */
	data += 16;
	len -= 16;

	do { /* lang_count > 0 so we can use do-while */
		unsigned needed = needed_count;

		if (unlikely(len < 3))
			goto error_free;
		t->language = get_unaligned_le16(data);
		t->strings  = s;
		++t;

		data += 2;
		len -= 2;

		/* For each string */
		do { /* str_count > 0 so we can use do-while */
			size_t length = strnlen(data, len);

			if (unlikely(length == len))
				goto error_free;

			/*
			 * User may provide more strings then we need,
			 * if that's the case we simply ignore the
			 * rest
			 */
			if (likely(needed)) {
				/*
				 * s->id will be set while adding
				 * function to configuration so for
				 * now just leave garbage here.
				 */
				s->s = data;
				--needed;
				++s;
			}

			data += length + 1;
			len -= length + 1;
		} while (--str_count);

		s->id = 0;   /* terminator */
		s->s = NULL;
		++s;

	} while (--lang_count);

	/* Some garbage left? */
	if (unlikely(len))
		goto error_free;

	/* Done! */
	ffs->stringtabs = stringtabs;
	ffs->raw_strings = _data;

	return 0;

error_free:
	kfree(stringtabs);
error:
	kfree(_data);
	return -EINVAL;
}


/* Events handling and management *******************************************/

static void __ffs_event_add(struct ffs_data *ffs,
			    enum usb_functionfs_event_type type)
{
	enum usb_functionfs_event_type rem_type1, rem_type2 = type;
	int neg = 0;

	ffs_log("enter: type %d state %d setup_state %d flag %lu", type,
		ffs->state, ffs->setup_state, ffs->flags);

	/*
	 * Abort any unhandled setup
	 *
	 * We do not need to worry about some cmpxchg() changing value
	 * of ffs->setup_state without holding the lock because when
	 * state is FFS_SETUP_PENDING cmpxchg() in several places in
	 * the source does nothing.
	 */
	if (ffs->setup_state == FFS_SETUP_PENDING)
		ffs->setup_state = FFS_SETUP_CANCELLED;

	/*
	 * Logic of this function guarantees that there are at most four pending
	 * evens on ffs->ev.types queue.  This is important because the queue
	 * has space for four elements only and __ffs_ep0_read_events function
	 * depends on that limit as well.  If more event types are added, those
	 * limits have to be revisited or guaranteed to still hold.
	 */
	switch (type) {
	case FUNCTIONFS_RESUME:
		rem_type2 = FUNCTIONFS_SUSPEND;
		/* FALL THROUGH */
	case FUNCTIONFS_SUSPEND:
	case FUNCTIONFS_SETUP:
		rem_type1 = type;
		/* Discard all similar events */
		break;

	case FUNCTIONFS_BIND:
	case FUNCTIONFS_UNBIND:
	case FUNCTIONFS_DISABLE:
	case FUNCTIONFS_ENABLE:
		/* Discard everything other then power management. */
		rem_type1 = FUNCTIONFS_SUSPEND;
		rem_type2 = FUNCTIONFS_RESUME;
		neg = 1;
		break;

	default:
		WARN(1, "%d: unknown event, this should not happen\n", type);
		return;
	}

	{
		u8 *ev  = ffs->ev.types, *out = ev;
		unsigned n = ffs->ev.count;
		for (; n; --n, ++ev)
			if ((*ev == rem_type1 || *ev == rem_type2) == neg)
				*out++ = *ev;
			else
				pr_vdebug("purging event %d\n", *ev);
		ffs->ev.count = out - ffs->ev.types;
	}

	pr_vdebug("adding event %d\n", type);
	ffs->ev.types[ffs->ev.count++] = type;
	wake_up_locked(&ffs->ev.waitq);
	if (ffs->ffs_eventfd)
		eventfd_signal(ffs->ffs_eventfd, 1);
}

static void ffs_event_add(struct ffs_data *ffs,
			  enum usb_functionfs_event_type type)
{
	unsigned long flags;
	spin_lock_irqsave(&ffs->ev.waitq.lock, flags);
	__ffs_event_add(ffs, type);
	spin_unlock_irqrestore(&ffs->ev.waitq.lock, flags);
}

/* Bind/unbind USB function hooks *******************************************/

static int ffs_ep_addr2idx(struct ffs_data *ffs, u8 endpoint_address)
{
	int i;

	for (i = 1; i < ARRAY_SIZE(ffs->eps_addrmap); ++i)
		if (ffs->eps_addrmap[i] == endpoint_address)
			return i;
	return -ENOENT;
}

static int __ffs_func_bind_do_descs(enum ffs_entity_type type, u8 *valuep,
				    struct usb_descriptor_header *desc,
				    void *priv)
{
	struct usb_endpoint_descriptor *ds = (void *)desc;
	struct ffs_function *func = priv;
	struct ffs_data *ffs = func->ffs;
	struct ffs_ep *ffs_ep;
	unsigned ep_desc_id;
	int idx;
	static const char *speed_names[] = { "full", "high", "super" };

	ffs_log("enter");

	if (type != FFS_DESCRIPTOR)
		return 0;

	/*
	 * If ss_descriptors is not NULL, we are reading super speed
	 * descriptors; if hs_descriptors is not NULL, we are reading high
	 * speed descriptors; otherwise, we are reading full speed
	 * descriptors.
	 */
	if (func->function.ss_descriptors) {
		ep_desc_id = 2;
		func->function.ss_descriptors[(long)valuep] = desc;
	} else if (func->function.hs_descriptors) {
		ep_desc_id = 1;
		func->function.hs_descriptors[(long)valuep] = desc;
	} else {
		ep_desc_id = 0;
		func->function.fs_descriptors[(long)valuep]    = desc;
	}

	if (!desc || desc->bDescriptorType != USB_DT_ENDPOINT)
		return 0;

	idx = ffs_ep_addr2idx(func->ffs, ds->bEndpointAddress) - 1;
	if (idx < 0)
		return idx;

	ffs_ep = func->eps + idx;

	if (unlikely(ffs_ep->descs[ep_desc_id])) {
		pr_err("two %sspeed descriptors for EP %d\n",
			  speed_names[ep_desc_id],
			  ds->bEndpointAddress & USB_ENDPOINT_NUMBER_MASK);
		return -EINVAL;
	}
	ffs_ep->descs[ep_desc_id] = ds;

	ffs_dump_mem(": Original  ep desc", ds, ds->bLength);
	if (ffs_ep->ep) {
		ds->bEndpointAddress = ffs_ep->descs[0]->bEndpointAddress;
		if (!ds->wMaxPacketSize)
			ds->wMaxPacketSize = ffs_ep->descs[0]->wMaxPacketSize;
	} else {
		struct usb_request *req;
		struct usb_ep *ep;
		u8 bEndpointAddress;

		/*
		 * We back up bEndpointAddress because autoconfig overwrites
		 * it with physical endpoint address.
		 */
		bEndpointAddress = ds->bEndpointAddress;
		pr_vdebug("autoconfig\n");
		ep = usb_ep_autoconfig(func->gadget, ds);
		if (unlikely(!ep))
			return -ENOTSUPP;
		ep->driver_data = func->eps + idx;

		req = usb_ep_alloc_request(ep, GFP_KERNEL);
		if (unlikely(!req))
			return -ENOMEM;

		ffs_ep->ep  = ep;
		ffs_ep->req = req;
		func->eps_revmap[ds->bEndpointAddress &
				 USB_ENDPOINT_NUMBER_MASK] = idx + 1;
		/*
		 * If we use virtual address mapping, we restore
		 * original bEndpointAddress value.
		 */
		if (func->ffs->user_flags & FUNCTIONFS_VIRTUAL_ADDR)
			ds->bEndpointAddress = bEndpointAddress;
	}
	ffs_dump_mem(": Rewritten ep desc", ds, ds->bLength);

	return 0;
}

static int __ffs_func_bind_do_nums(enum ffs_entity_type type, u8 *valuep,
				   struct usb_descriptor_header *desc,
				   void *priv)
{
	struct ffs_function *func = priv;
	struct ffs_data *ffs = func->ffs;
	unsigned idx;
	u8 newValue;

	ffs_log("enter: type %d", type);

	switch (type) {
	default:
	case FFS_DESCRIPTOR:
		/* Handled in previous pass by __ffs_func_bind_do_descs() */
		return 0;

	case FFS_INTERFACE:
		idx = *valuep;
		if (func->interfaces_nums[idx] < 0) {
			int id = usb_interface_id(func->conf, &func->function);
			if (unlikely(id < 0))
				return id;
			func->interfaces_nums[idx] = id;
		}
		newValue = func->interfaces_nums[idx];
		break;

	case FFS_STRING:
		/* String' IDs are allocated when fsf_data is bound to cdev */
		newValue = func->ffs->stringtabs[0]->strings[*valuep - 1].id;
		break;

	case FFS_ENDPOINT:
		/*
		 * USB_DT_ENDPOINT are handled in
		 * __ffs_func_bind_do_descs().
		 */
		if (desc->bDescriptorType == USB_DT_ENDPOINT)
			return 0;

		idx = (*valuep & USB_ENDPOINT_NUMBER_MASK) - 1;
		if (unlikely(!func->eps[idx].ep))
			return -EINVAL;

		{
			struct usb_endpoint_descriptor **descs;
			descs = func->eps[idx].descs;
			newValue = descs[descs[0] ? 0 : 1]->bEndpointAddress;
		}
		break;
	}

	pr_vdebug("%02x -> %02x\n", *valuep, newValue);
	*valuep = newValue;

	ffs_log("exit: newValue %d", newValue);

	return 0;
}

static int __ffs_func_bind_do_os_desc(enum ffs_os_desc_type type,
				      struct usb_os_desc_header *h, void *data,
				      unsigned len, void *priv)
{
	struct ffs_function *func = priv;
	struct ffs_data *ffs = func->ffs;
	u8 length = 0;

	ffs_log("enter: type %d", type);

	switch (type) {
	case FFS_OS_DESC_EXT_COMPAT: {
		struct usb_ext_compat_desc *desc = data;
		struct usb_os_desc_table *t;

		t = &func->function.os_desc_table[desc->bFirstInterfaceNumber];
		t->if_id = func->interfaces_nums[desc->bFirstInterfaceNumber];
		memcpy(t->os_desc->ext_compat_id, &desc->CompatibleID,
		       ARRAY_SIZE(desc->CompatibleID) +
		       ARRAY_SIZE(desc->SubCompatibleID));
		length = sizeof(*desc);
	}
		break;
	case FFS_OS_DESC_EXT_PROP: {
		struct usb_ext_prop_desc *desc = data;
		struct usb_os_desc_table *t;
		struct usb_os_desc_ext_prop *ext_prop;
		char *ext_prop_name;
		char *ext_prop_data;

		t = &func->function.os_desc_table[h->interface];
		t->if_id = func->interfaces_nums[h->interface];

		ext_prop = func->ffs->ms_os_descs_ext_prop_avail;
		func->ffs->ms_os_descs_ext_prop_avail += sizeof(*ext_prop);

		ext_prop->type = le32_to_cpu(desc->dwPropertyDataType);
		ext_prop->name_len = le16_to_cpu(desc->wPropertyNameLength);
		ext_prop->data_len = le32_to_cpu(*(u32 *)
			usb_ext_prop_data_len_ptr(data, ext_prop->name_len));
		length = ext_prop->name_len + ext_prop->data_len + 14;

		ext_prop_name = func->ffs->ms_os_descs_ext_prop_name_avail;
		func->ffs->ms_os_descs_ext_prop_name_avail +=
			ext_prop->name_len;

		ext_prop_data = func->ffs->ms_os_descs_ext_prop_data_avail;
		func->ffs->ms_os_descs_ext_prop_data_avail +=
			ext_prop->data_len;
		memcpy(ext_prop_data,
		       usb_ext_prop_data_ptr(data, ext_prop->name_len),
		       ext_prop->data_len);
		/* unicode data reported to the host as "WCHAR"s */
		switch (ext_prop->type) {
		case USB_EXT_PROP_UNICODE:
		case USB_EXT_PROP_UNICODE_ENV:
		case USB_EXT_PROP_UNICODE_LINK:
		case USB_EXT_PROP_UNICODE_MULTI:
			ext_prop->data_len *= 2;
			break;
		}
		ext_prop->data = ext_prop_data;

		memcpy(ext_prop_name, usb_ext_prop_name_ptr(data),
		       ext_prop->name_len);
		/* property name reported to the host as "WCHAR"s */
		ext_prop->name_len *= 2;
		ext_prop->name = ext_prop_name;

		t->os_desc->ext_prop_len +=
			ext_prop->name_len + ext_prop->data_len + 14;
		++t->os_desc->ext_prop_count;
		list_add_tail(&ext_prop->entry, &t->os_desc->ext_prop);
	}
		break;
	default:
		pr_vdebug("unknown descriptor: %d\n", type);
	}

	return length;
}

static inline struct f_fs_opts *ffs_do_functionfs_bind(struct usb_function *f,
						struct usb_configuration *c)
{
	struct ffs_function *func = ffs_func_from_usb(f);
	struct f_fs_opts *ffs_opts =
		container_of(f->fi, struct f_fs_opts, func_inst);
	struct ffs_data *ffs = ffs_opts->dev->ffs_data;
	int ret;

	ENTER();

	/*
	 * Legacy gadget triggers binding in functionfs_ready_callback,
	 * which already uses locking; taking the same lock here would
	 * cause a deadlock.
	 *
	 * Configfs-enabled gadgets however do need ffs_dev_lock.
	 */
	if (!ffs_opts->no_configfs)
		ffs_dev_lock();
	ret = ffs_opts->dev->desc_ready ? 0 : -ENODEV;
	func->ffs = ffs_opts->dev->ffs_data;
	if (!ffs_opts->no_configfs)
		ffs_dev_unlock();
	if (ret)
		return ERR_PTR(ret);

	func->conf = c;
	func->gadget = c->cdev->gadget;

	/*
	 * in drivers/usb/gadget/configfs.c:configfs_composite_bind()
	 * configurations are bound in sequence with list_for_each_entry,
	 * in each configuration its functions are bound in sequence
	 * with list_for_each_entry, so we assume no race condition
	 * with regard to ffs_opts->bound access
	 */
	if (!ffs_opts->refcnt) {
		ret = functionfs_bind(func->ffs, c->cdev);
		if (ret) {
			ffs_log("functionfs_bind returned %d", ret);
			return ERR_PTR(ret);
		}
	}
	ffs_opts->refcnt++;
	func->function.strings = func->ffs->stringtabs;

	return ffs_opts;
}

static int _ffs_func_bind(struct usb_configuration *c,
			  struct usb_function *f)
{
	struct ffs_function *func = ffs_func_from_usb(f);
	struct ffs_data *ffs = func->ffs;

	const int full = !!func->ffs->fs_descs_count;
	const int high = !!func->ffs->hs_descs_count;
	const int super = !!func->ffs->ss_descs_count;

	int fs_len, hs_len, ss_len, ret, i;
	struct ffs_ep *eps_ptr;

	/* Make it a single chunk, less management later on */
	vla_group(d);
	vla_item_with_sz(d, struct ffs_ep, eps, ffs->eps_count);
	vla_item_with_sz(d, struct usb_descriptor_header *, fs_descs,
		full ? ffs->fs_descs_count + 1 : 0);
	vla_item_with_sz(d, struct usb_descriptor_header *, hs_descs,
		high ? ffs->hs_descs_count + 1 : 0);
	vla_item_with_sz(d, struct usb_descriptor_header *, ss_descs,
		super ? ffs->ss_descs_count + 1 : 0);
	vla_item_with_sz(d, short, inums, ffs->interfaces_count);
	vla_item_with_sz(d, struct usb_os_desc_table, os_desc_table,
			 c->cdev->use_os_string ? ffs->interfaces_count : 0);
	vla_item_with_sz(d, char[16], ext_compat,
			 c->cdev->use_os_string ? ffs->interfaces_count : 0);
	vla_item_with_sz(d, struct usb_os_desc, os_desc,
			 c->cdev->use_os_string ? ffs->interfaces_count : 0);
	vla_item_with_sz(d, struct usb_os_desc_ext_prop, ext_prop,
			 ffs->ms_os_descs_ext_prop_count);
	vla_item_with_sz(d, char, ext_prop_name,
			 ffs->ms_os_descs_ext_prop_name_len);
	vla_item_with_sz(d, char, ext_prop_data,
			 ffs->ms_os_descs_ext_prop_data_len);
	vla_item_with_sz(d, char, raw_descs, ffs->raw_descs_length);
	char *vlabuf;

	ENTER();

	ffs_log("enter: state %d setup_state %d flag %lu", ffs->state,
		ffs->setup_state, ffs->flags);

	/* Has descriptors only for speeds gadget does not support */
	if (unlikely(!(full | high | super)))
		return -ENOTSUPP;

	/* Allocate a single chunk, less management later on */
	vlabuf = kzalloc(vla_group_size(d), GFP_KERNEL);
	if (unlikely(!vlabuf))
		return -ENOMEM;

	ffs->ms_os_descs_ext_prop_avail = vla_ptr(vlabuf, d, ext_prop);
	ffs->ms_os_descs_ext_prop_name_avail =
		vla_ptr(vlabuf, d, ext_prop_name);
	ffs->ms_os_descs_ext_prop_data_avail =
		vla_ptr(vlabuf, d, ext_prop_data);

	/* Copy descriptors  */
	memcpy(vla_ptr(vlabuf, d, raw_descs), ffs->raw_descs,
	       ffs->raw_descs_length);

	memset(vla_ptr(vlabuf, d, inums), 0xff, d_inums__sz);
	eps_ptr = vla_ptr(vlabuf, d, eps);
	for (i = 0; i < ffs->eps_count; i++)
		eps_ptr[i].num = -1;

	/* Save pointers
	 * d_eps == vlabuf, func->eps used to kfree vlabuf later
	*/
	func->eps             = vla_ptr(vlabuf, d, eps);
	func->interfaces_nums = vla_ptr(vlabuf, d, inums);

	/*
	 * Go through all the endpoint descriptors and allocate
	 * endpoints first, so that later we can rewrite the endpoint
	 * numbers without worrying that it may be described later on.
	 */
	if (likely(full)) {
		func->function.fs_descriptors = vla_ptr(vlabuf, d, fs_descs);
		fs_len = ffs_do_descs(ffs, ffs->fs_descs_count,
				      vla_ptr(vlabuf, d, raw_descs),
				      d_raw_descs__sz,
				      __ffs_func_bind_do_descs, func);
		if (unlikely(fs_len < 0)) {
			ret = fs_len;
			goto error;
		}
	} else {
		fs_len = 0;
	}

	if (likely(high)) {
		func->function.hs_descriptors = vla_ptr(vlabuf, d, hs_descs);
		hs_len = ffs_do_descs(ffs, ffs->hs_descs_count,
				      vla_ptr(vlabuf, d, raw_descs) + fs_len,
				      d_raw_descs__sz - fs_len,
				      __ffs_func_bind_do_descs, func);
		if (unlikely(hs_len < 0)) {
			ret = hs_len;
			goto error;
		}
	} else {
		hs_len = 0;
	}

	if (likely(super)) {
		func->function.ss_descriptors = vla_ptr(vlabuf, d, ss_descs);
		ss_len = ffs_do_descs(ffs, ffs->ss_descs_count,
				vla_ptr(vlabuf, d, raw_descs) + fs_len + hs_len,
				d_raw_descs__sz - fs_len - hs_len,
				__ffs_func_bind_do_descs, func);
		if (unlikely(ss_len < 0)) {
			ret = ss_len;
			goto error;
		}
		func->function.ssp_descriptors = func->function.ss_descriptors;
	} else {
		ss_len = 0;
	}

	/*
	 * Now handle interface numbers allocation and interface and
	 * endpoint numbers rewriting.  We can do that in one go
	 * now.
	 */
	ret = ffs_do_descs(ffs, ffs->fs_descs_count +
			   (high ? ffs->hs_descs_count : 0) +
			   (super ? ffs->ss_descs_count : 0),
			   vla_ptr(vlabuf, d, raw_descs), d_raw_descs__sz,
			   __ffs_func_bind_do_nums, func);
	if (unlikely(ret < 0))
		goto error;

	func->function.os_desc_table = vla_ptr(vlabuf, d, os_desc_table);
	if (c->cdev->use_os_string) {
		for (i = 0; i < ffs->interfaces_count; ++i) {
			struct usb_os_desc *desc;

			desc = func->function.os_desc_table[i].os_desc =
				vla_ptr(vlabuf, d, os_desc) +
				i * sizeof(struct usb_os_desc);
			desc->ext_compat_id =
				vla_ptr(vlabuf, d, ext_compat) + i * 16;
			INIT_LIST_HEAD(&desc->ext_prop);
		}
		ret = ffs_do_os_descs(ffs, ffs->ms_os_descs_count,
				      vla_ptr(vlabuf, d, raw_descs) +
				      fs_len + hs_len + ss_len,
				      d_raw_descs__sz - fs_len - hs_len -
				      ss_len,
				      __ffs_func_bind_do_os_desc, func);
		if (unlikely(ret < 0))
			goto error;
	}
	func->function.os_desc_n =
		c->cdev->use_os_string ? ffs->interfaces_count : 0;

	/* And we're done */
	ffs_event_add(ffs, FUNCTIONFS_BIND);

	return 0;

error:
	/* XXX Do we need to release all claimed endpoints here? */
	ffs_log("exit: ret %d", ret);
	return ret;
}

static int ffs_func_bind(struct usb_configuration *c,
			 struct usb_function *f)
{
	struct f_fs_opts *ffs_opts = ffs_do_functionfs_bind(f, c);
	struct ffs_function *func = ffs_func_from_usb(f);
	struct ffs_data *ffs = func->ffs;
	int ret;

	if (IS_ERR(ffs_opts))
		return PTR_ERR(ffs_opts);

	ffs_log("enter");

	ret = _ffs_func_bind(c, f);
	if (ret && !--ffs_opts->refcnt)
		functionfs_unbind(func->ffs);

	return ret;
}


/* Other USB function hooks *************************************************/

static void ffs_reset_work(struct work_struct *work)
{
	struct ffs_data *ffs = container_of(work,
		struct ffs_data, reset_work);

	ffs_log("enter");

	ffs_data_reset(ffs);
}

static int ffs_func_set_alt(struct usb_function *f,
			    unsigned interface, unsigned alt)
{
	struct ffs_function *func = ffs_func_from_usb(f);
	struct ffs_data *ffs = func->ffs;
	int ret = 0, intf;

	ffs_log("enter: alt %d", (int)alt);

	if (alt != (unsigned)-1) {
		intf = ffs_func_revmap_intf(func, interface);
		if (unlikely(intf < 0))
			return intf;
	}

	if (ffs->func) {
		ffs_func_eps_disable(ffs->func);
		ffs->func = NULL;
		/* matching put to allow LPM on disconnect */
		usb_gadget_autopm_put_async(ffs->gadget);
	}

	if (ffs->state == FFS_DEACTIVATED) {
		ffs->state = FFS_CLOSING;
		INIT_WORK(&ffs->reset_work, ffs_reset_work);
		schedule_work(&ffs->reset_work);
		return -ENODEV;
	}

	if (ffs->state != FFS_ACTIVE)
		return -ENODEV;

	if (alt == (unsigned)-1) {
		ffs->func = NULL;
		ffs_event_add(ffs, FUNCTIONFS_DISABLE);
		return 0;
	}

	ffs->func = func;
	ret = ffs_func_eps_enable(func);
	if (likely(ret >= 0)) {
		ffs_event_add(ffs, FUNCTIONFS_ENABLE);
		/* Disable USB LPM later on bus_suspend */
		usb_gadget_autopm_get_async(ffs->gadget);
	}

	return ret;
}

static void ffs_func_disable(struct usb_function *f)
{
	struct ffs_function *func = ffs_func_from_usb(f);
	struct ffs_data *ffs = func->ffs;

	ffs_log("enter");
	ffs_func_set_alt(f, 0, (unsigned)-1);
}

static int ffs_func_setup(struct usb_function *f,
			  const struct usb_ctrlrequest *creq)
{
	struct ffs_function *func = ffs_func_from_usb(f);
	struct ffs_data *ffs = func->ffs;
	unsigned long flags;
	int ret;

	ENTER();

	pr_vdebug("creq->bRequestType = %02x\n", creq->bRequestType);
	pr_vdebug("creq->bRequest     = %02x\n", creq->bRequest);
	pr_vdebug("creq->wValue       = %04x\n", le16_to_cpu(creq->wValue));
	pr_vdebug("creq->wIndex       = %04x\n", le16_to_cpu(creq->wIndex));
	pr_vdebug("creq->wLength      = %04x\n", le16_to_cpu(creq->wLength));

	ffs_log("enter: state %d reqtype=%02x req=%02x wv=%04x wi=%04x wl=%04x",
			ffs->state, creq->bRequestType, creq->bRequest,
			le16_to_cpu(creq->wValue), le16_to_cpu(creq->wIndex),
			le16_to_cpu(creq->wLength));

	/*
	 * Most requests directed to interface go through here
	 * (notable exceptions are set/get interface) so we need to
	 * handle them.  All other either handled by composite or
	 * passed to usb_configuration->setup() (if one is set).  No
	 * matter, we will handle requests directed to endpoint here
	 * as well (as it's straightforward).  Other request recipient
	 * types are only handled when the user flag FUNCTIONFS_ALL_CTRL_RECIP
	 * is being used.
	 */
	if (ffs->state != FFS_ACTIVE)
		return -ENODEV;

	switch (creq->bRequestType & USB_RECIP_MASK) {
	case USB_RECIP_INTERFACE:
		ret = ffs_func_revmap_intf(func, le16_to_cpu(creq->wIndex));
		if (unlikely(ret < 0))
			return ret;
		break;

	case USB_RECIP_ENDPOINT:
		ret = ffs_func_revmap_ep(func, le16_to_cpu(creq->wIndex));
		if (unlikely(ret < 0))
			return ret;
		if (func->ffs->user_flags & FUNCTIONFS_VIRTUAL_ADDR)
			ret = func->ffs->eps_addrmap[ret];
		break;

	default:
		if (func->ffs->user_flags & FUNCTIONFS_ALL_CTRL_RECIP)
			ret = le16_to_cpu(creq->wIndex);
		else
			return -EOPNOTSUPP;
	}

	spin_lock_irqsave(&ffs->ev.waitq.lock, flags);
	ffs->ev.setup = *creq;
	ffs->ev.setup.wIndex = cpu_to_le16(ret);
	__ffs_event_add(ffs, FUNCTIONFS_SETUP);
	spin_unlock_irqrestore(&ffs->ev.waitq.lock, flags);

	return creq->wLength == 0 ? USB_GADGET_DELAYED_STATUS : 0;
}

static bool ffs_func_req_match(struct usb_function *f,
			       const struct usb_ctrlrequest *creq,
			       bool config0)
{
	struct ffs_function *func = ffs_func_from_usb(f);
	struct ffs_data *ffs = func->ffs;

	if (!test_bit(FFS_FL_BOUND, &func->ffs->flags)) {
		ffs_log("ffs function do not bind yet.\n");
		return false;
	}

	if (config0 && !(func->ffs->user_flags & FUNCTIONFS_CONFIG0_SETUP))
		return false;

	switch (creq->bRequestType & USB_RECIP_MASK) {
	case USB_RECIP_INTERFACE:
		return (ffs_func_revmap_intf(func,
					     le16_to_cpu(creq->wIndex)) >= 0);
	case USB_RECIP_ENDPOINT:
		return (ffs_func_revmap_ep(func,
					   le16_to_cpu(creq->wIndex)) >= 0);
	default:
		return (bool) (func->ffs->user_flags &
			       FUNCTIONFS_ALL_CTRL_RECIP);
	}
}

static void ffs_func_suspend(struct usb_function *f)
{
	struct ffs_data *ffs = ffs_func_from_usb(f)->ffs;

	ENTER();

	ffs_log("enter");

	ffs_event_add(ffs_func_from_usb(f)->ffs, FUNCTIONFS_SUSPEND);
}

static void ffs_func_resume(struct usb_function *f)
{
	struct ffs_data *ffs = ffs_func_from_usb(f)->ffs;

	ENTER();

	ffs_log("enter");

	ffs_event_add(ffs_func_from_usb(f)->ffs, FUNCTIONFS_RESUME);
}


/* Endpoint and interface numbers reverse mapping ***************************/

static int ffs_func_revmap_ep(struct ffs_function *func, u8 num)
{
	num = func->eps_revmap[num & USB_ENDPOINT_NUMBER_MASK];
	return num ? num : -EDOM;
}

static int ffs_func_revmap_intf(struct ffs_function *func, u8 intf)
{
	short *nums = func->interfaces_nums;
	unsigned count = func->ffs->interfaces_count;

	for (; count; --count, ++nums) {
		if (*nums >= 0 && *nums == intf)
			return nums - func->interfaces_nums;
	}

	return -EDOM;
}


/* Devices management *******************************************************/

static LIST_HEAD(ffs_devices);

static struct ffs_dev *_ffs_do_find_dev(const char *name)
{
	struct ffs_dev *dev;

	if (!name)
		return NULL;

	list_for_each_entry(dev, &ffs_devices, entry) {
		if (strcmp(dev->name, name) == 0)
			return dev;
	}

	return NULL;
}

/*
 * ffs_lock must be taken by the caller of this function
 */
static struct ffs_dev *_ffs_get_single_dev(void)
{
	struct ffs_dev *dev;

	if (list_is_singular(&ffs_devices)) {
		dev = list_first_entry(&ffs_devices, struct ffs_dev, entry);
		if (dev->single)
			return dev;
	}

	return NULL;
}

/*
 * ffs_lock must be taken by the caller of this function
 */
static struct ffs_dev *_ffs_find_dev(const char *name)
{
	struct ffs_dev *dev;

	dev = _ffs_get_single_dev();
	if (dev)
		return dev;

	dev = _ffs_do_find_dev(name);

	return dev;
}

/* Configfs support *********************************************************/

static inline struct f_fs_opts *to_ffs_opts(struct config_item *item)
{
	return container_of(to_config_group(item), struct f_fs_opts,
			    func_inst.group);
}

static void ffs_attr_release(struct config_item *item)
{
	struct f_fs_opts *opts = to_ffs_opts(item);

	usb_put_function_instance(&opts->func_inst);
}

static struct configfs_item_operations ffs_item_ops = {
	.release	= ffs_attr_release,
};

static struct config_item_type ffs_func_type = {
	.ct_item_ops	= &ffs_item_ops,
	.ct_owner	= THIS_MODULE,
};


/* Function registration interface ******************************************/

static void ffs_free_inst(struct usb_function_instance *f)
{
	struct f_fs_opts *opts;

	opts = to_f_fs_opts(f);
	ffs_dev_lock();
	_ffs_free_dev(opts->dev);
	ffs_dev_unlock();
	kfree(opts);
}

static int ffs_set_inst_name(struct usb_function_instance *fi, const char *name)
{
	if (strlen(name) >= FIELD_SIZEOF(struct ffs_dev, name))
		return -ENAMETOOLONG;
	return ffs_name_dev(to_f_fs_opts(fi)->dev, name);
}

static struct usb_function_instance *ffs_alloc_inst(void)
{
	struct f_fs_opts *opts;
	struct ffs_dev *dev;

	opts = kzalloc(sizeof(*opts), GFP_KERNEL);
	if (!opts)
		return ERR_PTR(-ENOMEM);

	opts->func_inst.set_inst_name = ffs_set_inst_name;
	opts->func_inst.free_func_inst = ffs_free_inst;
	ffs_dev_lock();
	dev = _ffs_alloc_dev();
	ffs_dev_unlock();
	if (IS_ERR(dev)) {
		kfree(opts);
		return ERR_CAST(dev);
	}
	opts->dev = dev;
	dev->opts = opts;

	config_group_init_type_name(&opts->func_inst.group, "",
				    &ffs_func_type);
	return &opts->func_inst;
}

static void ffs_free(struct usb_function *f)
{
	kfree(ffs_func_from_usb(f));
}

static void ffs_func_unbind(struct usb_configuration *c,
			    struct usb_function *f)
{
	struct ffs_function *func = ffs_func_from_usb(f);
	struct ffs_data *ffs = func->ffs;
	struct f_fs_opts *opts =
		container_of(f->fi, struct f_fs_opts, func_inst);
	struct ffs_ep *ep = func->eps;
	unsigned count = ffs->eps_count;
	unsigned long flags;

	ENTER();

	ffs_log("enter: state %d setup_state %d flag %lu", ffs->state,
		ffs->setup_state, ffs->flags);

	if (ffs->func == func) {
		ffs_func_eps_disable(func);
		ffs->func = NULL;
	}

	if (!--opts->refcnt)
		functionfs_unbind(ffs);

	/* cleanup after autoconfig */
	spin_lock_irqsave(&func->ffs->eps_lock, flags);
	while (count--) {
		if (ep->ep && ep->req)
			usb_ep_free_request(ep->ep, ep->req);
		ep->req = NULL;
		ep->ep = NULL;
		++ep;
	}
	spin_unlock_irqrestore(&func->ffs->eps_lock, flags);
	kfree(func->eps);
	func->eps = NULL;
	/*
	 * eps, descriptors and interfaces_nums are allocated in the
	 * same chunk so only one free is required.
	 */
	func->function.fs_descriptors = NULL;
	func->function.hs_descriptors = NULL;
	func->function.ss_descriptors = NULL;
	func->function.ssp_descriptors = NULL;
	func->interfaces_nums = NULL;

	ffs_event_add(ffs, FUNCTIONFS_UNBIND);

	ffs_log("exit: state %d setup_state %d flag %lu", ffs->state,
		ffs->setup_state, ffs->flags);
}

static struct usb_function *ffs_alloc(struct usb_function_instance *fi)
{
	struct ffs_function *func;

	ENTER();

	func = kzalloc(sizeof(*func), GFP_KERNEL);
	if (unlikely(!func))
		return ERR_PTR(-ENOMEM);

	func->function.name    = "Function FS Gadget";

	func->function.bind    = ffs_func_bind;
	func->function.unbind  = ffs_func_unbind;
	func->function.set_alt = ffs_func_set_alt;
	func->function.disable = ffs_func_disable;
	func->function.setup   = ffs_func_setup;
	func->function.req_match = ffs_func_req_match;
	func->function.suspend = ffs_func_suspend;
	func->function.resume  = ffs_func_resume;
	func->function.free_func = ffs_free;

	return &func->function;
}

/*
 * ffs_lock must be taken by the caller of this function
 */
static struct ffs_dev *_ffs_alloc_dev(void)
{
	struct ffs_dev *dev;
	int ret;

	if (_ffs_get_single_dev())
			return ERR_PTR(-EBUSY);

	dev = kzalloc(sizeof(*dev), GFP_KERNEL);
	if (!dev)
		return ERR_PTR(-ENOMEM);

	if (list_empty(&ffs_devices)) {
		ret = functionfs_init();
		if (ret) {
			kfree(dev);
			return ERR_PTR(ret);
		}
	}

	list_add(&dev->entry, &ffs_devices);

	return dev;
}

int ffs_name_dev(struct ffs_dev *dev, const char *name)
{
	struct ffs_dev *existing;
	int ret = 0;

	ffs_dev_lock();

	existing = _ffs_do_find_dev(name);
	if (!existing)
		strlcpy(dev->name, name, ARRAY_SIZE(dev->name));
	else if (existing != dev)
		ret = -EBUSY;

	ffs_dev_unlock();

	return ret;
}
EXPORT_SYMBOL_GPL(ffs_name_dev);

int ffs_single_dev(struct ffs_dev *dev)
{
	int ret;

	ret = 0;
	ffs_dev_lock();

	if (!list_is_singular(&ffs_devices))
		ret = -EBUSY;
	else
		dev->single = true;

	ffs_dev_unlock();

	return ret;
}
EXPORT_SYMBOL_GPL(ffs_single_dev);

/*
 * ffs_lock must be taken by the caller of this function
 */
static void _ffs_free_dev(struct ffs_dev *dev)
{
	list_del(&dev->entry);

	/* Clear the private_data pointer to stop incorrect dev access */
	if (dev->ffs_data)
		dev->ffs_data->private_data = NULL;

	kfree(dev);
	if (list_empty(&ffs_devices))
		functionfs_cleanup();
}

static void *ffs_acquire_dev(const char *dev_name)
{
	struct ffs_dev *ffs_dev;

	ENTER();

	ffs_dev_lock();

	ffs_dev = _ffs_find_dev(dev_name);
	if (!ffs_dev)
		ffs_dev = ERR_PTR(-ENOENT);
	else if (ffs_dev->mounted)
		ffs_dev = ERR_PTR(-EBUSY);
	else if (ffs_dev->ffs_acquire_dev_callback &&
	    ffs_dev->ffs_acquire_dev_callback(ffs_dev))
		ffs_dev = ERR_PTR(-ENOENT);
	else
		ffs_dev->mounted = true;

	ffs_dev_unlock();

	return ffs_dev;
}

static void ffs_release_dev(struct ffs_data *ffs_data)
{
	struct ffs_dev *ffs_dev;

	ENTER();

	ffs_dev_lock();

	ffs_dev = ffs_data->private_data;
	if (ffs_dev) {
		ffs_dev->mounted = false;

		if (ffs_dev->ffs_release_dev_callback)
			ffs_dev->ffs_release_dev_callback(ffs_dev);
	}

	ffs_dev_unlock();
}

static int ffs_ready(struct ffs_data *ffs)
{
	struct ffs_dev *ffs_obj;
	int ret = 0;

	ENTER();

	ffs_log("enter");

	ffs_dev_lock();

	ffs_obj = ffs->private_data;
	if (!ffs_obj) {
		ret = -EINVAL;
		goto done;
	}
	if (WARN_ON(ffs_obj->desc_ready)) {
		ret = -EBUSY;
		goto done;
	}

	ffs_obj->desc_ready = true;
	ffs_obj->ffs_data = ffs;

	if (ffs_obj->ffs_ready_callback) {
		ret = ffs_obj->ffs_ready_callback(ffs);
		if (ret)
			goto done;
	}

	set_bit(FFS_FL_CALL_CLOSED_CALLBACK, &ffs->flags);
done:
	ffs_dev_unlock();

	ffs_log("exit: ret %d", ret);

	return ret;
}

static void ffs_closed(struct ffs_data *ffs)
{
	struct ffs_dev *ffs_obj;
	struct f_fs_opts *opts;
	struct config_item *ci;

	ENTER();

	ffs_log("enter");

	ffs_dev_lock();

	ffs_obj = ffs->private_data;
	if (!ffs_obj)
		goto done;

	ffs_obj->desc_ready = false;
	ffs_obj->ffs_data = NULL;

	if (test_and_clear_bit(FFS_FL_CALL_CLOSED_CALLBACK, &ffs->flags) &&
	    ffs_obj->ffs_closed_callback)
		ffs_obj->ffs_closed_callback(ffs);

	if (ffs_obj->opts)
		opts = ffs_obj->opts;
	else
		goto done;

	if (opts->no_configfs || !opts->func_inst.group.cg_item.ci_parent
	    || !kref_read(&opts->func_inst.group.cg_item.ci_kref))
		goto done;

	ci = opts->func_inst.group.cg_item.ci_parent->ci_parent;
	ffs_dev_unlock();

	if (test_bit(FFS_FL_BOUND, &ffs->flags)) {
		unregister_gadget_item(ci);
		ffs_log("unreg gadget done");
	}

	return;
done:
	ffs_dev_unlock();

	ffs_log("exit error");
}

/* Misc helper functions ****************************************************/

static int ffs_mutex_lock(struct mutex *mutex, unsigned nonblock)
{
	return nonblock
		? likely(mutex_trylock(mutex)) ? 0 : -EAGAIN
		: mutex_lock_interruptible(mutex);
}

static char *ffs_prepare_buffer(const char __user *buf, size_t len)
{
	char *data;

	if (unlikely(!len))
		return NULL;

	data = kmalloc(len, GFP_KERNEL);
	if (unlikely(!data))
		return ERR_PTR(-ENOMEM);

	if (unlikely(copy_from_user(data, buf, len))) {
		kfree(data);
		return ERR_PTR(-EFAULT);
	}

	pr_vdebug("Buffer from user space:\n");
	ffs_dump_mem("", data, len);

	return data;
}

DECLARE_USB_FUNCTION_INIT(ffs, ffs_alloc_inst, ffs_alloc);
MODULE_LICENSE("GPL");
MODULE_AUTHOR("Michal Nazarewicz");<|MERGE_RESOLUTION|>--- conflicted
+++ resolved
@@ -1084,7 +1084,6 @@
 			 * status. usb_ep_dequeue API should guarantee no race
 			 * condition with req->complete callback.
 			 */
-<<<<<<< HEAD
 			spin_lock_irq(&epfile->ffs->eps_lock);
 			interrupted = true;
 			/*
@@ -1094,14 +1093,12 @@
 			 */
 			if (epfile->ep == ep) {
 				usb_ep_dequeue(ep->ep, req);
+				spin_unlock_irq(&epfile->ffs->eps_lock);
+				wait_for_completion(&done);
 				interrupted = ep->status < 0;
+			} else {
+				spin_unlock_irq(&epfile->ffs->eps_lock);
 			}
-			spin_unlock_irq(&epfile->ffs->eps_lock);
-=======
-			usb_ep_dequeue(ep->ep, req);
-			wait_for_completion(&done);
-			interrupted = ep->status < 0;
->>>>>>> 207d4bf2
 		}
 
 		ffs_log("ep status %d for req %pK", ep->status, req);
