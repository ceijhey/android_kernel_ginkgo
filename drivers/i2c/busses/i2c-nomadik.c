/*
 * Copyright (C) 2009 ST-Ericsson SA
 * Copyright (C) 2009 STMicroelectronics
 *
 * I2C master mode controller driver, used in Nomadik 8815
 * and Ux500 platforms.
 *
 * Author: Srinidhi Kasagar <srinidhi.kasagar@stericsson.com>
 * Author: Sachin Verma <sachin.verma@st.com>
 *
 * This program is free software; you can redistribute it and/or modify
 * it under the terms of the GNU General Public License version 2, as
 * published by the Free Software Foundation.
 */
#include <linux/init.h>
#include <linux/module.h>
#include <linux/amba/bus.h>
#include <linux/atomic.h>
#include <linux/slab.h>
#include <linux/interrupt.h>
#include <linux/i2c.h>
#include <linux/err.h>
#include <linux/clk.h>
#include <linux/io.h>
#include <linux/regulator/consumer.h>
#include <linux/pm_runtime.h>
#include <linux/platform_data/i2c-nomadik.h>

#define DRIVER_NAME "nmk-i2c"

/* I2C Controller register offsets */
#define I2C_CR		(0x000)
#define I2C_SCR		(0x004)
#define I2C_HSMCR	(0x008)
#define I2C_MCR		(0x00C)
#define I2C_TFR		(0x010)
#define I2C_SR		(0x014)
#define I2C_RFR		(0x018)
#define I2C_TFTR	(0x01C)
#define I2C_RFTR	(0x020)
#define I2C_DMAR	(0x024)
#define I2C_BRCR	(0x028)
#define I2C_IMSCR	(0x02C)
#define I2C_RISR	(0x030)
#define I2C_MISR	(0x034)
#define I2C_ICR		(0x038)

/* Control registers */
#define I2C_CR_PE		(0x1 << 0)	/* Peripheral Enable */
#define I2C_CR_OM		(0x3 << 1)	/* Operating mode */
#define I2C_CR_SAM		(0x1 << 3)	/* Slave addressing mode */
#define I2C_CR_SM		(0x3 << 4)	/* Speed mode */
#define I2C_CR_SGCM		(0x1 << 6)	/* Slave general call mode */
#define I2C_CR_FTX		(0x1 << 7)	/* Flush Transmit */
#define I2C_CR_FRX		(0x1 << 8)	/* Flush Receive */
#define I2C_CR_DMA_TX_EN	(0x1 << 9)	/* DMA Tx enable */
#define I2C_CR_DMA_RX_EN	(0x1 << 10)	/* DMA Rx Enable */
#define I2C_CR_DMA_SLE		(0x1 << 11)	/* DMA sync. logic enable */
#define I2C_CR_LM		(0x1 << 12)	/* Loopback mode */
#define I2C_CR_FON		(0x3 << 13)	/* Filtering on */
#define I2C_CR_FS		(0x3 << 15)	/* Force stop enable */

/* Master controller (MCR) register */
#define I2C_MCR_OP		(0x1 << 0)	/* Operation */
#define I2C_MCR_A7		(0x7f << 1)	/* 7-bit address */
#define I2C_MCR_EA10		(0x7 << 8)	/* 10-bit Extended address */
#define I2C_MCR_SB		(0x1 << 11)	/* Extended address */
#define I2C_MCR_AM		(0x3 << 12)	/* Address type */
#define I2C_MCR_STOP		(0x1 << 14)	/* Stop condition */
#define I2C_MCR_LENGTH		(0x7ff << 15)	/* Transaction length */

/* Status register (SR) */
#define I2C_SR_OP		(0x3 << 0)	/* Operation */
#define I2C_SR_STATUS		(0x3 << 2)	/* controller status */
#define I2C_SR_CAUSE		(0x7 << 4)	/* Abort cause */
#define I2C_SR_TYPE		(0x3 << 7)	/* Receive type */
#define I2C_SR_LENGTH		(0x7ff << 9)	/* Transfer length */

/* Interrupt mask set/clear (IMSCR) bits */
#define I2C_IT_TXFE		(0x1 << 0)
#define I2C_IT_TXFNE		(0x1 << 1)
#define I2C_IT_TXFF		(0x1 << 2)
#define I2C_IT_TXFOVR		(0x1 << 3)
#define I2C_IT_RXFE		(0x1 << 4)
#define I2C_IT_RXFNF		(0x1 << 5)
#define I2C_IT_RXFF		(0x1 << 6)
#define I2C_IT_RFSR		(0x1 << 16)
#define I2C_IT_RFSE		(0x1 << 17)
#define I2C_IT_WTSR		(0x1 << 18)
#define I2C_IT_MTD		(0x1 << 19)
#define I2C_IT_STD		(0x1 << 20)
#define I2C_IT_MAL		(0x1 << 24)
#define I2C_IT_BERR		(0x1 << 25)
#define I2C_IT_MTDWS		(0x1 << 28)

#define GEN_MASK(val, mask, sb)  (((val) << (sb)) & (mask))

/* some bits in ICR are reserved */
#define I2C_CLEAR_ALL_INTS	0x131f007f

/* first three msb bits are reserved */
#define IRQ_MASK(mask)		(mask & 0x1fffffff)

/* maximum threshold value */
#define MAX_I2C_FIFO_THRESHOLD	15

enum i2c_status {
	I2C_NOP,
	I2C_ON_GOING,
	I2C_OK,
	I2C_ABORT
};

/* operation */
enum i2c_operation {
	I2C_NO_OPERATION = 0xff,
	I2C_WRITE = 0x00,
	I2C_READ = 0x01
};

/**
 * struct i2c_nmk_client - client specific data
 * @slave_adr: 7-bit slave address
 * @count: no. bytes to be transferred
 * @buffer: client data buffer
 * @xfer_bytes: bytes transferred till now
 * @operation: current I2C operation
 */
struct i2c_nmk_client {
	unsigned short		slave_adr;
	unsigned long		count;
	unsigned char		*buffer;
	unsigned long		xfer_bytes;
	enum i2c_operation	operation;
};

/**
 * struct nmk_i2c_dev - private data structure of the controller.
 * @adev: parent amba device.
 * @adap: corresponding I2C adapter.
 * @irq: interrupt line for the controller.
 * @virtbase: virtual io memory area.
 * @clk: hardware i2c block clock.
 * @cfg: machine provided controller configuration.
 * @cli: holder of client specific data.
 * @stop: stop condition.
 * @xfer_complete: acknowledge completion for a I2C message.
 * @result: controller propogated result.
 * @regulator: pointer to i2c regulator.
 * @busy: Busy doing transfer.
 */
struct nmk_i2c_dev {
	struct amba_device		*adev;
	struct i2c_adapter		adap;
	int				irq;
	void __iomem			*virtbase;
	struct clk			*clk;
	struct nmk_i2c_controller	cfg;
	struct i2c_nmk_client		cli;
	int				stop;
	struct completion		xfer_complete;
	int				result;
	struct regulator		*regulator;
	bool				busy;
};

/* controller's abort causes */
static const char *abort_causes[] = {
	"no ack received after address transmission",
	"no ack received during data phase",
	"ack received after xmission of master code",
	"master lost arbitration",
	"slave restarts",
	"slave reset",
	"overflow, maxsize is 2047 bytes",
};

static inline void i2c_set_bit(void __iomem *reg, u32 mask)
{
	writel(readl(reg) | mask, reg);
}

static inline void i2c_clr_bit(void __iomem *reg, u32 mask)
{
	writel(readl(reg) & ~mask, reg);
}

/**
 * flush_i2c_fifo() - This function flushes the I2C FIFO
 * @dev: private data of I2C Driver
 *
 * This function flushes the I2C Tx and Rx FIFOs. It returns
 * 0 on successful flushing of FIFO
 */
static int flush_i2c_fifo(struct nmk_i2c_dev *dev)
{
#define LOOP_ATTEMPTS 10
	int i;
	unsigned long timeout;

	/*
	 * flush the transmit and receive FIFO. The flushing
	 * operation takes several cycles before to be completed.
	 * On the completion, the I2C internal logic clears these
	 * bits, until then no one must access Tx, Rx FIFO and
	 * should poll on these bits waiting for the completion.
	 */
	writel((I2C_CR_FTX | I2C_CR_FRX), dev->virtbase + I2C_CR);

	for (i = 0; i < LOOP_ATTEMPTS; i++) {
		timeout = jiffies + dev->adap.timeout;

		while (!time_after(jiffies, timeout)) {
			if ((readl(dev->virtbase + I2C_CR) &
				(I2C_CR_FTX | I2C_CR_FRX)) == 0)
					return 0;
		}
	}

	dev_err(&dev->adev->dev,
		"flushing operation timed out giving up after %d attempts",
		LOOP_ATTEMPTS);

	return -ETIMEDOUT;
}

/**
 * disable_all_interrupts() - Disable all interrupts of this I2c Bus
 * @dev: private data of I2C Driver
 */
static void disable_all_interrupts(struct nmk_i2c_dev *dev)
{
	u32 mask = IRQ_MASK(0);
	writel(mask, dev->virtbase + I2C_IMSCR);
}

/**
 * clear_all_interrupts() - Clear all interrupts of I2C Controller
 * @dev: private data of I2C Driver
 */
static void clear_all_interrupts(struct nmk_i2c_dev *dev)
{
	u32 mask;
	mask = IRQ_MASK(I2C_CLEAR_ALL_INTS);
	writel(mask, dev->virtbase + I2C_ICR);
}

/**
 * init_hw() - initialize the I2C hardware
 * @dev: private data of I2C Driver
 */
static int init_hw(struct nmk_i2c_dev *dev)
{
	int stat;

	stat = flush_i2c_fifo(dev);
	if (stat)
		goto exit;

	/* disable the controller */
	i2c_clr_bit(dev->virtbase + I2C_CR , I2C_CR_PE);

	disable_all_interrupts(dev);

	clear_all_interrupts(dev);

	dev->cli.operation = I2C_NO_OPERATION;

exit:
	return stat;
}

/* enable peripheral, master mode operation */
#define DEFAULT_I2C_REG_CR	((1 << 1) | I2C_CR_PE)

/**
 * load_i2c_mcr_reg() - load the MCR register
 * @dev: private data of controller
 * @flags: message flags
 */
static u32 load_i2c_mcr_reg(struct nmk_i2c_dev *dev, u16 flags)
{
	u32 mcr = 0;
	unsigned short slave_adr_3msb_bits;

	mcr |= GEN_MASK(dev->cli.slave_adr, I2C_MCR_A7, 1);

	if (unlikely(flags & I2C_M_TEN)) {
		/* 10-bit address transaction */
		mcr |= GEN_MASK(2, I2C_MCR_AM, 12);
		/*
		 * Get the top 3 bits.
		 * EA10 represents extended address in MCR. This includes
		 * the extension (MSB bits) of the 7 bit address loaded
		 * in A7
		 */
		slave_adr_3msb_bits = (dev->cli.slave_adr >> 7) & 0x7;

		mcr |= GEN_MASK(slave_adr_3msb_bits, I2C_MCR_EA10, 8);
	} else {
		/* 7-bit address transaction */
		mcr |= GEN_MASK(1, I2C_MCR_AM, 12);
	}

	/* start byte procedure not applied */
	mcr |= GEN_MASK(0, I2C_MCR_SB, 11);

	/* check the operation, master read/write? */
	if (dev->cli.operation == I2C_WRITE)
		mcr |= GEN_MASK(I2C_WRITE, I2C_MCR_OP, 0);
	else
		mcr |= GEN_MASK(I2C_READ, I2C_MCR_OP, 0);

	/* stop or repeated start? */
	if (dev->stop)
		mcr |= GEN_MASK(1, I2C_MCR_STOP, 14);
	else
		mcr &= ~(GEN_MASK(1, I2C_MCR_STOP, 14));

	mcr |= GEN_MASK(dev->cli.count, I2C_MCR_LENGTH, 15);

	return mcr;
}

/**
 * setup_i2c_controller() - setup the controller
 * @dev: private data of controller
 */
static void setup_i2c_controller(struct nmk_i2c_dev *dev)
{
	u32 brcr1, brcr2;
	u32 i2c_clk, div;

	writel(0x0, dev->virtbase + I2C_CR);
	writel(0x0, dev->virtbase + I2C_HSMCR);
	writel(0x0, dev->virtbase + I2C_TFTR);
	writel(0x0, dev->virtbase + I2C_RFTR);
	writel(0x0, dev->virtbase + I2C_DMAR);

	/*
	 * set the slsu:
	 *
	 * slsu defines the data setup time after SCL clock
	 * stretching in terms of i2c clk cycles. The
	 * needed setup time for the three modes are 250ns,
	 * 100ns, 10ns respectively thus leading to the values
	 * of 14, 6, 2 for a 48 MHz i2c clk.
	 */
	writel(dev->cfg.slsu << 16, dev->virtbase + I2C_SCR);

	i2c_clk = clk_get_rate(dev->clk);

	/*
	 * The spec says, in case of std. mode the divider is
	 * 2 whereas it is 3 for fast and fastplus mode of
	 * operation. TODO - high speed support.
	 */
	div = (dev->cfg.clk_freq > 100000) ? 3 : 2;

	/*
	 * generate the mask for baud rate counters. The controller
	 * has two baud rate counters. One is used for High speed
	 * operation, and the other is for std, fast mode, fast mode
	 * plus operation. Currently we do not supprt high speed mode
	 * so set brcr1 to 0.
	 */
	brcr1 = 0 << 16;
	brcr2 = (i2c_clk/(dev->cfg.clk_freq * div)) & 0xffff;

	/* set the baud rate counter register */
	writel((brcr1 | brcr2), dev->virtbase + I2C_BRCR);

	/*
	 * set the speed mode. Currently we support
	 * only standard and fast mode of operation
	 * TODO - support for fast mode plus (up to 1Mb/s)
	 * and high speed (up to 3.4 Mb/s)
	 */
	if (dev->cfg.sm > I2C_FREQ_MODE_FAST) {
		dev_err(&dev->adev->dev,
			"do not support this mode defaulting to std. mode\n");
		brcr2 = i2c_clk/(100000 * 2) & 0xffff;
		writel((brcr1 | brcr2), dev->virtbase + I2C_BRCR);
		writel(I2C_FREQ_MODE_STANDARD << 4,
				dev->virtbase + I2C_CR);
	}
	writel(dev->cfg.sm << 4, dev->virtbase + I2C_CR);

	/* set the Tx and Rx FIFO threshold */
	writel(dev->cfg.tft, dev->virtbase + I2C_TFTR);
	writel(dev->cfg.rft, dev->virtbase + I2C_RFTR);
}

/**
 * read_i2c() - Read from I2C client device
 * @dev: private data of I2C Driver
 * @flags: message flags
 *
 * This function reads from i2c client device when controller is in
 * master mode. There is a completion timeout. If there is no transfer
 * before timeout error is returned.
 */
static int read_i2c(struct nmk_i2c_dev *dev, u16 flags)
{
	u32 status = 0;
	u32 mcr;
	u32 irq_mask = 0;
	int timeout;

	mcr = load_i2c_mcr_reg(dev, flags);
	writel(mcr, dev->virtbase + I2C_MCR);

	/* load the current CR value */
	writel(readl(dev->virtbase + I2C_CR) | DEFAULT_I2C_REG_CR,
			dev->virtbase + I2C_CR);

	/* enable the controller */
	i2c_set_bit(dev->virtbase + I2C_CR, I2C_CR_PE);

	init_completion(&dev->xfer_complete);

	/* enable interrupts by setting the mask */
	irq_mask = (I2C_IT_RXFNF | I2C_IT_RXFF |
			I2C_IT_MAL | I2C_IT_BERR);

	if (dev->stop)
		irq_mask |= I2C_IT_MTD;
	else
		irq_mask |= I2C_IT_MTDWS;

	irq_mask = I2C_CLEAR_ALL_INTS & IRQ_MASK(irq_mask);

	writel(readl(dev->virtbase + I2C_IMSCR) | irq_mask,
			dev->virtbase + I2C_IMSCR);

	timeout = wait_for_completion_timeout(
		&dev->xfer_complete, dev->adap.timeout);

	if (timeout < 0) {
		dev_err(&dev->adev->dev,
			"wait_for_completion_timeout "
			"returned %d waiting for event\n", timeout);
		status = timeout;
	}

	if (timeout == 0) {
		/* Controller timed out */
		dev_err(&dev->adev->dev, "read from slave 0x%x timed out\n",
				dev->cli.slave_adr);
		status = -ETIMEDOUT;
	}
	return status;
}

static void fill_tx_fifo(struct nmk_i2c_dev *dev, int no_bytes)
{
	int count;

	for (count = (no_bytes - 2);
			(count > 0) &&
			(dev->cli.count != 0);
			count--) {
		/* write to the Tx FIFO */
		writeb(*dev->cli.buffer,
			dev->virtbase + I2C_TFR);
		dev->cli.buffer++;
		dev->cli.count--;
		dev->cli.xfer_bytes++;
	}

}

/**
 * write_i2c() - Write data to I2C client.
 * @dev: private data of I2C Driver
 * @flags: message flags
 *
 * This function writes data to I2C client
 */
static int write_i2c(struct nmk_i2c_dev *dev, u16 flags)
{
	u32 status = 0;
	u32 mcr;
	u32 irq_mask = 0;
	int timeout;

	mcr = load_i2c_mcr_reg(dev, flags);

	writel(mcr, dev->virtbase + I2C_MCR);

	/* load the current CR value */
	writel(readl(dev->virtbase + I2C_CR) | DEFAULT_I2C_REG_CR,
			dev->virtbase + I2C_CR);

	/* enable the controller */
	i2c_set_bit(dev->virtbase + I2C_CR , I2C_CR_PE);

	init_completion(&dev->xfer_complete);

	/* enable interrupts by settings the masks */
	irq_mask = (I2C_IT_TXFOVR | I2C_IT_MAL | I2C_IT_BERR);

	/* Fill the TX FIFO with transmit data */
	fill_tx_fifo(dev, MAX_I2C_FIFO_THRESHOLD);

	if (dev->cli.count != 0)
		irq_mask |= I2C_IT_TXFNE;

	/*
	 * check if we want to transfer a single or multiple bytes, if so
	 * set the MTDWS bit (Master Transaction Done Without Stop)
	 * to start repeated start operation
	 */
	if (dev->stop)
		irq_mask |= I2C_IT_MTD;
	else
		irq_mask |= I2C_IT_MTDWS;

	irq_mask = I2C_CLEAR_ALL_INTS & IRQ_MASK(irq_mask);

	writel(readl(dev->virtbase + I2C_IMSCR) | irq_mask,
			dev->virtbase + I2C_IMSCR);

	timeout = wait_for_completion_timeout(
		&dev->xfer_complete, dev->adap.timeout);

	if (timeout < 0) {
		dev_err(&dev->adev->dev,
			"wait_for_completion_timeout "
			"returned %d waiting for event\n", timeout);
		status = timeout;
	}

	if (timeout == 0) {
		/* Controller timed out */
		dev_err(&dev->adev->dev, "write to slave 0x%x timed out\n",
				dev->cli.slave_adr);
		status = -ETIMEDOUT;
	}

	return status;
}

/**
 * nmk_i2c_xfer_one() - transmit a single I2C message
 * @dev: device with a message encoded into it
 * @flags: message flags
 */
static int nmk_i2c_xfer_one(struct nmk_i2c_dev *dev, u16 flags)
{
	int status;

	if (flags & I2C_M_RD) {
		/* read operation */
		dev->cli.operation = I2C_READ;
		status = read_i2c(dev, flags);
	} else {
		/* write operation */
		dev->cli.operation = I2C_WRITE;
		status = write_i2c(dev, flags);
	}

	if (status || (dev->result)) {
		u32 i2c_sr;
		u32 cause;

		i2c_sr = readl(dev->virtbase + I2C_SR);
		/*
		 * Check if the controller I2C operation status
		 * is set to ABORT(11b).
		 */
		if (((i2c_sr >> 2) & 0x3) == 0x3) {
			/* get the abort cause */
			cause =	(i2c_sr >> 4) & 0x7;
			dev_err(&dev->adev->dev, "%s\n",
				cause >= ARRAY_SIZE(abort_causes) ?
				"unknown reason" :
				abort_causes[cause]);
		}

		(void) init_hw(dev);

		status = status ? status : dev->result;
	}

	return status;
}

/**
 * nmk_i2c_xfer() - I2C transfer function used by kernel framework
 * @i2c_adap: Adapter pointer to the controller
 * @msgs: Pointer to data to be written.
 * @num_msgs: Number of messages to be executed
 *
 * This is the function called by the generic kernel i2c_transfer()
 * or i2c_smbus...() API calls. Note that this code is protected by the
 * semaphore set in the kernel i2c_transfer() function.
 *
 * NOTE:
 * READ TRANSFER : We impose a restriction of the first message to be the
 *		index message for any read transaction.
 *		- a no index is coded as '0',
 *		- 2byte big endian index is coded as '3'
 *		!!! msg[0].buf holds the actual index.
 *		This is compatible with generic messages of smbus emulator
 *		that send a one byte index.
 *		eg. a I2C transation to read 2 bytes from index 0
 *			idx = 0;
 *			msg[0].addr = client->addr;
 *			msg[0].flags = 0x0;
 *			msg[0].len = 1;
 *			msg[0].buf = &idx;
 *
 *			msg[1].addr = client->addr;
 *			msg[1].flags = I2C_M_RD;
 *			msg[1].len = 2;
 *			msg[1].buf = rd_buff
 *			i2c_transfer(adap, msg, 2);
 *
 * WRITE TRANSFER : The I2C standard interface interprets all data as payload.
 *		If you want to emulate an SMBUS write transaction put the
 *		index as first byte(or first and second) in the payload.
 *		eg. a I2C transation to write 2 bytes from index 1
 *			wr_buff[0] = 0x1;
 *			wr_buff[1] = 0x23;
 *			wr_buff[2] = 0x46;
 *			msg[0].flags = 0x0;
 *			msg[0].len = 3;
 *			msg[0].buf = wr_buff;
 *			i2c_transfer(adap, msg, 1);
 *
 * To read or write a block of data (multiple bytes) using SMBUS emulation
 * please use the i2c_smbus_read_i2c_block_data()
 * or i2c_smbus_write_i2c_block_data() API
 */
static int nmk_i2c_xfer(struct i2c_adapter *i2c_adap,
		struct i2c_msg msgs[], int num_msgs)
{
	int status;
	int i;
	struct nmk_i2c_dev *dev = i2c_get_adapdata(i2c_adap);
	int j;

	dev->busy = true;

	if (dev->regulator)
		regulator_enable(dev->regulator);
	pm_runtime_get_sync(&dev->adev->dev);

	clk_enable(dev->clk);

	status = init_hw(dev);
	if (status)
		goto out;

	/* Attempt three times to send the message queue */
	for (j = 0; j < 3; j++) {
		/* setup the i2c controller */
		setup_i2c_controller(dev);

		for (i = 0; i < num_msgs; i++) {
			dev->cli.slave_adr	= msgs[i].addr;
			dev->cli.buffer		= msgs[i].buf;
			dev->cli.count		= msgs[i].len;
			dev->stop = (i < (num_msgs - 1)) ? 0 : 1;
			dev->result = 0;

			status = nmk_i2c_xfer_one(dev, msgs[i].flags);
			if (status != 0)
				break;
		}
		if (status == 0)
			break;
	}

out:
	clk_disable(dev->clk);
	pm_runtime_put_sync(&dev->adev->dev);
	if (dev->regulator)
		regulator_disable(dev->regulator);

	dev->busy = false;

	/* return the no. messages processed */
	if (status)
		return status;
	else
		return num_msgs;
}

/**
 * disable_interrupts() - disable the interrupts
 * @dev: private data of controller
 * @irq: interrupt number
 */
static int disable_interrupts(struct nmk_i2c_dev *dev, u32 irq)
{
	irq = IRQ_MASK(irq);
	writel(readl(dev->virtbase + I2C_IMSCR) & ~(I2C_CLEAR_ALL_INTS & irq),
			dev->virtbase + I2C_IMSCR);
	return 0;
}

/**
 * i2c_irq_handler() - interrupt routine
 * @irq: interrupt number
 * @arg: data passed to the handler
 *
 * This is the interrupt handler for the i2c driver. Currently
 * it handles the major interrupts like Rx & Tx FIFO management
 * interrupts, master transaction interrupts, arbitration and
 * bus error interrupts. The rest of the interrupts are treated as
 * unhandled.
 */
static irqreturn_t i2c_irq_handler(int irq, void *arg)
{
	struct nmk_i2c_dev *dev = arg;
	u32 tft, rft;
	u32 count;
	u32 misr;
	u32 src = 0;

	/* load Tx FIFO and Rx FIFO threshold values */
	tft = readl(dev->virtbase + I2C_TFTR);
	rft = readl(dev->virtbase + I2C_RFTR);

	/* read interrupt status register */
	misr = readl(dev->virtbase + I2C_MISR);

	src = __ffs(misr);
	switch ((1 << src)) {

	/* Transmit FIFO nearly empty interrupt */
	case I2C_IT_TXFNE:
	{
		if (dev->cli.operation == I2C_READ) {
			/*
			 * in read operation why do we care for writing?
			 * so disable the Transmit FIFO interrupt
			 */
			disable_interrupts(dev, I2C_IT_TXFNE);
		} else {
			fill_tx_fifo(dev, (MAX_I2C_FIFO_THRESHOLD - tft));
			/*
			 * if done, close the transfer by disabling the
			 * corresponding TXFNE interrupt
			 */
			if (dev->cli.count == 0)
				disable_interrupts(dev,	I2C_IT_TXFNE);
		}
	}
	break;

	/*
	 * Rx FIFO nearly full interrupt.
	 * This is set when the numer of entries in Rx FIFO is
	 * greater or equal than the threshold value programmed
	 * in RFT
	 */
	case I2C_IT_RXFNF:
		for (count = rft; count > 0; count--) {
			/* Read the Rx FIFO */
			*dev->cli.buffer = readb(dev->virtbase + I2C_RFR);
			dev->cli.buffer++;
		}
		dev->cli.count -= rft;
		dev->cli.xfer_bytes += rft;
		break;

	/* Rx FIFO full */
	case I2C_IT_RXFF:
		for (count = MAX_I2C_FIFO_THRESHOLD; count > 0; count--) {
			*dev->cli.buffer = readb(dev->virtbase + I2C_RFR);
			dev->cli.buffer++;
		}
		dev->cli.count -= MAX_I2C_FIFO_THRESHOLD;
		dev->cli.xfer_bytes += MAX_I2C_FIFO_THRESHOLD;
		break;

	/* Master Transaction Done with/without stop */
	case I2C_IT_MTD:
	case I2C_IT_MTDWS:
		if (dev->cli.operation == I2C_READ) {
			while (!(readl(dev->virtbase + I2C_RISR)
				 & I2C_IT_RXFE)) {
				if (dev->cli.count == 0)
					break;
				*dev->cli.buffer =
					readb(dev->virtbase + I2C_RFR);
				dev->cli.buffer++;
				dev->cli.count--;
				dev->cli.xfer_bytes++;
			}
		}

		disable_all_interrupts(dev);
		clear_all_interrupts(dev);

		if (dev->cli.count) {
			dev->result = -EIO;
			dev_err(&dev->adev->dev,
				"%lu bytes still remain to be xfered\n",
				dev->cli.count);
			(void) init_hw(dev);
		}
		complete(&dev->xfer_complete);

		break;

	/* Master Arbitration lost interrupt */
	case I2C_IT_MAL:
		dev->result = -EIO;
		(void) init_hw(dev);

		i2c_set_bit(dev->virtbase + I2C_ICR, I2C_IT_MAL);
		complete(&dev->xfer_complete);

		break;

	/*
	 * Bus Error interrupt.
	 * This happens when an unexpected start/stop condition occurs
	 * during the transaction.
	 */
	case I2C_IT_BERR:
		dev->result = -EIO;
		/* get the status */
		if (((readl(dev->virtbase + I2C_SR) >> 2) & 0x3) == I2C_ABORT)
			(void) init_hw(dev);

		i2c_set_bit(dev->virtbase + I2C_ICR, I2C_IT_BERR);
		complete(&dev->xfer_complete);

		break;

	/*
	 * Tx FIFO overrun interrupt.
	 * This is set when a write operation in Tx FIFO is performed and
	 * the Tx FIFO is full.
	 */
	case I2C_IT_TXFOVR:
		dev->result = -EIO;
		(void) init_hw(dev);

		dev_err(&dev->adev->dev, "Tx Fifo Over run\n");
		complete(&dev->xfer_complete);

		break;

	/* unhandled interrupts by this driver - TODO*/
	case I2C_IT_TXFE:
	case I2C_IT_TXFF:
	case I2C_IT_RXFE:
	case I2C_IT_RFSR:
	case I2C_IT_RFSE:
	case I2C_IT_WTSR:
	case I2C_IT_STD:
		dev_err(&dev->adev->dev, "unhandled Interrupt\n");
		break;
	default:
		dev_err(&dev->adev->dev, "spurious Interrupt..\n");
		break;
	}

	return IRQ_HANDLED;
}


#ifdef CONFIG_PM
static int nmk_i2c_suspend(struct device *dev)
{
	struct amba_device *adev = to_amba_device(dev);
	struct nmk_i2c_dev *nmk_i2c = amba_get_drvdata(adev);

	if (nmk_i2c->busy)
		return -EBUSY;

	return 0;
}

static int nmk_i2c_resume(struct device *dev)
{
	return 0;
}
#else
#define nmk_i2c_suspend	NULL
#define nmk_i2c_resume	NULL
#endif

/*
 * We use noirq so that we suspend late and resume before the wakeup interrupt
 * to ensure that we do the !pm_runtime_suspended() check in resume before
 * there has been a regular pm runtime resume (via pm_runtime_get_sync()).
 */
static const struct dev_pm_ops nmk_i2c_pm = {
	.suspend_noirq	= nmk_i2c_suspend,
	.resume_noirq	= nmk_i2c_resume,
};

static unsigned int nmk_i2c_functionality(struct i2c_adapter *adap)
{
	return I2C_FUNC_I2C | I2C_FUNC_SMBUS_EMUL | I2C_FUNC_10BIT_ADDR;
}

static const struct i2c_algorithm nmk_i2c_algo = {
	.master_xfer	= nmk_i2c_xfer,
	.functionality	= nmk_i2c_functionality
};

<<<<<<< HEAD
=======
static struct nmk_i2c_controller u8500_i2c = {
	/*
	 * Slave data setup time; 250ns, 100ns, and 10ns, which
	 * is 14, 6 and 2 respectively for a 48Mhz i2c clock.
	 */
	.slsu           = 0xe,
	.tft            = 1,      /* Tx FIFO threshold */
	.rft            = 8,      /* Rx FIFO threshold */
	.clk_freq       = 400000, /* fast mode operation */
	.timeout        = 200,    /* Slave response timeout(ms) */
	.sm             = I2C_FREQ_MODE_FAST,
};

>>>>>>> 9450d57e
static atomic_t adapter_id = ATOMIC_INIT(0);

static int nmk_i2c_probe(struct amba_device *adev, const struct amba_id *id)
{
	int ret = 0;
<<<<<<< HEAD
	struct nmk_i2c_controller *pdata =
			adev->dev.platform_data;
	struct nmk_i2c_dev	*dev;
	struct i2c_adapter *adap;

	if (!pdata) {
		dev_warn(&adev->dev, "no platform data\n");
		return -ENODEV;
	}
=======
	struct nmk_i2c_controller *pdata = adev->dev.platform_data;
	struct nmk_i2c_dev	*dev;
	struct i2c_adapter *adap;

	if (!pdata)
		/* No i2c configuration found, using the default. */
		pdata = &u8500_i2c;

>>>>>>> 9450d57e
	dev = kzalloc(sizeof(struct nmk_i2c_dev), GFP_KERNEL);
	if (!dev) {
		dev_err(&adev->dev, "cannot allocate memory\n");
		ret = -ENOMEM;
		goto err_no_mem;
	}
	dev->busy = false;
	dev->adev = adev;
	amba_set_drvdata(adev, dev);

	dev->virtbase = ioremap(adev->res.start, resource_size(&adev->res));
	if (!dev->virtbase) {
		ret = -ENOMEM;
		goto err_no_ioremap;
	}

	dev->irq = adev->irq[0];
	ret = request_irq(dev->irq, i2c_irq_handler, 0,
				DRIVER_NAME, dev);
	if (ret) {
		dev_err(&adev->dev, "cannot claim the irq %d\n", dev->irq);
		goto err_irq;
	}

	dev->regulator = regulator_get(&adev->dev, "v-i2c");
	if (IS_ERR(dev->regulator)) {
		dev_warn(&adev->dev, "could not get i2c regulator\n");
		dev->regulator = NULL;
	}

	pm_suspend_ignore_children(&adev->dev, true);

	dev->clk = clk_get(&adev->dev, NULL);
	if (IS_ERR(dev->clk)) {
		dev_err(&adev->dev, "could not get i2c clock\n");
		ret = PTR_ERR(dev->clk);
		goto err_no_clk;
	}

	adap = &dev->adap;
	adap->dev.parent = &adev->dev;
	adap->owner	= THIS_MODULE;
	adap->class	= I2C_CLASS_HWMON | I2C_CLASS_SPD;
	adap->algo	= &nmk_i2c_algo;
	adap->timeout	= msecs_to_jiffies(pdata->timeout);
	adap->nr = atomic_read(&adapter_id);
	snprintf(adap->name, sizeof(adap->name),
		 "Nomadik I2C%d at %pR", adap->nr, &adev->res);
	atomic_inc(&adapter_id);

	/* fetch the controller configuration from machine */
	dev->cfg.clk_freq = pdata->clk_freq;
	dev->cfg.slsu	= pdata->slsu;
	dev->cfg.tft	= pdata->tft;
	dev->cfg.rft	= pdata->rft;
	dev->cfg.sm	= pdata->sm;

	i2c_set_adapdata(adap, dev);

	dev_info(&adev->dev,
		 "initialize %s on virtual base %p\n",
		 adap->name, dev->virtbase);

	ret = i2c_add_numbered_adapter(adap);
	if (ret) {
		dev_err(&adev->dev, "failed to add adapter\n");
		goto err_add_adap;
	}

	pm_runtime_put(&adev->dev);

	return 0;

 err_add_adap:
	clk_put(dev->clk);
 err_no_clk:
	if (dev->regulator)
		regulator_put(dev->regulator);
	free_irq(dev->irq, dev);
 err_irq:
	iounmap(dev->virtbase);
 err_no_ioremap:
	amba_set_drvdata(adev, NULL);
	kfree(dev);
 err_no_mem:

	return ret;
}

static int nmk_i2c_remove(struct amba_device *adev)
{
	struct resource *res = &adev->res;
	struct nmk_i2c_dev *dev = amba_get_drvdata(adev);

	i2c_del_adapter(&dev->adap);
	flush_i2c_fifo(dev);
	disable_all_interrupts(dev);
	clear_all_interrupts(dev);
	/* disable the controller */
	i2c_clr_bit(dev->virtbase + I2C_CR, I2C_CR_PE);
	free_irq(dev->irq, dev);
	iounmap(dev->virtbase);
	if (res)
		release_mem_region(res->start, resource_size(res));
	clk_put(dev->clk);
	if (dev->regulator)
		regulator_put(dev->regulator);
	pm_runtime_disable(&adev->dev);
	amba_set_drvdata(adev, NULL);
	kfree(dev);

	return 0;
}

static struct amba_id nmk_i2c_ids[] = {
	{
		.id	= 0x00180024,
		.mask	= 0x00ffffff,
	},
	{
		.id	= 0x00380024,
		.mask	= 0x00ffffff,
	},
	{},
};

MODULE_DEVICE_TABLE(amba, nmk_i2c_ids);

static struct amba_driver nmk_i2c_driver = {
	.drv = {
		.owner = THIS_MODULE,
		.name = DRIVER_NAME,
		.pm = &nmk_i2c_pm,
	},
	.id_table = nmk_i2c_ids,
	.probe = nmk_i2c_probe,
	.remove = nmk_i2c_remove,
};

static int __init nmk_i2c_init(void)
{
	return amba_driver_register(&nmk_i2c_driver);
}

static void __exit nmk_i2c_exit(void)
{
	amba_driver_unregister(&nmk_i2c_driver);
}

subsys_initcall(nmk_i2c_init);
module_exit(nmk_i2c_exit);

MODULE_AUTHOR("Sachin Verma, Srinidhi KASAGAR");
MODULE_DESCRIPTION("Nomadik/Ux500 I2C driver");
MODULE_LICENSE("GPL");<|MERGE_RESOLUTION|>--- conflicted
+++ resolved
@@ -907,8 +907,6 @@
 	.functionality	= nmk_i2c_functionality
 };
 
-<<<<<<< HEAD
-=======
 static struct nmk_i2c_controller u8500_i2c = {
 	/*
 	 * Slave data setup time; 250ns, 100ns, and 10ns, which
@@ -922,23 +920,11 @@
 	.sm             = I2C_FREQ_MODE_FAST,
 };
 
->>>>>>> 9450d57e
 static atomic_t adapter_id = ATOMIC_INIT(0);
 
 static int nmk_i2c_probe(struct amba_device *adev, const struct amba_id *id)
 {
 	int ret = 0;
-<<<<<<< HEAD
-	struct nmk_i2c_controller *pdata =
-			adev->dev.platform_data;
-	struct nmk_i2c_dev	*dev;
-	struct i2c_adapter *adap;
-
-	if (!pdata) {
-		dev_warn(&adev->dev, "no platform data\n");
-		return -ENODEV;
-	}
-=======
 	struct nmk_i2c_controller *pdata = adev->dev.platform_data;
 	struct nmk_i2c_dev	*dev;
 	struct i2c_adapter *adap;
@@ -947,7 +933,6 @@
 		/* No i2c configuration found, using the default. */
 		pdata = &u8500_i2c;
 
->>>>>>> 9450d57e
 	dev = kzalloc(sizeof(struct nmk_i2c_dev), GFP_KERNEL);
 	if (!dev) {
 		dev_err(&adev->dev, "cannot allocate memory\n");
