/* Copyright (c) 2018 The Linux Foundation. All rights reserved.
 *
 * This program is free software; you can redistribute it and/or modify
 * it under the terms of the GNU General Public License version 2 and
 * only version 2 as published by the Free Software Foundation.
 *
 * This program is distributed in the hope that it will be useful,
 * but WITHOUT ANY WARRANTY; without even the implied warranty of
 * MERCHANTABILITY or FITNESS FOR A PARTICULAR PURPOSE.  See the
 * GNU General Public License for more details.
 */

#include <linux/debugfs.h>
#include <linux/delay.h>
#include <linux/device.h>
#include <linux/module.h>
#include <linux/platform_device.h>
#include <linux/regmap.h>
#include <linux/power_supply.h>
#include <linux/of.h>
#include <linux/of_irq.h>
#include <linux/log2.h>
#include <linux/qpnp/qpnp-revid.h>
#include <linux/regulator/driver.h>
#include <linux/regulator/of_regulator.h>
#include <linux/regulator/machine.h>
#include <linux/iio/consumer.h>
#include <linux/pmic-voter.h>
#include "smb5-reg.h"
#include "smb5-lib.h"
#include "schgm-flash.h"

static struct smb_params smb5_pmi632_params = {
	.fcc			= {
		.name   = "fast charge current",
		.reg    = CHGR_FAST_CHARGE_CURRENT_CFG_REG,
		.min_u  = 0,
		.max_u  = 3000000,
		.step_u = 50000,
	},
	.fv			= {
		.name   = "float voltage",
		.reg    = CHGR_FLOAT_VOLTAGE_CFG_REG,
		.min_u  = 3600000,
		.max_u  = 4800000,
		.step_u = 10000,
	},
	.usb_icl		= {
		.name   = "usb input current limit",
		.reg    = USBIN_CURRENT_LIMIT_CFG_REG,
		.min_u  = 0,
		.max_u  = 3000000,
		.step_u = 50000,
	},
	.icl_max_stat		= {
		.name   = "dcdc icl max status",
		.reg    = ICL_MAX_STATUS_REG,
		.min_u  = 0,
		.max_u  = 3000000,
		.step_u = 50000,
	},
	.icl_stat		= {
		.name   = "input current limit status",
		.reg    = AICL_ICL_STATUS_REG,
		.min_u  = 0,
		.max_u  = 3000000,
		.step_u = 50000,
	},
	.otg_cl			= {
		.name	= "usb otg current limit",
		.reg	= DCDC_OTG_CURRENT_LIMIT_CFG_REG,
		.min_u	= 500000,
		.max_u	= 1000000,
		.step_u	= 250000,
	},
	.dc_icl		= {
		.name   = "DC input current limit",
		.reg    = DCDC_CFG_REF_MAX_PSNS_REG,
		.min_u  = 0,
		.max_u  = 1500000,
		.step_u = 50000,
	},
	.jeita_cc_comp_hot	= {
		.name	= "jeita fcc reduction",
		.reg	= JEITA_CCCOMP_CFG_HOT_REG,
		.min_u	= 0,
		.max_u	= 1575000,
		.step_u	= 25000,
	},
	.jeita_cc_comp_cold	= {
		.name	= "jeita fcc reduction",
		.reg	= JEITA_CCCOMP_CFG_COLD_REG,
		.min_u	= 0,
		.max_u	= 1575000,
		.step_u	= 25000,
	},
	.freq_switcher		= {
		.name	= "switching frequency",
		.reg	= DCDC_FSW_SEL_REG,
		.min_u	= 600,
		.max_u	= 1200,
		.step_u	= 400,
		.set_proc = smblib_set_chg_freq,
	},
};

static struct smb_params smb5_pm8150b_params = {
	.fcc			= {
		.name   = "fast charge current",
		.reg    = CHGR_FAST_CHARGE_CURRENT_CFG_REG,
		.min_u  = 0,
		.max_u  = 8000000,
		.step_u = 50000,
	},
	.fv			= {
		.name   = "float voltage",
		.reg    = CHGR_FLOAT_VOLTAGE_CFG_REG,
		.min_u  = 3600000,
		.max_u  = 4790000,
		.step_u = 10000,
	},
	.usb_icl		= {
		.name   = "usb input current limit",
		.reg    = USBIN_CURRENT_LIMIT_CFG_REG,
		.min_u  = 0,
		.max_u  = 5000000,
		.step_u = 50000,
	},
	.icl_max_stat		= {
		.name   = "dcdc icl max status",
		.reg    = ICL_MAX_STATUS_REG,
		.min_u  = 0,
		.max_u  = 5000000,
		.step_u = 50000,
	},
	.icl_stat		= {
		.name   = "aicl icl status",
		.reg    = AICL_ICL_STATUS_REG,
		.min_u  = 0,
		.max_u  = 5000000,
		.step_u = 50000,
	},
	.otg_cl			= {
		.name	= "usb otg current limit",
		.reg	= DCDC_OTG_CURRENT_LIMIT_CFG_REG,
		.min_u	= 500000,
		.max_u	= 3000000,
		.step_u	= 500000,
	},
	.dc_icl		= {
		.name   = "DC input current limit",
		.reg    = DCDC_CFG_REF_MAX_PSNS_REG,
		.min_u  = 0,
		.max_u  = 1500000,
		.step_u = 50000,
	},
	.jeita_cc_comp_hot	= {
		.name	= "jeita fcc reduction",
		.reg	= JEITA_CCCOMP_CFG_HOT_REG,
		.min_u	= 0,
		.max_u	= 8000000,
		.step_u	= 25000,
		.set_proc = NULL,
	},
	.jeita_cc_comp_cold	= {
		.name	= "jeita fcc reduction",
		.reg	= JEITA_CCCOMP_CFG_COLD_REG,
		.min_u	= 0,
		.max_u	= 8000000,
		.step_u	= 25000,
		.set_proc = NULL,
	},
	.freq_switcher		= {
		.name	= "switching frequency",
		.reg	= DCDC_FSW_SEL_REG,
		.min_u	= 600,
		.max_u	= 1200,
		.step_u	= 400,
		.set_proc = smblib_set_chg_freq,
	},
};

struct smb_dt_props {
	int			usb_icl_ua;
	struct device_node	*revid_dev_node;
	enum float_options	float_option;
	int			chg_inhibit_thr_mv;
	bool			no_battery;
	bool			hvdcp_disable;
	int			sec_charger_config;
	int			auto_recharge_soc;
	int			auto_recharge_vbat_mv;
	int			wd_bark_time;
	int			batt_profile_fcc_ua;
	int			batt_profile_fv_uv;
	int			term_current_src;
	int			term_current_thresh_hi_ma;
	int			term_current_thresh_lo_ma;
};

struct smb5 {
	struct smb_charger	chg;
	struct dentry		*dfs_root;
	struct smb_dt_props	dt;
};

static int __debug_mask;
module_param_named(
	debug_mask, __debug_mask, int, 0600
);

static int __pd_disabled;
module_param_named(
	pd_disabled, __pd_disabled, int, 0600
);

static int __weak_chg_icl_ua = 500000;
module_param_named(
	weak_chg_icl_ua, __weak_chg_icl_ua, int, 0600
);

#define PMI632_MAX_ICL_UA	3000000
static int smb5_chg_config_init(struct smb5 *chip)
{
	struct smb_charger *chg = &chip->chg;
	struct pmic_revid_data *pmic_rev_id;
	struct device_node *revid_dev_node;
	int rc = 0;

	revid_dev_node = of_parse_phandle(chip->chg.dev->of_node,
					  "qcom,pmic-revid", 0);
	if (!revid_dev_node) {
		pr_err("Missing qcom,pmic-revid property\n");
		return -EINVAL;
	}

	pmic_rev_id = get_revid_data(revid_dev_node);
	if (IS_ERR_OR_NULL(pmic_rev_id)) {
		/*
		 * the revid peripheral must be registered, any failure
		 * here only indicates that the rev-id module has not
		 * probed yet.
		 */
		rc =  -EPROBE_DEFER;
		goto out;
	}

	switch (pmic_rev_id->pmic_subtype) {
	case PM8150B_SUBTYPE:
		chip->chg.smb_version = PM8150B_SUBTYPE;
		chg->param = smb5_pm8150b_params;
		chg->name = "pm8150b_charger";
		break;
	case PM6150_SUBTYPE:
		chip->chg.smb_version = PM6150_SUBTYPE;
		chg->param = smb5_pm8150b_params;
		chg->name = "pm6150_charger";
		break;
	case PMI632_SUBTYPE:
		chip->chg.smb_version = PMI632_SUBTYPE;
		chg->param = smb5_pmi632_params;
		chg->use_extcon = true;
		chg->name = "pmi632_charger";
		/* PMI632 does not support PD */
		chg->pd_not_supported = true;
		chg->hw_max_icl_ua =
			(chip->dt.usb_icl_ua > 0) ? chip->dt.usb_icl_ua
						: PMI632_MAX_ICL_UA;
		break;
	default:
		pr_err("PMIC subtype %d not supported\n",
				pmic_rev_id->pmic_subtype);
		rc = -EINVAL;
		goto out;
	}

	chg->chg_freq.freq_5V			= 600;
	chg->chg_freq.freq_6V_8V		= 800;
	chg->chg_freq.freq_9V			= 1050;
	chg->chg_freq.freq_12V                  = 1200;
	chg->chg_freq.freq_removal		= 1050;
	chg->chg_freq.freq_below_otg_threshold	= 800;
	chg->chg_freq.freq_above_otg_threshold	= 800;

out:
	of_node_put(revid_dev_node);
	return rc;
}

#define MICRO_1P5A			1500000
#define MICRO_P1A			100000
#define MICRO_1PA			1000000
#define OTG_DEFAULT_DEGLITCH_TIME_MS	50
#define MIN_WD_BARK_TIME		16
#define DEFAULT_WD_BARK_TIME		64
#define BITE_WDOG_TIMEOUT_8S		0x3
#define BARK_WDOG_TIMEOUT_MASK		GENMASK(3, 2)
#define BARK_WDOG_TIMEOUT_SHIFT		2
static int smb5_parse_dt(struct smb5 *chip)
{
	struct smb_charger *chg = &chip->chg;
	struct device_node *node = chg->dev->of_node;
	int rc, byte_len;

	if (!node) {
		pr_err("device tree node missing\n");
		return -EINVAL;
	}

	of_property_read_u32(node, "qcom,sec-charger-config",
					&chip->dt.sec_charger_config);
	chg->sec_cp_present =
		chip->dt.sec_charger_config == POWER_SUPPLY_CHARGER_SEC_CP ||
		chip->dt.sec_charger_config == POWER_SUPPLY_CHARGER_SEC_CP_PL;

	chg->sec_pl_present =
		chip->dt.sec_charger_config == POWER_SUPPLY_CHARGER_SEC_PL ||
		chip->dt.sec_charger_config == POWER_SUPPLY_CHARGER_SEC_CP_PL;

	chg->step_chg_enabled = of_property_read_bool(node,
				"qcom,step-charging-enable");

	chg->sw_jeita_enabled = of_property_read_bool(node,
				"qcom,sw-jeita-enable");

	rc = of_property_read_u32(node, "qcom,wd-bark-time-secs",
					&chip->dt.wd_bark_time);
	if (rc < 0 || chip->dt.wd_bark_time < MIN_WD_BARK_TIME)
		chip->dt.wd_bark_time = DEFAULT_WD_BARK_TIME;

	chip->dt.no_battery = of_property_read_bool(node,
						"qcom,batteryless-platform");

	rc = of_property_read_u32(node,
			"qcom,fcc-max-ua", &chip->dt.batt_profile_fcc_ua);
	if (rc < 0)
		chip->dt.batt_profile_fcc_ua = -EINVAL;

	rc = of_property_read_u32(node,
				"qcom,fv-max-uv", &chip->dt.batt_profile_fv_uv);
	if (rc < 0)
		chip->dt.batt_profile_fv_uv = -EINVAL;

	rc = of_property_read_u32(node,
				"qcom,usb-icl-ua", &chip->dt.usb_icl_ua);
	if (rc < 0)
		chip->dt.usb_icl_ua = -EINVAL;

	rc = of_property_read_u32(node,
				"qcom,otg-cl-ua", &chg->otg_cl_ua);
	if (rc < 0)
		chg->otg_cl_ua = (chip->chg.smb_version == PMI632_SUBTYPE) ?
							MICRO_1PA : MICRO_1P5A;

	rc = of_property_read_u32(node, "qcom,chg-term-src",
			&chip->dt.term_current_src);
	if (rc < 0)
		chip->dt.term_current_src = ITERM_SRC_UNSPECIFIED;

	rc = of_property_read_u32(node, "qcom,chg-term-current-ma",
			&chip->dt.term_current_thresh_hi_ma);

	if (chip->dt.term_current_src == ITERM_SRC_ADC)
		rc = of_property_read_u32(node, "qcom,chg-term-base-current-ma",
				&chip->dt.term_current_thresh_lo_ma);

	if (of_find_property(node, "qcom,thermal-mitigation", &byte_len)) {
		chg->thermal_mitigation = devm_kzalloc(chg->dev, byte_len,
			GFP_KERNEL);

		if (chg->thermal_mitigation == NULL)
			return -ENOMEM;

		chg->thermal_levels = byte_len / sizeof(u32);
		rc = of_property_read_u32_array(node,
				"qcom,thermal-mitigation",
				chg->thermal_mitigation,
				chg->thermal_levels);
		if (rc < 0) {
			dev_err(chg->dev,
				"Couldn't read threm limits rc = %d\n", rc);
			return rc;
		}
	}

	rc = of_property_read_u32(node, "qcom,charger-temp-max",
			&chg->charger_temp_max);
	if (rc < 0)
		chg->charger_temp_max = -EINVAL;

	rc = of_property_read_u32(node, "qcom,smb-temp-max",
			&chg->smb_temp_max);
	if (rc < 0)
		chg->smb_temp_max = -EINVAL;

	rc = of_property_read_u32(node, "qcom,float-option",
						&chip->dt.float_option);
	if (!rc && (chip->dt.float_option < 0 || chip->dt.float_option > 4)) {
		pr_err("qcom,float-option is out of range [0, 4]\n");
		return -EINVAL;
	}

	chip->dt.hvdcp_disable = of_property_read_bool(node,
						"qcom,hvdcp-disable");


	rc = of_property_read_u32(node, "qcom,chg-inhibit-threshold-mv",
				&chip->dt.chg_inhibit_thr_mv);
	if (!rc && (chip->dt.chg_inhibit_thr_mv < 0 ||
				chip->dt.chg_inhibit_thr_mv > 300)) {
		pr_err("qcom,chg-inhibit-threshold-mv is incorrect\n");
		return -EINVAL;
	}

	chip->dt.auto_recharge_soc = -EINVAL;
	rc = of_property_read_u32(node, "qcom,auto-recharge-soc",
				&chip->dt.auto_recharge_soc);
	if (!rc && (chip->dt.auto_recharge_soc < 0 ||
			chip->dt.auto_recharge_soc > 100)) {
		pr_err("qcom,auto-recharge-soc is incorrect\n");
		return -EINVAL;
	}
	chg->auto_recharge_soc = chip->dt.auto_recharge_soc;

	chip->dt.auto_recharge_vbat_mv = -EINVAL;
	rc = of_property_read_u32(node, "qcom,auto-recharge-vbat-mv",
				&chip->dt.auto_recharge_vbat_mv);
	if (!rc && (chip->dt.auto_recharge_vbat_mv < 0)) {
		pr_err("qcom,auto-recharge-vbat-mv is incorrect\n");
		return -EINVAL;
	}

	chg->dcp_icl_ua = chip->dt.usb_icl_ua;

	chg->suspend_input_on_debug_batt = of_property_read_bool(node,
					"qcom,suspend-input-on-debug-batt");

	rc = of_property_read_u32(node, "qcom,otg-deglitch-time-ms",
					&chg->otg_delay_ms);
	if (rc < 0)
		chg->otg_delay_ms = OTG_DEFAULT_DEGLITCH_TIME_MS;

	chg->fcc_stepper_enable = of_property_read_bool(node,
					"qcom,fcc-stepping-enable");

	rc = of_property_match_string(node, "io-channel-names",
			"usb_in_voltage");
	if (rc >= 0) {
		chg->iio.usbin_v_chan = iio_channel_get(chg->dev,
				"usb_in_voltage");
		if (IS_ERR(chg->iio.usbin_v_chan)) {
			rc = PTR_ERR(chg->iio.usbin_v_chan);
			if (rc != -EPROBE_DEFER)
				dev_err(chg->dev, "USBIN_V channel unavailable, %ld\n",
						rc);
			chg->iio.usbin_v_chan = NULL;
			return rc;
		}
	}

	rc = of_property_match_string(node, "io-channel-names",
			"chg_temp");
	if (rc >= 0) {
		chg->iio.temp_chan = iio_channel_get(chg->dev, "chg_temp");
		if (IS_ERR(chg->iio.temp_chan)) {
			rc = PTR_ERR(chg->iio.temp_chan);
			if (rc != -EPROBE_DEFER)
				dev_err(chg->dev, "CHG_TEMP channel unavailable, %ld\n",
						rc);
			chg->iio.temp_chan = NULL;
			return rc;
		}
	}

	rc = of_property_match_string(node, "io-channel-names",
			"usb_in_current");
	if (rc >= 0) {
		chg->iio.usbin_i_chan = iio_channel_get(chg->dev,
				"usb_in_current");
		if (IS_ERR(chg->iio.usbin_i_chan)) {
			rc = PTR_ERR(chg->iio.usbin_i_chan);
			if (rc != -EPROBE_DEFER)
				dev_err(chg->dev, "USBIN_I channel unavailable, %ld\n",
						rc);
			chg->iio.usbin_i_chan = NULL;
			return rc;
		}
	}

	rc = of_property_match_string(node, "io-channel-names",
			"sbux_res");
	if (rc >= 0) {
		chg->iio.sbux_chan = iio_channel_get(chg->dev,
				"sbux_res");
		if (IS_ERR(chg->iio.sbux_chan)) {
			rc = PTR_ERR(chg->iio.sbux_chan);
			if (rc != -EPROBE_DEFER)
				dev_err(chg->dev, "USBIN_V channel unavailable, %ld\n",
						rc);
			chg->iio.sbux_chan = NULL;
			return rc;
		}
	}

	rc = of_property_match_string(node, "io-channel-names",
			"vph_voltage");
	if (rc >= 0) {
		chg->iio.vph_v_chan = iio_channel_get(chg->dev,
				"vph_voltage");
		if (IS_ERR(chg->iio.vph_v_chan)) {
			rc = PTR_ERR(chg->iio.vph_v_chan);
			if (rc != -EPROBE_DEFER)
				dev_err(chg->dev, "vph_voltage channel unavailable, %ld\n",
						rc);
			chg->iio.vph_v_chan = NULL;
			return rc;
		}
	}

	return 0;
}

/************************
 * USB PSY REGISTRATION *
 ************************/
static enum power_supply_property smb5_usb_props[] = {
	POWER_SUPPLY_PROP_PRESENT,
	POWER_SUPPLY_PROP_ONLINE,
	POWER_SUPPLY_PROP_VOLTAGE_NOW,
	POWER_SUPPLY_PROP_PD_CURRENT_MAX,
	POWER_SUPPLY_PROP_CURRENT_MAX,
	POWER_SUPPLY_PROP_TYPE,
	POWER_SUPPLY_PROP_TYPEC_MODE,
	POWER_SUPPLY_PROP_TYPEC_POWER_ROLE,
	POWER_SUPPLY_PROP_TYPEC_CC_ORIENTATION,
	POWER_SUPPLY_PROP_TYPEC_SRC_RP,
	POWER_SUPPLY_PROP_LOW_POWER,
	POWER_SUPPLY_PROP_PD_ACTIVE,
	POWER_SUPPLY_PROP_INPUT_CURRENT_SETTLED,
	POWER_SUPPLY_PROP_INPUT_CURRENT_NOW,
	POWER_SUPPLY_PROP_BOOST_CURRENT,
	POWER_SUPPLY_PROP_PE_START,
	POWER_SUPPLY_PROP_CTM_CURRENT_MAX,
	POWER_SUPPLY_PROP_HW_CURRENT_MAX,
	POWER_SUPPLY_PROP_REAL_TYPE,
	POWER_SUPPLY_PROP_PR_SWAP,
	POWER_SUPPLY_PROP_PD_VOLTAGE_MAX,
	POWER_SUPPLY_PROP_PD_VOLTAGE_MIN,
	POWER_SUPPLY_PROP_SDP_CURRENT_MAX,
	POWER_SUPPLY_PROP_CONNECTOR_TYPE,
	POWER_SUPPLY_PROP_CONNECTOR_HEALTH,
	POWER_SUPPLY_PROP_VOLTAGE_MAX,
	POWER_SUPPLY_PROP_SMB_EN_MODE,
	POWER_SUPPLY_PROP_SMB_EN_REASON,
	POWER_SUPPLY_PROP_SCOPE,
};

static int smb5_usb_get_prop(struct power_supply *psy,
		enum power_supply_property psp,
		union power_supply_propval *val)
{
	struct smb5 *chip = power_supply_get_drvdata(psy);
	struct smb_charger *chg = &chip->chg;
	union power_supply_propval pval;
	int rc = 0;

	switch (psp) {
	case POWER_SUPPLY_PROP_PRESENT:
		rc = smblib_get_prop_usb_present(chg, val);
		break;
	case POWER_SUPPLY_PROP_ONLINE:
		rc = smblib_get_prop_usb_online(chg, val);
		if (!val->intval)
			break;

		if (((chg->typec_mode == POWER_SUPPLY_TYPEC_SOURCE_DEFAULT) ||
		   (chg->connector_type == POWER_SUPPLY_CONNECTOR_MICRO_USB))
			&& (chg->real_charger_type == POWER_SUPPLY_TYPE_USB))
			val->intval = 0;
		else
			val->intval = 1;

		if (chg->real_charger_type == POWER_SUPPLY_TYPE_UNKNOWN)
			val->intval = 0;
		break;
	case POWER_SUPPLY_PROP_VOLTAGE_MAX:
		rc = smblib_get_prop_usb_voltage_max(chg, val);
		break;
	case POWER_SUPPLY_PROP_VOLTAGE_NOW:
		rc = smblib_get_prop_usb_voltage_now(chg, val);
		break;
	case POWER_SUPPLY_PROP_PD_CURRENT_MAX:
		val->intval = get_client_vote(chg->usb_icl_votable, PD_VOTER);
		break;
	case POWER_SUPPLY_PROP_CURRENT_MAX:
		rc = smblib_get_prop_input_current_settled(chg, val);
		break;
	case POWER_SUPPLY_PROP_TYPE:
		val->intval = POWER_SUPPLY_TYPE_USB_PD;
		break;
	case POWER_SUPPLY_PROP_REAL_TYPE:
		val->intval = chg->real_charger_type;
		break;
	case POWER_SUPPLY_PROP_TYPEC_MODE:
		if (chg->connector_type == POWER_SUPPLY_CONNECTOR_MICRO_USB)
			val->intval = POWER_SUPPLY_TYPEC_NONE;
		else
			val->intval = chg->typec_mode;
		break;
	case POWER_SUPPLY_PROP_TYPEC_POWER_ROLE:
		if (chg->connector_type == POWER_SUPPLY_CONNECTOR_MICRO_USB)
			val->intval = POWER_SUPPLY_TYPEC_PR_NONE;
		else
			rc = smblib_get_prop_typec_power_role(chg, val);
		break;
	case POWER_SUPPLY_PROP_TYPEC_CC_ORIENTATION:
		if (chg->connector_type == POWER_SUPPLY_CONNECTOR_MICRO_USB)
			val->intval = 0;
		else
			rc = smblib_get_prop_typec_cc_orientation(chg, val);
		break;
	case POWER_SUPPLY_PROP_TYPEC_SRC_RP:
		rc = smblib_get_prop_typec_select_rp(chg, val);
		break;
	case POWER_SUPPLY_PROP_LOW_POWER:
		if (chg->sink_src_mode == SRC_MODE)
			rc = smblib_get_prop_low_power(chg, val);
		else
			rc = -ENODATA;
		break;
	case POWER_SUPPLY_PROP_PD_ACTIVE:
		val->intval = chg->pd_active;
		break;
	case POWER_SUPPLY_PROP_INPUT_CURRENT_SETTLED:
		rc = smblib_get_prop_input_current_settled(chg, val);
		break;
	case POWER_SUPPLY_PROP_INPUT_CURRENT_NOW:
		rc = smblib_get_prop_usb_current_now(chg, val);
		break;
	case POWER_SUPPLY_PROP_BOOST_CURRENT:
		val->intval = chg->boost_current_ua;
		break;
	case POWER_SUPPLY_PROP_PD_IN_HARD_RESET:
		rc = smblib_get_prop_pd_in_hard_reset(chg, val);
		break;
	case POWER_SUPPLY_PROP_PD_USB_SUSPEND_SUPPORTED:
		val->intval = chg->system_suspend_supported;
		break;
	case POWER_SUPPLY_PROP_PE_START:
		rc = smblib_get_pe_start(chg, val);
		break;
	case POWER_SUPPLY_PROP_CTM_CURRENT_MAX:
		val->intval = get_client_vote(chg->usb_icl_votable, CTM_VOTER);
		break;
	case POWER_SUPPLY_PROP_HW_CURRENT_MAX:
		rc = smblib_get_charge_current(chg, &val->intval);
		break;
	case POWER_SUPPLY_PROP_PR_SWAP:
		rc = smblib_get_prop_pr_swap_in_progress(chg, val);
		break;
	case POWER_SUPPLY_PROP_PD_VOLTAGE_MAX:
		val->intval = chg->voltage_max_uv;
		break;
	case POWER_SUPPLY_PROP_PD_VOLTAGE_MIN:
		val->intval = chg->voltage_min_uv;
		break;
	case POWER_SUPPLY_PROP_SDP_CURRENT_MAX:
		val->intval = get_client_vote(chg->usb_icl_votable,
					      USB_PSY_VOTER);
		break;
	case POWER_SUPPLY_PROP_CONNECTOR_TYPE:
		val->intval = chg->connector_type;
		break;
	case POWER_SUPPLY_PROP_CONNECTOR_HEALTH:
		if (chg->connector_health == -EINVAL)
			val->intval = smblib_get_prop_connector_health(chg);
		else
			val->intval = chg->connector_health;
		break;
	case POWER_SUPPLY_PROP_SCOPE:
		val->intval = POWER_SUPPLY_SCOPE_UNKNOWN;
		rc = smblib_get_prop_usb_present(chg, &pval);
		if (rc < 0)
			break;
		val->intval = pval.intval ? POWER_SUPPLY_SCOPE_DEVICE
				: chg->otg_present ? POWER_SUPPLY_SCOPE_SYSTEM
						: POWER_SUPPLY_SCOPE_UNKNOWN;
		break;
	case POWER_SUPPLY_PROP_SMB_EN_MODE:
		val->intval = chg->sec_chg_selected;
		break;
	case POWER_SUPPLY_PROP_SMB_EN_REASON:
		val->intval = chg->cp_reason;
		break;
	default:
		pr_err("get prop %d is not supported in usb\n", psp);
		rc = -EINVAL;
		break;
	}

	if (rc < 0) {
		pr_debug("Couldn't get prop %d rc = %d\n", psp, rc);
		return -ENODATA;
	}

	return 0;
}

static int smb5_usb_set_prop(struct power_supply *psy,
		enum power_supply_property psp,
		const union power_supply_propval *val)
{
	struct smb5 *chip = power_supply_get_drvdata(psy);
	struct smb_charger *chg = &chip->chg;
	int rc = 0;

	switch (psp) {
	case POWER_SUPPLY_PROP_PD_CURRENT_MAX:
		rc = smblib_set_prop_pd_current_max(chg, val);
		break;
	case POWER_SUPPLY_PROP_TYPEC_POWER_ROLE:
		rc = smblib_set_prop_typec_power_role(chg, val);
		break;
	case POWER_SUPPLY_PROP_TYPEC_SRC_RP:
		rc = smblib_set_prop_typec_select_rp(chg, val);
		break;
	case POWER_SUPPLY_PROP_PD_ACTIVE:
		rc = smblib_set_prop_pd_active(chg, val);
		break;
	case POWER_SUPPLY_PROP_PD_IN_HARD_RESET:
		rc = smblib_set_prop_pd_in_hard_reset(chg, val);
		break;
	case POWER_SUPPLY_PROP_PD_USB_SUSPEND_SUPPORTED:
		chg->system_suspend_supported = val->intval;
		break;
	case POWER_SUPPLY_PROP_BOOST_CURRENT:
		rc = smblib_set_prop_boost_current(chg, val);
		break;
	case POWER_SUPPLY_PROP_CTM_CURRENT_MAX:
		rc = vote(chg->usb_icl_votable, CTM_VOTER,
						val->intval >= 0, val->intval);
		break;
	case POWER_SUPPLY_PROP_PR_SWAP:
		rc = smblib_set_prop_pr_swap_in_progress(chg, val);
		break;
	case POWER_SUPPLY_PROP_PD_VOLTAGE_MAX:
		rc = smblib_set_prop_pd_voltage_max(chg, val);
		break;
	case POWER_SUPPLY_PROP_PD_VOLTAGE_MIN:
		rc = smblib_set_prop_pd_voltage_min(chg, val);
		break;
	case POWER_SUPPLY_PROP_SDP_CURRENT_MAX:
		rc = smblib_set_prop_sdp_current_max(chg, val);
		break;
	case POWER_SUPPLY_PROP_CONNECTOR_HEALTH:
		chg->connector_health = val->intval;
		power_supply_changed(chg->usb_psy);
		break;
	default:
		pr_err("set prop %d is not supported\n", psp);
		rc = -EINVAL;
		break;
	}

	return rc;
}

static int smb5_usb_prop_is_writeable(struct power_supply *psy,
		enum power_supply_property psp)
{
	switch (psp) {
	case POWER_SUPPLY_PROP_CTM_CURRENT_MAX:
	case POWER_SUPPLY_PROP_CONNECTOR_HEALTH:
		return 1;
	default:
		break;
	}

	return 0;
}

static const struct power_supply_desc usb_psy_desc = {
	.name = "usb",
	.type = POWER_SUPPLY_TYPE_USB_PD,
	.properties = smb5_usb_props,
	.num_properties = ARRAY_SIZE(smb5_usb_props),
	.get_property = smb5_usb_get_prop,
	.set_property = smb5_usb_set_prop,
	.property_is_writeable = smb5_usb_prop_is_writeable,
};

static int smb5_init_usb_psy(struct smb5 *chip)
{
	struct power_supply_config usb_cfg = {};
	struct smb_charger *chg = &chip->chg;

	usb_cfg.drv_data = chip;
	usb_cfg.of_node = chg->dev->of_node;
	chg->usb_psy = devm_power_supply_register(chg->dev,
						  &usb_psy_desc,
						  &usb_cfg);
	if (IS_ERR(chg->usb_psy)) {
		pr_err("Couldn't register USB power supply\n");
		return PTR_ERR(chg->usb_psy);
	}

	return 0;
}

/********************************
 * USB PC_PORT PSY REGISTRATION *
 ********************************/
static enum power_supply_property smb5_usb_port_props[] = {
	POWER_SUPPLY_PROP_TYPE,
	POWER_SUPPLY_PROP_ONLINE,
	POWER_SUPPLY_PROP_VOLTAGE_MAX,
	POWER_SUPPLY_PROP_CURRENT_MAX,
};

static int smb5_usb_port_get_prop(struct power_supply *psy,
		enum power_supply_property psp,
		union power_supply_propval *val)
{
	struct smb5 *chip = power_supply_get_drvdata(psy);
	struct smb_charger *chg = &chip->chg;
	int rc = 0;

	switch (psp) {
	case POWER_SUPPLY_PROP_TYPE:
		val->intval = POWER_SUPPLY_TYPE_USB;
		break;
	case POWER_SUPPLY_PROP_ONLINE:
		rc = smblib_get_prop_usb_online(chg, val);
		if (!val->intval)
			break;

		if (((chg->typec_mode == POWER_SUPPLY_TYPEC_SOURCE_DEFAULT) ||
		   (chg->connector_type == POWER_SUPPLY_CONNECTOR_MICRO_USB))
			&& (chg->real_charger_type == POWER_SUPPLY_TYPE_USB))
			val->intval = 1;
		else
			val->intval = 0;
		break;
	case POWER_SUPPLY_PROP_VOLTAGE_MAX:
		val->intval = 5000000;
		break;
	case POWER_SUPPLY_PROP_CURRENT_MAX:
		rc = smblib_get_prop_input_current_settled(chg, val);
		break;
	default:
		pr_err_ratelimited("Get prop %d is not supported in pc_port\n",
				psp);
		return -EINVAL;
	}

	if (rc < 0) {
		pr_debug("Couldn't get prop %d rc = %d\n", psp, rc);
		return -ENODATA;
	}

	return 0;
}

static int smb5_usb_port_set_prop(struct power_supply *psy,
		enum power_supply_property psp,
		const union power_supply_propval *val)
{
	int rc = 0;

	switch (psp) {
	default:
		pr_err_ratelimited("Set prop %d is not supported in pc_port\n",
				psp);
		rc = -EINVAL;
		break;
	}

	return rc;
}

static const struct power_supply_desc usb_port_psy_desc = {
	.name		= "pc_port",
	.type		= POWER_SUPPLY_TYPE_USB,
	.properties	= smb5_usb_port_props,
	.num_properties	= ARRAY_SIZE(smb5_usb_port_props),
	.get_property	= smb5_usb_port_get_prop,
	.set_property	= smb5_usb_port_set_prop,
};

static int smb5_init_usb_port_psy(struct smb5 *chip)
{
	struct power_supply_config usb_port_cfg = {};
	struct smb_charger *chg = &chip->chg;

	usb_port_cfg.drv_data = chip;
	usb_port_cfg.of_node = chg->dev->of_node;
	chg->usb_port_psy = devm_power_supply_register(chg->dev,
						  &usb_port_psy_desc,
						  &usb_port_cfg);
	if (IS_ERR(chg->usb_port_psy)) {
		pr_err("Couldn't register USB pc_port power supply\n");
		return PTR_ERR(chg->usb_port_psy);
	}

	return 0;
}

/*****************************
 * USB MAIN PSY REGISTRATION *
 *****************************/

static enum power_supply_property smb5_usb_main_props[] = {
	POWER_SUPPLY_PROP_VOLTAGE_MAX,
	POWER_SUPPLY_PROP_CONSTANT_CHARGE_CURRENT_MAX,
	POWER_SUPPLY_PROP_TYPE,
	POWER_SUPPLY_PROP_INPUT_CURRENT_SETTLED,
	POWER_SUPPLY_PROP_INPUT_VOLTAGE_SETTLED,
	POWER_SUPPLY_PROP_FCC_DELTA,
	POWER_SUPPLY_PROP_CURRENT_MAX,
	POWER_SUPPLY_PROP_FLASH_ACTIVE,
	POWER_SUPPLY_PROP_FLASH_TRIGGER,
};

static int smb5_usb_main_get_prop(struct power_supply *psy,
		enum power_supply_property psp,
		union power_supply_propval *val)
{
	struct smb5 *chip = power_supply_get_drvdata(psy);
	struct smb_charger *chg = &chip->chg;
	int rc = 0;

	switch (psp) {
	case POWER_SUPPLY_PROP_VOLTAGE_MAX:
		rc = smblib_get_charge_param(chg, &chg->param.fv, &val->intval);
		break;
	case POWER_SUPPLY_PROP_CONSTANT_CHARGE_CURRENT_MAX:
		rc = smblib_get_charge_param(chg, &chg->param.fcc,
							&val->intval);
		break;
	case POWER_SUPPLY_PROP_TYPE:
		val->intval = POWER_SUPPLY_TYPE_MAIN;
		break;
	case POWER_SUPPLY_PROP_INPUT_CURRENT_SETTLED:
		rc = smblib_get_prop_input_current_settled(chg, val);
		break;
	case POWER_SUPPLY_PROP_INPUT_VOLTAGE_SETTLED:
		rc = smblib_get_prop_input_voltage_settled(chg, val);
		break;
	case POWER_SUPPLY_PROP_FCC_DELTA:
		rc = smblib_get_prop_fcc_delta(chg, val);
		break;
	case POWER_SUPPLY_PROP_CURRENT_MAX:
		rc = smblib_get_icl_current(chg, &val->intval);
		break;
	case POWER_SUPPLY_PROP_FLASH_ACTIVE:
		val->intval = chg->flash_active;
		break;
	case POWER_SUPPLY_PROP_FLASH_TRIGGER:
		rc = schgm_flash_get_vreg_ok(chg, &val->intval);
		break;
	default:
		pr_debug("get prop %d is not supported in usb-main\n", psp);
		rc = -EINVAL;
		break;
	}
	if (rc < 0) {
		pr_debug("Couldn't get prop %d rc = %d\n", psp, rc);
		return -ENODATA;
	}

	return 0;
}

static int smb5_usb_main_set_prop(struct power_supply *psy,
		enum power_supply_property psp,
		const union power_supply_propval *val)
{
	struct smb5 *chip = power_supply_get_drvdata(psy);
	struct smb_charger *chg = &chip->chg;
	int rc = 0;

	switch (psp) {
	case POWER_SUPPLY_PROP_VOLTAGE_MAX:
		rc = smblib_set_charge_param(chg, &chg->param.fv, val->intval);
		break;
	case POWER_SUPPLY_PROP_CONSTANT_CHARGE_CURRENT_MAX:
		rc = smblib_set_charge_param(chg, &chg->param.fcc, val->intval);
		break;
	case POWER_SUPPLY_PROP_CURRENT_MAX:
		rc = smblib_set_icl_current(chg, val->intval);
		break;
	case POWER_SUPPLY_PROP_FLASH_ACTIVE:
		chg->flash_active = val->intval;
		break;
	default:
		pr_err("set prop %d is not supported\n", psp);
		rc = -EINVAL;
		break;
	}

	return rc;
}

static const struct power_supply_desc usb_main_psy_desc = {
	.name		= "main",
	.type		= POWER_SUPPLY_TYPE_MAIN,
	.properties	= smb5_usb_main_props,
	.num_properties	= ARRAY_SIZE(smb5_usb_main_props),
	.get_property	= smb5_usb_main_get_prop,
	.set_property	= smb5_usb_main_set_prop,
};

static int smb5_init_usb_main_psy(struct smb5 *chip)
{
	struct power_supply_config usb_main_cfg = {};
	struct smb_charger *chg = &chip->chg;

	usb_main_cfg.drv_data = chip;
	usb_main_cfg.of_node = chg->dev->of_node;
	chg->usb_main_psy = devm_power_supply_register(chg->dev,
						  &usb_main_psy_desc,
						  &usb_main_cfg);
	if (IS_ERR(chg->usb_main_psy)) {
		pr_err("Couldn't register USB main power supply\n");
		return PTR_ERR(chg->usb_main_psy);
	}

	return 0;
}

/*************************
 * DC PSY REGISTRATION   *
 *************************/

static enum power_supply_property smb5_dc_props[] = {
	POWER_SUPPLY_PROP_INPUT_SUSPEND,
	POWER_SUPPLY_PROP_PRESENT,
	POWER_SUPPLY_PROP_ONLINE,
	POWER_SUPPLY_PROP_VOLTAGE_NOW,
	POWER_SUPPLY_PROP_CURRENT_MAX,
	POWER_SUPPLY_PROP_VOLTAGE_MAX,
	POWER_SUPPLY_PROP_INPUT_VOLTAGE_REGULATION,
	POWER_SUPPLY_PROP_REAL_TYPE,
};

static int smb5_dc_get_prop(struct power_supply *psy,
		enum power_supply_property psp,
		union power_supply_propval *val)
{
	struct smb5 *chip = power_supply_get_drvdata(psy);
	struct smb_charger *chg = &chip->chg;
	int rc = 0;

	switch (psp) {
	case POWER_SUPPLY_PROP_INPUT_SUSPEND:
		val->intval = get_effective_result(chg->dc_suspend_votable);
		break;
	case POWER_SUPPLY_PROP_PRESENT:
		rc = smblib_get_prop_dc_present(chg, val);
		break;
	case POWER_SUPPLY_PROP_ONLINE:
		rc = smblib_get_prop_dc_online(chg, val);
		break;
	case POWER_SUPPLY_PROP_VOLTAGE_NOW:
		rc = smblib_get_prop_dc_voltage_now(chg, val);
		break;
	case POWER_SUPPLY_PROP_CURRENT_MAX:
		rc = smblib_get_prop_dc_current_max(chg, val);
		break;
	case POWER_SUPPLY_PROP_VOLTAGE_MAX:
		rc = smblib_get_prop_dc_voltage_max(chg, val);
		break;
	case POWER_SUPPLY_PROP_REAL_TYPE:
		val->intval = POWER_SUPPLY_TYPE_WIPOWER;
		break;
	default:
		return -EINVAL;
	}
	if (rc < 0) {
		pr_debug("Couldn't get prop %d rc = %d\n", psp, rc);
		return -ENODATA;
	}
	return 0;
}

static int smb5_dc_set_prop(struct power_supply *psy,
		enum power_supply_property psp,
		const union power_supply_propval *val)
{
	struct smb5 *chip = power_supply_get_drvdata(psy);
	struct smb_charger *chg = &chip->chg;
	int rc = 0;

	switch (psp) {
	case POWER_SUPPLY_PROP_INPUT_SUSPEND:
		rc = vote(chg->dc_suspend_votable, WBC_VOTER,
				(bool)val->intval, 0);
		break;
	case POWER_SUPPLY_PROP_CURRENT_MAX:
		rc = smblib_set_prop_dc_current_max(chg, val);
		break;
	case POWER_SUPPLY_PROP_INPUT_VOLTAGE_REGULATION:
		rc = smblib_set_prop_voltage_wls_output(chg, val);
		break;
	default:
		return -EINVAL;
	}

	return rc;
}

static int smb5_dc_prop_is_writeable(struct power_supply *psy,
		enum power_supply_property psp)
{
	int rc;

	switch (psp) {
	default:
		rc = 0;
		break;
	}

	return rc;
}

static const struct power_supply_desc dc_psy_desc = {
	.name = "dc",
	.type = POWER_SUPPLY_TYPE_WIRELESS,
	.properties = smb5_dc_props,
	.num_properties = ARRAY_SIZE(smb5_dc_props),
	.get_property = smb5_dc_get_prop,
	.set_property = smb5_dc_set_prop,
	.property_is_writeable = smb5_dc_prop_is_writeable,
};

static int smb5_init_dc_psy(struct smb5 *chip)
{
	struct power_supply_config dc_cfg = {};
	struct smb_charger *chg = &chip->chg;

	dc_cfg.drv_data = chip;
	dc_cfg.of_node = chg->dev->of_node;
	chg->dc_psy = devm_power_supply_register(chg->dev,
						  &dc_psy_desc,
						  &dc_cfg);
	if (IS_ERR(chg->dc_psy)) {
		pr_err("Couldn't register USB power supply\n");
		return PTR_ERR(chg->dc_psy);
	}

	return 0;
}

/*************************
 * BATT PSY REGISTRATION *
 *************************/
static enum power_supply_property smb5_batt_props[] = {
	POWER_SUPPLY_PROP_INPUT_SUSPEND,
	POWER_SUPPLY_PROP_STATUS,
	POWER_SUPPLY_PROP_HEALTH,
	POWER_SUPPLY_PROP_PRESENT,
	POWER_SUPPLY_PROP_CHARGE_TYPE,
	POWER_SUPPLY_PROP_CAPACITY,
	POWER_SUPPLY_PROP_CHARGER_TEMP,
	POWER_SUPPLY_PROP_CHARGER_TEMP_MAX,
	POWER_SUPPLY_PROP_INPUT_CURRENT_LIMITED,
	POWER_SUPPLY_PROP_VOLTAGE_NOW,
	POWER_SUPPLY_PROP_VOLTAGE_MAX,
	POWER_SUPPLY_PROP_CURRENT_NOW,
	POWER_SUPPLY_PROP_CONSTANT_CHARGE_CURRENT_MAX,
	POWER_SUPPLY_PROP_CHARGE_TERM_CURRENT,
	POWER_SUPPLY_PROP_TEMP,
	POWER_SUPPLY_PROP_TECHNOLOGY,
	POWER_SUPPLY_PROP_STEP_CHARGING_ENABLED,
	POWER_SUPPLY_PROP_SW_JEITA_ENABLED,
	POWER_SUPPLY_PROP_CHARGE_DONE,
	POWER_SUPPLY_PROP_PARALLEL_DISABLE,
	POWER_SUPPLY_PROP_SET_SHIP_MODE,
	POWER_SUPPLY_PROP_DIE_HEALTH,
	POWER_SUPPLY_PROP_RERUN_AICL,
	POWER_SUPPLY_PROP_DP_DM,
	POWER_SUPPLY_PROP_CHARGE_CONTROL_LIMIT_MAX,
	POWER_SUPPLY_PROP_CHARGE_CONTROL_LIMIT,
	POWER_SUPPLY_PROP_CHARGE_COUNTER,
	POWER_SUPPLY_PROP_CYCLE_COUNT,
	POWER_SUPPLY_PROP_RECHARGE_SOC,
	POWER_SUPPLY_PROP_CHARGE_FULL,
	POWER_SUPPLY_PROP_FORCE_RECHARGE,
	POWER_SUPPLY_PROP_FCC_STEPPER_ENABLE,
};

static int smb5_batt_get_prop(struct power_supply *psy,
		enum power_supply_property psp,
		union power_supply_propval *val)
{
	struct smb_charger *chg = power_supply_get_drvdata(psy);
	int rc = 0;

	switch (psp) {
	case POWER_SUPPLY_PROP_STATUS:
		rc = smblib_get_prop_batt_status(chg, val);
		break;
	case POWER_SUPPLY_PROP_HEALTH:
		rc = smblib_get_prop_batt_health(chg, val);
		break;
	case POWER_SUPPLY_PROP_PRESENT:
		rc = smblib_get_prop_batt_present(chg, val);
		break;
	case POWER_SUPPLY_PROP_INPUT_SUSPEND:
		rc = smblib_get_prop_input_suspend(chg, val);
		break;
	case POWER_SUPPLY_PROP_CHARGE_TYPE:
		rc = smblib_get_prop_batt_charge_type(chg, val);
		break;
	case POWER_SUPPLY_PROP_CAPACITY:
		rc = smblib_get_prop_batt_capacity(chg, val);
		break;
	case POWER_SUPPLY_PROP_CHARGE_CONTROL_LIMIT:
		rc = smblib_get_prop_system_temp_level(chg, val);
		break;
	case POWER_SUPPLY_PROP_CHARGE_CONTROL_LIMIT_MAX:
		rc = smblib_get_prop_system_temp_level_max(chg, val);
		break;
	case POWER_SUPPLY_PROP_CHARGER_TEMP:
		rc = smblib_get_prop_charger_temp(chg, val);
		break;
	case POWER_SUPPLY_PROP_CHARGER_TEMP_MAX:
		val->intval = chg->charger_temp_max;
		break;
	case POWER_SUPPLY_PROP_INPUT_CURRENT_LIMITED:
		rc = smblib_get_prop_input_current_limited(chg, val);
		break;
	case POWER_SUPPLY_PROP_STEP_CHARGING_ENABLED:
		val->intval = chg->step_chg_enabled;
		break;
	case POWER_SUPPLY_PROP_SW_JEITA_ENABLED:
		val->intval = chg->sw_jeita_enabled;
		break;
	case POWER_SUPPLY_PROP_VOLTAGE_NOW:
		rc = smblib_get_prop_from_bms(chg,
				POWER_SUPPLY_PROP_VOLTAGE_NOW, val);
		break;
	case POWER_SUPPLY_PROP_VOLTAGE_MAX:
		val->intval = get_client_vote(chg->fv_votable,
				BATT_PROFILE_VOTER);
		break;
	case POWER_SUPPLY_PROP_CURRENT_NOW:
		rc = smblib_get_prop_from_bms(chg,
				POWER_SUPPLY_PROP_CURRENT_NOW, val);
		break;
	case POWER_SUPPLY_PROP_CONSTANT_CHARGE_CURRENT_MAX:
		val->intval = get_client_vote(chg->fcc_votable,
					      BATT_PROFILE_VOTER);
		break;
	case POWER_SUPPLY_PROP_CHARGE_TERM_CURRENT:
		rc = smblib_get_prop_batt_iterm(chg, val);
		break;
	case POWER_SUPPLY_PROP_TEMP:
		rc = smblib_get_prop_from_bms(chg, POWER_SUPPLY_PROP_TEMP, val);
		break;
	case POWER_SUPPLY_PROP_TECHNOLOGY:
		val->intval = POWER_SUPPLY_TECHNOLOGY_LION;
		break;
	case POWER_SUPPLY_PROP_CHARGE_DONE:
		rc = smblib_get_prop_batt_charge_done(chg, val);
		break;
	case POWER_SUPPLY_PROP_PARALLEL_DISABLE:
		val->intval = get_client_vote(chg->pl_disable_votable,
					      USER_VOTER);
		break;
	case POWER_SUPPLY_PROP_SET_SHIP_MODE:
		/* Not in ship mode as long as device is active */
		val->intval = 0;
		break;
	case POWER_SUPPLY_PROP_DIE_HEALTH:
		if (chg->die_health == -EINVAL)
			val->intval = smblib_get_prop_die_health(chg);
		else
			val->intval = chg->die_health;
		break;
	case POWER_SUPPLY_PROP_DP_DM:
		val->intval = chg->pulse_cnt;
		break;
	case POWER_SUPPLY_PROP_RERUN_AICL:
		val->intval = 0;
		break;
	case POWER_SUPPLY_PROP_CHARGE_COUNTER:
		rc = smblib_get_prop_from_bms(chg,
				POWER_SUPPLY_PROP_CHARGE_COUNTER, val);
		break;
	case POWER_SUPPLY_PROP_CYCLE_COUNT:
		rc = smblib_get_prop_from_bms(chg,
				POWER_SUPPLY_PROP_CYCLE_COUNT, val);
		break;
	case POWER_SUPPLY_PROP_RECHARGE_SOC:
		val->intval = chg->auto_recharge_soc;
		break;
	case POWER_SUPPLY_PROP_CHARGE_QNOVO_ENABLE:
		val->intval = 0;
		break;
	case POWER_SUPPLY_PROP_CHARGE_FULL:
		rc = smblib_get_prop_from_bms(chg,
				POWER_SUPPLY_PROP_CHARGE_FULL, val);
		break;
	case POWER_SUPPLY_PROP_FORCE_RECHARGE:
		val->intval = 0;
	case POWER_SUPPLY_PROP_FCC_STEPPER_ENABLE:
		val->intval = chg->fcc_stepper_enable;
		break;
	default:
		pr_err("batt power supply prop %d not supported\n", psp);
		return -EINVAL;
	}

	if (rc < 0) {
		pr_debug("Couldn't get prop %d rc = %d\n", psp, rc);
		return -ENODATA;
	}

	return 0;
}

static int smb5_batt_set_prop(struct power_supply *psy,
		enum power_supply_property prop,
		const union power_supply_propval *val)
{
	int rc = 0;
	struct smb_charger *chg = power_supply_get_drvdata(psy);

	switch (prop) {
	case POWER_SUPPLY_PROP_STATUS:
		rc = smblib_set_prop_batt_status(chg, val);
		break;
	case POWER_SUPPLY_PROP_INPUT_SUSPEND:
		rc = smblib_set_prop_input_suspend(chg, val);
		break;
	case POWER_SUPPLY_PROP_CHARGE_CONTROL_LIMIT:
		rc = smblib_set_prop_system_temp_level(chg, val);
		break;
	case POWER_SUPPLY_PROP_CAPACITY:
		rc = smblib_set_prop_batt_capacity(chg, val);
		break;
	case POWER_SUPPLY_PROP_PARALLEL_DISABLE:
		vote(chg->pl_disable_votable, USER_VOTER, (bool)val->intval, 0);
		break;
	case POWER_SUPPLY_PROP_VOLTAGE_MAX:
		chg->batt_profile_fv_uv = val->intval;
		vote(chg->fv_votable, BATT_PROFILE_VOTER, true, val->intval);
		break;
	case POWER_SUPPLY_PROP_STEP_CHARGING_ENABLED:
		chg->step_chg_enabled = !!val->intval;
		break;
	case POWER_SUPPLY_PROP_SW_JEITA_ENABLED:
		if (chg->sw_jeita_enabled != (!!val->intval)) {
			rc = smblib_disable_hw_jeita(chg, !!val->intval);
			if (rc == 0)
				chg->sw_jeita_enabled = !!val->intval;
		}
		break;
	case POWER_SUPPLY_PROP_CONSTANT_CHARGE_CURRENT_MAX:
		chg->batt_profile_fcc_ua = val->intval;
		vote(chg->fcc_votable, BATT_PROFILE_VOTER, true, val->intval);
		break;
	case POWER_SUPPLY_PROP_SET_SHIP_MODE:
		/* Not in ship mode as long as the device is active */
		if (!val->intval)
			break;
		if (chg->pl.psy)
			power_supply_set_property(chg->pl.psy,
				POWER_SUPPLY_PROP_SET_SHIP_MODE, val);
		rc = smblib_set_prop_ship_mode(chg, val);
		break;
	case POWER_SUPPLY_PROP_RERUN_AICL:
		rc = smblib_rerun_aicl(chg);
		break;
	case POWER_SUPPLY_PROP_DP_DM:
		rc = smblib_dp_dm(chg, val->intval);
		break;
	case POWER_SUPPLY_PROP_INPUT_CURRENT_LIMITED:
		rc = smblib_set_prop_input_current_limited(chg, val);
		break;
	case POWER_SUPPLY_PROP_DIE_HEALTH:
		chg->die_health = val->intval;
		power_supply_changed(chg->batt_psy);
		break;
	case POWER_SUPPLY_PROP_RECHARGE_SOC:
		rc = smblib_set_prop_rechg_soc_thresh(chg, val);
		break;
	case POWER_SUPPLY_PROP_FORCE_RECHARGE:
			/* toggle charging to force recharge */
			vote(chg->chg_disable_votable, FORCE_RECHARGE_VOTER,
					true, 0);
			/* charge disable delay */
			msleep(50);
			vote(chg->chg_disable_votable, FORCE_RECHARGE_VOTER,
					false, 0);
		break;
	default:
		rc = -EINVAL;
	}

	return rc;
}

static int smb5_batt_prop_is_writeable(struct power_supply *psy,
		enum power_supply_property psp)
{
	switch (psp) {
	case POWER_SUPPLY_PROP_STATUS:
	case POWER_SUPPLY_PROP_INPUT_SUSPEND:
	case POWER_SUPPLY_PROP_SYSTEM_TEMP_LEVEL:
	case POWER_SUPPLY_PROP_CAPACITY:
	case POWER_SUPPLY_PROP_PARALLEL_DISABLE:
	case POWER_SUPPLY_PROP_DP_DM:
	case POWER_SUPPLY_PROP_RERUN_AICL:
	case POWER_SUPPLY_PROP_INPUT_CURRENT_LIMITED:
	case POWER_SUPPLY_PROP_STEP_CHARGING_ENABLED:
	case POWER_SUPPLY_PROP_SW_JEITA_ENABLED:
	case POWER_SUPPLY_PROP_DIE_HEALTH:
		return 1;
	default:
		break;
	}

	return 0;
}

static const struct power_supply_desc batt_psy_desc = {
	.name = "battery",
	.type = POWER_SUPPLY_TYPE_BATTERY,
	.properties = smb5_batt_props,
	.num_properties = ARRAY_SIZE(smb5_batt_props),
	.get_property = smb5_batt_get_prop,
	.set_property = smb5_batt_set_prop,
	.property_is_writeable = smb5_batt_prop_is_writeable,
};

static int smb5_init_batt_psy(struct smb5 *chip)
{
	struct power_supply_config batt_cfg = {};
	struct smb_charger *chg = &chip->chg;
	int rc = 0;

	batt_cfg.drv_data = chg;
	batt_cfg.of_node = chg->dev->of_node;
	chg->batt_psy = devm_power_supply_register(chg->dev,
					   &batt_psy_desc,
					   &batt_cfg);
	if (IS_ERR(chg->batt_psy)) {
		pr_err("Couldn't register battery power supply\n");
		return PTR_ERR(chg->batt_psy);
	}

	return rc;
}

/******************************
 * VBUS REGULATOR REGISTRATION *
 ******************************/

static struct regulator_ops smb5_vbus_reg_ops = {
	.enable = smblib_vbus_regulator_enable,
	.disable = smblib_vbus_regulator_disable,
	.is_enabled = smblib_vbus_regulator_is_enabled,
};

static int smb5_init_vbus_regulator(struct smb5 *chip)
{
	struct smb_charger *chg = &chip->chg;
	struct regulator_config cfg = {};
	int rc = 0;

	chg->vbus_vreg = devm_kzalloc(chg->dev, sizeof(*chg->vbus_vreg),
				      GFP_KERNEL);
	if (!chg->vbus_vreg)
		return -ENOMEM;

	cfg.dev = chg->dev;
	cfg.driver_data = chip;

	chg->vbus_vreg->rdesc.owner = THIS_MODULE;
	chg->vbus_vreg->rdesc.type = REGULATOR_VOLTAGE;
	chg->vbus_vreg->rdesc.ops = &smb5_vbus_reg_ops;
	chg->vbus_vreg->rdesc.of_match = "qcom,smb5-vbus";
	chg->vbus_vreg->rdesc.name = "qcom,smb5-vbus";

	chg->vbus_vreg->rdev = devm_regulator_register(chg->dev,
						&chg->vbus_vreg->rdesc, &cfg);
	if (IS_ERR(chg->vbus_vreg->rdev)) {
		rc = PTR_ERR(chg->vbus_vreg->rdev);
		chg->vbus_vreg->rdev = NULL;
		if (rc != -EPROBE_DEFER)
			pr_err("Couldn't register VBUS regulator rc=%d\n", rc);
	}

	return rc;
}

/******************************
 * VCONN REGULATOR REGISTRATION *
 ******************************/

static struct regulator_ops smb5_vconn_reg_ops = {
	.enable = smblib_vconn_regulator_enable,
	.disable = smblib_vconn_regulator_disable,
	.is_enabled = smblib_vconn_regulator_is_enabled,
};

static int smb5_init_vconn_regulator(struct smb5 *chip)
{
	struct smb_charger *chg = &chip->chg;
	struct regulator_config cfg = {};
	int rc = 0;

	if (chg->connector_type == POWER_SUPPLY_CONNECTOR_MICRO_USB)
		return 0;

	chg->vconn_vreg = devm_kzalloc(chg->dev, sizeof(*chg->vconn_vreg),
				      GFP_KERNEL);
	if (!chg->vconn_vreg)
		return -ENOMEM;

	cfg.dev = chg->dev;
	cfg.driver_data = chip;

	chg->vconn_vreg->rdesc.owner = THIS_MODULE;
	chg->vconn_vreg->rdesc.type = REGULATOR_VOLTAGE;
	chg->vconn_vreg->rdesc.ops = &smb5_vconn_reg_ops;
	chg->vconn_vreg->rdesc.of_match = "qcom,smb5-vconn";
	chg->vconn_vreg->rdesc.name = "qcom,smb5-vconn";

	chg->vconn_vreg->rdev = devm_regulator_register(chg->dev,
						&chg->vconn_vreg->rdesc, &cfg);
	if (IS_ERR(chg->vconn_vreg->rdev)) {
		rc = PTR_ERR(chg->vconn_vreg->rdev);
		chg->vconn_vreg->rdev = NULL;
		if (rc != -EPROBE_DEFER)
			pr_err("Couldn't register VCONN regulator rc=%d\n", rc);
	}

	return rc;
}

/***************************
 * HARDWARE INITIALIZATION *
 ***************************/
static int smb5_configure_typec(struct smb_charger *chg)
{
	int rc;

	/* disable apsd */
	rc = smblib_configure_hvdcp_apsd(chg, false);
	if (rc < 0) {
		dev_err(chg->dev, "Couldn't disable APSD rc=%d\n", rc);
		return rc;
	}

	rc = smblib_write(chg, TYPE_C_INTERRUPT_EN_CFG_1_REG,
				TYPEC_CCOUT_DETACH_INT_EN_BIT |
				TYPEC_CCOUT_ATTACH_INT_EN_BIT);
	if (rc < 0) {
		dev_err(chg->dev,
			"Couldn't configure Type-C interrupts rc=%d\n", rc);
		return rc;
	}

	rc = smblib_masked_write(chg, TYPE_C_INTERRUPT_EN_CFG_2_REG,
				TYPEC_SRC_BATT_HPWR_INT_EN_BIT |
				TYPEC_WATER_DETECTION_INT_EN_BIT,
				TYPEC_SRC_BATT_HPWR_INT_EN_BIT
				| TYPEC_WATER_DETECTION_INT_EN_BIT);
	if (rc < 0) {
		dev_err(chg->dev,
			"Couldn't configure Type-C interrupts rc=%d\n", rc);
		return rc;
	}

	rc = smblib_masked_write(chg, TYPE_C_MODE_CFG_REG,
				EN_TRY_SNK_BIT, EN_TRY_SNK_BIT);
	if (rc < 0) {
		dev_err(chg->dev,
			"Couldn't enable try.snk rc=%d\n", rc);
		return rc;
	} else {
		chg->typec_try_mode |= EN_TRY_SNK_BIT;
	}

	/* configure VCONN for software control */
	rc = smblib_masked_write(chg, TYPE_C_VCONN_CONTROL_REG,
				 VCONN_EN_SRC_BIT | VCONN_EN_VALUE_BIT,
				 VCONN_EN_SRC_BIT);
	if (rc < 0) {
		dev_err(chg->dev,
			"Couldn't configure VCONN for SW control rc=%d\n", rc);
		return rc;
	}

	rc = smblib_masked_write(chg, USBIN_LOAD_CFG_REG,
		USBIN_IN_COLLAPSE_GF_SEL_MASK | USBIN_AICL_STEP_TIMING_SEL_MASK,
		0);
	if (rc < 0)
		dev_err(chg->dev,
			"Couldn't set USBIN_LOAD_CFG_REG rc=%d\n", rc);

	return rc;
}

static int smb5_configure_micro_usb(struct smb_charger *chg)
{
	int rc;

<<<<<<< HEAD
=======
	/* For micro USB connector, use extcon by default */
	chg->use_extcon = true;
>>>>>>> 4719c01d
	chg->pd_not_supported = true;

	rc = smblib_masked_write(chg, TYPE_C_INTERRUPT_EN_CFG_2_REG,
					MICRO_USB_STATE_CHANGE_INT_EN_BIT,
					MICRO_USB_STATE_CHANGE_INT_EN_BIT);
	if (rc < 0) {
		dev_err(chg->dev,
			"Couldn't configure Type-C interrupts rc=%d\n", rc);
		return rc;
	}

	/* Enable HVDCP and BC 1.2 source detection */
	rc = smblib_masked_write(chg, USBIN_OPTIONS_1_CFG_REG,
					HVDCP_EN_BIT | BC1P2_SRC_DETECT_BIT,
					HVDCP_EN_BIT | BC1P2_SRC_DETECT_BIT);
	if (rc < 0) {
		dev_err(chg->dev,
			"Couldn't enable HVDCP detection rc=%d\n", rc);
		return rc;
	}

	return rc;
}

static int smb5_configure_iterm_thresholds_adc(struct smb5 *chip)
{
	u8 *buf;
	int rc = 0;
	s16 raw_hi_thresh, raw_lo_thresh;
	struct smb_charger *chg = &chip->chg;

	if (chip->dt.term_current_thresh_hi_ma < -10000 ||
			chip->dt.term_current_thresh_hi_ma > 10000 ||
			chip->dt.term_current_thresh_lo_ma < -10000 ||
			chip->dt.term_current_thresh_lo_ma > 10000) {
		dev_err(chg->dev, "ITERM threshold out of range rc=%d\n", rc);
		return -EINVAL;
	}

	/*
	 * Conversion:
	 *	raw (A) = (scaled_mA * ADC_CHG_TERM_MASK) / (10 * 1000)
	 * Note: raw needs to be converted to big-endian format.
	 */

	if (chip->dt.term_current_thresh_hi_ma) {
		raw_hi_thresh = ((chip->dt.term_current_thresh_hi_ma *
						ADC_CHG_TERM_MASK) / 10000);
		raw_hi_thresh = sign_extend32(raw_hi_thresh, 15);
		buf = (u8 *)&raw_hi_thresh;
		raw_hi_thresh = buf[1] | (buf[0] << 8);

		rc = smblib_batch_write(chg, CHGR_ADC_ITERM_UP_THD_MSB_REG,
				(u8 *)&raw_hi_thresh, 2);
		if (rc < 0) {
			dev_err(chg->dev, "Couldn't configure ITERM threshold HIGH rc=%d\n",
					rc);
			return rc;
		}
	}

	if (chip->dt.term_current_thresh_lo_ma) {
		raw_lo_thresh = ((chip->dt.term_current_thresh_lo_ma *
					ADC_CHG_TERM_MASK) / 10000);
		raw_lo_thresh = sign_extend32(raw_lo_thresh, 15);
		buf = (u8 *)&raw_lo_thresh;
		raw_lo_thresh = buf[1] | (buf[0] << 8);

		rc = smblib_batch_write(chg, CHGR_ADC_ITERM_LO_THD_MSB_REG,
				(u8 *)&raw_lo_thresh, 2);
		if (rc < 0) {
			dev_err(chg->dev, "Couldn't configure ITERM threshold LOW rc=%d\n",
					rc);
			return rc;
		}
	}

	return rc;
}

static int smb5_configure_iterm_thresholds(struct smb5 *chip)
{
	int rc = 0;

	switch (chip->dt.term_current_src) {
	case ITERM_SRC_ADC:
		rc = smb5_configure_iterm_thresholds_adc(chip);
		break;
	default:
		break;
	}

	return rc;
}

static int smb5_init_hw(struct smb5 *chip)
{
	struct smb_charger *chg = &chip->chg;
	int rc, type = 0;
	u8 val = 0;
	union power_supply_propval pval;

	if (chip->dt.no_battery)
		chg->fake_capacity = 50;

	if (chip->dt.batt_profile_fcc_ua < 0)
		smblib_get_charge_param(chg, &chg->param.fcc,
				&chg->batt_profile_fcc_ua);

	if (chip->dt.batt_profile_fv_uv < 0)
		smblib_get_charge_param(chg, &chg->param.fv,
				&chg->batt_profile_fv_uv);

	smblib_get_charge_param(chg, &chg->param.usb_icl,
				&chg->default_icl_ua);

	if (chg->charger_temp_max == -EINVAL) {
		rc = smblib_get_thermal_threshold(chg,
					DIE_REG_H_THRESHOLD_MSB_REG,
					&chg->charger_temp_max);
		if (rc < 0) {
			dev_err(chg->dev, "Couldn't get charger_temp_max rc=%d\n",
					rc);
			return rc;
		}
	}

	/* Disable SMB Temperature ADC INT */
	rc = smblib_masked_write(chg, MISC_THERMREG_SRC_CFG_REG,
					 THERMREG_SMB_ADC_SRC_EN_BIT, 0);
	if (rc < 0) {
		dev_err(chg->dev, "Couldn't configure SMB thermal regulation  rc=%d\n",
				rc);
		return rc;
	}

	/* Use SW based VBUS control, disable HW autonomous mode */
	rc = smblib_masked_write(chg, USBIN_OPTIONS_1_CFG_REG,
		HVDCP_AUTH_ALG_EN_CFG_BIT | HVDCP_AUTONOMOUS_MODE_EN_CFG_BIT,
		HVDCP_AUTH_ALG_EN_CFG_BIT);
	if (rc < 0) {
		dev_err(chg->dev, "Couldn't configure HVDCP rc=%d\n", rc);
		return rc;
	}

	/*
	 * PMI632 can have the connector type defined by a dedicated register
	 * TYPEC_MICRO_USB_MODE_REG or by a common TYPEC_U_USB_CFG_REG.
	 */
	if (chg->smb_version == PMI632_SUBTYPE) {
		rc = smblib_read(chg, TYPEC_MICRO_USB_MODE_REG, &val);
		if (rc < 0) {
			dev_err(chg->dev, "Couldn't read USB mode rc=%d\n", rc);
			return rc;
		}
		type = !!(val & MICRO_USB_MODE_ONLY_BIT);
	}

	/*
	 * If TYPEC_MICRO_USB_MODE_REG is not set and for all non-PMI632
	 * check the connector type using TYPEC_U_USB_CFG_REG.
	 */
	if (!type) {
		rc = smblib_read(chg, TYPEC_U_USB_CFG_REG, &val);
		if (rc < 0) {
			dev_err(chg->dev, "Couldn't read U_USB config rc=%d\n",
					rc);
			return rc;
		}

		type = !!(val & EN_MICRO_USB_MODE_BIT);
	}

	pr_debug("Connector type=%s\n", type ? "Micro USB" : "TypeC");

	if (type) {
		chg->connector_type = POWER_SUPPLY_CONNECTOR_MICRO_USB;
		rc = smb5_configure_micro_usb(chg);
	} else {
		chg->connector_type = POWER_SUPPLY_CONNECTOR_TYPEC;
		rc = smb5_configure_typec(chg);
	}
	if (rc < 0) {
		dev_err(chg->dev,
			"Couldn't configure TypeC/micro-USB mode rc=%d\n", rc);
		return rc;
	}

	/*
	 * PMI632 based hw init:
	 * - Rerun APSD to ensure proper charger detection if device
	 *   boots with charger connected.
	 * - Initialize flash module for PMI632
	 */
	if (chg->smb_version == PMI632_SUBTYPE) {
		schgm_flash_init(chg);
		smblib_rerun_apsd_if_required(chg);
	}

	/* clear the ICL override if it is set */
	rc = smblib_icl_override(chg, false);
	if (rc < 0) {
		pr_err("Couldn't disable ICL override rc=%d\n", rc);
		return rc;
	}

	/* set OTG current limit */
	rc = smblib_set_charge_param(chg, &chg->param.otg_cl, chg->otg_cl_ua);
	if (rc < 0) {
		pr_err("Couldn't set otg current limit rc=%d\n", rc);
		return rc;
	}

	/* vote 0mA on usb_icl for non battery platforms */
	vote(chg->usb_icl_votable,
		DEFAULT_VOTER, chip->dt.no_battery, 0);
	vote(chg->dc_suspend_votable,
		DEFAULT_VOTER, chip->dt.no_battery, 0);
	vote(chg->fcc_votable, HW_LIMIT_VOTER,
		chip->dt.batt_profile_fcc_ua > 0, chip->dt.batt_profile_fcc_ua);
	vote(chg->fv_votable, HW_LIMIT_VOTER,
		chip->dt.batt_profile_fv_uv > 0, chip->dt.batt_profile_fv_uv);
	vote(chg->fcc_votable,
		BATT_PROFILE_VOTER, chg->batt_profile_fcc_ua > 0,
		chg->batt_profile_fcc_ua);
	vote(chg->fv_votable,
		BATT_PROFILE_VOTER, chg->batt_profile_fv_uv > 0,
		chg->batt_profile_fv_uv);

	/* Some h/w limit maximum supported ICL */
	vote(chg->usb_icl_votable, HW_LIMIT_VOTER,
			chg->hw_max_icl_ua > 0, chg->hw_max_icl_ua);

	/* set DC icl_max 1A */
	rc = smblib_set_charge_param(chg, &chg->param.dc_icl, 1000000);
	if (rc < 0) {
		dev_err(chg->dev,
			"Couldn't set dc_icl rc=%d\n", rc);
		return rc;
	}

	/*
	 * AICL configuration:
	 * start from min and AICL ADC disable, and enable aicl rerun
	 */
	if (chg->smb_version != PMI632_SUBTYPE) {
		rc = smblib_masked_write(chg, USBIN_AICL_OPTIONS_CFG_REG,
				USBIN_AICL_PERIODIC_RERUN_EN_BIT
				| USBIN_AICL_ADC_EN_BIT | USBIN_AICL_EN_BIT,
				USBIN_AICL_PERIODIC_RERUN_EN_BIT
				| USBIN_AICL_EN_BIT);
		if (rc < 0) {
			dev_err(chg->dev, "Couldn't config AICL rc=%d\n", rc);
			return rc;
		}
	}

	rc = smblib_write(chg, AICL_RERUN_TIME_CFG_REG,
				AICL_RERUN_TIME_12S_VAL);
	if (rc < 0) {
		dev_err(chg->dev,
			"Couldn't configure AICL rerun interval rc=%d\n", rc);
		return rc;
	}

	/* enable the charging path */
	rc = vote(chg->chg_disable_votable, DEFAULT_VOTER, false, 0);
	if (rc < 0) {
		dev_err(chg->dev, "Couldn't enable charging rc=%d\n", rc);
		return rc;
	}

	/* configure VBUS for software control */
	rc = smblib_masked_write(chg, DCDC_OTG_CFG_REG, OTG_EN_SRC_CFG_BIT, 0);
	if (rc < 0) {
		dev_err(chg->dev,
			"Couldn't configure VBUS for SW control rc=%d\n", rc);
		return rc;
	}

	val = (ilog2(chip->dt.wd_bark_time / 16) << BARK_WDOG_TIMEOUT_SHIFT)
			& BARK_WDOG_TIMEOUT_MASK;
	val |= BITE_WDOG_TIMEOUT_8S;
	rc = smblib_masked_write(chg, SNARL_BARK_BITE_WD_CFG_REG,
			BITE_WDOG_DISABLE_CHARGING_CFG_BIT |
			BARK_WDOG_TIMEOUT_MASK | BITE_WDOG_TIMEOUT_MASK,
			val);
	if (rc < 0) {
		pr_err("Couldn't configue WD config rc=%d\n", rc);
		return rc;
	}

	/* enable WD BARK and enable it on plugin */
	rc = smblib_masked_write(chg, WD_CFG_REG,
			WATCHDOG_TRIGGER_AFP_EN_BIT |
			WDOG_TIMER_EN_ON_PLUGIN_BIT |
			BARK_WDOG_INT_EN_BIT,
			WDOG_TIMER_EN_ON_PLUGIN_BIT |
			BARK_WDOG_INT_EN_BIT);
	if (rc < 0) {
		pr_err("Couldn't configue WD config rc=%d\n", rc);
		return rc;
	}

	/* set termination current threshold values */
	rc = smb5_configure_iterm_thresholds(chip);
	if (rc < 0) {
		pr_err("Couldn't configure ITERM thresholds rc=%d\n",
				rc);
		return rc;
	}

	/* configure float charger options */
	switch (chip->dt.float_option) {
	case FLOAT_DCP:
		rc = smblib_masked_write(chg, USBIN_OPTIONS_2_CFG_REG,
				FLOAT_OPTIONS_MASK, 0);
		break;
	case FLOAT_SDP:
		rc = smblib_masked_write(chg, USBIN_OPTIONS_2_CFG_REG,
				FLOAT_OPTIONS_MASK, FORCE_FLOAT_SDP_CFG_BIT);
		break;
	case DISABLE_CHARGING:
		rc = smblib_masked_write(chg, USBIN_OPTIONS_2_CFG_REG,
				FLOAT_OPTIONS_MASK, FLOAT_DIS_CHGING_CFG_BIT);
		break;
	case SUSPEND_INPUT:
		rc = smblib_masked_write(chg, USBIN_OPTIONS_2_CFG_REG,
				FLOAT_OPTIONS_MASK, SUSPEND_FLOAT_CFG_BIT);
		break;
	default:
		rc = 0;
		break;
	}

	if (rc < 0) {
		dev_err(chg->dev, "Couldn't configure float charger options rc=%d\n",
			rc);
		return rc;
	}

	rc = smblib_read(chg, USBIN_OPTIONS_2_CFG_REG, &chg->float_cfg);
	if (rc < 0) {
		dev_err(chg->dev, "Couldn't read float charger options rc=%d\n",
			rc);
		return rc;
	}

	switch (chip->dt.chg_inhibit_thr_mv) {
	case 50:
		rc = smblib_masked_write(chg, CHARGE_INHIBIT_THRESHOLD_CFG_REG,
				CHARGE_INHIBIT_THRESHOLD_MASK,
				INHIBIT_ANALOG_VFLT_MINUS_50MV);
		break;
	case 100:
		rc = smblib_masked_write(chg, CHARGE_INHIBIT_THRESHOLD_CFG_REG,
				CHARGE_INHIBIT_THRESHOLD_MASK,
				INHIBIT_ANALOG_VFLT_MINUS_100MV);
		break;
	case 200:
		rc = smblib_masked_write(chg, CHARGE_INHIBIT_THRESHOLD_CFG_REG,
				CHARGE_INHIBIT_THRESHOLD_MASK,
				INHIBIT_ANALOG_VFLT_MINUS_200MV);
		break;
	case 300:
		rc = smblib_masked_write(chg, CHARGE_INHIBIT_THRESHOLD_CFG_REG,
				CHARGE_INHIBIT_THRESHOLD_MASK,
				INHIBIT_ANALOG_VFLT_MINUS_300MV);
		break;
	case 0:
		rc = smblib_masked_write(chg, CHGR_CFG2_REG,
				CHARGER_INHIBIT_BIT, 0);
	default:
		break;
	}

	if (rc < 0) {
		dev_err(chg->dev, "Couldn't configure charge inhibit threshold rc=%d\n",
			rc);
		return rc;
	}

	rc = smblib_write(chg, CHGR_FAST_CHARGE_SAFETY_TIMER_CFG_REG,
					FAST_CHARGE_SAFETY_TIMER_768_MIN);
	if (rc < 0) {
		dev_err(chg->dev, "Couldn't set CHGR_FAST_CHARGE_SAFETY_TIMER_CFG_REG rc=%d\n",
			rc);
		return rc;
	}

	rc = smblib_masked_write(chg, CHGR_CFG2_REG, RECHG_MASK,
				(chip->dt.auto_recharge_vbat_mv != -EINVAL) ?
				VBAT_BASED_RECHG_BIT : 0);
	if (rc < 0) {
		dev_err(chg->dev, "Couldn't configure VBAT-rechg CHG_CFG2_REG rc=%d\n",
			rc);
		return rc;
	}

	/* program the auto-recharge VBAT threshold */
	if (chip->dt.auto_recharge_vbat_mv != -EINVAL) {
		u32 temp = VBAT_TO_VRAW_ADC(chip->dt.auto_recharge_vbat_mv);

		temp = ((temp & 0xFF00) >> 8) | ((temp & 0xFF) << 8);
		rc = smblib_batch_write(chg,
			CHGR_ADC_RECHARGE_THRESHOLD_MSB_REG, (u8 *)&temp, 2);
		if (rc < 0) {
			dev_err(chg->dev, "Couldn't configure ADC_RECHARGE_THRESHOLD REG rc=%d\n",
				rc);
			return rc;
		}
		/* Program the sample count for VBAT based recharge to 3 */
		rc = smblib_masked_write(chg, CHGR_NO_SAMPLE_TERM_RCHG_CFG_REG,
					NO_OF_SAMPLE_FOR_RCHG,
					2 << NO_OF_SAMPLE_FOR_RCHG_SHIFT);
		if (rc < 0) {
			dev_err(chg->dev, "Couldn't configure CHGR_NO_SAMPLE_FOR_TERM_RCHG_CFG rc=%d\n",
				rc);
			return rc;
		}
	}

	rc = smblib_masked_write(chg, CHGR_CFG2_REG, RECHG_MASK,
				(chip->dt.auto_recharge_soc != -EINVAL) ?
				SOC_BASED_RECHG_BIT : VBAT_BASED_RECHG_BIT);
	if (rc < 0) {
		dev_err(chg->dev, "Couldn't configure SOC-rechg CHG_CFG2_REG rc=%d\n",
			rc);
		return rc;
	}

	/* program the auto-recharge threshold */
	if (chip->dt.auto_recharge_soc != -EINVAL) {
		pval.intval = chip->dt.auto_recharge_soc;
		rc = smblib_set_prop_rechg_soc_thresh(chg, &pval);
		if (rc < 0) {
			dev_err(chg->dev, "Couldn't configure CHG_RCHG_SOC_REG rc=%d\n",
					rc);
			return rc;
		}

		/* Program the sample count for SOC based recharge to 1 */
		rc = smblib_masked_write(chg, CHGR_NO_SAMPLE_TERM_RCHG_CFG_REG,
						NO_OF_SAMPLE_FOR_RCHG, 0);
		if (rc < 0) {
			dev_err(chg->dev, "Couldn't configure CHGR_NO_SAMPLE_FOR_TERM_RCHG_CFG rc=%d\n",
				rc);
			return rc;
		}
	}

	/* set the Source (OTG) mode current limit */
	rc = smblib_masked_write(chg, DCDC_OTG_CURRENT_LIMIT_CFG_REG,
			OTG_CURRENT_LIMIT_MASK, OTG_CURRENT_LIMIT_3000_MA);
	if (rc < 0) {
		dev_err(chg->dev, "Couldn't configure DCDC_OTG_CURRENT_LIMIT_CFG rc=%d\n",
				rc);
		return rc;
	}

	if (chg->sw_jeita_enabled) {
		rc = smblib_disable_hw_jeita(chg, true);
		if (rc < 0) {
			dev_err(chg->dev, "Couldn't set hw jeita rc=%d\n", rc);
			return rc;
		}
	}

	rc = smblib_masked_write(chg, DCDC_ENG_SDCDC_CFG5_REG,
			ENG_SDCDC_BAT_HPWR_MASK, BOOST_MODE_THRESH_3P6_V);
	if (rc < 0) {
		dev_err(chg->dev, "Couldn't configure DCDC_ENG_SDCDC_CFG5 rc=%d\n",
				rc);
		return rc;
	}

	return rc;
}

static int smb5_post_init(struct smb5 *chip)
{
	struct smb_charger *chg = &chip->chg;
	union power_supply_propval pval;
	int rc;

	/*
	 * In case the usb path is suspended, we would have missed disabling
	 * the icl change interrupt because the interrupt could have been
	 * not requested
	 */
	rerun_election(chg->usb_icl_votable);

	/* configure power role for dual-role */
	pval.intval = POWER_SUPPLY_TYPEC_PR_DUAL;
	rc = smblib_set_prop_typec_power_role(chg, &pval);
	if (rc < 0) {
		dev_err(chg->dev, "Couldn't configure DRP role rc=%d\n",
				rc);
		return rc;
	}

	rerun_election(chg->usb_irq_enable_votable);

	return 0;
}

/****************************
 * DETERMINE INITIAL STATUS *
 ****************************/

static int smb5_determine_initial_status(struct smb5 *chip)
{
	struct smb_irq_data irq_data = {chip, "determine-initial-status"};
	struct smb_charger *chg = &chip->chg;
	union power_supply_propval val;
	int rc;

	rc = smblib_get_prop_usb_present(chg, &val);
	if (rc < 0) {
		pr_err("Couldn't get usb present rc=%d\n", rc);
		return rc;
	}
	chg->early_usb_attach = val.intval;

	if (chg->bms_psy)
		smblib_suspend_on_debug_battery(chg);

	usb_plugin_irq_handler(0, &irq_data);
	typec_attach_detach_irq_handler(0, &irq_data);
	typec_state_change_irq_handler(0, &irq_data);
	usb_source_change_irq_handler(0, &irq_data);
	chg_state_change_irq_handler(0, &irq_data);
	icl_change_irq_handler(0, &irq_data);
	batt_temp_changed_irq_handler(0, &irq_data);
	wdog_bark_irq_handler(0, &irq_data);
	typec_or_rid_detection_change_irq_handler(0, &irq_data);

	return 0;
}

/**************************
 * INTERRUPT REGISTRATION *
 **************************/

static struct smb_irq_info smb5_irqs[] = {
	/* CHARGER IRQs */
	[CHGR_ERROR_IRQ] = {
		.name		= "chgr-error",
		.handler	= default_irq_handler,
	},
	[CHG_STATE_CHANGE_IRQ] = {
		.name		= "chg-state-change",
		.handler	= chg_state_change_irq_handler,
		.wake		= true,
	},
	[STEP_CHG_STATE_CHANGE_IRQ] = {
		.name		= "step-chg-state-change",
	},
	[STEP_CHG_SOC_UPDATE_FAIL_IRQ] = {
		.name		= "step-chg-soc-update-fail",
	},
	[STEP_CHG_SOC_UPDATE_REQ_IRQ] = {
		.name		= "step-chg-soc-update-req",
	},
	[FG_FVCAL_QUALIFIED_IRQ] = {
		.name		= "fg-fvcal-qualified",
	},
	[VPH_ALARM_IRQ] = {
		.name		= "vph-alarm",
	},
	[VPH_DROP_PRECHG_IRQ] = {
		.name		= "vph-drop-prechg",
	},
	/* DCDC IRQs */
	[OTG_FAIL_IRQ] = {
		.name		= "otg-fail",
		.handler	= default_irq_handler,
	},
	[OTG_OC_DISABLE_SW_IRQ] = {
		.name		= "otg-oc-disable-sw",
	},
	[OTG_OC_HICCUP_IRQ] = {
		.name		= "otg-oc-hiccup",
	},
	[BSM_ACTIVE_IRQ] = {
		.name		= "bsm-active",
	},
	[HIGH_DUTY_CYCLE_IRQ] = {
		.name		= "high-duty-cycle",
		.handler	= high_duty_cycle_irq_handler,
		.wake		= true,
	},
	[INPUT_CURRENT_LIMITING_IRQ] = {
		.name		= "input-current-limiting",
		.handler	= default_irq_handler,
	},
	[CONCURRENT_MODE_DISABLE_IRQ] = {
		.name		= "concurrent-mode-disable",
	},
	[SWITCHER_POWER_OK_IRQ] = {
		.name		= "switcher-power-ok",
		.handler	= switcher_power_ok_irq_handler,
	},
	/* BATTERY IRQs */
	[BAT_TEMP_IRQ] = {
		.name		= "bat-temp",
		.handler	= batt_temp_changed_irq_handler,
		.wake		= true,
	},
	[ALL_CHNL_CONV_DONE_IRQ] = {
		.name		= "all-chnl-conv-done",
	},
	[BAT_OV_IRQ] = {
		.name		= "bat-ov",
		.handler	= batt_psy_changed_irq_handler,
	},
	[BAT_LOW_IRQ] = {
		.name		= "bat-low",
		.handler	= batt_psy_changed_irq_handler,
	},
	[BAT_THERM_OR_ID_MISSING_IRQ] = {
		.name		= "bat-therm-or-id-missing",
		.handler	= batt_psy_changed_irq_handler,
	},
	[BAT_TERMINAL_MISSING_IRQ] = {
		.name		= "bat-terminal-missing",
		.handler	= batt_psy_changed_irq_handler,
	},
	[BUCK_OC_IRQ] = {
		.name		= "buck-oc",
	},
	[VPH_OV_IRQ] = {
		.name		= "vph-ov",
	},
	/* USB INPUT IRQs */
	[USBIN_COLLAPSE_IRQ] = {
		.name		= "usbin-collapse",
		.handler	= default_irq_handler,
	},
	[USBIN_VASHDN_IRQ] = {
		.name		= "usbin-vashdn",
		.handler	= default_irq_handler,
	},
	[USBIN_UV_IRQ] = {
		.name		= "usbin-uv",
		.handler	= usbin_uv_irq_handler,
	},
	[USBIN_OV_IRQ] = {
		.name		= "usbin-ov",
		.handler	= default_irq_handler,
	},
	[USBIN_PLUGIN_IRQ] = {
		.name		= "usbin-plugin",
		.handler	= usb_plugin_irq_handler,
		.wake           = true,
	},
	[USBIN_REVI_CHANGE_IRQ] = {
		.name		= "usbin-revi-change",
	},
	[USBIN_SRC_CHANGE_IRQ] = {
		.name		= "usbin-src-change",
		.handler	= usb_source_change_irq_handler,
		.wake           = true,
	},
	[USBIN_ICL_CHANGE_IRQ] = {
		.name		= "usbin-icl-change",
		.handler	= icl_change_irq_handler,
		.wake           = true,
	},
	/* DC INPUT IRQs */
	[DCIN_VASHDN_IRQ] = {
		.name		= "dcin-vashdn",
	},
	[DCIN_UV_IRQ] = {
		.name		= "dcin-uv",
		.handler	= default_irq_handler,
	},
	[DCIN_OV_IRQ] = {
		.name		= "dcin-ov",
		.handler	= default_irq_handler,
	},
	[DCIN_PLUGIN_IRQ] = {
		.name		= "dcin-plugin",
		.handler	= dc_plugin_irq_handler,
		.wake           = true,
	},
	[DCIN_REVI_IRQ] = {
		.name		= "dcin-revi",
	},
	[DCIN_PON_IRQ] = {
		.name		= "dcin-pon",
		.handler	= default_irq_handler,
	},
	[DCIN_EN_IRQ] = {
		.name		= "dcin-en",
		.handler	= default_irq_handler,
	},
	/* TYPEC IRQs */
	[TYPEC_OR_RID_DETECTION_CHANGE_IRQ] = {
		.name		= "typec-or-rid-detect-change",
		.handler	= typec_or_rid_detection_change_irq_handler,
		.wake           = true,
	},
	[TYPEC_VPD_DETECT_IRQ] = {
		.name		= "typec-vpd-detect",
	},
	[TYPEC_CC_STATE_CHANGE_IRQ] = {
		.name		= "typec-cc-state-change",
		.handler	= typec_state_change_irq_handler,
		.wake           = true,
	},
	[TYPEC_VCONN_OC_IRQ] = {
		.name		= "typec-vconn-oc",
		.handler	= default_irq_handler,
	},
	[TYPEC_VBUS_CHANGE_IRQ] = {
		.name		= "typec-vbus-change",
	},
	[TYPEC_ATTACH_DETACH_IRQ] = {
		.name		= "typec-attach-detach",
		.handler	= typec_attach_detach_irq_handler,
		.wake		= true,
	},
	[TYPEC_LEGACY_CABLE_DETECT_IRQ] = {
		.name		= "typec-legacy-cable-detect",
		.handler	= default_irq_handler,
	},
	[TYPEC_TRY_SNK_SRC_DETECT_IRQ] = {
		.name		= "typec-try-snk-src-detect",
	},
	/* MISCELLANEOUS IRQs */
	[WDOG_SNARL_IRQ] = {
		.name		= "wdog-snarl",
	},
	[WDOG_BARK_IRQ] = {
		.name		= "wdog-bark",
		.handler	= wdog_bark_irq_handler,
	},
	[AICL_FAIL_IRQ] = {
		.name		= "aicl-fail",
	},
	[AICL_DONE_IRQ] = {
		.name		= "aicl-done",
		.handler	= default_irq_handler,
	},
	[SMB_EN_IRQ] = {
		.name		= "smb-en",
	},
	[IMP_TRIGGER_IRQ] = {
		.name		= "imp-trigger",
	},
	[TEMP_CHANGE_IRQ] = {
		.name		= "temp-change",
	},
	[TEMP_CHANGE_SMB_IRQ] = {
		.name		= "temp-change-smb",
	},
	/* FLASH */
	[VREG_OK_IRQ] = {
		.name		= "vreg-ok",
	},
	[ILIM_S2_IRQ] = {
		.name		= "ilim2-s2",
		.handler	= schgm_flash_ilim2_irq_handler,
	},
	[ILIM_S1_IRQ] = {
		.name		= "ilim1-s1",
	},
	[VOUT_DOWN_IRQ] = {
		.name		= "vout-down",
	},
	[VOUT_UP_IRQ] = {
		.name		= "vout-up",
	},
	[FLASH_STATE_CHANGE_IRQ] = {
		.name		= "flash-state-change",
		.handler	= schgm_flash_state_change_irq_handler,
	},
	[TORCH_REQ_IRQ] = {
		.name		= "torch-req",
	},
	[FLASH_EN_IRQ] = {
		.name		= "flash-en",
	},
};

static int smb5_get_irq_index_byname(const char *irq_name)
{
	int i;

	for (i = 0; i < ARRAY_SIZE(smb5_irqs); i++) {
		if (strcmp(smb5_irqs[i].name, irq_name) == 0)
			return i;
	}

	return -ENOENT;
}

static int smb5_request_interrupt(struct smb5 *chip,
				struct device_node *node, const char *irq_name)
{
	struct smb_charger *chg = &chip->chg;
	int rc, irq, irq_index;
	struct smb_irq_data *irq_data;

	irq = of_irq_get_byname(node, irq_name);
	if (irq < 0) {
		pr_err("Couldn't get irq %s byname\n", irq_name);
		return irq;
	}

	irq_index = smb5_get_irq_index_byname(irq_name);
	if (irq_index < 0) {
		pr_err("%s is not a defined irq\n", irq_name);
		return irq_index;
	}

	if (!smb5_irqs[irq_index].handler)
		return 0;

	irq_data = devm_kzalloc(chg->dev, sizeof(*irq_data), GFP_KERNEL);
	if (!irq_data)
		return -ENOMEM;

	irq_data->parent_data = chip;
	irq_data->name = irq_name;
	irq_data->storm_data = smb5_irqs[irq_index].storm_data;
	mutex_init(&irq_data->storm_data.storm_lock);

	rc = devm_request_threaded_irq(chg->dev, irq, NULL,
					smb5_irqs[irq_index].handler,
					IRQF_ONESHOT, irq_name, irq_data);
	if (rc < 0) {
		pr_err("Couldn't request irq %d\n", irq);
		return rc;
	}

	smb5_irqs[irq_index].irq = irq;
	smb5_irqs[irq_index].irq_data = irq_data;
	if (smb5_irqs[irq_index].wake)
		enable_irq_wake(irq);

	return rc;
}

static int smb5_request_interrupts(struct smb5 *chip)
{
	struct smb_charger *chg = &chip->chg;
	struct device_node *node = chg->dev->of_node;
	struct device_node *child;
	int rc = 0;
	const char *name;
	struct property *prop;

	for_each_available_child_of_node(node, child) {
		of_property_for_each_string(child, "interrupt-names",
					    prop, name) {
			rc = smb5_request_interrupt(chip, child, name);
			if (rc < 0)
				return rc;
		}
	}
	if (chg->irq_info[USBIN_ICL_CHANGE_IRQ].irq)
		chg->usb_icl_change_irq_enabled = true;

	return rc;
}

static void smb5_free_interrupts(struct smb_charger *chg)
{
	int i;

	for (i = 0; i < ARRAY_SIZE(smb5_irqs); i++) {
		if (smb5_irqs[i].irq > 0) {
			if (smb5_irqs[i].wake)
				disable_irq_wake(smb5_irqs[i].irq);

			devm_free_irq(chg->dev, smb5_irqs[i].irq,
						smb5_irqs[i].irq_data);
		}
	}
}

static void smb5_disable_interrupts(struct smb_charger *chg)
{
	int i;

	for (i = 0; i < ARRAY_SIZE(smb5_irqs); i++) {
		if (smb5_irqs[i].irq > 0)
			disable_irq(smb5_irqs[i].irq);
	}
}

#if defined(CONFIG_DEBUG_FS)

static int force_batt_psy_update_write(void *data, u64 val)
{
	struct smb_charger *chg = data;

	power_supply_changed(chg->batt_psy);
	return 0;
}
DEFINE_SIMPLE_ATTRIBUTE(force_batt_psy_update_ops, NULL,
			force_batt_psy_update_write, "0x%02llx\n");

static int force_usb_psy_update_write(void *data, u64 val)
{
	struct smb_charger *chg = data;

	power_supply_changed(chg->usb_psy);
	return 0;
}
DEFINE_SIMPLE_ATTRIBUTE(force_usb_psy_update_ops, NULL,
			force_usb_psy_update_write, "0x%02llx\n");

static int force_dc_psy_update_write(void *data, u64 val)
{
	struct smb_charger *chg = data;

	power_supply_changed(chg->dc_psy);
	return 0;
}
DEFINE_SIMPLE_ATTRIBUTE(force_dc_psy_update_ops, NULL,
			force_dc_psy_update_write, "0x%02llx\n");

static void smb5_create_debugfs(struct smb5 *chip)
{
	struct dentry *file;

	chip->dfs_root = debugfs_create_dir("charger", NULL);
	if (IS_ERR_OR_NULL(chip->dfs_root)) {
		pr_err("Couldn't create charger debugfs rc=%ld\n",
			(long)chip->dfs_root);
		return;
	}

	file = debugfs_create_file("force_batt_psy_update", 0600,
			    chip->dfs_root, chip, &force_batt_psy_update_ops);
	if (IS_ERR_OR_NULL(file))
		pr_err("Couldn't create force_batt_psy_update file rc=%ld\n",
			(long)file);

	file = debugfs_create_file("force_usb_psy_update", 0600,
			    chip->dfs_root, chip, &force_usb_psy_update_ops);
	if (IS_ERR_OR_NULL(file))
		pr_err("Couldn't create force_usb_psy_update file rc=%ld\n",
			(long)file);

	file = debugfs_create_file("force_dc_psy_update", 0600,
			    chip->dfs_root, chip, &force_dc_psy_update_ops);
	if (IS_ERR_OR_NULL(file))
		pr_err("Couldn't create force_dc_psy_update file rc=%ld\n",
			(long)file);
}

#else

static void smb5_create_debugfs(struct smb5 *chip)
{}

#endif

static int smb5_show_charger_status(struct smb5 *chip)
{
	struct smb_charger *chg = &chip->chg;
	union power_supply_propval val;
	int usb_present, batt_present, batt_health, batt_charge_type;
	int rc;

	rc = smblib_get_prop_usb_present(chg, &val);
	if (rc < 0) {
		pr_err("Couldn't get usb present rc=%d\n", rc);
		return rc;
	}
	usb_present = val.intval;

	rc = smblib_get_prop_batt_present(chg, &val);
	if (rc < 0) {
		pr_err("Couldn't get batt present rc=%d\n", rc);
		return rc;
	}
	batt_present = val.intval;

	rc = smblib_get_prop_batt_health(chg, &val);
	if (rc < 0) {
		pr_err("Couldn't get batt health rc=%d\n", rc);
		val.intval = POWER_SUPPLY_HEALTH_UNKNOWN;
	}
	batt_health = val.intval;

	rc = smblib_get_prop_batt_charge_type(chg, &val);
	if (rc < 0) {
		pr_err("Couldn't get batt charge type rc=%d\n", rc);
		return rc;
	}
	batt_charge_type = val.intval;

	pr_info("SMB5 status - usb:present=%d type=%d batt:present = %d health = %d charge = %d\n",
		usb_present, chg->real_charger_type,
		batt_present, batt_health, batt_charge_type);
	return rc;
}

static int smb5_probe(struct platform_device *pdev)
{
	struct smb5 *chip;
	struct smb_charger *chg;
	int rc = 0;

	chip = devm_kzalloc(&pdev->dev, sizeof(*chip), GFP_KERNEL);
	if (!chip)
		return -ENOMEM;

	chg = &chip->chg;
	chg->dev = &pdev->dev;
	chg->debug_mask = &__debug_mask;
	chg->pd_disabled = &__pd_disabled;
	chg->weak_chg_icl_ua = &__weak_chg_icl_ua;
	chg->mode = PARALLEL_MASTER;
	chg->irq_info = smb5_irqs;
	chg->die_health = -EINVAL;
	chg->connector_health = -EINVAL;
	chg->otg_present = false;

	chg->regmap = dev_get_regmap(chg->dev->parent, NULL);
	if (!chg->regmap) {
		pr_err("parent regmap is missing\n");
		return -EINVAL;
	}

	rc = smb5_chg_config_init(chip);
	if (rc < 0) {
		if (rc != -EPROBE_DEFER)
			pr_err("Couldn't setup chg_config rc=%d\n", rc);
		return rc;
	}

	rc = smb5_parse_dt(chip);
	if (rc < 0) {
		pr_err("Couldn't parse device tree rc=%d\n", rc);
		return rc;
	}

	if (alarmtimer_get_rtcdev())
		alarm_init(&chg->lpd_recheck_timer, ALARM_REALTIME,
				smblib_lpd_recheck_timer);
	else
		return -EPROBE_DEFER;

	rc = smblib_init(chg);
	if (rc < 0) {
		pr_err("Smblib_init failed rc=%d\n", rc);
		return rc;
	}

	/* set driver data before resources request it */
	platform_set_drvdata(pdev, chip);

	/* extcon registration */
	chg->extcon = devm_extcon_dev_allocate(chg->dev, smblib_extcon_cable);
	if (IS_ERR(chg->extcon)) {
		rc = PTR_ERR(chg->extcon);
		dev_err(chg->dev, "failed to allocate extcon device rc=%d\n",
				rc);
		goto cleanup;
	}

	rc = devm_extcon_dev_register(chg->dev, chg->extcon);
	if (rc < 0) {
		dev_err(chg->dev, "failed to register extcon device rc=%d\n",
				rc);
		goto cleanup;
	}

	rc = smb5_init_hw(chip);
	if (rc < 0) {
		pr_err("Couldn't initialize hardware rc=%d\n", rc);
		goto cleanup;
	}

	/*
	 * VBUS regulator enablement/disablement for host mode is handled
	 * by USB-PD driver only. For micro-USB and non-PD typeC designs,
	 * the VBUS regulator is enabled/disabled by the smb driver itself
	 * before sending extcon notifications.
	 * Hence, register vbus and vconn regulators for PD supported designs
	 * only.
	 */
	if (!chg->pd_not_supported) {
		rc = smb5_init_vbus_regulator(chip);
		if (rc < 0) {
			pr_err("Couldn't initialize vbus regulator rc=%d\n",
				rc);
			goto cleanup;
		}

		rc = smb5_init_vconn_regulator(chip);
		if (rc < 0) {
			pr_err("Couldn't initialize vconn regulator rc=%d\n",
				rc);
			goto cleanup;
		}
	}

	switch (chg->smb_version) {
	case PM8150B_SUBTYPE:
	case PM6150_SUBTYPE:
		rc = smb5_init_dc_psy(chip);
		if (rc < 0) {
			pr_err("Couldn't initialize dc psy rc=%d\n", rc);
			goto cleanup;
		}
		break;
	default:
		break;
	}

	rc = smb5_init_usb_psy(chip);
	if (rc < 0) {
		pr_err("Couldn't initialize usb psy rc=%d\n", rc);
		goto cleanup;
	}

	rc = smb5_init_usb_main_psy(chip);
	if (rc < 0) {
		pr_err("Couldn't initialize usb main psy rc=%d\n", rc);
		goto cleanup;
	}

	rc = smb5_init_usb_port_psy(chip);
	if (rc < 0) {
		pr_err("Couldn't initialize usb pc_port psy rc=%d\n", rc);
		goto cleanup;
	}

	rc = smb5_init_batt_psy(chip);
	if (rc < 0) {
		pr_err("Couldn't initialize batt psy rc=%d\n", rc);
		goto cleanup;
	}

	rc = smb5_determine_initial_status(chip);
	if (rc < 0) {
		pr_err("Couldn't determine initial status rc=%d\n",
			rc);
		goto cleanup;
	}

	rc = smb5_request_interrupts(chip);
	if (rc < 0) {
		pr_err("Couldn't request interrupts rc=%d\n", rc);
		goto cleanup;
	}

	rc = smb5_post_init(chip);
	if (rc < 0) {
		pr_err("Failed in post init rc=%d\n", rc);
		goto free_irq;
	}

	smb5_create_debugfs(chip);

	rc = smb5_show_charger_status(chip);
	if (rc < 0) {
		pr_err("Failed in getting charger status rc=%d\n", rc);
		goto free_irq;
	}

	device_init_wakeup(chg->dev, true);

	pr_info("QPNP SMB5 probed successfully\n");

	return rc;

free_irq:
	smb5_free_interrupts(chg);
cleanup:
	smblib_deinit(chg);
	platform_set_drvdata(pdev, NULL);

	return rc;
}

static int smb5_remove(struct platform_device *pdev)
{
	struct smb5 *chip = platform_get_drvdata(pdev);
	struct smb_charger *chg = &chip->chg;

	/* force enable APSD */
	smblib_masked_write(chg, USBIN_OPTIONS_1_CFG_REG,
				BC1P2_SRC_DETECT_BIT, BC1P2_SRC_DETECT_BIT);

	smb5_free_interrupts(chg);
	smblib_deinit(chg);
	platform_set_drvdata(pdev, NULL);
	return 0;
}

static void smb5_shutdown(struct platform_device *pdev)
{
	struct smb5 *chip = platform_get_drvdata(pdev);
	struct smb_charger *chg = &chip->chg;

	/* disable all interrupts */
	smb5_disable_interrupts(chg);

	/* configure power role for UFP */
	if (chg->connector_type == POWER_SUPPLY_CONNECTOR_TYPEC)
		smblib_masked_write(chg, TYPE_C_MODE_CFG_REG,
				TYPEC_POWER_ROLE_CMD_MASK, EN_SNK_ONLY_BIT);

	/* force HVDCP to 5V */
	smblib_masked_write(chg, USBIN_OPTIONS_1_CFG_REG,
				HVDCP_AUTONOMOUS_MODE_EN_CFG_BIT, 0);
	smblib_write(chg, CMD_HVDCP_2_REG, FORCE_5V_BIT);

	/* force enable APSD */
	smblib_masked_write(chg, USBIN_OPTIONS_1_CFG_REG,
				BC1P2_SRC_DETECT_BIT, BC1P2_SRC_DETECT_BIT);
}

static const struct of_device_id match_table[] = {
	{ .compatible = "qcom,qpnp-smb5", },
	{ },
};

static struct platform_driver smb5_driver = {
	.driver		= {
		.name		= "qcom,qpnp-smb5",
		.owner		= THIS_MODULE,
		.of_match_table	= match_table,
	},
	.probe		= smb5_probe,
	.remove		= smb5_remove,
	.shutdown	= smb5_shutdown,
};
module_platform_driver(smb5_driver);

MODULE_DESCRIPTION("QPNP SMB5 Charger Driver");
MODULE_LICENSE("GPL v2");<|MERGE_RESOLUTION|>--- conflicted
+++ resolved
@@ -1609,11 +1609,8 @@
 {
 	int rc;
 
-<<<<<<< HEAD
-=======
 	/* For micro USB connector, use extcon by default */
 	chg->use_extcon = true;
->>>>>>> 4719c01d
 	chg->pd_not_supported = true;
 
 	rc = smblib_masked_write(chg, TYPE_C_INTERRUPT_EN_CFG_2_REG,
