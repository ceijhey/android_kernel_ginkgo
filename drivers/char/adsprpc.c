--- conflicted
+++ resolved
@@ -3552,16 +3552,12 @@
 		VERIFY(err, latency != 0);
 		if (err)
 			goto bail;
-<<<<<<< HEAD
 		cpumask_clear(&mask);
 		for (i = 0; i < len; i++)
 			cpumask_set_cpu(me->silvercores.coreno[i], &mask);
 		fl->pm_qos_req.type = PM_QOS_REQ_AFFINE_CORES;
 		cpumask_copy(&fl->pm_qos_req.cpus_affine, &mask);
-
-=======
 		mutex_lock(&fl->pm_qos_mutex);
->>>>>>> 989b5db4
 		if (!fl->qos_request) {
 			pm_qos_add_request(&fl->pm_qos_req,
 				PM_QOS_CPU_DMA_LATENCY, latency);
