--- conflicted
+++ resolved
@@ -4016,45 +4016,10 @@
 	if (result)
 		goto fail_setup_transfer_ring;
 
-<<<<<<< HEAD
-		/*
-		 * GSI ring length is calculated based on the desc_fifo_sz
-		 * which was meant to define the BAM desc fifo. GSI descriptors
-		 * are 16B as opposed to 8B for BAM.
-		 */
-		gsi_evt_ring_props.ring_len = 2 * in->desc_fifo_sz;
-
-		gsi_evt_ring_props.ring_base_vaddr =
-			dma_alloc_coherent(ipa3_ctx->pdev,
-			gsi_evt_ring_props.ring_len,
-			&evt_dma_addr, mem_flag);
-		if (!gsi_evt_ring_props.ring_base_vaddr) {
-			IPAERR("fail to dma alloc %u bytes\n",
-				gsi_evt_ring_props.ring_len);
-			return -ENOMEM;
-		}
-		gsi_evt_ring_props.ring_base_addr = evt_dma_addr;
-
-		/* copy mem info */
-		ep->gsi_mem_info.evt_ring_len = gsi_evt_ring_props.ring_len;
-		ep->gsi_mem_info.evt_ring_base_addr =
-			gsi_evt_ring_props.ring_base_addr;
-		ep->gsi_mem_info.evt_ring_base_vaddr =
-			gsi_evt_ring_props.ring_base_vaddr;
-
-		if (ep->sys->napi_obj) {
-			gsi_evt_ring_props.int_modt = IPA_GSI_EVT_RING_INT_MODT;
-			gsi_evt_ring_props.int_modc = IPA_GSI_EVT_RING_INT_MODC;
-		} else {
-			gsi_evt_ring_props.int_modt = IPA_GSI_EVT_RING_INT_MODT;
-			gsi_evt_ring_props.int_modc = 1;
-		}
-=======
 	if (ep->client == IPA_CLIENT_MEMCPY_DMA_SYNC_CONS)
 		gsi_config_channel_mode(ep->gsi_chan_hdl,
 				GSI_CHAN_MODE_POLL);
 	return 0;
->>>>>>> e0615925
 
 fail_setup_transfer_ring:
 	if (ep->gsi_mem_info.evt_ring_base_vaddr)
