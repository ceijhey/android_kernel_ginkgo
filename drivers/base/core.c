--- conflicted
+++ resolved
@@ -3093,17 +3093,8 @@
 		}
 		dev->fwnode = fwnode;
 	} else {
-		if (fwnode_is_primary(fn)) {
-			dev->fwnode = fn->secondary;
-<<<<<<< HEAD
-			fn->secondary = NULL;
-=======
-			if (!(parent && fn == parent->fwnode))
-				fn->secondary = NULL;
->>>>>>> 564b1302
-		} else {
-			dev->fwnode = NULL;
-		}
+		dev->fwnode = fwnode_is_primary(dev->fwnode) ?
+			dev->fwnode->secondary : NULL;
 	}
 }
 EXPORT_SYMBOL_GPL(set_primary_fwnode);
