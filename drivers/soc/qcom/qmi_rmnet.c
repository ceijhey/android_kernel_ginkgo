--- conflicted
+++ resolved
@@ -19,10 +19,7 @@
 #include <net/pkt_sched.h>
 #include "qmi_rmnet_i.h"
 #include <trace/events/dfc.h>
-<<<<<<< HEAD
-=======
 #include <linux/module.h>
->>>>>>> 4719c01d
 #include <linux/moduleparam.h>
 
 #define NLMSG_FLOW_ACTIVATE 1
@@ -78,29 +75,11 @@
 };
 EXPORT_SYMBOL(data_ep_id_type_v01_ei);
 
-<<<<<<< HEAD
-static struct qmi_info *qmi_rmnet_qmi_init(void)
-{
-	struct qmi_info *qmi_info;
-
-	qmi_info = kzalloc(sizeof(*qmi_info), GFP_KERNEL);
-	if (!qmi_info)
-		return NULL;
-
-	return qmi_info;
-}
-
-=======
->>>>>>> 4719c01d
 void *qmi_rmnet_has_dfc_client(struct qmi_info *qmi)
 {
 	int i;
 
-<<<<<<< HEAD
-	if (!qmi || !(qmi->flag & FLAG_DFC_MASK))
-=======
 	if (!qmi || ((qmi->flag & FLAG_DFC_MASK) != DFC_MODE_MULTIQ))
->>>>>>> 4719c01d
 		return NULL;
 
 	for (i = 0; i < MAX_CLIENT_NUM; i++) {
@@ -277,17 +256,11 @@
 		if (bearer) {
 			bearer->flow_ref++;
 		} else {
-<<<<<<< HEAD
-			bearer = kzalloc(sizeof(*bearer), GFP_KERNEL);
-			if (!bearer)
-				return -ENOMEM;
-=======
 			bearer = kzalloc(sizeof(*bearer), GFP_ATOMIC);
 			if (!bearer) {
 				spin_unlock_bh(&qos_info->qos_lock);
 				return -ENOMEM;
 			}
->>>>>>> 4719c01d
 
 			bearer->bearer_id = new_map.bearer_id;
 			bearer->flow_ref = 1;
@@ -298,11 +271,7 @@
 			list_add(&bearer->list, &qos_info->bearer_head);
 		}
 
-<<<<<<< HEAD
-		tc_qdisc_flow_control(dev, itm->tcm_handle,
-=======
 		qmi_rmnet_flow_control(dev, itm->tcm_handle,
->>>>>>> 4719c01d
 				bearer->grant_size > 0 ? 1 : 0);
 	}
 
@@ -355,11 +324,8 @@
 			kfree(bearer);
 	}
 
-<<<<<<< HEAD
-=======
 	spin_unlock_bh(&qos_info->qos_lock);
 
->>>>>>> 4719c01d
 	return 0;
 }
 
@@ -384,26 +350,11 @@
 
 		bearer = qmi_rmnet_get_bearer_map(qos, m->bearer_id);
 		if (bearer) {
-<<<<<<< HEAD
-			if (bearer->grant_size == 0)
-				need_enable = 1;
-			bearer->grant_size = DEFAULT_GRANT;
-			bearer->grant_thresh =
-				qmi_rmnet_grant_per(DEFAULT_GRANT);
-			if (need_enable) {
-				qlen = tc_qdisc_flow_control(qmi->flow[i].dev,
-							     m->tcm_handle, 1);
-				trace_dfc_qmi_tc(m->bearer_id, m->flow_id,
-						 bearer->grant_size, qlen,
-						 m->tcm_handle, 1);
-			}
-=======
 			bearer->grant_size = DEFAULT_GRANT;
 			bearer->grant_thresh =
 				qmi_rmnet_grant_per(DEFAULT_GRANT);
 			bearer->seq = 0;
 			bearer->ack_req = 0;
->>>>>>> 4719c01d
 		}
 
 		qlen = qmi_rmnet_flow_control(qmi->flow[i].dev,
@@ -640,11 +591,7 @@
 	if (!qos)
 		return;
 
-<<<<<<< HEAD
-	dfc_qmi_burst_check(dev, qos, skb, qmi);
-=======
 	dfc_qmi_burst_check(dev, qos, ip_type, mark, len);
->>>>>>> 4719c01d
 }
 EXPORT_SYMBOL(qmi_rmnet_burst_fc_check);
 
