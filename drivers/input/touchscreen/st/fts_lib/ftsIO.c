--- conflicted
+++ resolved
@@ -77,11 +77,7 @@
 {
 	client = clt;
 	I2CSAD = clt->addr;
-<<<<<<< HEAD
-	logError(1, "%s %s: SAD: %02X\n", tag, __func__, I2CSAD);
-=======
 	logError(0, "%s %s: SAD: %02X\n", tag, __func__, I2CSAD);
->>>>>>> d8914c3a
 	return OK;
 }
 
