/*
 * Copyright (c) 2011,2017-2019 The Linux Foundation. All rights reserved.
 *
 *
 * Permission to use, copy, modify, and/or distribute this software for
 * any purpose with or without fee is hereby granted, provided that the
 * above copyright notice and this permission notice appear in all
 * copies.
 *
 * THE SOFTWARE IS PROVIDED "AS IS" AND THE AUTHOR DISCLAIMS ALL
 * WARRANTIES WITH REGARD TO THIS SOFTWARE INCLUDING ALL IMPLIED
 * WARRANTIES OF MERCHANTABILITY AND FITNESS. IN NO EVENT SHALL THE
 * AUTHOR BE LIABLE FOR ANY SPECIAL, DIRECT, INDIRECT, OR CONSEQUENTIAL
 * DAMAGES OR ANY DAMAGES WHATSOEVER RESULTING FROM LOSS OF USE, DATA OR
 * PROFITS, WHETHER IN AN ACTION OF CONTRACT, NEGLIGENCE OR OTHER
 * TORTIOUS ACTION, ARISING OUT OF OR IN CONNECTION WITH THE USE OR
 * PERFORMANCE OF THIS SOFTWARE.
 */

#include "spectral_cmn_api_i.h"
#include "spectral_ol_api_i.h"
#include <qdf_mem.h>
#include <qdf_types.h>
#ifdef DA_SUPPORT
#include "spectral_da_api_i.h"
#endif
#include <wlan_spectral_public_structs.h>
#include <wlan_cfg80211_spectral.h>
#include <cfg_ucfg_api.h>

/**
 * spectral_get_vdev() - Get pointer to vdev to be used for Spectral
 * operations
 * @pdev: Pointer to pdev
 *
 * Spectral operates on pdev. However, in order to retrieve some WLAN
 * properties, a vdev is required. To facilitate this, the function returns the
 * first vdev in our pdev. The caller should release the reference to the vdev
 * once it is done using it. Additionally, the caller should ensure it has a
 * reference to the pdev at the time of calling this function, and should
 * release the pdev reference either after this function returns or at a later
 * time when the caller is done using pdev.
 * TODO:
 *  - If the framework later provides an API to obtain the first active
 *    vdev, then it would be preferable to use this API.
 *  - Use a common get_vdev() handler for core and target_if using Rx ops. This
 *    is deferred till details emerge on framework providing API to get first
 *    active vdev.
 *
 * Return: Pointer to vdev on success, NULL on failure
 */
static struct wlan_objmgr_vdev*
spectral_get_vdev(struct wlan_objmgr_pdev *pdev)
{
	struct wlan_objmgr_vdev *vdev = NULL;

	qdf_assert_always(pdev);

	vdev = wlan_objmgr_pdev_get_first_vdev(pdev, WLAN_SPECTRAL_ID);

	if (!vdev) {
		spectral_warn("Unable to get first vdev of pdev");
		return NULL;
	}

	return vdev;
}

#ifdef SPECTRAL_MODULIZED_ENABLE
/**
 * spectral_register_cfg80211_handlers() - Register spectral cfg80211 handlers
 * @pdev: Pointer to pdev
 *
 * Register spectral cfg80211 handlers
 * Handlers can be different depending on whether spectral modulized or not
 *
 * Return: None
 */
static void
spectral_register_cfg80211_handlers(struct wlan_objmgr_pdev *pdev)
{
	wlan_cfg80211_register_spectral_cmd_handler(
		pdev,
		SPECTRAL_SCAN_START_HANDLER_IDX,
		wlan_cfg80211_spectral_scan_config_and_start);
	wlan_cfg80211_register_spectral_cmd_handler(
		pdev,
		SPECTRAL_SCAN_STOP_HANDLER_IDX,
		wlan_cfg80211_spectral_scan_stop);
	wlan_cfg80211_register_spectral_cmd_handler(
		pdev,
		SPECTRAL_SCAN_GET_CONFIG_HANDLER_IDX,
		wlan_cfg80211_spectral_scan_get_config);
	wlan_cfg80211_register_spectral_cmd_handler(
		pdev,
		SPECTRAL_SCAN_GET_DIAG_STATS_HANDLER_IDX,
		wlan_cfg80211_spectral_scan_get_diag_stats);
	wlan_cfg80211_register_spectral_cmd_handler(
		pdev,
		SPECTRAL_SCAN_GET_CAP_HANDLER_IDX,
		wlan_cfg80211_spectral_scan_get_cap);
	wlan_cfg80211_register_spectral_cmd_handler(
		pdev,
		SPECTRAL_SCAN_GET_STATUS_HANDLER_IDX,
		wlan_cfg80211_spectral_scan_get_status);
}
#else
static void
spectral_register_cfg80211_handlers(struct wlan_objmgr_pdev *pdev)
{
}
#endif

QDF_STATUS
spectral_control_cmn(struct wlan_objmgr_pdev *pdev,
		     struct spectral_cp_request *sscan_req)
{
	QDF_STATUS status = QDF_STATUS_E_FAILURE;
	int temp_debug;
	struct spectral_config sp_out;
	struct spectral_config *sp_in;
	struct spectral_config *spectralparams;
	struct spectral_context *sc;
	struct wlan_objmgr_vdev *vdev = NULL;
	uint8_t vdev_rxchainmask = 0;
	enum spectral_scan_mode smode = sscan_req->ss_mode;
	enum spectral_cp_error_code *err;
	QDF_STATUS ret;

	if (!pdev) {
		spectral_err("PDEV is NULL!");
		goto bad;
	}
	sc = spectral_get_spectral_ctx_from_pdev(pdev);
	if (!sc) {
		spectral_err("Spectral context is NULL!");
		goto bad;
	}

	switch (sscan_req->req_id) {
	case SPECTRAL_SET_CONFIG:
		err =  &sscan_req->config_req.sscan_err_code;
		sp_in = &sscan_req->config_req.sscan_config;
		if (sp_in->ss_count != SPECTRAL_PHYERR_PARAM_NOVAL) {
			ret = sc->sptrlc_set_spectral_config
						(pdev,
						 SPECTRAL_PARAM_SCAN_COUNT,
						 sp_in->ss_count, smode, err);
			if (QDF_IS_STATUS_ERROR(ret))
				goto bad;
		}

		if (sp_in->ss_fft_period != SPECTRAL_PHYERR_PARAM_NOVAL) {
			ret = sc->sptrlc_set_spectral_config
						(pdev,
						 SPECTRAL_PARAM_FFT_PERIOD,
						 sp_in->ss_fft_period,
						 smode, err);
			if (QDF_IS_STATUS_ERROR(ret))
				goto bad;
		}

		if (sp_in->ss_period != SPECTRAL_PHYERR_PARAM_NOVAL) {
			ret = sc->sptrlc_set_spectral_config
						(pdev,
						 SPECTRAL_PARAM_SCAN_PERIOD,
						 sp_in->ss_period, smode, err);
			if (QDF_IS_STATUS_ERROR(ret))
				goto bad;
		}

		if (sp_in->ss_short_report != SPECTRAL_PHYERR_PARAM_NOVAL) {
			ret = sc->sptrlc_set_spectral_config
						(pdev,
						 SPECTRAL_PARAM_SHORT_REPORT,
						 (uint32_t)
						 sp_in->ss_short_report ? 1 : 0,
						 smode, err);
			if (QDF_IS_STATUS_ERROR(ret))
				goto bad;
		}

		if (sp_in->ss_spectral_pri != SPECTRAL_PHYERR_PARAM_NOVAL) {
			ret = sc->sptrlc_set_spectral_config
						(pdev,
						 SPECTRAL_PARAM_SPECT_PRI,
						(uint32_t)
						(sp_in->ss_spectral_pri),
						 smode, err);
			if (QDF_IS_STATUS_ERROR(ret))
				goto bad;
		}

		if (sp_in->ss_fft_size != SPECTRAL_PHYERR_PARAM_NOVAL) {
			ret = sc->sptrlc_set_spectral_config
						(pdev,
						 SPECTRAL_PARAM_FFT_SIZE,
						 sp_in->ss_fft_size,
						 smode, err);
			if (QDF_IS_STATUS_ERROR(ret))
				goto bad;
		}

		if (sp_in->ss_gc_ena != SPECTRAL_PHYERR_PARAM_NOVAL) {
			ret = sc->sptrlc_set_spectral_config
						(pdev,
						 SPECTRAL_PARAM_GC_ENA,
						 sp_in->ss_gc_ena,
						 smode, err);
			if (QDF_IS_STATUS_ERROR(ret))
				goto bad;
		}

		if (sp_in->ss_restart_ena != SPECTRAL_PHYERR_PARAM_NOVAL) {
			ret = sc->sptrlc_set_spectral_config
						(pdev,
						 SPECTRAL_PARAM_RESTART_ENA,
						 sp_in->ss_restart_ena,
						 smode, err);
			if (QDF_IS_STATUS_ERROR(ret))
				goto bad;
		}

		if (sp_in->ss_noise_floor_ref != SPECTRAL_PHYERR_PARAM_NOVAL) {
			ret = sc->sptrlc_set_spectral_config
						(pdev,
						 SPECTRAL_PARAM_NOISE_FLOOR_REF,
						 sp_in->ss_noise_floor_ref,
						 smode, err);
			if (QDF_IS_STATUS_ERROR(ret))
				goto bad;
		}

		if (sp_in->ss_init_delay != SPECTRAL_PHYERR_PARAM_NOVAL) {
			ret = sc->sptrlc_set_spectral_config
						(pdev,
						 SPECTRAL_PARAM_INIT_DELAY,
						 sp_in->ss_init_delay,
						 smode, err);
			if (QDF_IS_STATUS_ERROR(ret))
				goto bad;
		}

		if (sp_in->ss_nb_tone_thr != SPECTRAL_PHYERR_PARAM_NOVAL) {
			ret = sc->sptrlc_set_spectral_config
						(pdev,
						 SPECTRAL_PARAM_NB_TONE_THR,
						 sp_in->ss_nb_tone_thr,
						 smode, err);
			if (QDF_IS_STATUS_ERROR(ret))
				goto bad;
		}

		if (sp_in->ss_str_bin_thr != SPECTRAL_PHYERR_PARAM_NOVAL) {
			ret = sc->sptrlc_set_spectral_config
						(pdev,
						 SPECTRAL_PARAM_STR_BIN_THR,
						 sp_in->ss_str_bin_thr,
						 smode, err);
			if (QDF_IS_STATUS_ERROR(ret))
				goto bad;
		}

		if (sp_in->ss_wb_rpt_mode != SPECTRAL_PHYERR_PARAM_NOVAL) {
			ret = sc->sptrlc_set_spectral_config
						(pdev,
						 SPECTRAL_PARAM_WB_RPT_MODE,
						 sp_in->ss_wb_rpt_mode,
						 smode, err);
			if (QDF_IS_STATUS_ERROR(ret))
				goto bad;
		}

		if (sp_in->ss_rssi_rpt_mode != SPECTRAL_PHYERR_PARAM_NOVAL) {
			ret = sc->sptrlc_set_spectral_config
						(pdev,
						 SPECTRAL_PARAM_RSSI_RPT_MODE,
						 sp_in->ss_rssi_rpt_mode,
						 smode, err);
			if (QDF_IS_STATUS_ERROR(ret))
				goto bad;
		}

		if (sp_in->ss_rssi_thr != SPECTRAL_PHYERR_PARAM_NOVAL) {
			ret = sc->sptrlc_set_spectral_config
						(pdev,
						 SPECTRAL_PARAM_RSSI_THR,
						 sp_in->ss_rssi_thr,
						 smode, err);
			if (QDF_IS_STATUS_ERROR(ret))
				goto bad;
		}

		if (sp_in->ss_pwr_format != SPECTRAL_PHYERR_PARAM_NOVAL) {
			ret = sc->sptrlc_set_spectral_config
						(pdev,
						 SPECTRAL_PARAM_PWR_FORMAT,
						 sp_in->ss_pwr_format,
						 smode, err);
			if (QDF_IS_STATUS_ERROR(ret))
				goto bad;
		}

		if (sp_in->ss_rpt_mode != SPECTRAL_PHYERR_PARAM_NOVAL) {
			ret = sc->sptrlc_set_spectral_config
						(pdev,
						 SPECTRAL_PARAM_RPT_MODE,
						 sp_in->ss_rpt_mode,
						 smode, err);
			if (QDF_IS_STATUS_ERROR(ret))
				goto bad;
		}

		if (sp_in->ss_bin_scale != SPECTRAL_PHYERR_PARAM_NOVAL) {
			ret = sc->sptrlc_set_spectral_config
						(pdev,
						 SPECTRAL_PARAM_BIN_SCALE,
						 sp_in->ss_bin_scale,
						 smode, err);
			if (QDF_IS_STATUS_ERROR(ret))
				goto bad;
		}

		if (sp_in->ss_dbm_adj != SPECTRAL_PHYERR_PARAM_NOVAL) {
			ret = sc->sptrlc_set_spectral_config
						(pdev,
						 SPECTRAL_PARAM_DBM_ADJ,
						 sp_in->ss_dbm_adj,
						 smode, err);
			if (QDF_IS_STATUS_ERROR(ret))
				goto bad;
		}

		if (sp_in->ss_chn_mask != SPECTRAL_PHYERR_PARAM_NOVAL) {
			/*
			 * Check if any of the inactive Rx antenna
			 * chains is set active in spectral chainmask
			 */
			vdev = spectral_get_vdev(pdev);
			if (!vdev)
				goto bad;

			vdev_rxchainmask =
			    wlan_vdev_mlme_get_rxchainmask(vdev);
			wlan_objmgr_vdev_release_ref(vdev,
						     WLAN_SPECTRAL_ID);

			if (!(sp_in->ss_chn_mask & vdev_rxchainmask)) {
				spectral_err("Invalid Spectral Chainmask - Inactive Rx antenna chain cannot be an active spectral chain");
				goto bad;
			} else {
				ret = sc->sptrlc_set_spectral_config
						(pdev,
						 SPECTRAL_PARAM_CHN_MASK,
						 sp_in->ss_chn_mask,
						 smode, err);
				if (QDF_IS_STATUS_ERROR(ret))
					goto bad;
			}
		}

		if (sp_in->ss_frequency != SPECTRAL_PHYERR_PARAM_NOVAL) {
			ret = sc->sptrlc_set_spectral_config
						(pdev,
						 SPECTRAL_PARAM_FREQUENCY,
						 sp_in->ss_frequency,
						 smode, err);
			if (QDF_IS_STATUS_ERROR(ret))
				goto bad;
		}

		break;

	case SPECTRAL_GET_CONFIG:
		sc->sptrlc_get_spectral_config(pdev, &sp_out, smode);
		spectralparams = &sscan_req->config_req.sscan_config;
		spectralparams->ss_fft_period = sp_out.ss_fft_period;
		spectralparams->ss_period = sp_out.ss_period;
		spectralparams->ss_count = sp_out.ss_count;
		spectralparams->ss_short_report =
				sp_out.ss_short_report;
		spectralparams->ss_spectral_pri =
				sp_out.ss_spectral_pri;
		spectralparams->ss_fft_size = sp_out.ss_fft_size;
		spectralparams->ss_gc_ena = sp_out.ss_gc_ena;
		spectralparams->ss_restart_ena = sp_out.ss_restart_ena;
		spectralparams->ss_noise_floor_ref =
				sp_out.ss_noise_floor_ref;
		spectralparams->ss_init_delay = sp_out.ss_init_delay;
		spectralparams->ss_nb_tone_thr = sp_out.ss_nb_tone_thr;
		spectralparams->ss_str_bin_thr = sp_out.ss_str_bin_thr;
		spectralparams->ss_wb_rpt_mode = sp_out.ss_wb_rpt_mode;
		spectralparams->ss_rssi_rpt_mode =
				sp_out.ss_rssi_rpt_mode;
		spectralparams->ss_rssi_thr = sp_out.ss_rssi_thr;
		spectralparams->ss_pwr_format = sp_out.ss_pwr_format;
		spectralparams->ss_rpt_mode = sp_out.ss_rpt_mode;
		spectralparams->ss_bin_scale = sp_out.ss_bin_scale;
		spectralparams->ss_dbm_adj = sp_out.ss_dbm_adj;
		spectralparams->ss_chn_mask = sp_out.ss_chn_mask;
		spectralparams->ss_frequency = sp_out.ss_frequency;
		break;

	case SPECTRAL_IS_ACTIVE:
		sscan_req->status_req.is_active =
					sc->sptrlc_is_spectral_active(pdev,
								      smode);
		break;

	case SPECTRAL_IS_ENABLED:
		sscan_req->status_req.is_enabled =
					sc->sptrlc_is_spectral_enabled(pdev,
								       smode);
		break;

	case SPECTRAL_SET_DEBUG_LEVEL:
		temp_debug = sscan_req->debug_req.spectral_dbg_level;
		sc->sptrlc_set_debug_level(pdev, temp_debug);
		break;

	case SPECTRAL_GET_DEBUG_LEVEL:
		sscan_req->debug_req.spectral_dbg_level =
					sc->sptrlc_get_debug_level(pdev);
		break;

	case SPECTRAL_ACTIVATE_SCAN:
		err = &sscan_req->action_req.sscan_err_code;
<<<<<<< HEAD
		sc->sptrlc_start_spectral_scan(pdev, smode, err);
		break;

	case SPECTRAL_STOP_SCAN:
		sc->sptrlc_stop_spectral_scan(pdev, smode);
=======
		ret = sc->sptrlc_start_spectral_scan(pdev, smode, err);
		if (QDF_IS_STATUS_ERROR(ret))
			goto bad;
		break;

	case SPECTRAL_STOP_SCAN:
		err = &sscan_req->action_req.sscan_err_code;
		ret = sc->sptrlc_stop_spectral_scan(pdev, smode, err);
		if (QDF_IS_STATUS_ERROR(ret))
			goto bad;
>>>>>>> 4d3aee41
		break;

	case SPECTRAL_GET_CAPABILITY_INFO:
		{
			struct spectral_caps *caps;

			caps  = &sscan_req->caps_req.sscan_caps;
			sc->sptrlc_get_spectral_capinfo(pdev, caps);
		}
		break;

	case SPECTRAL_GET_DIAG_STATS:
		{
			struct spectral_diag_stats *diag;

			diag  = &sscan_req->diag_req.sscan_diag;
			sc->sptrlc_get_spectral_diagstats(pdev, diag);
		}
		break;

	case SPECTRAL_GET_CHAN_WIDTH:
		{
			uint32_t chan_width;

			vdev = spectral_get_vdev(pdev);
			if (!vdev)
				goto bad;

			chan_width = spectral_vdev_get_ch_width(vdev);
			wlan_objmgr_vdev_release_ref(vdev, WLAN_SPECTRAL_ID);

			sscan_req->chan_width_req.chan_width =
							(uint32_t)chan_width;
		}
		break;

	case SPECTRAL_SET_DMA_DEBUG:
		if (sc->sptrlc_set_dma_debug)
			sc->sptrlc_set_dma_debug(
			     pdev,
			     sscan_req->dma_debug_req.dma_debug_type,
			     sscan_req->dma_debug_req.dma_debug_enable);
		break;

	default:
		goto bad;
		break;
	}

	status = QDF_STATUS_SUCCESS;
bad:
	return status;
}

/**
 * spectral_ctx_deinit() - De-initialize function pointers from spectral context
 * @sc - Reference to spectral_context object
 *
 * Return: None
 */
static void
spectral_ctx_deinit(struct spectral_context *sc)
{
	if (sc) {
		sc->sptrlc_ucfg_phyerr_config = NULL;
		sc->sptrlc_pdev_spectral_init = NULL;
		sc->sptrlc_pdev_spectral_deinit = NULL;
		sc->sptrlc_set_spectral_config = NULL;
		sc->sptrlc_get_spectral_config = NULL;
		sc->sptrlc_start_spectral_scan = NULL;
		sc->sptrlc_stop_spectral_scan = NULL;
		sc->sptrlc_is_spectral_active = NULL;
		sc->sptrlc_is_spectral_enabled = NULL;
		sc->sptrlc_set_debug_level = NULL;
		sc->sptrlc_get_debug_level = NULL;
		sc->sptrlc_get_spectral_capinfo = NULL;
		sc->sptrlc_get_spectral_diagstats = NULL;
	}
}

#ifdef DA_SUPPORT
/**
 * wlan_spectral_init_da() - init context of DA devices
 *
 * init context of DA device
 *
 * Return: void
 */
static void
wlan_spectral_init_da(struct spectral_context *sc)
{
	spectral_ctx_init_da(sc);
}
#else
static void
wlan_spectral_init_da(struct spectral_context *sc)
{
}
#endif

QDF_STATUS
wlan_spectral_psoc_obj_create_handler(struct wlan_objmgr_psoc *psoc, void *arg)
{
	struct spectral_context *sc = NULL;

	if (!psoc) {
		spectral_err("PSOC is NULL");
		return QDF_STATUS_E_FAILURE;
	}

	if (cfg_get(psoc, CFG_SPECTRAL_DISABLE)) {
		wlan_psoc_nif_feat_cap_set(psoc, WLAN_SOC_F_SPECTRAL_DISABLE);
		spectral_info("Spectral is disabled");
		return QDF_STATUS_COMP_DISABLED;
	}

	sc = (struct spectral_context *)
	    qdf_mem_malloc(sizeof(struct spectral_context));
	if (!sc)
		return QDF_STATUS_E_NOMEM;

	qdf_mem_zero(sc, sizeof(struct spectral_context));
	sc->psoc_obj = psoc;
	if (wlan_objmgr_psoc_get_dev_type(psoc) == WLAN_DEV_OL)
		spectral_ctx_init_ol(sc);
	else if (wlan_objmgr_psoc_get_dev_type(psoc) == WLAN_DEV_DA)
		wlan_spectral_init_da(sc);
	wlan_objmgr_psoc_component_obj_attach(psoc, WLAN_UMAC_COMP_SPECTRAL,
					      (void *)sc, QDF_STATUS_SUCCESS);

	return QDF_STATUS_SUCCESS;
}

QDF_STATUS
wlan_spectral_psoc_obj_destroy_handler(struct wlan_objmgr_psoc *psoc,
				       void *arg)
{
	struct spectral_context *sc = NULL;

	if (!psoc) {
		spectral_err("PSOC is NULL");
		return QDF_STATUS_E_FAILURE;
	}

	if (wlan_spectral_is_feature_disabled(psoc)) {
		spectral_info("Spectral is disabled");
		return QDF_STATUS_COMP_DISABLED;
	}

	sc = wlan_objmgr_psoc_get_comp_private_obj(psoc,
						   WLAN_UMAC_COMP_SPECTRAL);
	if (sc) {
		wlan_objmgr_psoc_component_obj_detach(psoc,
						      WLAN_UMAC_COMP_SPECTRAL,
						      (void *)sc);
		/* Deinitilise function pointers from spectral context */
		spectral_ctx_deinit(sc);
		qdf_mem_free(sc);
	}

	return QDF_STATUS_SUCCESS;
}

QDF_STATUS
wlan_spectral_pdev_obj_create_handler(struct wlan_objmgr_pdev *pdev, void *arg)
{
	struct pdev_spectral *ps = NULL;
	struct spectral_context *sc = NULL;
	void *target_handle = NULL;

	if (!pdev) {
		spectral_err("PDEV is NULL");
		return QDF_STATUS_E_FAILURE;
	}

	if (wlan_spectral_is_feature_disabled(wlan_pdev_get_psoc(pdev))) {
		spectral_info("Spectral is disabled");
		return QDF_STATUS_COMP_DISABLED;
	}

	ps = (struct pdev_spectral *)
	    qdf_mem_malloc(sizeof(struct pdev_spectral));
	if (!ps)
		return QDF_STATUS_E_NOMEM;

	sc = spectral_get_spectral_ctx_from_pdev(pdev);
	if (!sc) {
		spectral_err("Spectral context is NULL!");
		goto cleanup;
	}

	qdf_mem_zero(ps, sizeof(struct pdev_spectral));
	ps->psptrl_pdev = pdev;

	spectral_register_cfg80211_handlers(pdev);
	if (sc->sptrlc_pdev_spectral_init) {
		target_handle = sc->sptrlc_pdev_spectral_init(pdev);
		if (!target_handle) {
			spectral_err("Spectral lmac object is NULL!");
			goto cleanup;
		}
		ps->psptrl_target_handle = target_handle;
	}
	wlan_objmgr_pdev_component_obj_attach(pdev, WLAN_UMAC_COMP_SPECTRAL,
					      (void *)ps, QDF_STATUS_SUCCESS);

	return QDF_STATUS_SUCCESS;
 cleanup:
	qdf_mem_free(ps);
	return QDF_STATUS_E_FAILURE;
}

QDF_STATUS
wlan_spectral_pdev_obj_destroy_handler(struct wlan_objmgr_pdev *pdev,
				       void *arg)
{
	struct pdev_spectral *ps = NULL;
	struct spectral_context *sc = NULL;

	if (!pdev) {
		spectral_err("PDEV is NULL");
		return QDF_STATUS_E_FAILURE;
	}

	if (wlan_spectral_is_feature_disabled(wlan_pdev_get_psoc(pdev))) {
		spectral_info("Spectral is disabled");
		return QDF_STATUS_COMP_DISABLED;
	}

	sc = spectral_get_spectral_ctx_from_pdev(pdev);
	if (!sc) {
		spectral_err("Spectral context is NULL!");
		return QDF_STATUS_E_FAILURE;
	}
	ps = wlan_objmgr_pdev_get_comp_private_obj(pdev,
						   WLAN_UMAC_COMP_SPECTRAL);
	if (ps) {
		if (sc->sptrlc_pdev_spectral_deinit)
			sc->sptrlc_pdev_spectral_deinit(pdev);
		ps->psptrl_target_handle = NULL;
		wlan_objmgr_pdev_component_obj_detach(pdev,
						      WLAN_UMAC_COMP_SPECTRAL,
						      (void *)ps);
		qdf_mem_free(ps);
	}

	return QDF_STATUS_SUCCESS;
}<|MERGE_RESOLUTION|>--- conflicted
+++ resolved
@@ -425,13 +425,6 @@
 
 	case SPECTRAL_ACTIVATE_SCAN:
 		err = &sscan_req->action_req.sscan_err_code;
-<<<<<<< HEAD
-		sc->sptrlc_start_spectral_scan(pdev, smode, err);
-		break;
-
-	case SPECTRAL_STOP_SCAN:
-		sc->sptrlc_stop_spectral_scan(pdev, smode);
-=======
 		ret = sc->sptrlc_start_spectral_scan(pdev, smode, err);
 		if (QDF_IS_STATUS_ERROR(ret))
 			goto bad;
@@ -442,7 +435,6 @@
 		ret = sc->sptrlc_stop_spectral_scan(pdev, smode, err);
 		if (QDF_IS_STATUS_ERROR(ret))
 			goto bad;
->>>>>>> 4d3aee41
 		break;
 
 	case SPECTRAL_GET_CAPABILITY_INFO:
