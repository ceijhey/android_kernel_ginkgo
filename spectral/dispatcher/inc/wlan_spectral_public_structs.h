--- conflicted
+++ resolved
@@ -218,20 +218,14 @@
 
 /**
  * enum spectral_cp_error_code - Spectral control path response code
-<<<<<<< HEAD
-=======
  * @SPECTRAL_SCAN_RESP_ERR_INVALID: Invalid error identifier
->>>>>>> 4d3aee41
  * @SPECTRAL_SCAN_RESP_ERR_PARAM_UNSUPPORTED: parameter unsupported
  * @SPECTRAL_SCAN_RESP_ERR_MODE_UNSUPPORTED: mode unsupported
  * @SPECTRAL_SCAN_RESP_ERR_PARAM_INVALID_VALUE: invalid parameter value
  * @SPECTRAL_SCAN_RESP_ERR_PARAM_NOT_INITIALIZED: parameter uninitialized
  */
 enum spectral_cp_error_code {
-<<<<<<< HEAD
-=======
 	SPECTRAL_SCAN_ERR_INVALID,
->>>>>>> 4d3aee41
 	SPECTRAL_SCAN_ERR_PARAM_UNSUPPORTED,
 	SPECTRAL_SCAN_ERR_MODE_UNSUPPORTED,
 	SPECTRAL_SCAN_ERR_PARAM_INVALID_VALUE,
@@ -239,8 +233,6 @@
 };
 
 /**
-<<<<<<< HEAD
-=======
  * enum spectral_dma_debug -   Spectral DMA debug
  * @SPECTRAL_DMA_RING_DEBUG:   Spectral DMA ring debug
  * @SPECTRAL_DMA_BUFFER_DEBUG: Spectral DMA buffer debug
@@ -251,7 +243,6 @@
 };
 
 /**
->>>>>>> 4d3aee41
  * struct spectral_chan_stats - channel status info
  * @cycle_count:         Cycle count
  * @channel_load:        Channel load
@@ -398,8 +389,6 @@
 };
 
 /**
-<<<<<<< HEAD
-=======
  * struct spectral_scan_dma_debug_request - DMA debug request
  * @dma_debug_enable: Enable/disable @dma_debug_type
  * @dma_debug_type: Type of Spectral DMA debug i.e., ring or buffer debug
@@ -412,16 +401,12 @@
 };
 
 /**
->>>>>>> 4d3aee41
  * struct spectral_cp_request - Spectral control path request
  *                              Creating request and extracting response has to
  *                              be atomic.
  * @ss_mode: Spectral scan mode
  * @req_id: Request identifier
-<<<<<<< HEAD
-=======
  * @dma_debug_req: Spectral DMA debug request
->>>>>>> 4d3aee41
  */
 struct spectral_cp_request {
 	enum spectral_scan_mode ss_mode;
@@ -434,10 +419,7 @@
 		struct spectral_scan_get_chan_width_request chan_width_req;
 		struct spectral_scan_get_status_request status_req;
 		struct spectral_scan_debug_request debug_req;
-<<<<<<< HEAD
-=======
 		struct spectral_scan_dma_debug_request dma_debug_req;
->>>>>>> 4d3aee41
 	};
 };
 
