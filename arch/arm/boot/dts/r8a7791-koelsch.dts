--- conflicted
+++ resolved
@@ -25,11 +25,7 @@
 	};
 
 	chosen {
-<<<<<<< HEAD
-		bootargs = "console=ttySC6,115200 ignore_loglevel rw root=/dev/nfs ip=dhcp";
-=======
 		bootargs = "ignore_loglevel rw root=/dev/nfs ip=dhcp";
->>>>>>> 79e69d17
 		stdout-path = &scif0;
 	};
 
