# Copyright 2008 Openmoko, Inc.
#	Simtec Electronics, Ben Dooks <ben@simtec.co.uk>
#
# Licensed under GPLv2

if ARCH_S3C64XX

# Configuration options for the S3C6410 CPU

config CPU_S3C6400
	bool
	help
	  Enable S3C6400 CPU support

config CPU_S3C6410
	bool
	help
	  Enable S3C6410 CPU support

config S3C64XX_DMA
	bool "S3C64XX DMA"
	select S3C_DMA

config S3C64XX_SETUP_SDHCI
	bool
	select S3C64XX_SETUP_SDHCI_GPIO
	help
	  Internal configuration for default SDHCI setup for S3C6400 and
	  S3C6410 SoCs.

config S3C64XX_DEV_ONENAND1
	bool
	help
	  Compile in platform device definition for OneNAND1 controller

# platform specific device setup

config S3C64XX_SETUP_I2C0
	bool
	default y
	help
	  Common setup code for i2c bus 0.

	  Note, currently since i2c0 is always compiled, this setup helper
	  is always compiled with it.

config S3C64XX_SETUP_I2C1
	bool
	help
	  Common setup code for i2c bus 1.

config S3C64XX_SETUP_IDE
	bool
	help
	  Common setup code for S3C64XX IDE.

config S3C64XX_SETUP_FB_24BPP
	bool
	help
	  Common setup code for S3C64XX with an 24bpp RGB display helper.

config S3C64XX_SETUP_KEYPAD
	bool
	help
	  Common setup code for S3C64XX KEYPAD GPIO configurations

config S3C64XX_SETUP_SDHCI_GPIO
	bool
	help
	  Common setup code for S3C64XX SDHCI GPIO configurations

config S3C64XX_SETUP_SPI
	bool
	help
	 Common setup code for SPI GPIO configurations

config S3C64XX_SETUP_USB_PHY
	bool
	help
	  Common setup code for USB PHY controller

# S36400 Macchine support

config MACH_SMDK6400
       bool "SMDK6400"
	select CPU_S3C6400
	select S3C64XX_SETUP_SDHCI
	select S3C_DEV_HSMMC
	select S3C_DEV_NAND
	help
	  Machine support for the Samsung SMDK6400

# S3C6410 machine support

config MACH_ANW6410
	bool "A&W6410"
	select CPU_S3C6410
	select S3C64XX_SETUP_FB_24BPP
	select S3C_DEV_FB
	help
	  Machine support for the A&W6410

config MACH_MINI6410
	bool "MINI6410"
	select CPU_S3C6410
	select S3C64XX_SETUP_FB_24BPP
	select S3C64XX_SETUP_SDHCI
	select S3C_DEV_FB
	select S3C_DEV_HSMMC
	select S3C_DEV_HSMMC1
	select S3C_DEV_NAND
	select S3C_DEV_USB_HOST
	select SAMSUNG_DEV_ADC
	select SAMSUNG_DEV_TS
	help
	  Machine support for the FriendlyARM MINI6410

config MACH_REAL6410
	bool "REAL6410"
	select CPU_S3C6410
	select S3C64XX_SETUP_FB_24BPP
	select S3C64XX_SETUP_SDHCI
	select S3C_DEV_FB
	select S3C_DEV_HSMMC
	select S3C_DEV_HSMMC1
	select S3C_DEV_NAND
	select S3C_DEV_USB_HOST
	select SAMSUNG_DEV_ADC
	select SAMSUNG_DEV_TS
	help
	  Machine support for the CoreWind REAL6410

config MACH_SMDK6410
	bool "SMDK6410"
	select CPU_S3C6410
	select HAVE_S3C2410_WATCHDOG if WATCHDOG
	select S3C64XX_SETUP_FB_24BPP
	select S3C64XX_SETUP_I2C1
	select S3C64XX_SETUP_IDE
	select S3C64XX_SETUP_KEYPAD
	select S3C64XX_SETUP_SDHCI
	select S3C64XX_SETUP_USB_PHY
	select S3C_DEV_FB
	select S3C_DEV_HSMMC
	select S3C_DEV_HSMMC1
	select S3C_DEV_I2C1
	select S3C_DEV_RTC
	select S3C_DEV_USB_HOST
	select S3C_DEV_USB_HSOTG
	select S3C_DEV_WDT
	select SAMSUNG_DEV_ADC
	select SAMSUNG_DEV_BACKLIGHT
	select SAMSUNG_DEV_IDE
	select SAMSUNG_DEV_KEYPAD
	select SAMSUNG_DEV_PWM
	select SAMSUNG_DEV_TS
	help
	  Machine support for the Samsung SMDK6410

# At least some of the SMDK6410s were shipped with the card detect
# for the MMC/SD slots connected to the same input. This means that
# either the boards need to be altered to have channel0 to an alternate
# configuration or that only one slot can be used.

choice
	prompt "SMDK6410 MMC/SD slot setup"
	depends on MACH_SMDK6410

config SMDK6410_SD_CH0
	bool "Use channel 0 only"
	depends on MACH_SMDK6410
	help
          Select CON7 (channel 0) as the MMC/SD slot, as
	  at least some SMDK6410 boards come with the
	  resistors fitted so that the card detects for
	  channels 0 and 1 are the same.

config SMDK6410_SD_CH1
	bool "Use channel 1 only"
	depends on MACH_SMDK6410
	help
          Select CON6 (channel 1) as the MMC/SD slot, as
	  at least some SMDK6410 boards come with the
	  resistors fitted so that the card detects for
	  channels 0 and 1 are the same.

endchoice

config SMDK6410_WM1190_EV1
	bool "Support Wolfson Microelectronics 1190-EV1 PMIC card"
	depends on MACH_SMDK6410
	select MFD_WM8350_I2C
	select REGULATOR
	select REGULATOR_WM8350
	select SAMSUNG_GPIO_EXTRA64
	help
	  The Wolfson Microelectronics 1190-EV1 is a WM835x based PMIC
	  and audio daughtercard for the Samsung SMDK6410 reference
	  platform.  Enabling this option will build support for this
	  module into the kernel.  The presence of the module will be
	  detected at runtime so the resulting kernel can be used
	  with or without the 1190-EV1 fitted.

config SMDK6410_WM1192_EV1
	bool "Support Wolfson Microelectronics 1192-EV1 PMIC card"
	depends on MACH_SMDK6410
	select MFD_WM831X
	select MFD_WM831X_I2C
	select REGULATOR
	select REGULATOR_WM831X
	select SAMSUNG_GPIO_EXTRA64
	help
	  The Wolfson Microelectronics 1192-EV1 is a WM831x based PMIC
	  daughtercard for the Samsung SMDK6410 reference platform.
	  Enabling this option will build support for this module into
	  the kernel.  The presence of the daughtercard will be
	  detected at runtime so the resulting kernel can be used
	  with or without the 1192-EV1 fitted.

config MACH_NCP
	bool "NCP"
	select CPU_S3C6410
	select S3C64XX_SETUP_I2C1
	select S3C_DEV_HSMMC1
	select S3C_DEV_I2C1
	help
          Machine support for the Samsung NCP

config MACH_HMT
	bool "Airgoo HMT"
	select CPU_S3C6410
	select S3C64XX_SETUP_FB_24BPP
	select S3C_DEV_FB
	select S3C_DEV_NAND
	select S3C_DEV_USB_HOST
	select SAMSUNG_DEV_PWM
	help
	  Machine support for the Airgoo HMT

config MACH_SMARTQ
	bool
	select CPU_S3C6410
	select S3C64XX_SETUP_FB_24BPP
	select S3C64XX_SETUP_SDHCI
	select S3C64XX_SETUP_USB_PHY
	select S3C_DEV_FB
	select S3C_DEV_HSMMC
	select S3C_DEV_HSMMC1
	select S3C_DEV_HSMMC2
	select S3C_DEV_HWMON
	select S3C_DEV_RTC
	select S3C_DEV_USB_HOST
	select S3C_DEV_USB_HSOTG
	select SAMSUNG_DEV_ADC
	select SAMSUNG_DEV_PWM
	select SAMSUNG_DEV_TS
	help
	    Shared machine support for SmartQ 5/7

config MACH_SMARTQ5
	bool "SmartQ 5"
	select MACH_SMARTQ
	help
	    Machine support for the SmartQ 5

config MACH_SMARTQ7
	bool "SmartQ 7"
	select MACH_SMARTQ
	help
	    Machine support for the SmartQ 7

config MACH_WLF_CRAGG_6410
	bool "Wolfson Cragganmore 6410"
	select CPU_S3C6410
	select I2C
	select LEDS_GPIO_REGISTER
	select S3C64XX_DEV_SPI0
	select S3C64XX_SETUP_FB_24BPP
	select S3C64XX_SETUP_I2C1
	select S3C64XX_SETUP_IDE
	select S3C64XX_SETUP_KEYPAD
	select S3C64XX_SETUP_SDHCI
	select S3C64XX_SETUP_SPI
	select S3C64XX_SETUP_USB_PHY
	select S3C_DEV_FB
	select S3C_DEV_HSMMC
	select S3C_DEV_HSMMC1
	select S3C_DEV_HSMMC2
	select S3C_DEV_I2C1
	select S3C_DEV_RTC
	select S3C_DEV_USB_HOST
	select S3C_DEV_USB_HSOTG
	select S3C_DEV_WDT
	select SAMSUNG_DEV_ADC
	select SAMSUNG_DEV_KEYPAD
	select SAMSUNG_DEV_PWM
	select SAMSUNG_GPIO_EXTRA128
	help
	  Machine support for the Wolfson Cragganmore S3C6410 variant.

<<<<<<< HEAD
endif
=======
config MACH_S3C64XX_DT
	bool "Samsung S3C6400/S3C6410 machine using Device Tree"
	select CLKSRC_OF
	select CPU_S3C6400
	select CPU_S3C6410
	select PINCTRL
	select PINCTRL_S3C64XX
	select USE_OF
	help
	  Machine support for Samsung S3C6400/S3C6410 machines with Device Tree
	  enabled.
	  Select this if a fdt blob is available for your S3C64XX SoC based
	  board.
	  Note: This is under development and not all peripherals can be
	  supported with this machine file.
>>>>>>> 07eb663b
<|MERGE_RESOLUTION|>--- conflicted
+++ resolved
@@ -298,9 +298,6 @@
 	help
 	  Machine support for the Wolfson Cragganmore S3C6410 variant.
 
-<<<<<<< HEAD
-endif
-=======
 config MACH_S3C64XX_DT
 	bool "Samsung S3C6400/S3C6410 machine using Device Tree"
 	select CLKSRC_OF
@@ -316,4 +313,5 @@
 	  board.
 	  Note: This is under development and not all peripherals can be
 	  supported with this machine file.
->>>>>>> 07eb663b
+
+endif