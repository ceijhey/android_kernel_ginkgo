--- conflicted
+++ resolved
@@ -278,11 +278,6 @@
 			reg = <0 0x10200620 0 0x20>;
 		};
 
-<<<<<<< HEAD
-		efuse: efuse@10206000 {
-			compatible = "mediatek,mt8173-efuse";
-			reg = <0 0x10206000 0 0x1000>;
-=======
 		iommu: iommu@10205000 {
 			compatible = "mediatek,mt8173-m4u";
 			reg = <0 0x10205000 0 0x1000>;
@@ -292,7 +287,11 @@
 			mediatek,larbs = <&larb0 &larb1 &larb2
 					  &larb3 &larb4 &larb5>;
 			#iommu-cells = <1>;
->>>>>>> 70cf769c
+		};
+
+		efuse: efuse@10206000 {
+			compatible = "mediatek,mt8173-efuse";
+			reg = <0 0x10206000 0 0x1000>;
 		};
 
 		apmixedsys: clock-controller@10209000 {
