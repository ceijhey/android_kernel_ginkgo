/*
 * Copyright (c) 2018, The Linux Foundation. All rights reserved.
 *
 * This program is free software; you can redistribute it and/or modify
 * it under the terms of the GNU General Public License version 2 and
 * only version 2 as published by the Free Software Foundation.
 *
 * This program is distributed in the hope that it will be useful,
 * but WITHOUT ANY WARRANTY; without even the implied warranty of
 * MERCHANTABILITY or FITNESS FOR A PARTICULAR PURPOSE.  See the
 * GNU General Public License for more details.
 */

qcom,alium_860_89032_0000_3600mah_averaged_masterslave_sep24th2018 {
	/* #Alium_860_89032_0000_3600mAh_averaged_MasterSlave_Sept24th2018*/
	qcom,max-voltage-uv = <4350000>;
	qcom,fastchg-current-ma = <5400>;
	qcom,jeita-fcc-ranges = <0  100  2500000
				110 400  3600000
				410 450  2500000>;
	qcom,jeita-fv-ranges = <0   100  4250000
				110 400  4350000
				410 450  4250000>;
	qcom,step-chg-ranges = <3600000  3800000  5400000
				3801000  4300000  3600000
				4301000  4350000  2500000>;
<<<<<<< HEAD
=======
	/* COLD = 0 DegC, HOT = 45 DegC */
	qcom,jeita-hard-thresholds = <0x58cd 0x20b8>;
	/* COOL = 10 DegC, WARM = 40 DegC */
	qcom,jeita-soft-thresholds = <0x4ccc 0x25e3>;
	/* COLD hys = 13 DegC, WARM hys = 37 DegC */
	qcom,jeita-soft-hys-thresholds = <0x48d4 0x2943>;
	qcom,jeita-soft-fcc-ua = <2500000 2500000>;
	qcom,jeita-soft-fv-uv = <4250000 4250000>;
>>>>>>> e0615925
	qcom,ocv-based-step-chg;
	qcom,batt-id-kohm = <107>;
	qcom,battery-beta = <4250>;
	qcom,therm-room-temp = <100000>;
	qcom,fg-cc-cv-threshold-mv = <4340>;
	qcom,battery-type = "alium_860_89032_0000_3600mah_sept24th2018";
	qcom,therm-coefficients = <0x2318 0xd0c 0xdaf7 0xc556 0x848d>;
	qcom,therm-center-offset = <0x70>;
	qcom,therm-pull-up = <100>;
	qcom,rslow-normal-coeffs = <0xdf 0x02 0x77 0x1a>;
	qcom,rslow-low-coeffs = <0x51 0x04 0xd0 0x13>;
	qcom,checksum = <0x1538>;
	qcom,gui-version = "PM855GUI - 1.0.0.10";
	qcom,fg-profile-data = [
		09 00 C7 EA
		C4 DC 8E E2
		3A DD 00 00
		15 BC A5 8A
		02 80 D1 92
		AB 9D 47 80
		10 00 DF 02
		77 1A 85 EC
		E1 FD CE 07
		32 00 75 EB
		AA ED F3 CD
		0C 0A 7A E4
		ED C5 40 1B
		D0 02 1F CA
		FF 00 52 00
		4D 00 4A 00
		3C 00 35 00
		38 00 39 00
		48 00 43 00
		3F 00 FF 00
		38 00 40 00
		46 00 50 00
		45 00 5C 00
		7E 64 60 00
		50 08 50 10
		FF 00 6A 00
		5F 00 63 00
		6E 00 60 00
		7D 20 96 40
		75 50 6B 13
		63 00 D8 00
		14 22 7E 0D
		21 02 AA 04
		ED 1C D4 09
		64 0C D3 23
		A4 18 D3 42
		B5 55 91 02
		90 12 2A 1F
		02 06 1F 0A
		A3 06 AE 1C
		8D 02 96 04
		D2 03 D1 17
		51 23 3F 45
		28 53 69 14
		93 20 8E EC
		18 CB C8 C5
		DB 1C 7B C9
		7C 05 E6 C2
		B9 17 2C 93
		87 85 A2 92
		91 A8 09 80
		92 F2 1A 0D
		F4 FC 5E EB
		00 F8 FB ED
		15 E2 F6 0F
		75 02 72 05
		49 01 10 00
		FA E5 E2 03
		8D 05 85 02
		CE 07 32 00
		23 03 46 02
		9C 04 03 02
		48 07 0A 00
		BA 03 97 02
		65 05 50 00
		3A 00 41 00
		43 64 45 00
		45 10 45 18
		46 08 44 00
		47 00 3A 08
		4B 08 37 00
		47 20 4E 40
		54 58 60 10
		57 00 5F 00
		57 08 55 00
		4B 00 50 00
		3E 08 52 08
		52 00 5C 20
		6F 40 7D 58
		67 10 63 00
		69 08 4F 10
		D8 00 8C 2A
		DB 04 28 02
		AD 04 0B 1D
		50 22 A7 45
		0D 52 A2 18
		74 03 AD 04
		35 02 AE 13
		3F 0A 5A 20
		DD 04 F1 02
		D8 05 C7 1C
		DD 02 3D 04
		EB 03 97 18
		52 03 D5 04
		19 02 72 00
		14 22 7E 05
		21 02 AA 04
		ED 1C D4 01
		64 04 D3 03
		A4 18 D3 02
		B5 05 91 02
		90 00 7C 01
		C0 00 FA 00
		04 0E 00 00
	];
};<|MERGE_RESOLUTION|>--- conflicted
+++ resolved
@@ -24,8 +24,6 @@
 	qcom,step-chg-ranges = <3600000  3800000  5400000
 				3801000  4300000  3600000
 				4301000  4350000  2500000>;
-<<<<<<< HEAD
-=======
 	/* COLD = 0 DegC, HOT = 45 DegC */
 	qcom,jeita-hard-thresholds = <0x58cd 0x20b8>;
 	/* COOL = 10 DegC, WARM = 40 DegC */
@@ -34,7 +32,6 @@
 	qcom,jeita-soft-hys-thresholds = <0x48d4 0x2943>;
 	qcom,jeita-soft-fcc-ua = <2500000 2500000>;
 	qcom,jeita-soft-fv-uv = <4250000 4250000>;
->>>>>>> e0615925
 	qcom,ocv-based-step-chg;
 	qcom,batt-id-kohm = <107>;
 	qcom,battery-beta = <4250>;
