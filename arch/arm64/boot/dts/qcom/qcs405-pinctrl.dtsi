--- conflicted
+++ resolved
@@ -1350,8 +1350,6 @@
 			};
 		};
 
-<<<<<<< HEAD
-=======
 		ir_in {
 			ir_in_default: ir_in_default {
 				mux {
@@ -1368,7 +1366,6 @@
 			};
 		};
 
->>>>>>> 653fbfb6
 		/* WSA speaker reset pins */
 		wsa_en_1_2 {
 			wsa_en_1_2_sleep: wsa_en_1_2_sleep {
