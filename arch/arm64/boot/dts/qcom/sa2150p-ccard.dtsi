--- conflicted
+++ resolved
@@ -180,8 +180,6 @@
 			};
 		};
 	};
-<<<<<<< HEAD
-=======
 
 	sdx_ext_ipc: qcom,sdx_ext_ipc {
 		compatible = "qcom,sdx-ext-ipc";
@@ -191,7 +189,6 @@
 		pinctrl-0 = <&wakeup_gpio_default>;
 	};
 
->>>>>>> 6b42a54e
 };
 
 &thermal_zones {
