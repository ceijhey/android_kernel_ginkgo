/* Copyright (c) 2018-2019, The Linux Foundation. All rights reserved.
 *
 * This program is free software; you can redistribute it and/or modify
 * it under the terms of the GNU General Public License version 2 and
 * only version 2 as published by the Free Software Foundation.
 *
 * This program is distributed in the hope that it will be useful,
 * but WITHOUT ANY WARRANTY; without even the implied warranty of
 * MERCHANTABILITY or FITNESS FOR A PARTICULAR PURPOSE.  See the
 * GNU General Public License for more details.
 */

#include "skeleton64.dtsi"
#include <dt-bindings/clock/qcom,rpmh.h>
#include <dt-bindings/clock/qcom,gcc-sdmshrike.h>
#include <dt-bindings/clock/qcom,npucc-sm8150.h>
#include <dt-bindings/clock/qcom,dispcc-sm8150.h>
#include <dt-bindings/clock/qcom,scc-sm8150.h>
#include <dt-bindings/clock/qcom,cpucc-sm8150.h>
#include <dt-bindings/clock/qcom,gpucc-sm8150.h>
#include <dt-bindings/clock/qcom,videocc-sm8150.h>
#include <dt-bindings/clock/qcom,camcc-sdmshrike.h>
#include <dt-bindings/clock/qcom,aop-qmp.h>
#include <dt-bindings/regulator/qcom,rpmh-regulator.h>
#include <dt-bindings/interrupt-controller/arm-gic.h>
#include <dt-bindings/soc/qcom,tcs-mbox.h>
#include <dt-bindings/soc/qcom,dcc_v2.h>
#include <dt-bindings/msm/msm-bus-ids.h>
#include <dt-bindings/spmi/spmi.h>

#define MHZ_TO_MBPS(mhz, w) ((mhz * 1000000 * w) / (1024 * 1024))
#define BW_OPP_ENTRY(mhz, w) opp-mhz {opp-hz = /bits/ 64 <MHZ_TO_MBPS(mhz, w)>;}

/ {
	model = "Qualcomm Technologies, Inc. SDMSHRIKE";
	compatible = "qcom,sdmshrike";
	qcom,msm-name = "SDMSHRIKE";
	qcom,msm-id = <340 0x10000>;
	interrupt-parent = <&pdc>;

	aliases {
		ufshc1 = &ufshc_mem; /* Embedded UFS slot */
		sdhc2 = &sdhc_2; /* SDC2 SD Card slot */
		serial0 = &qupv3_se12_2uart;
		hsuart0 = &qupv3_se13_4uart;
		spi0 = &qupv3_se3_spi;
		i2c0 = &qupv3_se4_i2c;
	};

	cpus {
		#address-cells = <2>;
		#size-cells = <0>;

		CPU0: cpu@0 {
			device_type = "cpu";
			compatible = "arm,armv8";
			reg = <0x0 0x0>;
			enable-method = "psci";
			capacity-dmips-mhz = <1024>;
			cache-size = <0x8000>;
			next-level-cache = <&L2_0>;
			sched-energy-costs = <&CPU_COST_0 &CLUSTER_COST_0>;
			qcom,lmh-dcvs = <&lmh_dcvs0>;
			#cooling-cells = <2>;
			L2_0: l2-cache {
			      compatible = "arm,arch-cache";
			      cache-size = <0x20000>;
			      cache-level = <2>;
			      next-level-cache = <&L3_0>;

				L3_0: l3-cache {
				      compatible = "arm,arch-cache";
				      cache-size = <0x400000>;
				      cache-level = <3>;
				};
			};

			L1_I_0: l1-icache {
				compatible = "arm,arch-cache";
				qcom,dump-size = <0xa000>;
			};

			L1_D_0: l1-dcache {
				compatible = "arm,arch-cache";
				qcom,dump-size = <0xa000>;
			};
		};

		CPU1: cpu@100 {
			device_type = "cpu";
			compatible = "arm,armv8";
			reg = <0x0 0x100>;
			enable-method = "psci";
			capacity-dmips-mhz = <1024>;
			cache-size = <0x8000>;
			next-level-cache = <&L2_1>;
			sched-energy-costs = <&CPU_COST_0 &CLUSTER_COST_0>;
			qcom,lmh-dcvs = <&lmh_dcvs0>;
			#cooling-cells = <2>;
			L2_1: l2-cache {
			      compatible = "arm,arch-cache";
			      cache-size = <0x20000>;
			      cache-level = <2>;
			      next-level-cache = <&L3_0>;
			};

			L1_I_100: l1-icache {
				compatible = "arm,arch-cache";
				qcom,dump-size = <0xa000>;
			};

			L1_D_100: l1-dcache {
				compatible = "arm,arch-cache";
				qcom,dump-size = <0xa000>;
			};
		};

		CPU2: cpu@200 {
			device_type = "cpu";
			compatible = "arm,armv8";
			reg = <0x0 0x200>;
			enable-method = "psci";
			capacity-dmips-mhz = <1024>;
			cache-size = <0x8000>;
			next-level-cache = <&L2_2>;
			sched-energy-costs = <&CPU_COST_0 &CLUSTER_COST_0>;
			qcom,lmh-dcvs = <&lmh_dcvs0>;
			#cooling-cells = <2>;
			L2_2: l2-cache {
			      compatible = "arm,arch-cache";
			      cache-size = <0x20000>;
			      cache-level = <2>;
			      next-level-cache = <&L3_0>;
			};

			L1_I_200: l1-icache {
				compatible = "arm,arch-cache";
				qcom,dump-size = <0xa000>;
			};

			L1_D_200: l1-dcache {
				compatible = "arm,arch-cache";
				qcom,dump-size = <0xa000>;
			};
		};

		CPU3: cpu@300 {
			device_type = "cpu";
			compatible = "arm,armv8";
			reg = <0x0 0x300>;
			enable-method = "psci";
			capacity-dmips-mhz = <1024>;
			cache-size = <0x8000>;
			next-level-cache = <&L2_3>;
			sched-energy-costs = <&CPU_COST_0 &CLUSTER_COST_0>;
			qcom,lmh-dcvs = <&lmh_dcvs0>;
			#cooling-cells = <2>;
			L2_3: l2-cache {
			      compatible = "arm,arch-cache";
			      cache-size = <0x20000>;
			      cache-level = <2>;
			      next-level-cache = <&L3_0>;
			};

			L1_I_300: l1-icache {
				compatible = "arm,arch-cache";
				qcom,dump-size = <0xa000>;
			};

			L1_D_300: l1-dcache {
				compatible = "arm,arch-cache";
				qcom,dump-size = <0xa000>;
			};
		};

		CPU4: cpu@400 {
			device_type = "cpu";
			compatible = "arm,armv8";
			reg = <0x0 0x400>;
			enable-method = "psci";
			capacity-dmips-mhz = <1740>;
			cache-size = <0x20000>;
			next-level-cache = <&L2_4>;
			sched-energy-costs = <&CPU_COST_1 &CLUSTER_COST_1>;
			qcom,lmh-dcvs = <&lmh_dcvs1>;
			#cooling-cells = <2>;
			L2_4: l2-cache {
			      compatible = "arm,arch-cache";
			      cache-size = <0x80000>;
			      cache-level = <2>;
			      next-level-cache = <&L3_0>;
			};

			L1_I_400: l1-icache {
				compatible = "arm,arch-cache";
				qcom,dump-size = <0x14000>;
			};

			L1_D_400: l1-dcache {
				compatible = "arm,arch-cache";
				qcom,dump-size = <0x14000>;
			};
		};

		CPU5: cpu@500 {
			device_type = "cpu";
			compatible = "arm,armv8";
			reg = <0x0 0x500>;
			enable-method = "psci";
			capacity-dmips-mhz = <1740>;
			cache-size = <0x20000>;
			next-level-cache = <&L2_5>;
			sched-energy-costs = <&CPU_COST_1 &CLUSTER_COST_1>;
			qcom,lmh-dcvs = <&lmh_dcvs1>;
			#cooling-cells = <2>;
			L2_5: l2-cache {
			      compatible = "arm,arch-cache";
			      cache-size = <0x80000>;
			      cache-level = <2>;
			      next-level-cache = <&L3_0>;
			};

			L1_I_500: l1-icache {
				compatible = "arm,arch-cache";
				qcom,dump-size = <0x14000>;
			};

			L1_D_500: l1-dcache {
				compatible = "arm,arch-cache";
				qcom,dump-size = <0x14000>;
			};
		};

		CPU6: cpu@600 {
			device_type = "cpu";
			compatible = "arm,armv8";
			reg = <0x0 0x600>;
			enable-method = "psci";
			capacity-dmips-mhz = <1740>;
			cache-size = <0x20000>;
			next-level-cache = <&L2_6>;
			sched-energy-costs = <&CPU_COST_1 &CLUSTER_COST_1>;
			qcom,lmh-dcvs = <&lmh_dcvs1>;
			#cooling-cells = <2>;
			L2_6: l2-cache {
			      compatible = "arm,arch-cache";
			      cache-size = <0x80000>;
			      cache-level = <2>;
			      next-level-cache = <&L3_0>;
			};

			L1_I_600: l1-icache {
				compatible = "arm,arch-cache";
				qcom,dump-size = <0x14000>;
			};

			L1_D_600: l1-dcache {
				compatible = "arm,arch-cache";
				qcom,dump-size = <0x14000>;
			};
		};

		CPU7: cpu@700 {
			device_type = "cpu";
			compatible = "arm,armv8";
			reg = <0x0 0x700>;
			enable-method = "psci";
			capacity-dmips-mhz = <1740>;
			cache-size = <0x20000>;
			next-level-cache = <&L2_7>;
			sched-energy-costs = <&CPU_COST_1 &CLUSTER_COST_1>;
			qcom,lmh-dcvs = <&lmh_dcvs1>;
			#cooling-cells = <2>;
			L2_7: l2-cache {
			      compatible = "arm,arch-cache";
			      cache-size = <0x80000>;
			      cache-level = <2>;
			      next-level-cache = <&L3_0>;
			};

			L1_I_700: l1-icache {
				compatible = "arm,arch-cache";
				qcom,dump-size = <0x14000>;
			};

			L1_D_700: l1-dcache {
				compatible = "arm,arch-cache";
				qcom,dump-size = <0x14000>;
			};
		};

		cpu-map {
			cluster0 {
				core0 {
					cpu = <&CPU0>;
				};

				core1 {
					cpu = <&CPU1>;
				};

				core2 {
					cpu = <&CPU2>;
				};

				core3 {
					cpu = <&CPU3>;
				};
			};

			cluster1 {
				core0 {
					cpu = <&CPU4>;
				};

				core1 {
					cpu = <&CPU5>;
				};

				core2 {
					cpu = <&CPU6>;
				};

				core3 {
					cpu = <&CPU7>;
				};
			};
		};

		psci {
			compatible = "arm,psci-1.0";
			method = "smc";
		};
	};

<<<<<<< HEAD
	energy_costs: energy-costs {
		compatible = "sched-energy";

		CPU_COST_0: core-cost0 {
			busy-cost-data = <
				 300000 24
				 403200 25
				 499200 27
				 576000 29
				 672000 33
				 768000 37
				 844800 42
				 940800 47
				1036800 54
				1113600 59
				1209600 66
				1305600 73
				1382400 79
				1478400 88
				1555200 96
				1632000 105
				1708800 115
				1785600 128
			>;
			idle-cost-data = <
				18 14 12
			>;
		};

		CPU_COST_1: core-cost1 {
			busy-cost-data = <
				 825600 227
				 940800 262
				1056000 302
				1171200 348
				1286400 398
				1401600 451
				1497600 498
				1612800 556
				1708800 606
				1804800 655
				1920000 716
				2016000 766
				2131200 826
				2227200 878
				2323200 933
				2419200 992
				2534400 1075
				2649600 1179
				2745600 1288
				2841600 1427
				2956800 1670
			>;
			idle-cost-data = <
				110 90 70
			>;
		};

		CLUSTER_COST_0: cluster-cost0 {
			busy-cost-data = <
				 300000 3
				 403200 4
				 499200 4
				 576000 4
				 672000 5
				 768000 5
				 844800 6
				 940800 7
				1036800 8
				1113600 9
				1209600 10
				1305600 11
				1382400 12
				1478400 13
				1555200 14
				1632000 15
				1708800 16
				1785600 17
			>;
			idle-cost-data = <
				3 2 1
			>;
		};

		CLUSTER_COST_1: cluster-cost1 {
			busy-cost-data = <
				 825600 30
				 940800 33
				1056000 36
				1171200 39
				1286400 42
				1401600 46
				1497600 49
				1612800 55
				1708800 67
				1804800 77
				1920000 87
				2016000 100
				2131200 110
				2227200 120
				2323200 128
				2419200 135
				2534400 140
				2649600 147
				2745600 160
				2841600 180
				2956800 197
			>;
			idle-cost-data = <
				3 2 1
			>;
		};
	}; /* energy-costs */
=======
	chosen {
		bootargs = "rcupdate.rcu_expedited=1 rcu_nocbs=0-7 cgroup.memory=nokmem,nosocket";
	};
>>>>>>> ea605b7b

	cpuss_dump {
		compatible = "qcom,cpuss-dump";

		qcom,l1_i_cache0 {
			qcom,dump-node = <&L1_I_0>;
			qcom,dump-id = <0x60>;
		};

		qcom,l1_i_cache1 {
			qcom,dump-node = <&L1_I_100>;
			qcom,dump-id = <0x61>;
		};

		qcom,l1_i_cache2 {
			qcom,dump-node = <&L1_I_200>;
			qcom,dump-id = <0x62>;
		};

		qcom,l1_i_cache3 {
			qcom,dump-node = <&L1_I_300>;
			qcom,dump-id = <0x63>;
		};

		qcom,l1_i_cache100 {
			qcom,dump-node = <&L1_I_400>;
			qcom,dump-id = <0x64>;
		};

		qcom,l1_i_cache101 {
			qcom,dump-node = <&L1_I_500>;
			qcom,dump-id = <0x65>;
		};

		qcom,l1_i_cache102 {
			qcom,dump-node = <&L1_I_600>;
			qcom,dump-id = <0x66>;
		};

		qcom,l1_i_cache103 {
			qcom,dump-node = <&L1_I_700>;
			qcom,dump-id = <0x67>;
		};

		qcom,l1_d_cache0 {
			qcom,dump-node = <&L1_D_0>;
			qcom,dump-id = <0x80>;
		};

		qcom,l1_d_cache1 {
			qcom,dump-node = <&L1_D_100>;
			qcom,dump-id = <0x81>;
		};

		qcom,l1_d_cache2 {
			qcom,dump-node = <&L1_D_200>;
			qcom,dump-id = <0x82>;
		};

		qcom,l1_d_cache3 {
			qcom,dump-node = <&L1_D_300>;
			qcom,dump-id = <0x83>;
		};

		qcom,l1_d_cache100 {
			qcom,dump-node = <&L1_D_400>;
			qcom,dump-id = <0x84>;
		};

		qcom,l1_d_cache101 {
			qcom,dump-node = <&L1_D_500>;
			qcom,dump-id = <0x85>;
		};

		qcom,l1_d_cache102 {
			qcom,dump-node = <&L1_D_600>;
			qcom,dump-id = <0x86>;
		};

		qcom,l1_d_cache103 {
			qcom,dump-node = <&L1_D_700>;
			qcom,dump-id = <0x87>;
		};
	};

	firmware: firmware {
		android {
			compatible = "android,firmware";
			vbmeta {
				compatible = "android,vbmeta";
				parts = "vbmeta,boot,system,vendor,dtbo";
			};
			fstab {
				compatible = "android,fstab";
				vendor {
					compatible = "android,vendor";
					dev = "/dev/block/platform/soc/8804000.sdhci/by-name/vendor";
					type = "ext4";
					mnt_flags = "ro,barrier=1,discard";
					fsmgr_flags = "wait,slotselect,avb";
					status = "ok";
				};
			};
		};
	};

	reserved_memory: reserved-memory {
		#address-cells = <2>;
		#size-cells = <2>;
		ranges;

		hyp_mem: hyp_mem@85700000 {
			no-map;
			reg = <0x0 0x85700000 0x0 0x600000>;
		};

		xbl_aop_mem: xbl_aop_mem@85e00000 {
			no-map;
			reg = <0x0 0x85e00000 0x0 0x140000>;
		};

		flex_sec_apps_mem: flex_sec_apps_regions@85ffd000 {
			no-map;
			reg = <0x0 0x85ffd000 0x0 0x3000>;
		};

		smem_region: smem@86000000 {
			no-map;
			reg = <0x0 0x86000000 0x0 0x200000>;
		};

		removed_regions: removed_regions@86200000 {
			no-map;
			reg = <0x0 0x86200000 0x0 0x5500000>;
		};

		pil_camera_mem: camera_region@8b700000 {
			compatible = "removed-dma-pool";
			no-map;
			reg = <0x0 0x8b700000 0x0 0x500000>;
		};

		pil_wlan_fw_mem: pil_wlan_fw_region@8bc00000 {
			compatible = "removed-dma-pool";
			no-map;
			reg = <0x0 0x8bc00000 0x0 0x180000>;
		};

		pil_npu_mem: pil_npu_region@0x8bd80000 {
			compatible = "removed-dma-pool";
			no-map;
			reg = <0x0 0x8bd80000 0x0 0x80000>;
		};

		pil_adsp_mem: pil_adsp_region@0x8be00000 {
			compatible = "removed-dma-pool";
			no-map;
			reg = <0x0 0x8be00000 0x0 0x1a00000>;
		};

		pil_modem_mem: modem_region@0x8d800000 {
			compatible = "removed-dma-pool";
			no-map;
			reg = <0x0 0x8d800000 0x0 0x9600000>;
		};

		pil_video_mem: pil_video_region@0x96e00000 {
			compatible = "removed-dma-pool";
			no-map;
			reg = <0x0 0x96e00000 0x0 0x500000>;
		};

		pil_slpi_mem: pil_slpi_region@0x97300000 {
			compatible = "removed-dma-pool";
			no-map;
			reg = <0x0 0x97300000 0x0 0x1400000>;
		};

		pil_ipa_fw_mem: pil_ipa_fw_region@0x98700000 {
			compatible = "removed-dma-pool";
			no-map;
			reg = <0x0 0x98700000 0x0 0x10000>;
		};

		pil_ipa_gsi_mem: pil_ipa_gsi_region@0x98710000 {
			compatible = "removed-dma-pool";
			no-map;
			reg = <0x0 0x98710000 0x0 0x5000>;
		};

		pil_gpu_mem: pil_gpu_region@0x98715000 {
			compatible = "removed-dma-pool";
			no-map;
			reg = <0x0 0x98715000 0x0 0x2000>;
		};

		pil_spss_mem: pil_spss_region@0x98800000 {
			compatible = "removed-dma-pool";
			no-map;
			reg = <0x0 0x98800000 0x0 0x100000>;
		};

		pil_cdsp_mem: cdsp_regions@0x98900000 {
			compatible = "removed-dma-pool";
			no-map;
			reg = <0x0 0x98900000 0x0 0x1400000>;
		};

		qseecom_mem: qseecom_region@0x9e400000 {
			compatible = "shared-dma-pool";
			no-map;
			reg = <0x0 0x9e400000 0x0 0x1400000>;
		};


		cont_splash_memory: cont_splash_region@0x9c000000 {
			reg = <0x0 0x9c000000 0x0 0x02400000>;
			label = "cont_splash_region";
		};

		disp_rdump_memory: disp_rdump_region@0x9c000000 {
			reg = <0x0 0x9c000000 0x0 0x02400000>;
			label = "disp_rdump_region";
		};

		adsp_mem: adsp_region {
			compatible = "shared-dma-pool";
			alloc-ranges = <0x0 0x00000000 0x0 0xffffffff>;
			reusable;
			alignment = <0x0 0x400000>;
			size = <0x0 0x1000000>;
		};

		cdsp_mem: cdsp_region {
			compatible = "shared-dma-pool";
			alloc-ranges = <0x0 0x00000000 0x0 0xffffffff>;
			reusable;
			alignment = <0x0 0x400000>;
			size = <0x0 0x400000>;
		};

		user_contig_mem: user_contig_region {
			compatible = "shared-dma-pool";
			alloc-ranges = <0x0 0x00000000 0x0 0xffffffff>;
			reusable;
			alignment = <0x0 0x400000>;
			size = <0x0 0x1000000>;
		};

		qseecom_ta_mem: qseecom_ta_region {
			compatible = "shared-dma-pool";
			alloc-ranges = <0x0 0x00000000 0x0 0xffffffff>;
			reusable;
			alignment = <0x0 0x400000>;
			size = <0x0 0x1000000>;
		};

		sp_mem: sp_region {  /* SPSS-HLOS ION shared mem */
			compatible = "shared-dma-pool";
			alloc-ranges = <0x0 0x00000000 0x0 0xffffffff>;
			reusable;
			alignment = <0x0 0x400000>;
			size = <0x0 0x800000>;
		};

		secure_display_memory: secure_display_region { /* Secure UI */
			compatible = "shared-dma-pool";
			alloc-ranges = <0x0 0x00000000 0x0 0xffffffff>;
			reusable;
			alignment = <0x0 0x400000>;
			size = <0x0 0xA000000>;
		};

		dump_mem: mem_dump_region {
			compatible = "shared-dma-pool";
			reusable;
			size = <0 0x2400000>;
		};

		/* global autoconfigured region for contiguous allocations */
		linux,cma {
			compatible = "shared-dma-pool";
			alloc-ranges = <0x0 0x00000000 0x0 0xffffffff>;
			reusable;
			alignment = <0x0 0x400000>;
			size = <0x0 0x2800000>;
			linux,cma-default;
		};
	};

	vendor: vendor {
		#address-cells = <1>;
		#size-cells = <1>;
		ranges = <0 0 0 0xffffffff>;
		compatible = "simple-bus";
	};

	soc: soc { };

};

#include "sdmshrike-gdsc.dtsi"
#include "sdmshrike-sde-pll.dtsi"
#include "sdmshrike-sde.dtsi"

&soc {
	#address-cells = <1>;
	#size-cells = <1>;
	ranges = <0 0 0 0xffffffff>;
	compatible = "simple-bus";

	intc: interrupt-controller@17a00000 {
		compatible = "arm,gic-v3";
		#interrupt-cells = <3>;
		interrupt-controller;
		#redistributor-regions = <1>;
		redistributor-stride = <0x0 0x20000>;
		reg = <0x17a00000 0x10000>,     /* GICD */
		      <0x17a60000 0x100000>;    /* GICR * 8 */
		interrupts = <1 9 4>;
		interrupt-parent = <&intc>;
	};

	sdhc_2: sdhci@8804000 {
		compatible = "qcom,sdhci-msm-v5";
		reg = <0x8804000 0x1000>;
		reg-names = "hc_mem";

		interrupts = <0 204 0>, <0 222 0>;
		interrupt-names = "hc_irq", "pwr_irq";

		qcom,bus-width = <4>;
		qcom,large-address-bus;

		qcom,clk-rates = <400000 20000000 25000000
					50000000 100000000 200000000>;
		qcom,bus-speed-mode = "SDR12", "SDR25", "SDR50", "DDR50",
				      "SDR104";

		qcom,devfreq,freq-table = <50000000 200000000>;

		qcom,msm-bus,name = "sdhc2";
		qcom,msm-bus,num-cases = <8>;
		qcom,msm-bus,num-paths = <2>;
		qcom,msm-bus,vectors-KBps =
			/* No vote */
			<81 512 0 0>, <1 608 0 0>,
			/* 400 KB/s*/
			<81 512 1046 1600>,
			<1 608 1600 1600>,
			/* 20 MB/s */
			<81 512 52286 80000>,
			<1 608 80000 80000>,
			/* 25 MB/s */
			<81 512 65360 100000>,
			<1 608 100000 100000>,
			/* 50 MB/s */
			<81 512 130718 200000>,
			<1 608 100000 100000>,
			/* 100 MB/s */
			<81 512 261438 200000>,
			<1 608 130000 130000>,
			/* 200 MB/s */
			<81 512 261438 400000>,
			<1 608 300000 300000>,
			/* Max. bandwidth */
			<81 512 1338562 4096000>,
			<1 608 1338562 4096000>;
		qcom,bus-bw-vectors-bps = <0 400000 20000000 25000000 50000000
			100000000 200000000 4294967295>;

		qcom,restore-after-cx-collapse;

		/* PM QoS */
		qcom,pm-qos-irq-type = "affine_irq";
		qcom,pm-qos-irq-latency = <70 70>;
		qcom,pm-qos-cpu-groups = <0x0f 0xf0>;
		qcom,pm-qos-legacy-latency-us = <70 70>, <70 70>;

		clocks = <&clock_gcc GCC_SDCC2_AHB_CLK>,
			<&clock_gcc GCC_SDCC2_APPS_CLK>;
		clock-names = "iface_clk", "core_clk";

		status = "disabled";
	};

	pdc: interrupt-controller@0xb220000{
		compatible = "qcom,pdc-sm8150";
		reg = <0xb220000 0x400>;
		#interrupt-cells = <3>;
		interrupt-parent = <&intc>;
		interrupt-controller;
	};

	timer {
		compatible = "arm,armv8-timer";
		interrupts = <1 1 0xf08>,
			     <1 2 0xf08>,
			     <1 3 0xf08>,
			     <1 0 0xf08>;
		clock-frequency = <19200000>;
	};

	timer@0x17c20000{
		#address-cells = <1>;
		#size-cells = <1>;
		ranges;
		compatible = "arm,armv7-timer-mem";
		reg = <0x17c20000 0x1000>;
		clock-frequency = <19200000>;

		frame@0x17c21000 {
			frame-number = <0>;
			interrupts = <0 7 0x4>,
				     <0 6 0x4>;
			reg = <0x17c21000 0x1000>,
			      <0x17c22000 0x1000>;
		};

		frame@17c23000 {
			frame-number = <1>;
			interrupts = <0 8 0x4>;
			reg = <0x17c23000 0x1000>;
			status = "disabled";
		};

		frame@17c25000 {
			frame-number = <2>;
			interrupts = <0 9 0x4>;
			reg = <0x17c25000 0x1000>;
			status = "disabled";
		};

		frame@17c27000 {
			frame-number = <3>;
			interrupts = <0 10 0x4>;
			reg = <0x17c26000 0x1000>;
			status = "disabled";
		};

		frame@17c29000 {
			frame-number = <4>;
			interrupts = <0 11 0x4>;
			reg = <0x17c29000 0x1000>;
			status = "disabled";
		};

		frame@17c2b000 {
			frame-number = <5>;
			interrupts = <0 12 0x4>;
			reg = <0x17c2b000 0x1000>;
			status = "disabled";
		};

		frame@17c2d000 {
			frame-number = <6>;
			interrupts = <0 13 0x4>;
			reg = <0x17c2d000 0x1000>;
			status = "disabled";
		};
	};

	llcc_pmu: llcc-pmu@90cc000 {
		compatible = "qcom,qcom-llcc-pmu";
		reg = <0x090cc000 0x300>, <0x09648000 0x200>;
		reg-names = "lagg-base", "beac-base";
	};

	llcc_bw_opp_table: llcc-bw-opp-table {
		compatible = "operating-points-v2";
		BW_OPP_ENTRY( 150, 16); /*  2288 MB/s */
		BW_OPP_ENTRY( 200, 16); /*  3051 MB/s */
		BW_OPP_ENTRY( 403, 16); /*  6149 MB/s */
		BW_OPP_ENTRY( 533, 16); /*  8132 MB/s */
		BW_OPP_ENTRY( 666, 16); /* 10162 MB/s */
		BW_OPP_ENTRY( 777, 16); /* 11856 MB/s */
	};

	cpu_cpu_llcc_bw: qcom,cpu-cpu-llcc-bw {
		compatible = "qcom,devbw";
		governor = "performance";
		qcom,src-dst-ports =
			<MSM_BUS_MASTER_AMPSS_M0 MSM_BUS_SLAVE_LLCC>;
		qcom,active-only;
		operating-points-v2 = <&llcc_bw_opp_table>;
	};

	cpu_cpu_llcc_bwmon: qcom,cpu-cpu-llcc-bwmon@90b6400 {
		compatible = "qcom,bimc-bwmon4";
		reg = <0x90b6400 0x300>, <0x90b6300 0x200>;
		reg-names = "base", "global_base";
		interrupts = <GIC_SPI 581 IRQ_TYPE_LEVEL_HIGH>;
		qcom,mport = <0>;
		qcom,hw-timer-hz = <19200000>;
		qcom,target-dev = <&cpu_cpu_llcc_bw>;
		qcom,count-unit = <0x10000>;
	};

	ddr_bw_opp_table: ddr-bw-opp-table {
		compatible = "operating-points-v2";
		BW_OPP_ENTRY( 200, 4); /*  762 MB/s */
		BW_OPP_ENTRY( 300, 4); /* 1144 MB/s */
		BW_OPP_ENTRY( 451, 4); /* 1720 MB/s */
		BW_OPP_ENTRY( 547, 4); /* 2086 MB/s */
		BW_OPP_ENTRY( 681, 4); /* 2597 MB/s */
		BW_OPP_ENTRY( 768, 4); /* 2929 MB/s */
		BW_OPP_ENTRY(1017, 4); /* 3879 MB/s */
		BW_OPP_ENTRY(1296, 4); /* 4943 MB/s */
		BW_OPP_ENTRY(1555, 4); /* 5931 MB/s */
		BW_OPP_ENTRY(1804, 4); /* 6881 MB/s */
		BW_OPP_ENTRY(2092, 4); /* 7980 MB/s */
	};

	cpu_llcc_ddr_bw: qcom,cpu-llcc-ddr-bw {
		compatible = "qcom,devbw";
		governor = "performance";
		qcom,src-dst-ports =
			<MSM_BUS_MASTER_LLCC MSM_BUS_SLAVE_EBI_CH0>;
		qcom,active-only;
		operating-points-v2 = <&ddr_bw_opp_table>;
	};

	cpu_llcc_ddr_bwmon: qcom,cpu-llcc-ddr-bwmon@90cd000 {
		compatible = "qcom,bimc-bwmon5";
		reg = <0x90cd000 0x1000>;
		reg-names = "base";
		interrupts = <GIC_SPI 81 IRQ_TYPE_LEVEL_HIGH>;
		qcom,hw-timer-hz = <19200000>;
		qcom,target-dev = <&cpu_llcc_ddr_bw>;
		qcom,count-unit = <0x10000>;
	};

	cdsp_cdsp_l3_lat: qcom,cdsp-cdsp-l3-lat {
		compatible = "devfreq-simple-dev";
		clock-names = "devfreq_clk";
		clocks = <&clock_cpucc L3_MISC_VOTE_CLK>;
		governor = "powersave";
	};

	cpu0_cpu_l3_lat: qcom,cpu0-cpu-l3-lat {
		compatible = "devfreq-simple-dev";
		clock-names = "devfreq_clk";
		clocks = <&clock_cpucc L3_CLUSTER0_VOTE_CLK>;
		governor = "performance";
	};

	cpu0_cpu_l3_latmon: qcom,cpu0-cpu-l3-latmon {
		compatible = "qcom,arm-memlat-mon";
		qcom,cpulist = <&CPU0 &CPU1 &CPU2 &CPU3>;
		qcom,target-dev = <&cpu0_cpu_l3_lat>;
		qcom,cachemiss-ev = <0x17>;
		qcom,core-dev-table =
			<  300000  300000000 >,
			<  576000  576000000 >,
			<  672000  768000000 >,
			<  864000  960000000 >,
			< 1171200 1228800000 >,
			< 1267200 1344000000 >;
	};

	cpu4_cpu_l3_lat: qcom,cpu4-cpu-l3-lat {
		compatible = "devfreq-simple-dev";
		clock-names = "devfreq_clk";
		clocks = <&clock_cpucc L3_CLUSTER1_VOTE_CLK>;
		governor = "performance";
	};

	cpu4_cpu_l3_latmon: qcom,cpu4-cpu-l3-latmon {
		compatible = "qcom,arm-memlat-mon";
		qcom,cpulist = <&CPU4 &CPU5 &CPU6 &CPU7>;
		qcom,target-dev = <&cpu4_cpu_l3_lat>;
		qcom,cachemiss-ev = <0x17>;
		qcom,core-dev-table =
			<  300000  300000000 >,
			<  576000  576000000 >,
			<  768000  768000000 >,
			<  960000  960000000 >,
			< 1248000 1228800000 >,
			< 1593600 1344000000 >;
	};

	cpu0_cpu_llcc_lat: qcom,cpu0-cpu-llcc-lat {
		compatible = "qcom,devbw";
		governor = "performance";
		qcom,src-dst-ports =
			<MSM_BUS_MASTER_AMPSS_M0 MSM_BUS_SLAVE_LLCC>;
		qcom,active-only;
		operating-points-v2 = <&llcc_bw_opp_table>;
	};

	cpu0_cpu_llcc_latmon: qcom,cpu0-cpu-llcc-latmon {
		compatible = "qcom,arm-memlat-mon";
		qcom,cpulist = <&CPU0 &CPU1 &CPU2 &CPU3>;
		qcom,target-dev = <&cpu0_cpu_llcc_lat>;
		qcom,cachemiss-ev = <0x2A>;
		qcom,core-dev-table =
			<  300000 MHZ_TO_MBPS(150, 16) >,
			<  576000 MHZ_TO_MBPS(200, 16) >,
			<  672000 MHZ_TO_MBPS(403, 16) >,
			<  864000 MHZ_TO_MBPS(533, 16) >,
			< 1171200 MHZ_TO_MBPS(666, 16) >,
			< 1267200 MHZ_TO_MBPS(777, 16) >;
	};

	cpu4_cpu_llcc_lat: qcom,cpu4-cpu-llcc-lat {
		compatible = "qcom,devbw";
		governor = "performance";
		qcom,src-dst-ports =
			<MSM_BUS_MASTER_AMPSS_M0 MSM_BUS_SLAVE_LLCC>;
		qcom,active-only;
		operating-points-v2 = <&llcc_bw_opp_table>;
	};

	cpu4_cpu_llcc_latmon: qcom,cpu4-cpu-llcc-latmon {
		compatible = "qcom,arm-memlat-mon";
		qcom,cpulist = <&CPU4 &CPU5 &CPU6 &CPU7>;
		qcom,target-dev = <&cpu4_cpu_llcc_lat>;
		qcom,cachemiss-ev = <0x2A>;
		qcom,core-dev-table =
			<  300000 MHZ_TO_MBPS(150, 16) >,
			<  576000 MHZ_TO_MBPS(200, 16) >,
			<  768000 MHZ_TO_MBPS(403, 16) >,
			<  960000 MHZ_TO_MBPS(533, 16) >,
			< 1248000 MHZ_TO_MBPS(666, 16) >,
			< 1593600 MHZ_TO_MBPS(777, 16) >;
	};

	cpu0_llcc_ddr_lat: qcom,cpu0-llcc-ddr-lat {
		compatible = "qcom,devbw";
		governor = "performance";
		qcom,src-dst-ports =
			<MSM_BUS_MASTER_LLCC MSM_BUS_SLAVE_EBI_CH0>;
		qcom,active-only;
		operating-points-v2 = <&ddr_bw_opp_table>;
	};

	cpu0_llcc_ddr_latmon: qcom,cpu0-llcc-ddr-latmon {
		compatible = "qcom,arm-memlat-mon";
		qcom,cpulist = <&CPU0 &CPU1 &CPU2 &CPU3>;
		qcom,target-dev = <&cpu0_llcc_ddr_lat>;
		qcom,cachemiss-ev = <0x1000>;
		qcom,core-dev-table =
			<  300000 MHZ_TO_MBPS( 200, 4) >,
			<  576000 MHZ_TO_MBPS( 451, 4) >,
			<  672000 MHZ_TO_MBPS( 768, 4) >,
			<  864000 MHZ_TO_MBPS(1017, 4) >,
			< 1171200 MHZ_TO_MBPS(1555, 4) >,
			< 1267200 MHZ_TO_MBPS(1804, 4) >;
	};

	cpu4_llcc_ddr_lat: qcom,cpu4-llcc-ddr-lat {
		compatible = "qcom,devbw";
		governor = "performance";
		qcom,src-dst-ports =
			<MSM_BUS_MASTER_LLCC MSM_BUS_SLAVE_EBI_CH0>;
		qcom,active-only;
		operating-points-v2 = <&ddr_bw_opp_table>;
	};

	cpu4_llcc_ddr_latmon: qcom,cpu4-llcc-ddr-latmon {
		compatible = "qcom,arm-memlat-mon";
		qcom,cpulist = <&CPU4 &CPU5 &CPU6 &CPU7>;
		qcom,target-dev = <&cpu4_llcc_ddr_lat>;
		qcom,cachemiss-ev = <0x1000>;
		qcom,core-dev-table =
			<  300000 MHZ_TO_MBPS( 200, 4) >,
			<  576000 MHZ_TO_MBPS( 451, 4) >,
			<  768000 MHZ_TO_MBPS( 768, 4) >,
			<  960000 MHZ_TO_MBPS(1017, 4) >,
			< 1248000 MHZ_TO_MBPS(1555, 4) >,
			< 1593600 MHZ_TO_MBPS(1804, 4) >,
			< 1689600 MHZ_TO_MBPS(2092, 4) >;
	};

	cpu4_cpu_ddr_latfloor: qcom,cpu4-cpu-ddr-latfloor {
		compatible = "qcom,devbw";
		governor = "performance";
		qcom,src-dst-ports =
			<MSM_BUS_MASTER_LLCC MSM_BUS_SLAVE_EBI_CH0>;
		qcom,active-only;
		operating-points-v2 = <&ddr_bw_opp_table>;
	};

	cpu4_computemon: qcom,cpu4-computemon {
		compatible = "qcom,arm-cpu-mon";
		qcom,cpulist = <&CPU4 &CPU5 &CPU6 &CPU7>;
		qcom,target-dev = <&cpu4_cpu_ddr_latfloor>;
		qcom,core-dev-table =
			< 1593600 MHZ_TO_MBPS( 200, 4) >,
			< 2016000 MHZ_TO_MBPS(1017, 4) >,
			< 2054400 MHZ_TO_MBPS(2092, 4) >;
	};

	cpu_pmu: cpu-pmu {
		compatible = "arm,armv8-pmuv3";
		qcom,irq-is-percpu;
		interrupts = <1 5 4>;
	};

	qcom,chd_silver {
		compatible = "qcom,core-hang-detect";
		label = "silver";
		qcom,threshold-arr = <0x18000058 0x18010058
		0x18020058 0x18030058>;
		qcom,config-arr = <0x18000060 0x18010060
		0x18020060 0x18030060>;
	};

	qcom,chd_gold {
		compatible = "qcom,core-hang-detect";
		label = "gold";
		qcom,threshold-arr = <0x18040058 0x18050058
		0x18060058 0x18070058>;
		qcom,config-arr = <0x18040060 0x18050060
		0x18060060 0x18070060>;
	};

	qcom,ghd {
		compatible = "qcom,gladiator-hang-detect-v3";
		qcom,threshold-arr = <0x17e0041C>;
		qcom,config-reg = <0x17e00434>;
	};

	kryo-erp {
		compatible = "arm,arm64-kryo-cpu-erp";
		interrupts = <1 6 4>,
			     <1 7 4>,
			     <0 34 4>,
			     <0 35 4>;

		interrupt-names = "l1-l2-faultirq",
				  "l1-l2-errirq",
				  "l3-scu-errirq",
				  "l3-scu-faultirq";
	};

	qcom,llcc@9200000 {
		compatible = "qcom,llcc-core", "syscon", "simple-mfd";
		reg = <0x9200000 0x450000>;
		reg-names = "llcc_base";
		qcom,llcc-banks-off = <0x0 0x80000 0x100000 0x180000
					0x200000 0x280000 0x300000 0x380000>;
		qcom,llcc-broadcast-off = <0x400000>;

		llcc: qcom,sdmshrike-llcc {
			compatible = "qcom,sdmshrike-llcc";
			#cache-cells = <1>;
			max-slices = <32>;
		};

		qcom,llcc-erp {
			compatible = "qcom,llcc-erp";
		};

		qcom,llcc-amon {
			compatible = "qcom,llcc-amon";
		};
	};

	qmp_aop: qcom,qmp-aop@c300000 {
		compatible = "qcom,qmp-mbox";
		reg = <0xc300000 0x1000>, <0x17c0000C 0x4>;
		reg-names = "msgram", "irq-reg-base";
		qcom,irq-mask = <0x1>;
		interrupts = <GIC_SPI 389 IRQ_TYPE_EDGE_RISING>;

		label = "aop";
		qcom,early-boot;
		priority = <0>;
		mbox-desc-offset = <0x0>;
		#mbox-cells = <1>;
	};

	tcsr_mutex_block: syscon@1f40000 {
		compatible = "syscon";
		reg = <0x1f40000 0x20000>;
	};

	tcsr_mutex: qcom,hwlock {
		compatible = "qcom,tcsr-mutex";
		syscon = <&tcsr_mutex_block 0 0x1000>;
		#hwlock-cells = <1>;
	};

	smem: qcom,smem {
		compatible = "qcom,smem";
		memory-region = <&smem_region>;
		hwlocks = <&tcsr_mutex 3>;
	};

	apcs: syscon@17c0000c {
		compatible = "syscon";
		reg = <0x17c0000c 0x4>;
	};

	apcs_glb: mailbox@17c00000 {
		compatible = "qcom,sm8150-apcs-hmss-global";
		reg = <0x17c00000 0x1000>;

		#mbox-cells = <1>;
	};

	qcom,glink {
		compatible = "qcom,glink";
		#address-cells = <1>;
		#size-cells = <1>;
		ranges;

		glink_modem: modem {
			qcom,remote-pid = <1>;
			transport = "smem";
			mboxes = <&apcs_glb 12>;
			mbox-names = "mpss_smem";
			interrupts = <GIC_SPI 449 IRQ_TYPE_EDGE_RISING>;

			label = "modem";
			qcom,glink-label = "mpss";

			qcom,modem_qrtr {
				qcom,glink-channels = "IPCRTR";
				qcom,intents = <0x800  5
						0x2000 3
						0x4400 2>;
			};

			qcom,msm_fastrpc_rpmsg {
				compatible = "qcom,msm-fastrpc-rpmsg";
				qcom,glink-channels = "fastrpcglink-apps-dsp";
				qcom,intents = <0x64 64>;
			};
		};

		glink_adsp: adsp {
			qcom,remote-pid = <2>;
			transport = "smem";
			mboxes = <&apcs_glb 8>;
			mbox-names = "adsp_smem";
			interrupts = <GIC_SPI 156 IRQ_TYPE_EDGE_RISING>;

			label = "adsp";
			qcom,glink-label = "lpass";

			qcom,adsp_qrtr {
				qcom,glink-channels = "IPCRTR";
				qcom,intents = <0x800  5
						0x2000 3
						0x4400 2>;
			};

			qcom,apr_tal_rpmsg {
				qcom,glink-channels = "apr_audio_svc";
				qcom,intents = <0x200 20>;
			};

			qcom,msm_fastrpc_rpmsg {
				compatible = "qcom,msm-fastrpc-rpmsg";
				qcom,glink-channels = "fastrpcglink-apps-dsp";
				qcom,intents = <0x64 64>;
			};
		};

		glink_slpi: dsps {
			qcom,remote-pid = <3>;
			transport = "smem";
			mboxes = <&apcs_glb 24>;
			mbox-names = "dsps_smem";
			interrupts = <GIC_SPI 170 IRQ_TYPE_EDGE_RISING>;

			label = "slpi";
			qcom,glink-label = "dsps";

			qcom,slpi_qrtr {
				qcom,glink-channels = "IPCRTR";
				qcom,intents = <0x800  5
						0x2000 3
						0x4400 2>;
			};

			qcom,msm_fastrpc_rpmsg {
				compatible = "qcom,msm-fastrpc-rpmsg";
				qcom,glink-channels = "fastrpcglink-apps-dsp";
				qcom,intents = <0x64 64>;
			};
		};

		glink_cdsp: cdsp {
			qcom,remote-pid = <5>;
			transport = "smem";
			mboxes = <&apcs_glb 4>;
			mbox-names = "cdsp_smem";
			interrupts = <GIC_SPI 574 IRQ_TYPE_EDGE_RISING>;

			label = "cdsp";
			qcom,glink-label = "cdsp";

			qcom,cdsp_qrtr {
				qcom,glink-channels = "IPCRTR";
				qcom,intents = <0x800  5
						0x2000 3
						0x4400 2>;
			};

			qcom,msm_fastrpc_rpmsg {
				compatible = "qcom,msm-fastrpc-rpmsg";
				qcom,glink-channels = "fastrpcglink-apps-dsp";
				qcom,intents = <0x64 64>;
			};
		};

		glink_spi_xprt_wdsp: wdsp {
			qcom,remote-pid = <10>;
			transport = "spi";
			tx-descriptors = <0x12000 0x12004>;
			rx-descriptors = <0x1200c 0x12010>;

			label = "wdsp";
			qcom,glink-label = "wdsp";
		};
	};

	qcom,glinkpkt {
		compatible = "qcom,glinkpkt";

		qcom,glinkpkt-at-mdm0 {
			qcom,glinkpkt-edge = "mpss";
			qcom,glinkpkt-ch-name = "DS";
			qcom,glinkpkt-dev-name = "at_mdm0";
		};

		qcom,glinkpkt-apr-apps2 {
			qcom,glinkpkt-edge = "adsp";
			qcom,glinkpkt-ch-name = "apr_apps2";
			qcom,glinkpkt-dev-name = "apr_apps2";
		};

		qcom,glinkpkt-data40-cntl {
			qcom,glinkpkt-edge = "mpss";
			qcom,glinkpkt-ch-name = "DATA40_CNTL";
			qcom,glinkpkt-dev-name = "smdcntl8";
		};

		qcom,glinkpkt-data1 {
			qcom,glinkpkt-edge = "mpss";
			qcom,glinkpkt-ch-name = "DATA1";
			qcom,glinkpkt-dev-name = "smd7";
		};

		qcom,glinkpkt-data4 {
			qcom,glinkpkt-edge = "mpss";
			qcom,glinkpkt-ch-name = "DATA4";
			qcom,glinkpkt-dev-name = "smd8";
		};

		qcom,glinkpkt-data11 {
			qcom,glinkpkt-edge = "mpss";
			qcom,glinkpkt-ch-name = "DATA11";
			qcom,glinkpkt-dev-name = "smd11";
		};
	};

	slim_aud: slim@171c0000 {
		cell-index = <1>;
		compatible = "qcom,slim-ngd";
		reg = <0x171c0000 0x2c000>,
			<0x17184000 0x2c000>;
		reg-names = "slimbus_physical", "slimbus_bam_physical";
		interrupts = <0 163 0>, <0 164 0>;
		interrupt-names = "slimbus_irq", "slimbus_bam_irq";
		qcom,apps-ch-pipes = <0x780000>;
		qcom,ea-pc = <0x2b0>;
		qcom,iommu-s1-bypass;

		iommu_slim_aud_ctrl_cb: qcom,iommu_slim_ctrl_cb {
			compatible = "qcom,iommu-slim-ctrl-cb";
			iommus = <&apps_smmu 0x1b46 0x8>,
				 <&apps_smmu 0x1b4d 0x2>,
				 <&apps_smmu 0x1b50 0x1>;
		};
	};

	spmi_bus: qcom,spmi@c440000 {
		compatible = "qcom,spmi-pmic-arb";
		reg = <0xc440000 0x1100>,
		      <0xc600000 0x2000000>,
		      <0xe600000 0x100000>,
		      <0xe700000 0xa0000>,
		      <0xc40a000 0x26000>;
		reg-names = "core", "chnls", "obsrvr", "intr", "cnfg";
		interrupt-names = "periph_irq";
		interrupts = <GIC_SPI 481 IRQ_TYPE_NONE>;
		qcom,ee = <0>;
		qcom,channel = <0>;
		#address-cells = <2>;
		#size-cells = <0>;
		interrupt-controller;
		#interrupt-cells = <4>;
		cell-index = <0>;
	};

	thermal_zones: thermal-zones {
	};

	cmd_db: qcom,cmd-db@c3f000c {
		compatible = "qcom,cmd-db";
		reg = <0xc3f000c 8>;
	};

	apps_rsc: mailbox@18220000 {
		compatible = "qcom,tcs-drv";
		label = "apps_rsc";
		reg = <0x18220000 0x100>, <0x18220d00 0x3000>;
		interrupts = <GIC_SPI 5 IRQ_TYPE_LEVEL_HIGH>;
		#mbox-cells = <1>;
		qcom,drv-id = <2>;
		qcom,tcs-config = <ACTIVE_TCS  2>,
				  <SLEEP_TCS   3>,
				  <WAKE_TCS    3>,
				  <CONTROL_TCS 1>;
	};

	disp_rsc: mailbox@af20000 {
		status = "disabled";
		compatible = "qcom,tcs-drv";
		label = "display_rsc";
		reg = <0xaf20000 0x100>, <0xaf21c00 0x3000>;
		interrupts = <GIC_SPI 129 IRQ_TYPE_LEVEL_HIGH>;
		#mbox-cells = <1>;
		qcom,drv-id = <0>;
		qcom,tcs-config = <ACTIVE_TCS  2>,
				  <SLEEP_TCS   1>,
				  <WAKE_TCS    1>,
				  <CONTROL_TCS 0>;
	};

	keepalive_opp_table: keepalive-opp-table {
		compatible = "operating-points-v2";
		opp-1 {
			opp-hz = /bits/ 64 < 1 >;
		};
	};

	snoc_cnoc_keepalive: qcom,snoc_cnoc_keepalive {
		compatible = "qcom,devbw";
		governor = "powersave";
		qcom,src-dst-ports = <1 627>;
		qcom,active-only;
		status = "ok";
		operating-points-v2 = <&keepalive_opp_table>;
	};

	cdsp_keepalive: qcom,cdsp_keepalive {
		compatible = "qcom,devbw";
		governor = "powersave";
		qcom,src-dst-ports = <154 10070>;
		qcom,active-only;
		status = "ok";
		operating-points-v2 = <&keepalive_opp_table>;
	};

	clock_rpmh: qcom,rpmhclk {
		compatible = "qcom,rpmh-clk-sdmshrike";
		mboxes = <&apps_rsc 0>;
		mbox-names = "apps";
		#clock-cells = <1>;
	};

	clock_gcc: qcom,gcc@100000 {
		compatible = "qcom,gcc-sdmshrike", "syscon";
		reg = <0x100000 0x1f0000>;
		reg-names = "cc_base";
		vdd_cx-supply = <&VDD_CX_LEVEL>;
		vdd_cx_ao-supply = <&VDD_CX_LEVEL_AO>;
		vdd_mm-supply = <&VDD_MMCX_LEVEL>;
		#clock-cells = <1>;
		#reset-cells = <1>;
	};

	clock_videocc: qcom,videocc@ab00000 {
		compatible = "qcom,videocc-sm8150-v2", "syscon";
		reg = <0xab00000 0x10000>;
		reg-names = "cc_base";
		vdd_mm-supply = <&VDD_MMCX_LEVEL>;
		clock-names = "cfg_ahb_clk";
		clocks = <&clock_gcc GCC_VIDEO_AHB_CLK>;
		#clock-cells = <1>;
		#reset-cells = <1>;
	};

	clock_npucc: qcom,npucc@9910000 {
		compatible = "qcom,npucc-sm8150";
		reg = <0x9910000 0x10000>;
		reg-names = "cc_base";
		vdd_cx-supply = <&VDD_CX_LEVEL>;
		vdd_gdsc-supply = <&npu_core_gdsc>;
		#clock-cells = <1>;
		#reset-cells = <1>;
	};

	clock_dispcc: qcom,dispcc@af00000 {
		compatible = "qcom,dispcc-sm8150";
		reg = <0xaf00000 0x20000>;
		reg-names = "cc_base";
		vdd_mm-supply = <&VDD_MMCX_LEVEL>;
		clock-names = "cfg_ahb_clk";
		clocks = <&clock_gcc GCC_DISP_AHB_CLK>;
		#clock-cells = <1>;
		#reset-cells = <1>;
	};

	clock_camcc: qcom,camcc@ad00000 {
		compatible = "qcom,camcc-sdmshrike", "syscon";
		reg = <0xad00000 0x20000>;
		reg-names = "cc_base";
		vdd_mx-supply = <&pm8150c_s3_level>;
		vdd_mm-supply = <&pm8150c_s1_level>;
		clock-names = "cfg_ahb_clk";
		clocks = <&clock_gcc GCC_CAMERA_AHB_CLK>;
		#clock-cells = <1>;
	};

	clock_cpucc: qcom,cpucc@18321000 {
		compatible = "qcom,clk-cpu-osm-sdmshrike";
		reg = <0x18321000 0x1400>,
			<0x18323000 0x1400>,
			<0x18325800 0x1400>;
		reg-names = "osm_l3_base", "osm_pwrcl_base",
			"osm_perfcl_base";
		l3-devs = <&cpu0_cpu_l3_lat &cpu4_cpu_l3_lat &cdsp_cdsp_l3_lat>;
		#clock-cells = <1>;
	};

	clock_gpucc: qcom,gpucc@2c90000 {
		compatible = "qcom,gpucc-sdmshrike", "syscon";
		reg = <0x2c90000 0x9000>;
		reg-names = "cc_base";
		vdd_cx-supply = <&VDD_CX_LEVEL>;
		vdd_mx-supply = <&VDD_MX_LEVEL>;
		#clock-cells = <1>;
		#reset-cells = <1>;
	};

	clock_scc: qcom,scc@2b10000 {
		compatible = "qcom,scc-sm8150-v2";
		reg = <0x2b10000 0x30000>;
		#clock-cells = <1>;
		status = "disabled";
	};

	cpucc_debug: syscon@182a0018 {
		compatible = "syscon";
		reg = <0x182a0018 0x4>;
	};

	tsens0: tsens@c222000 {
		compatible = "qcom,tsens24xx";
		reg = <0xc222000 0x4>,
			<0xc263000 0x1ff>;
		reg-names = "tsens_srot_physical",
				"tsens_tm_physical";
		interrupts = <0 506 0>, <0 508 0>;
		interrupt-names = "tsens-upper-lower", "tsens-critical";
		#thermal-sensor-cells = <1>;
	};

	tsens1: tsens@c223000 {
		compatible = "qcom,tsens24xx";
		reg = <0xc223000 0x4>,
			<0xc265000 0x1ff>;
		reg-names = "tsens_srot_physical",
			"tsens_tm_physical";
		interrupts = <0 507 0>, <0 509 0>;
		interrupt-names = "tsens-upper-lower", "tsens-critical";
		#thermal-sensor-cells = <1>;
	};

	clock_aop: qcom,aopclk {
		compatible = "qcom,aop-qmp-clk";
		mboxes = <&qmp_aop 0>;
		mbox-names = "qdss_clk";
		#clock-cells = <1>;
	};

	qcom,rmtfs_sharedmem@0 {
		compatible = "qcom,sharedmem-uio";
		reg = <0x0 0x200000>;
		reg-names = "rmtfs";
		qcom,client-id = <0x00000001>;
	};

	pil_lpass: qcom,lpass@17300000 {
		compatible = "qcom,pil-tz-generic";
		reg = <0x17300000 0x00100>;

		vdd_cx-supply = <&pm8150_2_s3_level>;
		qcom,proxy-reg-names = "vdd_cx";

		clocks = <&clock_rpmh RPMH_CXO_CLK>;
		clock-names = "xo";
		qcom,proxy-clock-names = "xo";

		qcom,pas-id = <1>;
		qcom,proxy-timeout-ms = <10000>;
		qcom,smem-id = <423>;
		qcom,sysmon-id = <1>;
		qcom,ssctl-instance-id = <0x14>;
		qcom,firmware-name = "adsp";
		memory-region = <&pil_adsp_mem>;

		/* Inputs from lpass */
		interrupts-extended = <&pdc 0 162 1>,
			<&adsp_smp2p_in 0 0>,
			<&adsp_smp2p_in 2 0>,
			<&adsp_smp2p_in 1 0>,
			<&adsp_smp2p_in 3 0>;

		interrupt-names = "qcom,wdog",
			"qcom,err-fatal",
			"qcom,proxy-unvote",
			"qcom,err-ready",
			"qcom,stop-ack";

		/* Outputs to lpass */
		qcom,smem-states = <&adsp_smp2p_out 0>;
		qcom,smem-state-names = "qcom,force-stop";

		mboxes = <&qmp_aop 0>;
		mbox-names = "adsp-pil";
	};

	pil_ssc: qcom,ssc@5c00000 {
		compatible = "qcom,pil-tz-generic";
		reg = <0x5c00000 0x4000>;

		vdd_cx-supply = <&L8E_LEVEL>;
		vdd_mx-supply = <&L4E_LEVEL>;

		qcom,proxy-reg-names = "vdd_cx", "vdd_mx";
		qcom,keep-proxy-regs-on;

		clocks = <&clock_rpmh RPMH_CXO_CLK>;
		clock-names = "xo";
		qcom,proxy-clock-names = "xo";

		qcom,pas-id = <12>;
		qcom,proxy-timeout-ms = <10000>;
		qcom,smem-id = <424>;
		qcom,sysmon-id = <3>;
		qcom,ssctl-instance-id = <0x16>;
		qcom,firmware-name = "slpi";
		status = "ok";
		memory-region = <&pil_slpi_mem>;

		/* Inputs from ssc */
		interrupts-extended = <&pdc 0 494 1>,
			<&dsps_smp2p_in 0 0>,
			<&dsps_smp2p_in 2 0>,
			<&dsps_smp2p_in 1 0>,
			<&dsps_smp2p_in 3 0>;

		interrupt-names = "qcom,wdog",
			"qcom,err-fatal",
			"qcom,proxy-unvote",
			"qcom,err-ready",
			"qcom,stop-ack";

		/* Outputs to ssc */
		qcom,smem-states = <&dsps_smp2p_out 0>;
		qcom,smem-state-names = "qcom,force-stop";

		mboxes = <&qmp_aop 0>;
		mbox-names = "slpi-pil";
	};

	pil_spss: qcom,spss@1880000 {
		compatible = "qcom,pil-tz-generic";
		reg = <0x188101c 0x4>,
		      <0x1881024 0x4>,
		      <0x1881028 0x4>,
		      <0x188103c 0x4>,
		      <0x1882014 0x4>;
		reg-names = "sp2soc_irq_status", "sp2soc_irq_clr",
			    "sp2soc_irq_mask", "rmb_err", "rmb_err_spare2";
		interrupts = <0 352 1>;

		vdd_cx-supply = <&VDD_CX_LEVEL>;
		qcom,proxy-reg-names = "vdd_cx";
		vdd_mx-supply = <&VDD_MX_LEVEL>;

		clocks = <&clock_rpmh RPMH_CXO_CLK>;
		clock-names = "xo";
		qcom,proxy-clock-names = "xo";
		qcom,pil-generic-irq-handler;
		status = "ok";
		qcom,signal-aop;
		qcom,complete-ramdump;

		qcom,pas-id = <14>;
		qcom,proxy-timeout-ms = <10000>;
		qcom,firmware-name = "spss";
		memory-region = <&pil_spss_mem>;
		qcom,spss-scsr-bits = <24 25>;

		mboxes = <&qmp_aop 0>;
		mbox-names = "spss-pil";
	};

	pil_npu: qcom,npu@0x9800000 {
		compatible = "qcom,pil-tz-generic";
		reg = <0x9800000 0x800000>;

		status = "ok";
		qcom,pas-id = <23>;
		qcom,firmware-name = "npu";

		memory-region = <&pil_npu_mem>;
	};

	pil_turing: qcom,turing@8300000 {
		compatible = "qcom,pil-tz-generic";
		reg = <0x8300000 0x100000>;

		vdd_cx-supply = <&VDD_CX_LEVEL>;
		qcom,proxy-reg-names = "vdd_cx";

		clocks = <&clock_rpmh RPMH_CXO_CLK>;
		clock-names = "xo";
		qcom,proxy-clock-names = "xo";

		qcom,pas-id = <18>;
		qcom,proxy-timeout-ms = <10000>;
		qcom,smem-id = <601>;
		qcom,sysmon-id = <7>;
		qcom,ssctl-instance-id = <0x17>;
		qcom,firmware-name = "cdsp";
		memory-region = <&pil_cdsp_mem>;
		qcom,signal-aop;
		qcom,complete-ramdump;

		qcom,msm-bus,name = "pil-cdsp";
		qcom,msm-bus,num-cases = <2>;
		qcom,msm-bus,num-paths = <1>;
		qcom,msm-bus,vectors-KBps =
			<154 10070 0 0>,
			<154 10070 0 1>;

		/* Inputs from turing */
		interrupts-extended = <&pdc 0 578 1>,
				<&cdsp_smp2p_in 0 0>,
				<&cdsp_smp2p_in 2 0>,
				<&cdsp_smp2p_in 1 0>,
				<&cdsp_smp2p_in 3 0>;

		interrupt-names = "qcom,wdog",
				"qcom,err-fatal",
				"qcom,proxy-unvote",
				"qcom,err-ready",
				"qcom,stop-ack";

		/* Outputs to turing */
		qcom,smem-states = <&cdsp_smp2p_out 0>;
		qcom,smem-state-names = "qcom,force-stop";

		mboxes = <&qmp_aop 0>;
		mbox-names = "cdsp-pil";
	};

	pil_venus: qcom,venus@aae0000 {
		compatible = "qcom,pil-tz-generic";
		reg = <0xaae0000 0x4000>;

		vdd-supply = <&mvsc_gdsc>;
		qcom,proxy-reg-names = "vdd";
		qcom,complete-ramdump;

		clocks = <&clock_videocc VIDEO_CC_XO_CLK>,
			<&clock_videocc VIDEO_CC_MVSC_CORE_CLK>,
			<&clock_videocc VIDEO_CC_IRIS_AHB_CLK>;
		clock-names = "xo", "core", "ahb";
		qcom,proxy-clock-names = "xo",  "core", "ahb";

		qcom,core-freq = <200000000>;
		qcom,ahb-freq = <200000000>;

		qcom,pas-id = <9>;
		qcom,msm-bus,name = "pil-venus";
		qcom,msm-bus,num-cases = <2>;
		qcom,msm-bus,num-paths = <1>;
		qcom,msm-bus,vectors-KBps =
			<63 512 0 0>,
			<63 512 0 304000>;
		qcom,proxy-timeout-ms = <100>;
		qcom,firmware-name = "venus";
		memory-region = <&pil_video_mem>;
	};

	ssc_sensors: qcom,msm-ssc-sensors {
		compatible = "qcom,msm-ssc-sensors";
		qcom,firmware-name = "slpi";
		status = "disabled";
	};

	wdog: qcom,wdt@17c10000 {
		compatible = "qcom,msm-watchdog";
		reg = <0x17c10000 0x1000>;
		reg-names = "wdt-base";
		interrupts = <0 0 0>, <0 1 0>;
		qcom,bark-time = <11000>;
		qcom,pet-time = <9360>;
		qcom,ipi-ping;
		qcom,wakeup-enable;
	};

	qcom,msm-imem@146bf000 {
		compatible = "qcom,msm-imem";
		reg = <0x146bf000 0x1000>;
		ranges = <0x0 0x146bf000 0x1000>;
		#address-cells = <1>;
		#size-cells = <1>;

		mem_dump_table@10 {
			compatible = "qcom,msm-imem-mem_dump_table";
			reg = <0x10 8>;
		};

		restart_reason@65c {
			compatible = "qcom,msm-imem-restart_reason";
			reg = <0x65c 4>;
		};

		boot_stats@6b0 {
			compatible = "qcom,msm-imem-boot_stats";
			reg = <0x6b0 32>;
		};

		kaslr_offset@6d0 {
			compatible = "qcom,msm-imem-kaslr_offset";
			reg = <0x6d0 12>;
		};

		pil@94c {
			compatible = "qcom,msm-imem-pil";
			reg = <0x94c 200>;
		};

		diag_dload@c8 {
			compatible = "qcom,msm-imem-diag-dload";
			reg = <0xc8 200>;
		};
	};

	restart@c264000 {
		compatible = "qcom,pshold";
		reg =	<0xc264000 0x4>,
			<0x1fd3000 0x4>;
		reg-names = "pshold-base", "tcsr-boot-misc-detect";
	};

	qcom,mpm2-sleep-counter@c221000 {
		compatible = "qcom,mpm2-sleep-counter";
		reg = <0xc221000 0x1000>;
		clock-frequency = <32768>;
	};

	ufs_ice: ufsice@1d90000 {
		compatible = "qcom,ice";
		reg = <0x1d90000 0x8000>;
		qcom,enable-ice-clk;
		clock-names = "ufs_core_clk",
				"iface_clk", "ice_core_clk";
		clocks = <&clock_gcc GCC_UFS_PHY_AXI_CLK>,
			 <&clock_gcc GCC_UFS_PHY_AHB_CLK>,
			 <&clock_gcc GCC_UFS_PHY_ICE_CORE_CLK>;
		qcom,op-freq-hz = <0>, <0>, <0>, <300000000>;
		vdd-hba-supply = <&ufs_phy_gdsc>;
		qcom,msm-bus,name = "ufs_ice_noc";
		qcom,msm-bus,num-cases = <2>;
		qcom,msm-bus,num-paths = <1>;
		qcom,msm-bus,vectors-KBps =
				<1 650 0 0>,    /* No vote */
				<1 650 1000 0>; /* Max. bandwidth */
		qcom,bus-vector-names = "MIN",
					"MAX";
		qcom,instance-type = "ufs";
	};

	ufsphy_mem: ufsphy_mem@1d87000 {
		reg = <0x1d87000 0xda8>; /* PHY regs */
		reg-names = "phy_mem";
		#phy-cells = <0>;
		ufs-qcom-crypto = <&ufs_ice>;

		lanes-per-direction = <2>;

		clock-names = "ref_clk_src",
			"ref_aux_clk";
		clocks = <&clock_rpmh RPMH_CXO_CLK>,
			<&clock_gcc GCC_UFS_PHY_PHY_AUX_CLK>;

		status = "disabled";
	};

	ufshc_mem: ufshc@1d84000 {
		compatible = "qcom,ufshc";
		reg = <0x1d84000 0x2500>;
		interrupts = <0 265 0>;
		phys = <&ufsphy_mem>;
		phy-names = "ufsphy";
		ufs-qcom-crypto = <&ufs_ice>;
		qcom,disable-lpm;

		lanes-per-direction = <2>;
		dev-ref-clk-freq = <0>; /* 19.2 MHz */

		clock-names =
			"core_clk",
			"bus_aggr_clk",
			"iface_clk",
			"core_clk_unipro",
			"core_clk_ice",
			"ref_clk",
			"tx_lane0_sync_clk",
			"rx_lane0_sync_clk",
			"rx_lane1_sync_clk";
		clocks =
			<&clock_gcc GCC_UFS_PHY_AXI_CLK>,
			<&clock_gcc GCC_AGGRE_UFS_PHY_AXI_CLK>,
			<&clock_gcc GCC_UFS_PHY_AHB_CLK>,
			<&clock_gcc GCC_UFS_PHY_UNIPRO_CORE_CLK>,
			<&clock_gcc GCC_UFS_PHY_ICE_CORE_CLK>,
			<&clock_rpmh RPMH_CXO_CLK>,
			<&clock_gcc GCC_UFS_PHY_TX_SYMBOL_0_CLK>,
			<&clock_gcc GCC_UFS_PHY_RX_SYMBOL_0_CLK>,
			<&clock_gcc GCC_UFS_PHY_RX_SYMBOL_1_CLK>;
		freq-table-hz =
			<37500000 300000000>,
			<0 0>,
			<0 0>,
			<37500000 300000000>,
			<37500000 300000000>,
			<0 0>,
			<0 0>,
			<0 0>,
			<0 0>;

		qcom,msm-bus,name = "ufshc_mem";
		qcom,msm-bus,num-cases = <26>;
		qcom,msm-bus,num-paths = <2>;
		qcom,msm-bus,vectors-KBps =
		/*
		 * During HS G3 UFS runs at nominal voltage corner, vote
		 * higher bandwidth to push other buses in the data path
		 * to run at nominal to achieve max throughput.
		 * 4GBps pushes BIMC to run at nominal.
		 * 200MBps pushes CNOC to run at nominal.
		 * Vote for half of this bandwidth for HS G3 1-lane.
		 * For max bandwidth, vote high enough to push the buses
		 * to run in turbo voltage corner.
		 */
		<123 512 0 0>, <1 797 0 0>,          /* No vote */
		<123 512 922 0>, <1 797 1000 0>,     /* PWM G1 */
		<123 512 1844 0>, <1 797 1000 0>,    /* PWM G2 */
		<123 512 3688 0>, <1 797 1000 0>,    /* PWM G3 */
		<123 512 7376 0>, <1 797 1000 0>,    /* PWM G4 */
		<123 512 1844 0>, <1 797 1000 0>,    /* PWM G1 L2 */
		<123 512 3688 0>, <1 797 1000 0>,    /* PWM G2 L2 */
		<123 512 7376 0>, <1 797 1000 0>,    /* PWM G3 L2 */
		<123 512 14752 0>, <1 797 1000 0>,   /* PWM G4 L2 */
		<123 512 127796 0>, <1 797 1000 0>,  /* HS G1 RA */
		<123 512 255591 0>, <1 797 1000 0>,  /* HS G2 RA */
		<123 512 2097152 0>, <1 797 102400 0>,  /* HS G3 RA */
		<123 512 4194304 0>, <1 797 204800 0>,  /* HS G4 RA */
		<123 512 255591 0>, <1 797 1000 0>,  /* HS G1 RA L2 */
		<123 512 511181 0>, <1 797 1000 0>,  /* HS G2 RA L2 */
		<123 512 4194304 0>, <1 797 204800 0>, /* HS G3 RA L2 */
		<123 512 8388608 0>, <1 797 409600 0>, /* HS G4 RA L2 */
		<123 512 149422 0>, <1 797 1000 0>,  /* HS G1 RB */
		<123 512 298189 0>, <1 797 1000 0>,  /* HS G2 RB */
		<123 512 2097152 0>, <1 797 102400 0>,  /* HS G3 RB */
		<123 512 4194304 0>, <1 797 204800 0>,  /* HS G4 RB */
		<123 512 298189 0>, <1 797 1000 0>,  /* HS G1 RB L2 */
		<123 512 596378 0>, <1 797 1000 0>,  /* HS G2 RB L2 */
		/* As UFS working in HS G3 RB L2 mode, aggregated
		 * bandwidth (AB) should take care of providing
		 * optimum throughput requested. However, as tested,
		 * in order to scale up CNOC clock, instantaneous
		 * bindwidth (IB) needs to be given a proper value too.
		 */
		<123 512 4194304 0>, <1 797 204800 409600>, /* HS G3 RB L2 */
		<123 512 8388608 0>, <1 797 409600 409600>, /* HS G4 RB L2 */
		<123 512 7643136 0>, <1 797 307200 0>; /* Max. bandwidth */

		qcom,bus-vector-names = "MIN",
		"PWM_G1_L1", "PWM_G2_L1", "PWM_G3_L1", "PWM_G4_L1",
		"PWM_G1_L2", "PWM_G2_L2", "PWM_G3_L2", "PWM_G4_L2",
		"HS_RA_G1_L1", "HS_RA_G2_L1", "HS_RA_G3_L1", "HS_RA_G4_L1",
		"HS_RA_G1_L2", "HS_RA_G2_L2", "HS_RA_G3_L2", "HS_RA_G4_L2",
		"HS_RB_G1_L1", "HS_RB_G2_L1", "HS_RB_G3_L1", "HS_RB_G4_L1",
		"HS_RB_G1_L2", "HS_RB_G2_L2", "HS_RB_G3_L2", "HS_RB_G4_L2",
		"MAX";

		/* PM QoS */
		qcom,pm-qos-cpu-groups = <0x0f 0xf0>;
		qcom,pm-qos-cpu-group-latency-us = <44 44>;
		qcom,pm-qos-default-cpu = <0>;

		pinctrl-names = "dev-reset-assert", "dev-reset-deassert";
		pinctrl-0 = <&ufs_dev_reset_assert>;
		pinctrl-1 = <&ufs_dev_reset_deassert>;

		resets = <&clock_gcc GCC_UFS_PHY_BCR>;
		reset-names = "core_reset";

		status = "disabled";
	};

	qcom,msm-cdsp-loader {
		compatible = "qcom,cdsp-loader";
		qcom,proc-img-to-load = "cdsp";
	};

	qcom,msm-adsprpc-mem {
		compatible = "qcom,msm-adsprpc-mem-region";
		memory-region = <&adsp_mem>;
	};

	msm_fastrpc: qcom,msm_fastrpc {
		compatible = "qcom,msm-fastrpc-compute";
		qcom,fastrpc-adsp-audio-pdr;
		qcom,rpc-latency-us = <235>;

		qcom,msm_fastrpc_compute_cb1 {
			compatible = "qcom,msm-fastrpc-compute-cb";
			label = "cdsprpc-smd";
			iommus = <&apps_smmu 0x1401 0x2040>,
				 <&apps_smmu 0x1421 0x0>,
				 <&apps_smmu 0x2001 0x420>,
				 <&apps_smmu 0x2041 0x0>;
			dma-coherent;
		};

		qcom,msm_fastrpc_compute_cb4 {
			compatible = "qcom,msm-fastrpc-compute-cb";
			label = "cdsprpc-smd";
			iommus = <&apps_smmu 0x4 0x3440>,
				 <&apps_smmu 0x24 0x3400>;
			dma-coherent;
		};

		qcom,msm_fastrpc_compute_cb5 {
			compatible = "qcom,msm-fastrpc-compute-cb";
			label = "cdsprpc-smd";
			iommus = <&apps_smmu 0x5 0x3440>,
				 <&apps_smmu 0x25 0x3400>;
			dma-coherent;
		};

		qcom,msm_fastrpc_compute_cb6 {
			compatible = "qcom,msm-fastrpc-compute-cb";
			label = "cdsprpc-smd";
			iommus = <&apps_smmu 0x6 0x3460>;
			dma-coherent;
		};

		qcom,msm_fastrpc_compute_cb7 {
			compatible = "qcom,msm-fastrpc-compute-cb";
			label = "cdsprpc-smd";
			iommus = <&apps_smmu 0x7 0x3460>;
			dma-coherent;
		};

		qcom,msm_fastrpc_compute_cb8 {
			compatible = "qcom,msm-fastrpc-compute-cb";
			label = "cdsprpc-smd";
			iommus = <&apps_smmu 0x8 0x3460>;
			dma-coherent;
		};

		qcom,msm_fastrpc_compute_cb2 {
			compatible = "qcom,msm-fastrpc-compute-cb";
			label = "cdsprpc-smd";
			iommus = <&apps_smmu 0x2 0x3440>,
				 <&apps_smmu 0x22 0x3400>;
			dma-coherent;
		};

		qcom,msm_fastrpc_compute_cb3 {
			compatible = "qcom,msm-fastrpc-compute-cb";
			label = "cdsprpc-smd";
			iommus = <&apps_smmu 0x3 0x3440>,
				 <&apps_smmu 0x1423 0x0>,
				 <&apps_smmu 0x2023 0x0>;
			dma-coherent;
		};

		qcom,msm_fastrpc_compute_cb9 {
			compatible = "qcom,msm-fastrpc-compute-cb";
			label = "cdsprpc-smd";
			qcom,secure-context-bank;
			iommus = <&apps_smmu 0x9 0x3460>;
			dma-coherent;
		};

		qcom,msm_fastrpc_compute_cb10 {
			compatible = "qcom,msm-fastrpc-compute-cb";
			label = "adsprpc-smd";
			iommus = <&apps_smmu 0x1b23 0x0>;
			dma-coherent;
		};

		qcom,msm_fastrpc_compute_cb11 {
			compatible = "qcom,msm-fastrpc-compute-cb";
			label = "adsprpc-smd";
			iommus = <&apps_smmu 0x1b24 0x0>;
			dma-coherent;
		};

		qcom,msm_fastrpc_compute_cb12 {
			compatible = "qcom,msm-fastrpc-compute-cb";
			label = "adsprpc-smd";
			iommus = <&apps_smmu 0x1b25 0x0>;
			dma-coherent;
		};

		qcom,msm_fastrpc_compute_cb13 {
			compatible = "qcom,msm-fastrpc-compute-cb";
			label = "sdsprpc-smd";
			iommus = <&apps_smmu 0x5a1 0x0>;
			dma-coherent;
		};

		qcom,msm_fastrpc_compute_cb14 {
			compatible = "qcom,msm-fastrpc-compute-cb";
			label = "sdsprpc-smd";
			iommus = <&apps_smmu 0x5a2 0x0>;
			dma-coherent;
		};

		qcom,msm_fastrpc_compute_cb15 {
			compatible = "qcom,msm-fastrpc-compute-cb";
			label = "sdsprpc-smd";
			iommus = <&apps_smmu 0x5a3 0x0>;
			shared-cb = <4>;
			dma-coherent;
		};
	};

	system_pm {
		compatible = "qcom,system-pm";
		mboxes = <&apps_rsc 0>;
	};

	qcom_seecom: qseecom@87900000 {
		compatible = "qcom,qseecom";
		reg = <0x87900000 0x2200000>;
		reg-names = "secapp-region";
		memory-region = <&qseecom_mem>;
		qcom,hlos-num-ce-hw-instances = <1>;
		qcom,hlos-ce-hw-instance = <0>;
		qcom,qsee-ce-hw-instance = <0>;
		qcom,disk-encrypt-pipe-pair = <2>;
		qcom,support-fde;
		qcom,no-clock-support;
		qcom,fde-key-size;
		qcom,appsbl-qseecom-support;
		qcom,commonlib64-loaded-by-uefi;
		qcom,qsee-reentrancy-support = <2>;
	};

	qcom_smcinvoke: smcinvoke@87900000 {
		compatible = "qcom,smcinvoke";
		reg = <0x87900000 0x2200000>;
		reg-names = "secapp-region";
	};

	qcom_rng: qrng@793000 {
		compatible = "qcom,msm-rng";
		reg = <0x793000 0x1000>;
		qcom,msm-rng-iface-clk;
		qcom,no-qrng-config;
		qcom,msm-bus,name = "msm-rng-noc";
		qcom,msm-bus,num-cases = <2>;
		qcom,msm-bus,num-paths = <1>;
		qcom,msm-bus,vectors-KBps =
			<1 618 0 0>,    /* No vote */
			<1 618 0 300000>;  /* 75 MHz */
		clocks = <&clock_gcc GCC_PRNG_AHB_CLK>;
		clock-names = "iface_clk";
	};

	qcom_msmhdcp: qcom,msm_hdcp {
		compatible = "qcom,msm-hdcp";
	};

	mem_dump {
		compatible = "qcom,mem-dump";
		memory-region = <&dump_mem>;

		rpmh {
			qcom,dump-size = <0x2000000>;
			qcom,dump-id = <0xec>;
		};

		rpm_sw {
			qcom,dump-size = <0x28000>;
			qcom,dump-id = <0xea>;
		};

		pmic {
			qcom,dump-size = <0x10000>;
			qcom,dump-id = <0xe4>;
		};

		fcm {
			qcom,dump-size = <0x8400>;
			qcom,dump-id = <0xee>;
		};

		tmc_etf {
			qcom,dump-size = <0x8000>;
			qcom,dump-id = <0xf0>;
		};

		etf_swao {
			qcom,dump-size = <0x8000>;
			qcom,dump-id = <0xf1>;
		};

		etr_reg {
			qcom,dump-size = <0x1000>;
			qcom,dump-id = <0x100>;
		};

		etf_reg {
			qcom,dump-size = <0x1000>;
			qcom,dump-id = <0x101>;
		};

		etfswao_reg {
			qcom,dump-size = <0x1000>;
			qcom,dump-id = <0x102>;
		};

		misc_data {
			qcom,dump-size = <0x1000>;
			qcom,dump-id = <0xe8>;
		};
	};

};

&emac_gdsc {
	status = "ok";
};

&pcie_0_gdsc {
	status = "ok";
};

&pcie_1_gdsc {
	status = "ok";
};

&pcie_2_gdsc {
	status = "ok";
};

&pcie_3_gdsc {
	status = "ok";
};

&ufs_card_gdsc {
	status = "ok";
};

&ufs_card_2_gdsc {
	status = "ok";
};

&ufs_phy_gdsc {
	status = "ok";
};

&usb30_prim_gdsc {
	status = "ok";
};

&usb30_sec_gdsc {
	status = "ok";
};

&usb30_mp_gdsc {
	status = "ok";
};

&hlos1_vote_aggre_noc_mmu_audio_tbu_gdsc {
	status = "ok";
};

&hlos1_vote_aggre_noc_mmu_tbu1_gdsc {
	status = "ok";
};

&hlos1_vote_aggre_noc_mmu_tbu2_gdsc {
	status = "ok";
};

&hlos1_vote_aggre_noc_mmu_pcie_tbu_gdsc {
	status = "ok";
};

&hlos1_vote_mmnoc_mmu_tbu_hf0_gdsc {
	status = "ok";
};

&hlos1_vote_mmnoc_mmu_tbu_sf_gdsc {
	status = "ok";
};

&hlos1_vote_mmnoc_mmu_tbu_hf1_gdsc {
	status = "ok";
};

&hlos1_vote_turing_mmu_tbu0_gdsc {
	status = "ok";
};

&hlos1_vote_turing_mmu_tbu1_gdsc {
	status = "ok";
};

&bps_gdsc {
	clock-names = "ahb_clk";
	clocks = <&clock_gcc GCC_CAMERA_AHB_CLK>;
	parent-supply = <&VDD_MMCX_LEVEL>;
	vdd_parent-supply = <&VDD_MMCX_LEVEL>;
	status = "ok";
};

&ipe_0_gdsc {
	clock-names = "ahb_clk";
	clocks = <&clock_gcc GCC_CAMERA_AHB_CLK>;
	parent-supply = <&VDD_MMCX_LEVEL>;
	vdd_parent-supply = <&VDD_MMCX_LEVEL>;
	status = "ok";
};

&ipe_1_gdsc {
	clock-names = "ahb_clk";
	clocks = <&clock_gcc GCC_CAMERA_AHB_CLK>;
	parent-supply = <&VDD_MMCX_LEVEL>;
	vdd_parent-supply = <&VDD_MMCX_LEVEL>;
	status = "ok";
};

&ife_0_gdsc {
	clock-names = "ahb_clk";
	clocks = <&clock_gcc GCC_CAMERA_AHB_CLK>;
	parent-supply = <&VDD_MMCX_LEVEL>;
	vdd_parent-supply = <&VDD_MMCX_LEVEL>;
	status = "ok";
};

&ife_1_gdsc {
	clock-names = "ahb_clk";
	clocks = <&clock_gcc GCC_CAMERA_AHB_CLK>;
	parent-supply = <&VDD_MMCX_LEVEL>;
	vdd_parent-supply = <&VDD_MMCX_LEVEL>;
	status = "ok";
};

&ife_2_gdsc {
	clock-names = "ahb_clk";
	clocks = <&clock_gcc GCC_CAMERA_AHB_CLK>;
	parent-supply = <&VDD_MMCX_LEVEL>;
	vdd_parent-supply = <&VDD_MMCX_LEVEL>;
	status = "ok";
};

&ife_3_gdsc {
	clock-names = "ahb_clk";
	clocks = <&clock_gcc GCC_CAMERA_AHB_CLK>;
	parent-supply = <&VDD_MMCX_LEVEL>;
	vdd_parent-supply = <&VDD_MMCX_LEVEL>;
	status = "ok";
};

&titan_top_gdsc {
	clock-names = "ahb_clk";
	clocks = <&clock_gcc GCC_CAMERA_AHB_CLK>;
	parent-supply = <&VDD_MMCX_LEVEL>;
	vdd_parent-supply = <&VDD_MMCX_LEVEL>;
	status = "ok";
};

&mdss_core_gdsc {
	clock-names = "ahb_clk";
	clocks = <&clock_gcc GCC_DISP_AHB_CLK>;
	parent-supply = <&VDD_MMCX_LEVEL>;
	vdd_parent-supply = <&VDD_MMCX_LEVEL>;
	qcom,msm-bus,name = "mdss_core_gdsc_ahb";
	qcom,msm-bus,num-cases = <2>;
	qcom,msm-bus,num-paths = <1>;
	qcom,msm-bus,vectors-KBps =
		<MSM_BUS_MASTER_AMPSS_M0 MSM_BUS_SLAVE_DISPLAY_CFG 0 0>,
		<MSM_BUS_MASTER_AMPSS_M0 MSM_BUS_SLAVE_DISPLAY_CFG 0 1>;
	status = "ok";
};

&gpu_cx_gdsc {
	status = "ok";
};

&gpu_gx_gdsc {
	parent-supply = <&pm8150_1_s10_level>;
	vdd_parent-supply = <&pm8150_1_s10_level>;
	status = "ok";
};

&mvsc_gdsc {
	clock-names = "ahb_clk";
	clocks = <&clock_gcc GCC_VIDEO_AHB_CLK>;
	parent-supply = <&VDD_MMCX_LEVEL>;
	vdd_parent-supply = <&VDD_MMCX_LEVEL>;
	status = "ok";
};

&mvs0_gdsc {
	clock-names = "ahb_clk";
	clocks = <&clock_gcc GCC_VIDEO_AHB_CLK>;
	parent-supply = <&VDD_MMCX_LEVEL>;
	vdd_parent-supply = <&VDD_MMCX_LEVEL>;
	status = "ok";
};

&mvs1_gdsc {
	clock-names = "ahb_clk";
	clocks = <&clock_gcc GCC_VIDEO_AHB_CLK>;
	parent-supply = <&VDD_MMCX_LEVEL>;
	vdd_parent-supply = <&VDD_MMCX_LEVEL>;
	status = "ok";
};

&npu_core_gdsc {
	clock-names = "ahb_clk";
	clocks = <&clock_gcc GCC_NPU_CFG_AHB_CLK>;
	status = "ok";
};

#include "sdmshrike-smp2p.dtsi"
#include "sdmshrike-pinctrl.dtsi"
#include "sm8150-slpi-pinctrl.dtsi"
#include "sdmshrike-regulators.dtsi"
#include "sdmshrike-ion.dtsi"
#include "sdmshrike-bus.dtsi"
#include "msm-arm-smmu-sdmshrike.dtsi"
#include "sdmshrike-usb.dtsi"
#include "sdmshrike-qupv3.dtsi"
#include "sm8150-audio.dtsi"
#include "sm8150-pm.dtsi"
#include "sdmshrike-gpu.dtsi"
#include "sdmshrike-thermal.dtsi"<|MERGE_RESOLUTION|>--- conflicted
+++ resolved
@@ -333,7 +333,6 @@
 		};
 	};
 
-<<<<<<< HEAD
 	energy_costs: energy-costs {
 		compatible = "sched-energy";
 
@@ -447,11 +446,10 @@
 			>;
 		};
 	}; /* energy-costs */
-=======
+
 	chosen {
 		bootargs = "rcupdate.rcu_expedited=1 rcu_nocbs=0-7 cgroup.memory=nokmem,nosocket";
 	};
->>>>>>> ea605b7b
 
 	cpuss_dump {
 		compatible = "qcom,cpuss-dump";
