--- conflicted
+++ resolved
@@ -440,39 +440,8 @@
 	u32 low, high;
 	u32 addr = 0;
 
-<<<<<<< HEAD
-	if ((bank >= mca_cfg.banks) || (block >= NR_BLOCKS))
-		return addr;
-
-	/* Get address from already initialized block. */
-	if (per_cpu(threshold_banks, cpu)) {
-		struct threshold_bank *bankp = per_cpu(threshold_banks, cpu)[bank];
-
-		if (bankp && bankp->blocks) {
-			struct threshold_block *blockp = &bankp->blocks[block];
-
-			if (blockp)
-				return blockp->address;
-		}
-	}
-
-	if (mce_flags.smca) {
-		if (smca_get_bank_type(bank) == SMCA_RESERVED)
-			return addr;
-
-		if (!block) {
-			addr = MSR_AMD64_SMCA_MCx_MISC(bank);
-		} else {
-			/*
-			 * For SMCA enabled processors, BLKPTR field of the
-			 * first MISC register (MCx_MISC0) indicates presence of
-			 * additional MISC register set (MISC1-4).
-			 */
-			u32 low, high;
-=======
 	if (smca_get_bank_type(bank) == SMCA_RESERVED)
 		return addr;
->>>>>>> d8914c3a
 
 	if (!block)
 		return MSR_AMD64_SMCA_MCx_MISC(bank);
