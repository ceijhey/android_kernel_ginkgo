--- conflicted
+++ resolved
@@ -165,12 +165,9 @@
 	/* Stash the user RSP. */
 	movq	%rsp, RSP_SCRATCH
 
-<<<<<<< HEAD
-=======
 	/* Note: using %rsp as a scratch reg. */
 	SWITCH_TO_KERNEL_CR3 scratch_reg=%rsp
 
->>>>>>> 91891413
 	/* Load the top of the task stack into RSP */
 	movq	CPU_ENTRY_AREA_tss + TSS_sp1 + CPU_ENTRY_AREA, %rsp
 
@@ -410,10 +407,7 @@
 	 * We are on the trampoline stack.  All regs except RDI are live.
 	 * We can do future final exit work right here.
 	 */
-<<<<<<< HEAD
-=======
 	SWITCH_TO_USER_CR3_STACK scratch_reg=%rdi
->>>>>>> 91891413
 
 	popq	%rdi
 	popq	%rsp
@@ -751,11 +745,8 @@
 	 * We can do future final exit work right here.
 	 */
 
-<<<<<<< HEAD
-=======
 	SWITCH_TO_USER_CR3_STACK scratch_reg=%rdi
 
->>>>>>> 91891413
 	/* Restore RDI. */
 	popq	%rdi
 	SWAPGS
@@ -970,11 +961,8 @@
 	UNWIND_HINT_FUNC
 
 	pushq	%rdi
-<<<<<<< HEAD
-=======
 	/* Need to switch before accessing the thread stack. */
 	SWITCH_TO_KERNEL_CR3 scratch_reg=%rdi
->>>>>>> 91891413
 	movq	%rsp, %rdi
 	movq	PER_CPU_VAR(cpu_current_top_of_stack), %rsp
 	UNWIND_HINT sp_offset=16 sp_reg=ORC_REG_DI
@@ -1422,13 +1410,10 @@
 /*
  * Runs on exception stack.  Xen PV does not go through this path at all,
  * so we can use real assembly here.
-<<<<<<< HEAD
-=======
  *
  * Registers:
  *	%r14: Used to save/restore the CR3 of the interrupted context
  *	      when PAGE_TABLE_ISOLATION is in use.  Do not clobber.
->>>>>>> 91891413
  */
 ENTRY(nmi)
 	UNWIND_HINT_IRET_REGS
