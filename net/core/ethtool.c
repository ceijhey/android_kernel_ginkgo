--- conflicted
+++ resolved
@@ -2346,17 +2346,10 @@
 	return ret;
 }
 
-<<<<<<< HEAD
-static noinline_for_stack
-int ethtool_get_per_queue_coalesce(struct net_device *dev,
-				   void __user *useraddr,
-				   struct ethtool_per_queue_op *per_queue_opt)
-=======
 static noinline_for_stack int
 ethtool_get_per_queue_coalesce(struct net_device *dev,
 			       void __user *useraddr,
 			       struct ethtool_per_queue_op *per_queue_opt)
->>>>>>> d4dd59fa
 {
 	u32 bit;
 	int ret;
@@ -2386,17 +2379,10 @@
 	return 0;
 }
 
-<<<<<<< HEAD
-static noinline_for_stack
-int ethtool_set_per_queue_coalesce(struct net_device *dev,
-				   void __user *useraddr,
-				   struct ethtool_per_queue_op *per_queue_opt)
-=======
 static noinline_for_stack int
 ethtool_set_per_queue_coalesce(struct net_device *dev,
 			       void __user *useraddr,
 			       struct ethtool_per_queue_op *per_queue_opt)
->>>>>>> d4dd59fa
 {
 	u32 bit;
 	int i, ret = 0;
