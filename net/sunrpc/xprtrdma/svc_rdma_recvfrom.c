--- conflicted
+++ resolved
@@ -235,14 +235,8 @@
 
 	ctxt->direction = DMA_FROM_DEVICE;
 	ctxt->frmr = frmr;
-<<<<<<< HEAD
-	pages_needed = min_t(int, pages_needed, xprt->sc_frmr_pg_list_len);
-	read = min_t(int, (pages_needed << PAGE_SHIFT) - *page_offset,
-		     rs_length);
-=======
 	nents = min_t(unsigned int, nents, xprt->sc_frmr_pg_list_len);
-	read = min_t(int, nents << PAGE_SHIFT, rs_length);
->>>>>>> db7489e0
+	read = min_t(int, (nents << PAGE_SHIFT) - *page_offset, rs_length);
 
 	frmr->direction = DMA_FROM_DEVICE;
 	frmr->access_flags = (IB_ACCESS_LOCAL_WRITE|IB_ACCESS_REMOTE_WRITE);
