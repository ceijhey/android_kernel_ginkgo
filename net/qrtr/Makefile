obj-$(CONFIG_QRTR) := qrtr.o

obj-$(CONFIG_QRTR_SMD) += qrtr-smd.o
qrtr-smd-y	:= smd.o

obj-$(CONFIG_QRTR_MHI) += qrtr-mhi.o
qrtr-mhi-y	:= mhi.o

<<<<<<< HEAD
=======
obj-$(CONFIG_QRTR_USB) += qrtr-usb.o
qrtr-usb-y      := usb.o

>>>>>>> 2d0bbcbf
obj-$(CONFIG_QRTR_FIFO) += qrtr-fifo.o
qrtr-fifo-y	:= fifo.o<|MERGE_RESOLUTION|>--- conflicted
+++ resolved
@@ -6,11 +6,8 @@
 obj-$(CONFIG_QRTR_MHI) += qrtr-mhi.o
 qrtr-mhi-y	:= mhi.o
 
-<<<<<<< HEAD
-=======
 obj-$(CONFIG_QRTR_USB) += qrtr-usb.o
 qrtr-usb-y      := usb.o
 
->>>>>>> 2d0bbcbf
 obj-$(CONFIG_QRTR_FIFO) += qrtr-fifo.o
 qrtr-fifo-y	:= fifo.o