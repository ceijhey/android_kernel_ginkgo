/*
 * Copyright (c) 2017-2020 The Linux Foundation. All rights reserved.
 *
 *
 * Permission to use, copy, modify, and/or distribute this software for
 * any purpose with or without fee is hereby granted, provided that the
 * above copyright notice and this permission notice appear in all
 * copies.
 *
 * THE SOFTWARE IS PROVIDED "AS IS" AND THE AUTHOR DISCLAIMS ALL
 * WARRANTIES WITH REGARD TO THIS SOFTWARE INCLUDING ALL IMPLIED
 * WARRANTIES OF MERCHANTABILITY AND FITNESS. IN NO EVENT SHALL THE
 * AUTHOR BE LIABLE FOR ANY SPECIAL, DIRECT, INDIRECT, OR CONSEQUENTIAL
 * DAMAGES OR ANY DAMAGES WHATSOEVER RESULTING FROM LOSS OF USE, DATA OR
 * PROFITS, WHETHER IN AN ACTION OF CONTRACT, NEGLIGENCE OR OTHER
 * TORTIOUS ACTION, ARISING OUT OF OR IN CONNECTION WITH THE USE OR
 * PERFORMANCE OF THIS SOFTWARE.
 */
/**
 * @file cdp_txrx_ops.h
 * @brief Define the host data path converged API functions
 * called by the host control SW and the OS interface module
 */
#ifndef _CDP_TXRX_CMN_OPS_H_
#define _CDP_TXRX_CMN_OPS_H_

#include <cdp_txrx_cmn_struct.h>
#include <cdp_txrx_stats_struct.h>
#include "cdp_txrx_handle.h"
#include <cdp_txrx_mon_struct.h>
#include "wlan_objmgr_psoc_obj.h"
#include <wmi_unified_api.h>
#include <wdi_event_api.h>

#ifdef IPA_OFFLOAD
#ifdef CONFIG_IPA_WDI_UNIFIED_API
#include <qdf_ipa_wdi3.h>
#else
#include <qdf_ipa.h>
#endif
#endif

/**
 * bitmap values to indicate special handling of peer_delete
 */
#define CDP_PEER_DELETE_NO_SPECIAL             0
#define CDP_PEER_DO_NOT_START_UNMAP_TIMER      1

struct hif_opaque_softc;

/* same as ieee80211_nac_param */
enum cdp_nac_param_cmd {
	/* IEEE80211_NAC_PARAM_ADD */
	CDP_NAC_PARAM_ADD = 1,
	/* IEEE80211_NAC_PARAM_DEL */
	CDP_NAC_PARAM_DEL,
	/* IEEE80211_NAC_PARAM_LIST */
	CDP_NAC_PARAM_LIST,
};

/**
 * enum vdev_peer_protocol_enter_exit - whether ingress or egress
 * @CDP_VDEV_PEER_PROTOCOL_IS_INGRESS: ingress
 * @CDP_VDEV_PEER_PROTOCOL_IS_EGRESS: egress
 *
 * whether ingress or egress
 */
enum vdev_peer_protocol_enter_exit {
	CDP_VDEV_PEER_PROTOCOL_IS_INGRESS,
	CDP_VDEV_PEER_PROTOCOL_IS_EGRESS
};

/**
 * enum vdev_peer_protocol_tx_rx - whether tx or rx
 * @CDP_VDEV_PEER_PROTOCOL_IS_TX: tx
 * @CDP_VDEV_PEER_PROTOCOL_IS_RX: rx
 *
 * whether tx or rx
 */
enum vdev_peer_protocol_tx_rx {
	CDP_VDEV_PEER_PROTOCOL_IS_TX,
	CDP_VDEV_PEER_PROTOCOL_IS_RX
};

/******************************************************************************
 *
 * Control Interface (A Interface)
 *
 *****************************************************************************/

struct cdp_cmn_ops {

	QDF_STATUS (*txrx_soc_attach_target)(ol_txrx_soc_handle soc);

	int (*txrx_pdev_attach_target)(ol_txrx_soc_handle soc, uint8_t pdev_id);

<<<<<<< HEAD
	struct cdp_vdev *(*txrx_vdev_attach)
		(struct cdp_pdev *pdev, uint8_t *vdev_mac_addr,
=======
	QDF_STATUS (*txrx_vdev_attach)
		(struct cdp_soc_t *soc, uint8_t pdev_id, uint8_t *mac,
>>>>>>> 4d3aee41
		 uint8_t vdev_id, enum wlan_op_mode op_mode,
		 enum wlan_op_subtype subtype);

	QDF_STATUS
	(*txrx_vdev_detach)(struct cdp_soc_t *cdp_soc, uint8_t vdev_id,
			    ol_txrx_vdev_delete_cb callback,
			    void *cb_context);

	QDF_STATUS (*txrx_pdev_attach)
		(ol_txrx_soc_handle soc, HTC_HANDLE htc_pdev,
		 qdf_device_t osdev, uint8_t pdev_id);

	int (*txrx_pdev_post_attach)(struct cdp_soc_t *soc, uint8_t pdev_id);

	void
	(*txrx_pdev_pre_detach)(struct cdp_soc_t *soc, uint8_t pdev_id,
				int force);

	QDF_STATUS
	(*txrx_pdev_detach)(struct cdp_soc_t *psoc, uint8_t pdev_id,
			    int force);

	/**
	 * txrx_pdev_deinit() - Deinitialize pdev and dp ring memory
	 * @soc: soc dp handle
	 * @pdev_id: id of Dp pdev handle
	 * @force: Force deinit or not
	 *
	 * Return: QDF_STATUS
	 */
	QDF_STATUS
	(*txrx_pdev_deinit)(struct cdp_soc_t *soc, uint8_t pdev_id,
			    int force);

	QDF_STATUS
	(*txrx_peer_create)
		(ol_txrx_soc_handle soc, uint8_t vdev_id,
		uint8_t *peer_mac_addr);

	QDF_STATUS
	(*txrx_peer_setup)(struct cdp_soc_t *soc_hdl, uint8_t vdev_id,
			   uint8_t *peer_mac);

	QDF_STATUS
	(*txrx_cp_peer_del_response)
		(ol_txrx_soc_handle soc, uint8_t vdev_id,
		 uint8_t *peer_mac_addr);

	QDF_STATUS
	(*txrx_peer_teardown)
		(struct cdp_soc_t *soc, uint8_t vdev_id, uint8_t *peer_mac);

	int (*txrx_peer_add_ast)
		(ol_txrx_soc_handle soc, uint8_t vdev_id, uint8_t *peer_mac,
		uint8_t *mac_addr, enum  cdp_txrx_ast_entry_type type,
		uint32_t flags);

	int (*txrx_peer_update_ast)
		(ol_txrx_soc_handle soc, uint8_t vdev_id, uint8_t *peer_mac,
		uint8_t *mac_addr, uint32_t flags);

	bool (*txrx_peer_get_ast_info_by_soc)
		(ol_txrx_soc_handle soc, uint8_t *ast_mac_addr,
		 struct cdp_ast_entry_info *ast_entry_info);

	bool (*txrx_peer_get_ast_info_by_pdev)
		(ol_txrx_soc_handle soc, uint8_t *ast_mac_addr,
		 uint8_t pdev_id,
		 struct cdp_ast_entry_info *ast_entry_info);

	QDF_STATUS (*txrx_peer_ast_delete_by_soc)
		(ol_txrx_soc_handle soc, uint8_t *ast_mac_addr,
		txrx_ast_free_cb callback,
		void *cookie);

	QDF_STATUS (*txrx_peer_ast_delete_by_pdev)
		(ol_txrx_soc_handle soc, uint8_t *ast_mac_addr,
		 uint8_t pdev_id,
		txrx_ast_free_cb callback,
		void *cookie);

	QDF_STATUS
	(*txrx_peer_delete)(struct cdp_soc_t *soc, uint8_t vdev_id,
			    uint8_t *peer_mac, uint32_t bitmap);

	QDF_STATUS (*txrx_set_monitor_mode)(struct cdp_soc_t *soc,
					    uint8_t vdev_id,
					    uint8_t smart_monitor);
	void (*txrx_peer_delete_sync)(struct cdp_soc_t *soc, uint8_t vdev_id,
				      uint8_t *peer_mac,
				      QDF_STATUS(*delete_cb)(
						uint8_t vdev_id,
						uint32_t peerid_cnt,
						uint16_t *peerid_list),
				      uint32_t bitmap);

	void (*txrx_peer_unmap_sync_cb_set)(struct cdp_soc_t *soc_hdl,
					    uint8_t pdev_id,
					    ol_txrx_peer_unmap_sync_cb
					    peer_unmap_sync);

	QDF_STATUS
	(*txrx_get_peer_mac_from_peer_id)
		(struct cdp_soc_t *cdp_soc,
		 uint32_t peer_id, uint8_t *peer_mac);

	void
	(*txrx_vdev_tx_lock)(struct cdp_soc_t *soc, uint8_t vdev_id);

	void
	(*txrx_vdev_tx_unlock)(struct cdp_soc_t *soc, uint8_t vdev_id);

	QDF_STATUS
	(*txrx_ath_getstats)(struct cdp_soc_t *soc, uint8_t id,
			     struct cdp_dev_stats *stats, uint8_t type);

	QDF_STATUS
	(*txrx_set_gid_flag)(struct cdp_soc_t *soc, uint8_t pdev_id,
			     u_int8_t *mem_status,
			     u_int8_t *user_position);

	uint32_t (*txrx_fw_supported_enh_stats_version)(struct cdp_soc_t *soc,
							uint8_t pdev_id);

	QDF_STATUS
	(*txrx_if_mgmt_drain)(struct cdp_soc_t *soc, uint8_t pdev_id,
			      int force);

	QDF_STATUS
	(*txrx_set_curchan)(struct cdp_soc_t *soc, uint8_t pdev_id,
			    uint32_t chan_mhz);

	QDF_STATUS
	(*txrx_set_privacy_filters)
		(struct cdp_soc_t *soc, uint8_t vdev_id, void *filter,
		 uint32_t num);

	uint32_t (*txrx_get_cfg)(struct cdp_soc_t *soc, enum cdp_dp_cfg cfg);

	/********************************************************************
	 * Data Interface (B Interface)
	 ********************************************************************/

	QDF_STATUS
	(*txrx_vdev_register)(struct cdp_soc_t *soc, uint8_t vdev_id,
			      ol_osif_vdev_handle osif_vdev,
			      struct ol_txrx_ops *txrx_ops);

	int (*txrx_mgmt_send)(struct cdp_soc_t *soc, uint8_t vdev_id,
			      qdf_nbuf_t tx_mgmt_frm, uint8_t type);

	int (*txrx_mgmt_send_ext)(struct cdp_soc_t *soc, uint8_t vdev_id,
				  qdf_nbuf_t tx_mgmt_frm, uint8_t type,
				  uint8_t use_6mbps, uint16_t chanfreq);

	/**
	 * ol_txrx_mgmt_tx_cb - tx management delivery notification
	 * callback function
	 */

	QDF_STATUS
	(*txrx_mgmt_tx_cb_set)(struct cdp_soc_t *soc, uint8_t pdev_id,
			       uint8_t type,
			       ol_txrx_mgmt_tx_cb download_cb,
			       ol_txrx_mgmt_tx_cb ota_ack_cb,
			       void *ctxt);

	/**
	 * ol_txrx_data_tx_cb - Function registered with the data path
	 * that is called when tx frames marked as "no free" are
	 * done being transmitted
	 */

	void (*txrx_data_tx_cb_set)(struct cdp_soc_t *soc, uint8_t vdev_id,
				    ol_txrx_data_tx_cb callback, void *ctxt);

	qdf_nbuf_t (*tx_send_exc)
		(ol_txrx_soc_handle soc, uint8_t vdev_id, qdf_nbuf_t msdu_list,
		 struct cdp_tx_exception_metadata *tx_exc_metadata);

	/*******************************************************************
	 * Statistics and Debugging Interface (C Interface)
	 ********************************************************************/

	int (*txrx_aggr_cfg)(struct cdp_soc_t *soc, uint8_t vdev_id,
			     int max_subfrms_ampdu,
			     int max_subfrms_amsdu);

	A_STATUS
	(*txrx_fw_stats_get)(struct cdp_soc_t *soc, uint8_t vdev_id,
			     struct ol_txrx_stats_req *req,
			     bool per_vdev, bool response_expected);

	int (*txrx_debug)(struct cdp_soc_t *soc, uint8_t vdev_id,
			  int debug_specs);

	QDF_STATUS
	(*txrx_fw_stats_cfg)(struct cdp_soc_t *soc, uint8_t vdev_id,
			     uint8_t cfg_stats_type, uint32_t cfg_val);

	void (*txrx_print_level_set)(unsigned level);

	/**
	 * ol_txrx_get_vdev_mac_addr() - Return mac addr of vdev
	 * @soc: datapath soc handle
	 * @vdev_id: vdev id
	 *
	 * Return: vdev mac address
	 */
	uint8_t * (*txrx_get_vdev_mac_addr)(struct cdp_soc_t *soc,
					    uint8_t vdev_id);

	/**
	 * ol_txrx_get_ctrl_pdev_from_vdev() - Return control pdev of vdev
	 * @soc: datapath soc handle
	 * @vdev_id: vdev id
	 *
	 * Return: Handle to control pdev
	 */
	struct cdp_cfg *(*txrx_get_ctrl_pdev_from_vdev)(struct cdp_soc_t *soc,
							uint8_t vdev_id);

	/**
	 * txrx_get_mon_vdev_from_pdev() - Return monitor mode vdev
	 * @soc: datapath soc handle
	 * @pdev: pdev id
	 *
	 * Return: vdev_id
	 */
	uint8_t (*txrx_get_mon_vdev_from_pdev)(struct cdp_soc_t *soc,
					       uint8_t pdev_id);

	void (*txrx_soc_detach)(struct cdp_soc_t *soc);

	/**
	 * txrx_soc_deinit() - Deinitialize dp soc and dp ring memory
	 * @soc: Opaque Dp handle
	 *
	 * Return None
	 */
	void (*txrx_soc_deinit)(struct cdp_soc_t *soc);

	/**
	 * txrx_soc_init() - Initialize dp soc and dp ring memory
	 * @soc: Opaque Dp handle
	 * @ctrl_psoc: Opaque Cp handle
	 * @htchdl: Opaque htc handle
	 * @hifhdl: Opaque hif handle
	 *
	 * Return: None
	 */
	void *(*txrx_soc_init)(struct cdp_soc_t *soc,
			       struct cdp_ctrl_objmgr_psoc *ctrl_psoc,
			       struct hif_opaque_softc *hif_handle,
			       HTC_HANDLE htc_handle, qdf_device_t qdf_osdev,
			       struct ol_if_ops *ol_ops, uint16_t device_id);

	/**
	 * txrx_tso_soc_attach() - TSO attach handler triggered during
	 * dynamic tso activation
	 * @soc: Opaque Dp handle
	 *
	 * Return: QDF status
	 */
	QDF_STATUS (*txrx_tso_soc_attach)(struct cdp_soc_t *soc);

	/**
	 * txrx_tso_soc_detach() - TSO detach handler triggered during
	 * dynamic tso de-activation
	 * @soc: Opaque Dp handle
	 *
	 * Return: QDF status
	 */
	QDF_STATUS (*txrx_tso_soc_detach)(struct cdp_soc_t *soc);
	int (*addba_resp_tx_completion)(struct cdp_soc_t *cdp_soc,
					uint8_t *peer_mac,
					uint16_t vdev_id, uint8_t tid,
					int status);

	int (*addba_requestprocess)(struct cdp_soc_t *cdp_soc,
				    uint8_t *peer_mac,
				    uint16_t vdev_id,
				    uint8_t dialogtoken,
				    uint16_t tid, uint16_t batimeout,
				    uint16_t buffersize,
				    uint16_t startseqnum);

	QDF_STATUS
	(*addba_responsesetup)(struct cdp_soc_t *cdp_soc,
			       uint8_t *peer_mac,
			       uint16_t vdev_id, uint8_t tid,
			       uint8_t *dialogtoken, uint16_t *statuscode,
			       uint16_t *buffersize, uint16_t *batimeout);

	int (*delba_process)(struct cdp_soc_t *cdp_soc, uint8_t *peer_mac,
			     uint16_t vdev_id, int tid, uint16_t reasoncode);

	/**
	 * delba_tx_completion() - Indicate delba tx status
	 * @cdp_soc: soc handle
	 * @peer_mac: Peer mac address
	 * @vdev_id: vdev id
	 * @tid: Tid number
	 * @status: Tx completion status
	 *
	 * Return: 0 on Success, 1 on failure
	 */
	int (*delba_tx_completion)(struct cdp_soc_t *cdp_soc, uint8_t *peer_mac,
				   uint16_t vdev_id,
				   uint8_t tid, int status);

	QDF_STATUS
	(*set_addba_response)(struct cdp_soc_t *cdp_soc, uint8_t *peer_mac,
			      uint16_t vdev_id, uint8_t tid,
			      uint16_t statuscode);

	QDF_STATUS
	(*set_vdev_dscp_tid_map)(struct cdp_soc_t *soc_handle,
				 uint8_t vdev_id, uint8_t map_id);
	int (*txrx_get_total_per)(struct cdp_soc_t *soc, uint8_t pdev_id);

	void (*flush_cache_rx_queue)(void);

	QDF_STATUS (*set_pdev_dscp_tid_map)(struct cdp_soc_t *soc_handle,
					    uint8_t pdev_id,
					    uint8_t map_id,
					    uint8_t tos, uint8_t tid);

	QDF_STATUS (*txrx_stats_request)(struct cdp_soc_t *soc_handle,
					 uint8_t vdev_id,
					 struct cdp_txrx_stats_req *req);

	QDF_STATUS (*display_stats)(struct cdp_soc_t *psoc, uint16_t value,
				    enum qdf_stats_verbosity_level level);
<<<<<<< HEAD
	void (*txrx_soc_set_nss_cfg)(ol_txrx_soc_handle soc, int config);

	int(*txrx_soc_get_nss_cfg)(ol_txrx_soc_handle soc);
	QDF_STATUS (*txrx_intr_attach)(void *soc);
	void (*txrx_intr_detach)(void *soc);
	void  (*set_pn_check)(struct cdp_vdev *vdev,
		struct cdp_peer *peer_handle, enum cdp_sec_type sec_type,
		 uint32_t *rx_pn);
	void  (*set_key_sec_type)(struct cdp_vdev *vdev,
				  struct cdp_peer *peer_handle,
				  enum cdp_sec_type sec_type,
				  bool is_unicast);
=======

	QDF_STATUS (*txrx_intr_attach)(struct cdp_soc_t *soc_handle);
	void (*txrx_intr_detach)(struct cdp_soc_t *soc_handle);
	QDF_STATUS  (*set_pn_check)(struct cdp_soc_t *soc_handle,
				    uint8_t vdev_id, uint8_t *peermac,
				    enum cdp_sec_type sec_type,
				    uint32_t *rx_pn);

	QDF_STATUS(*set_key_sec_type)(struct cdp_soc_t *soc_handle,
				      uint8_t vdev_id, uint8_t *peermac,
				      enum cdp_sec_type sec_type,
				      bool is_unicast);
>>>>>>> 4d3aee41

	QDF_STATUS (*update_config_parameters)(struct cdp_soc *psoc,
			struct cdp_config_params *params);

	void *(*get_dp_txrx_handle)(ol_txrx_soc_handle soc, uint8_t pdev_id);
	void (*set_dp_txrx_handle)(ol_txrx_soc_handle soc, uint8_t pdev_id,
				   void *dp_hdl);

	void *(*get_vdev_dp_ext_txrx_handle)(struct cdp_soc_t *soc,
					     uint8_t vdev_id);
	QDF_STATUS (*set_vdev_dp_ext_txrx_handle)(struct cdp_soc_t *soc,
						  uint8_t vdev_id,
						  uint16_t size);

	void *(*get_soc_dp_txrx_handle)(struct cdp_soc *soc_handle);
	void (*set_soc_dp_txrx_handle)(struct cdp_soc *soc_handle,
			void *dp_txrx_handle);

	QDF_STATUS (*map_pdev_to_lmac)(ol_txrx_soc_handle soc, uint8_t pdev_id,
				       uint32_t lmac_id);

	QDF_STATUS (*handle_mode_change)(ol_txrx_soc_handle soc,
					 uint8_t pdev_id, uint32_t lmac_id);

	QDF_STATUS (*set_pdev_status_down)(struct cdp_soc_t *soc_handle,
					   uint8_t pdev_id, bool is_pdev_down);

	QDF_STATUS (*txrx_peer_reset_ast)
		(ol_txrx_soc_handle soc, uint8_t *ast_macaddr,
		 uint8_t *peer_macaddr, uint8_t vdev_id);

	QDF_STATUS (*txrx_peer_reset_ast_table)(ol_txrx_soc_handle soc,
						uint8_t vdev_id);

	void (*txrx_peer_flush_ast_table)(ol_txrx_soc_handle soc);
	void (*txrx_set_ba_aging_timeout)(struct cdp_soc_t *soc_handle,
					  uint8_t ac, uint32_t value);
	void (*txrx_get_ba_aging_timeout)(struct cdp_soc_t *soc_handle,
					  uint8_t ac, uint32_t *value);

	QDF_STATUS (*txrx_peer_map_attach)(ol_txrx_soc_handle soc,
					   uint32_t num_peers,
					   uint32_t max_ast_index,
					   bool peer_map_unmap_v2);

	ol_txrx_tx_fp tx_send;
	/**
	 * txrx_get_os_rx_handles_from_vdev() - Return function, osif vdev
	 *					to deliver pkt to stack.
	 * @soc: datapath soc handle
	 * @vdev: vdev id
	 * @stack_fn: pointer to - function pointer to deliver RX pkt to stack
	 * @osif_vdev: pointer to - osif vdev to deliver RX packet to.
	 */
	void (*txrx_get_os_rx_handles_from_vdev)
					(ol_txrx_soc_handle soc,
					 uint8_t vdev_id,
					 ol_txrx_rx_fp *stack_fn,
					 ol_osif_vdev_handle *osif_vdev);

	void (*set_rate_stats_ctx)(struct cdp_soc_t *soc,
				   void *ctx);

	int (*txrx_classify_update)
		(struct cdp_soc_t *soc, uint8_t vdev_id, qdf_nbuf_t skb,
		 enum txrx_direction, struct ol_txrx_nbuf_classify *nbuf_class);

	bool (*get_dp_capabilities)(struct cdp_soc_t *soc,
				    enum cdp_capabilities dp_caps);
	void* (*get_rate_stats_ctx)(struct cdp_soc_t *soc);
	QDF_STATUS (*txrx_peer_flush_rate_stats)(struct cdp_soc_t *soc,
						 uint8_t pdev_id,
						 void *buf);

	QDF_STATUS (*txrx_flush_rate_stats_request)(struct cdp_soc_t *soc,
						    uint8_t pdev_id);
	QDF_STATUS (*set_pdev_pcp_tid_map)(struct cdp_soc_t *soc,
					   uint8_t pdev_id,
					   uint8_t pcp, uint8_t tid);
	QDF_STATUS (*set_vdev_pcp_tid_map)(struct cdp_soc_t *soc,
					   uint8_t vdev_id,
					   uint8_t pcp, uint8_t tid);
#ifdef QCA_MULTIPASS_SUPPORT
	QDF_STATUS (*set_vlan_groupkey)(struct cdp_soc_t *soc, uint8_t vdev_id,
					uint16_t vlan_id, uint16_t group_key);
#endif

	uint16_t (*get_peer_mac_list)
		 (ol_txrx_soc_handle soc, uint8_t vdev_id,
		  u_int8_t newmac[][QDF_MAC_ADDR_SIZE], uint16_t mac_cnt);
};

struct cdp_ctrl_ops {

	int
		(*txrx_mempools_attach)(ol_txrx_soc_handle dp_soc);
	int
		(*txrx_update_filter_neighbour_peers)(
				struct cdp_soc_t *soc, uint8_t vdev_id,
				uint32_t cmd, uint8_t *macaddr);

	/* Is this similar to ol_txrx_peer_state_update() in MCL */
	/**
	 * @brief Update the authorize peer object at association time
	 * @details
	 * For the host-based implementation of rate-control, it
	 * updates the peer/node-related parameters within rate-control
	 * context of the peer at association.
	 *
	 * @param soc_hdl - pointer to the soc object
	 * @param vdev_id - id of the virtual object
	 * @param peer_mac - mac address of the node's object
	 * @authorize - either to authorize or unauthorize peer
	 *
	 * @return QDF_STATUS
	 */
	QDF_STATUS
		(*txrx_peer_authorize)(struct cdp_soc_t *soc_hdl,
				       uint8_t vdev_id,
				       uint8_t *peer_mac,
				       u_int32_t authorize);

	void (*tx_flush_buffers)(struct cdp_soc_t *soc, uint8_t vdev_id);

	int (*txrx_is_target_ar900b)(struct cdp_soc_t *soc_hdl);

	QDF_STATUS
	(*txrx_set_vdev_param)(struct cdp_soc_t *soc, uint8_t vdev_id,
			       enum cdp_vdev_param_type param,
			       cdp_config_param_type val);

	/**
	 * @brief Set the reo dest ring num of the radio
	 * @details
	 *  Set the reo destination ring no on which we will receive
	 *  pkts for this radio.
	 *
	 * @txrx_soc - soc handle
	 * @param pdev_id - id of physical device
	 * @return the reo destination ring number
	 * @param reo_dest_ring_num - value ranges between 1 - 4
	 */
	QDF_STATUS (*txrx_set_pdev_reo_dest)(
			struct cdp_soc_t *txrx_soc,
			uint8_t pdev_id,
			enum cdp_host_reo_dest_ring reo_dest_ring_num);

	/**
	 * @brief Get the reo dest ring num of the radio
	 * @details
	 *  Get the reo destination ring no on which we will receive
	 *  pkts for this radio.
	 *
	 * @txrx_soc - soc handle
	 * @param pdev_id - id of physical device
	 * @return the reo destination ring number
	 */
	enum cdp_host_reo_dest_ring (*txrx_get_pdev_reo_dest)(
				     struct cdp_soc_t *txrx_soc,
				     uint8_t pdev_id);

	int (*txrx_wdi_event_sub)(struct cdp_soc_t *soc, uint8_t pdev_id,
				  wdi_event_subscribe *event_cb_sub,
				  uint32_t event);

	int (*txrx_wdi_event_unsub)(struct cdp_soc_t *soc, uint8_t pdev_id,
				    wdi_event_subscribe *event_cb_sub,
				    uint32_t event);

	int (*txrx_get_sec_type)(ol_txrx_soc_handle soc, uint8_t vdev_id,
				 uint8_t *peer_mac, uint8_t sec_idx);

	QDF_STATUS
	(*txrx_update_mgmt_txpow_vdev)(struct cdp_soc_t *soc,
				       uint8_t vdev_id,
				       uint8_t subtype, uint8_t tx_power);

	/**
	 * txrx_set_pdev_param() - callback to set pdev parameter
	 * @soc: opaque soc handle
	 * @pdev_id:id of data path pdev handle
	 * @val: value of pdev_tx_capture
	 *
	 * Return: status: 0 - Success, non-zero: Failure
	 */
	QDF_STATUS (*txrx_set_pdev_param)(struct cdp_soc_t *soc,
					  uint8_t pdev_id,
					  enum cdp_pdev_param_type type,
					  cdp_config_param_type val);

	QDF_STATUS (*txrx_get_pdev_param)(struct cdp_soc_t *soc,
					  uint8_t pdev_id,
					  enum cdp_pdev_param_type type,
					  cdp_config_param_type *val);

	QDF_STATUS (*txrx_set_peer_param)(struct cdp_soc_t *soc,
					  uint8_t vdev_id, uint8_t *peer_mac,
					  enum cdp_peer_param_type param,
					  cdp_config_param_type val);

	QDF_STATUS (*txrx_get_peer_param)(struct cdp_soc_t *soc,
					  uint8_t vdev_id, uint8_t *peer_mac,
					  enum cdp_peer_param_type param,
					  cdp_config_param_type *val);

	void * (*txrx_get_pldev)(struct cdp_soc_t *soc, uint8_t pdev_id);
#ifdef VDEV_PEER_PROTOCOL_COUNT
	void (*txrx_peer_protocol_cnt)(struct cdp_soc_t *soc,
				       int8_t vdev_id,
				       qdf_nbuf_t nbuf,
				       bool is_egress,
				       bool is_rx);
#endif
#ifdef ATH_SUPPORT_NAC_RSSI
	QDF_STATUS (*txrx_vdev_config_for_nac_rssi)(struct cdp_soc_t *cdp_soc,
						    uint8_t vdev_id,
						    enum cdp_nac_param_cmd cmd,
						    char *bssid,
						    char *client_macaddr,
						    uint8_t chan_num);

	QDF_STATUS (*txrx_vdev_get_neighbour_rssi)(struct cdp_soc_t *cdp_soc,
						   uint8_t vdev_id,
						   char *macaddr,
						   uint8_t *rssi);
#endif
	QDF_STATUS
	(*set_key)(struct cdp_soc_t *soc, uint8_t vdev_id, uint8_t *mac,
		   bool is_unicast, uint32_t *key);

	QDF_STATUS (*txrx_get_vdev_param)(struct cdp_soc_t *soc,
					  uint8_t vdev_id,
					  enum cdp_vdev_param_type param,
					  cdp_config_param_type *val);
	int (*enable_peer_based_pktlog)(struct cdp_soc_t *cdp_soc,
					uint8_t pdev_id,
					uint8_t *macaddr, uint8_t enb_dsb);

	QDF_STATUS
	(*calculate_delay_stats)(struct cdp_soc_t *cdp_soc,
				 uint8_t vdev_id, qdf_nbuf_t nbuf);
#ifdef WLAN_SUPPORT_RX_PROTOCOL_TYPE_TAG
	QDF_STATUS (*txrx_update_pdev_rx_protocol_tag)(
			struct cdp_soc_t  *soc, uint8_t pdev_id,
			uint32_t protocol_mask, uint16_t protocol_type,
			uint16_t tag);
#ifdef WLAN_SUPPORT_RX_TAG_STATISTICS
	void (*txrx_dump_pdev_rx_protocol_tag_stats)(
				struct cdp_soc_t  *soc, uint8_t pdev_id,
				uint16_t protocol_type);
#endif /* WLAN_SUPPORT_RX_TAG_STATISTICS */
#endif /* WLAN_SUPPORT_RX_PROTOCOL_TYPE_TAG */
#ifdef WLAN_SUPPORT_RX_FLOW_TAG
	QDF_STATUS (*txrx_set_rx_flow_tag)(
		struct cdp_soc_t *cdp_soc, uint8_t pdev_id,
		struct cdp_rx_flow_info *flow_info);
	QDF_STATUS (*txrx_dump_rx_flow_tag_stats)(
		struct cdp_soc_t *cdp_soc, uint8_t pdev_id,
		struct cdp_rx_flow_info *flow_info);
#endif /* WLAN_SUPPORT_RX_FLOW_TAG */
#ifdef QCA_MULTIPASS_SUPPORT
	void (*txrx_peer_set_vlan_id)(struct cdp_soc_t *cdp_soc,
				      uint8_t vdev_id, uint8_t *peer_mac,
				      uint16_t vlan_id);
#endif
#if defined(WLAN_TX_PKT_CAPTURE_ENH) || defined(WLAN_RX_PKT_CAPTURE_ENH)
	QDF_STATUS (*txrx_update_peer_pkt_capture_params)(
			ol_txrx_soc_handle soc, uint8_t pdev_id,
			bool is_rx_pkt_cap_enable, bool is_tx_pkt_cap_enable,
			uint8_t *peer_mac);
#endif /* WLAN_TX_PKT_CAPTURE_ENH || WLAN_RX_PKT_CAPTURE_ENH */
	QDF_STATUS
	(*txrx_set_psoc_param)(struct cdp_soc_t *soc,
			       enum cdp_psoc_param_type param,
			       cdp_config_param_type val);

	QDF_STATUS (*txrx_get_psoc_param)(ol_txrx_soc_handle soc,
					  enum cdp_psoc_param_type type,
					  cdp_config_param_type *val);
#ifdef VDEV_PEER_PROTOCOL_COUNT
	/*
	 * Enable per-peer protocol counters
	 */
	void (*txrx_enable_peer_protocol_count)(struct cdp_soc_t *soc,
						int8_t vdev_id, bool enable);
	void (*txrx_set_peer_protocol_drop_mask)(struct cdp_soc_t *soc,
						 int8_t vdev_id, int mask);
	int (*txrx_is_peer_protocol_count_enabled)(struct cdp_soc_t *soc,
						   int8_t vdev_id);
	int (*txrx_get_peer_protocol_drop_mask)(struct cdp_soc_t *soc,
						int8_t vdev_id);

#endif
};

struct cdp_me_ops {

	void (*tx_me_alloc_descriptor)(struct cdp_soc_t *soc,
				       uint8_t pdev_id);

	void (*tx_me_free_descriptor)(struct cdp_soc_t *soc, uint8_t pdev_id);

	uint16_t (*tx_me_convert_ucast)(struct cdp_soc_t *soc, uint8_t vdev_id,
					qdf_nbuf_t wbuf, u_int8_t newmac[][6],
					uint8_t newmaccnt);
};

struct cdp_mon_ops {

	QDF_STATUS (*txrx_reset_monitor_mode)
		(ol_txrx_soc_handle soc, uint8_t pdev_id, u_int8_t smart_monitor);

	QDF_STATUS (*txrx_deliver_tx_mgmt)
		(struct cdp_soc_t *cdp_soc, uint8_t pdev_id, qdf_nbuf_t nbuf);

	/* HK advance monitor filter support */
	QDF_STATUS (*txrx_set_advance_monitor_filter)
<<<<<<< HEAD
		(struct cdp_pdev *pdev, struct cdp_monitor_filter *filter_val);

	void (*txrx_monitor_record_channel)
		(struct cdp_pdev *, int val);
};

#ifdef WLAN_FEATURE_PKT_CAPTURE
/*
 * struct cdp_pktcapture_ops - packet capture ops
 * @txrx_pktcapture_record_channel: update channel information for packet
 *                                  capture mode
 */
struct cdp_pktcapture_ops {
	void (*txrx_pktcapture_record_channel)
		(struct cdp_soc_t *soc,
		 uint8_t pdev_id,
		 int chan_no);
=======
		(struct cdp_soc_t *soc_hdl, uint8_t pdev_id,
		 struct cdp_monitor_filter *filter_val);
>>>>>>> 4d3aee41
};
#endif /* #ifdef WLAN_FEATURE_PKT_CAPTURE */

#ifdef WLAN_FEATURE_PKT_CAPTURE
struct cdp_pktcapture_ops {
	void (*txrx_pktcapture_set_mode)
		(struct cdp_soc_t *soc,
		uint8_t pdev_id,
		uint8_t mode);

	uint8_t (*txrx_pktcapture_get_mode)
		(struct cdp_soc_t *soc,
		uint8_t pdev_id);

	QDF_STATUS (*txrx_pktcapture_cb_register)
		(struct cdp_soc_t *soc,
		uint8_t pdev_id,
		void *context,
		QDF_STATUS(cb)(void *, qdf_nbuf_t));

	QDF_STATUS (*txrx_pktcapture_cb_deregister)
		(struct cdp_soc_t *soc,
		uint8_t pdev_id);

	QDF_STATUS (*txrx_pktcapture_mgmtpkt_process)
		(struct cdp_soc_t *soc,
		uint8_t pdev_id,
		struct mon_rx_status *txrx_status,
		qdf_nbuf_t nbuf, uint8_t status);

	void (*txrx_pktcapture_record_channel)
		(struct cdp_soc_t *soc,
		uint8_t pdev_id,
		int chan_no);
};
#endif /* #ifdef WLAN_FEATURE_PKT_CAPTURE */

struct cdp_host_stats_ops {
	int (*txrx_host_stats_get)(struct cdp_soc_t *soc, uint8_t vdev_id,
				   struct ol_txrx_stats_req *req);

	QDF_STATUS (*txrx_host_stats_clr)(struct cdp_soc_t *soc,
					  uint8_t vdev_id);

	QDF_STATUS
	(*txrx_host_ce_stats)(struct cdp_soc_t *soc, uint8_t vdev_id);

	int (*txrx_stats_publish)(struct cdp_soc_t *soc, uint8_t pdev_id,
				  struct cdp_stats_extd *buf);
	/**
	 * @brief Enable enhanced stats functionality.
	 *
	 * @param soc - the soc handle
	 * @param pdev_id - pdev_id of pdev
	 * @return - QDF_STATUS
	 */
	QDF_STATUS (*txrx_enable_enhanced_stats)(struct cdp_soc_t *soc,
						 uint8_t pdev_id);

	/**
	 * @brief Disable enhanced stats functionality.
	 *
	 * @param soc - the soc handle
	 * @param pdev_id - pdev_id of pdev
	 * @return - QDF_STATUS
	 */
	QDF_STATUS (*txrx_disable_enhanced_stats)(struct cdp_soc_t *soc,
						  uint8_t pdev_id);

	QDF_STATUS
		(*tx_print_tso_stats)(struct cdp_soc_t *soc, uint8_t vdev_id);

	QDF_STATUS
		(*tx_rst_tso_stats)(struct cdp_soc_t *soc, uint8_t vdev_id);

	QDF_STATUS
		(*tx_print_sg_stats)(struct cdp_soc_t *soc, uint8_t vdev_id);

	QDF_STATUS
		(*tx_rst_sg_stats)(struct cdp_soc_t *soc, uint8_t vdev_id);

	QDF_STATUS
		(*print_rx_cksum_stats)(struct cdp_soc_t *soc, uint8_t vdev_id);

	QDF_STATUS
		(*rst_rx_cksum_stats)(struct cdp_soc_t *soc, uint8_t vdev_id);

	QDF_STATUS
		(*txrx_host_me_stats)(struct cdp_soc_t *soc, uint8_t vdev_id);

	QDF_STATUS
		(*txrx_per_peer_stats)(struct cdp_soc_t *soc, uint8_t *addr);

	int (*txrx_host_msdu_ttl_stats)(struct cdp_soc_t *soc, uint8_t vdev_id,
					struct ol_txrx_stats_req *req);

	int (*ol_txrx_update_peer_stats)(struct cdp_soc_t *soc,
					 uint8_t pdev_id,
					 uint8_t *addr, void *stats,
					 uint32_t last_tx_rate_mcs,
					 uint32_t stats_id);

	QDF_STATUS
		(*get_fw_peer_stats)(struct cdp_soc_t *soc, uint8_t pdev_id,
				     uint8_t *addr,
				     uint32_t cap, uint32_t copy_stats);

	QDF_STATUS
		(*get_htt_stats)(struct cdp_soc_t *soc, uint8_t pdev_id,
				 void *data,
				 uint32_t data_len);
	QDF_STATUS
		(*txrx_update_pdev_stats)(struct cdp_soc_t *soc,
					  uint8_t pdev_id, void *data,
					  uint16_t stats_id);
	QDF_STATUS
		(*txrx_get_peer_stats_param)(struct cdp_soc_t *soc,
					     uint8_t vdev_id,
					     uint8_t *peer_mac,
					     enum cdp_peer_stats_type type,
					     cdp_peer_stats_param_t *buf);
	QDF_STATUS
		(*txrx_get_peer_stats)(struct cdp_soc_t *soc, uint8_t vdev_id,
				       uint8_t *peer_mac,
				       struct cdp_peer_stats *peer_stats);
	QDF_STATUS
		(*txrx_reset_peer_ald_stats)(struct cdp_soc_t *soc,
					     uint8_t vdev_id,
					     uint8_t *peer_mac);
	QDF_STATUS
		(*txrx_reset_peer_stats)(struct cdp_soc_t *soc,
					 uint8_t vdev_id, uint8_t *peer_mac);
	int
		(*txrx_get_vdev_stats)(struct cdp_soc_t *soc, uint8_t vdev_id,
				       void *buf, bool is_aggregate);
	int
		(*txrx_process_wmi_host_vdev_stats)(ol_txrx_soc_handle soc,
						    void *data, uint32_t len,
						    uint32_t stats_id);
	int
		(*txrx_get_vdev_extd_stats)(struct cdp_soc_t *soc,
					    uint8_t vdev_id,
					    wmi_host_vdev_extd_stats *buffer);
	QDF_STATUS
		(*txrx_update_vdev_stats)(struct cdp_soc_t *soc,
					  uint8_t vdev_id, void *buf,
					  uint16_t stats_id);
	int
		(*txrx_get_radio_stats)(struct cdp_soc_t *soc, uint8_t pdev_id,
					void *buf);
	QDF_STATUS
		(*txrx_get_pdev_stats)(struct cdp_soc_t *soc, uint8_t pdev_id,
				       struct cdp_pdev_stats *buf);
	int
		(*txrx_get_ratekbps)(int preamb, int mcs,
				     int htflag, int gintval);

	QDF_STATUS
	(*txrx_update_peer_stats)(struct cdp_soc_t *soc, uint8_t vdev_id,
				  uint8_t *peer_mac, void *stats,
				  uint32_t last_tx_rate_mcs,
				  uint32_t stats_id);
};

struct cdp_wds_ops {
	QDF_STATUS
	(*txrx_set_wds_rx_policy)(struct cdp_soc_t *soc, uint8_t vdev_id,
				  u_int32_t val);
	QDF_STATUS
	(*txrx_wds_peer_tx_policy_update)(struct cdp_soc_t *soc,
					  uint8_t vdev_id, uint8_t *peer_mac,
					  int wds_tx_ucast, int wds_tx_mcast);
	int (*vdev_set_wds)(struct cdp_soc_t *soc, uint8_t vdev_id,
			    uint32_t val);
};

struct cdp_raw_ops {
	int (*txrx_get_nwifi_mode)(struct cdp_soc_t *soc, uint8_t vdev_id);

	QDF_STATUS
	(*rsim_get_astentry)(struct cdp_soc_t *soc, uint8_t vdev_id,
			     qdf_nbuf_t *pnbuf, struct cdp_raw_ast *raw_ast);
};

#ifdef PEER_FLOW_CONTROL
struct cdp_pflow_ops {
	uint32_t (*pflow_update_pdev_params)(struct cdp_soc_t *soc,
					     uint8_t pdev_id,
					     enum _ol_ath_param_t,
					     uint32_t, void *);
};
#endif /* PEER_FLOW_CONTROL */

#define LRO_IPV4_SEED_ARR_SZ 5
#define LRO_IPV6_SEED_ARR_SZ 11

/**
 * struct cdp_lro_hash_config - set rx_offld(LRO/GRO) init parameters
 * @lro_enable: indicates whether rx_offld is enabled
 * @tcp_flag: If the TCP flags from the packet do not match
 * the values in this field after masking with TCP flags mask
 * below, packet is not rx_offld eligible
 * @tcp_flag_mask: field for comparing the TCP values provided
 * above with the TCP flags field in the received packet
 * @toeplitz_hash_ipv4: contains seed needed to compute the flow id
 * 5-tuple toeplitz hash for ipv4 packets
 * @toeplitz_hash_ipv6: contains seed needed to compute the flow id
 * 5-tuple toeplitz hash for ipv6 packets
 */
struct cdp_lro_hash_config {
	uint32_t lro_enable;
	uint32_t tcp_flag:9,
		tcp_flag_mask:9;
	uint32_t toeplitz_hash_ipv4[LRO_IPV4_SEED_ARR_SZ];
	uint32_t toeplitz_hash_ipv6[LRO_IPV6_SEED_ARR_SZ];
};

struct ol_if_ops {
	void
	(*peer_set_default_routing)(struct cdp_ctrl_objmgr_psoc *ctrl_psoc,
				    uint8_t pdev_id, uint8_t *peer_macaddr,
				    uint8_t vdev_id,
				    bool hash_based, uint8_t ring_num);
	QDF_STATUS
	(*peer_rx_reorder_queue_setup)(struct cdp_ctrl_objmgr_psoc *ctrl_psoc,
				       uint8_t pdev_id,
				       uint8_t vdev_id, uint8_t *peer_mac,
				       qdf_dma_addr_t hw_qdesc, int tid,
				       uint16_t queue_num,
				       uint8_t ba_window_size_valid,
				       uint16_t ba_window_size);
	QDF_STATUS
	(*peer_rx_reorder_queue_remove)(struct cdp_ctrl_objmgr_psoc *ctrl_psoc,
					uint8_t pdev_id,
					uint8_t vdev_id, uint8_t *peer_macaddr,
					uint32_t tid_mask);
	int (*peer_unref_delete)(struct cdp_ctrl_objmgr_psoc *psoc,
				 uint8_t pdev_id,
				 uint8_t *peer_mac,
				 uint8_t *vdev_mac, enum wlan_op_mode opmode);
	bool (*is_hw_dbs_2x2_capable)(struct wlan_objmgr_psoc *psoc);
	int (*peer_add_wds_entry)(struct cdp_ctrl_objmgr_psoc *soc,
				  uint8_t vdev_id,
				  uint8_t *peer_macaddr,
				  const uint8_t *dest_macaddr,
				  uint8_t *next_node_mac,
				  uint32_t flags,
				  uint8_t type);
	int (*peer_update_wds_entry)(struct cdp_ctrl_objmgr_psoc *soc,
				     uint8_t vdev_id,
				     uint8_t *dest_macaddr,
				     uint8_t *peer_macaddr,
				     uint32_t flags);
	void (*peer_del_wds_entry)(struct cdp_ctrl_objmgr_psoc *soc,
				   uint8_t vdev_id,
				   uint8_t *wds_macaddr,
				   uint8_t type);
	QDF_STATUS
	(*lro_hash_config)(struct cdp_ctrl_objmgr_psoc *psoc, uint8_t pdev_id,
			   struct cdp_lro_hash_config *rx_offld_hash);

	void (*update_dp_stats)(void *soc, void *stats, uint16_t id,
			uint8_t type);
#ifdef FEATURE_NAC_RSSI
	uint8_t (*rx_invalid_peer)(struct cdp_ctrl_objmgr_psoc *soc,
				   uint8_t pdev_id, void *msg);
#else
	uint8_t (*rx_invalid_peer)(uint8_t vdev_id, void *wh);
#endif

	int  (*peer_map_event)(struct cdp_ctrl_objmgr_psoc *psoc,
			       uint16_t peer_id, uint16_t hw_peer_id,
			       uint8_t vdev_id, uint8_t *peer_mac_addr,
			       enum cdp_txrx_ast_entry_type peer_type,
			       uint32_t tx_ast_hashidx);
	int (*peer_unmap_event)(struct cdp_ctrl_objmgr_psoc *psoc,
				uint16_t peer_id,
				uint8_t vdev_id);

	int (*get_dp_cfg_param)(struct cdp_ctrl_objmgr_psoc *psoc,
				enum cdp_cfg_param_type param_num);

	void (*rx_mic_error)(struct cdp_ctrl_objmgr_psoc *psoc,
			     uint8_t pdev_id,
			     struct cdp_rx_mic_err_info *info);

	bool (*rx_frag_tkip_demic)(struct cdp_ctrl_objmgr_psoc *psoc,
				   uint8_t vdev_id, uint8_t *peer_mac_addr,
				   qdf_nbuf_t nbuf,
				   uint16_t hdr_space);

	uint8_t (*freq_to_channel)(struct cdp_ctrl_objmgr_psoc *psoc,
				   uint8_t vdev_id, uint16_t freq);

#ifdef ATH_SUPPORT_NAC_RSSI
	int (*config_fw_for_nac_rssi)(struct cdp_ctrl_objmgr_psoc *psoc,
				      uint8_t pdev_id,
				      u_int8_t vdev_id,
				      enum cdp_nac_param_cmd cmd, char *bssid,
				      char *client_macaddr, uint8_t chan_num);

	int
	(*config_bssid_in_fw_for_nac_rssi)(struct cdp_ctrl_objmgr_psoc *psoc,
					   uint8_t pdev_id, u_int8_t vdev_id,
					   enum cdp_nac_param_cmd cmd,
					   char *bssid, char *client_mac);
#endif
	int (*peer_sta_kickout)(struct cdp_ctrl_objmgr_psoc *psoc,
				uint16_t pdev_id, uint8_t *peer_macaddr);

	/**
	 * send_delba() - Send delba to peer
	 * @psoc: Objmgr soc handle
	 * @vdev_id: dp vdev id
	 * @peer_macaddr: Peer mac addr
	 * @tid: Tid number
	 *
	 * Return: 0 for success, non-zero for failure
	 */
	int (*send_delba)(struct cdp_ctrl_objmgr_psoc *psoc, uint8_t vdev_id,
			  uint8_t *peer_macaddr, uint8_t tid,
			  uint8_t reason_code);

	int
	(*peer_delete_multiple_wds_entries)(struct cdp_ctrl_objmgr_psoc *psoc,
					    uint8_t vdev_id,
					    uint8_t *dest_macaddr,
					    uint8_t *peer_macaddr,
					    uint32_t flags);
	int
	(*pdev_update_lmac_n_target_pdev_id)(struct cdp_ctrl_objmgr_psoc *psoc,
					    uint8_t *pdev_id,
					    uint8_t *lmac_id,
					    uint8_t *target_pdev_id);
	bool (*is_roam_inprogress)(uint32_t vdev_id);
	enum QDF_GLOBAL_MODE (*get_con_mode)(void);
<<<<<<< HEAD
=======
#ifdef QCA_PEER_MULTIQ_SUPPORT
	int  (*peer_ast_flowid_map)(struct cdp_ctrl_objmgr_psoc *ol_soc_handle,
			       uint16_t peer_id, uint8_t vdev_id, uint8_t *peer_mac_addr);
#endif
>>>>>>> 4d3aee41
	/* TODO: Add any other control path calls required to OL_IF/WMA layer */

};

#ifdef DP_PEER_EXTENDED_API
/**
 * struct cdp_misc_ops - mcl ops not classified
 * @set_ibss_vdev_heart_beat_timer: Update ibss vdev heart beat timer
 * @set_wmm_param: set wmm parameters
 * @bad_peer_txctl_set_setting: configure bad peer tx limit setting
 * @bad_peer_txctl_update_threshold: configure bad peer tx threshold limit
 * @hl_tdls_flag_reset: reset tdls flag for vdev
 * @tx_non_std: Allow the control-path SW to send data frames
 * @get_vdev_id: get vdev id
 * @set_wisa_mode: set wisa mode for a vdev
 * @txrx_data_stall_cb_register: register data stall callback
 * @txrx_data_stall_cb_deregister: deregister data stall callback
 * @txrx_post_data_stall_event: post data stall event
 * @runtime_suspend: ensure TXRX is ready to runtime suspend
 * @runtime_resume: ensure TXRX is ready to runtime resume
 * @get_opmode: get operation mode of vdev
 * @mark_first_wakeup_packet: set flag to indicate that fw is compatible for
			      marking first packet after wow wakeup
 * @update_mac_id: update mac_id for vdev
 * @flush_rx_frames: flush rx frames on the queue
 * @get_intra_bss_fwd_pkts_count: to get the total tx and rx packets that
				  has been forwarded from txrx layer
				  without going to upper layers
 * @pkt_log_init: handler to initialize packet log
 * @pkt_log_con_service: handler to connect packet log service
 * @get_num_rx_contexts: handler to get number of RX contexts
 * @register_packetdump_cb: register callback for different pktlog
 * @unregister_packetdump_cb: unregister callback for different pktlog
 * @pdev_reset_driver_del_ack: reset driver delayed ack enabled flag
 * @vdev_set_driver_del_ack_enable: set driver delayed ack enabled flag
 *
 * Function pointers for miscellaneous soc/pdev/vdev related operations.
 */
struct cdp_misc_ops {
	uint16_t (*set_ibss_vdev_heart_beat_timer)(struct cdp_soc_t *soc_hdl,
						   uint8_t vdev_id,
						   uint16_t timer_value_sec);
	void (*set_wmm_param)(struct cdp_soc_t *soc_hdl, uint8_t pdev_id,
			      struct ol_tx_wmm_param_t wmm_param);
	void (*bad_peer_txctl_set_setting)(struct cdp_soc_t *soc_hdl,
					   uint8_t pdev_id, int enable,
					   int period, int txq_limit);
	void (*bad_peer_txctl_update_threshold)(struct cdp_soc_t *soc_hdl,
						uint8_t pdev_id,
						int level, int tput_thresh,
						int tx_limit);
	void (*hl_tdls_flag_reset)(struct cdp_soc_t *soc_hdl,
				   uint8_t vdev_id, bool flag);
	qdf_nbuf_t (*tx_non_std)(struct cdp_soc_t *soc_hdl, uint8_t vdev_id,
				 enum ol_tx_spec tx_spec, qdf_nbuf_t msdu_list);
	uint16_t (*get_vdev_id)(struct cdp_vdev *vdev);
<<<<<<< HEAD
	uint32_t (*get_tx_ack_stats)(struct cdp_pdev *pdev, uint8_t vdev_id);
	QDF_STATUS (*set_wisa_mode)(struct cdp_vdev *vdev, bool enable);
	QDF_STATUS (*txrx_data_stall_cb_register)(
			struct cdp_pdev *pdev,
			data_stall_detect_cb cb);
	QDF_STATUS (*txrx_data_stall_cb_deregister)(
			struct cdp_pdev *pdev,
			data_stall_detect_cb cb);
	void (*txrx_post_data_stall_event)(
			struct cdp_pdev *pdev,
=======
	uint32_t (*get_tx_ack_stats)(struct cdp_soc_t *soc_hdl,
				     uint8_t vdev_id);
	QDF_STATUS (*set_wisa_mode)(struct cdp_soc_t *soc_hdl,
				    uint8_t vdev_id, bool enable);
	QDF_STATUS (*txrx_data_stall_cb_register)(struct cdp_soc_t *soc_hdl,
						  uint8_t pdev_id,
						  data_stall_detect_cb cb);
	QDF_STATUS (*txrx_data_stall_cb_deregister)(struct cdp_soc_t *soc_hdl,
						    uint8_t pdev_id,
						    data_stall_detect_cb cb);
	void (*txrx_post_data_stall_event)(
			struct cdp_soc_t *soc_hdl,
>>>>>>> 4d3aee41
			enum data_stall_log_event_indicator indicator,
			enum data_stall_log_event_type data_stall_type,
			uint32_t pdev_id, uint32_t vdev_id_bitmap,
			enum data_stall_log_recovery_type recovery_type);
	QDF_STATUS (*runtime_suspend)(struct cdp_soc_t *soc_hdl,
				      uint8_t pdev_id);
	QDF_STATUS (*runtime_resume)(struct cdp_soc_t *soc_hdl,
				     uint8_t pdev_id);
	int (*get_opmode)(struct cdp_soc_t *soc_hdl, uint8_t vdev_id);
	void (*mark_first_wakeup_packet)(struct cdp_soc_t *soc_hdl,
					 uint8_t pdev_id, uint8_t value);
	void (*update_mac_id)(struct cdp_soc_t *soc_hdl, uint8_t vdev_id,
			      uint8_t mac_id);
	void (*flush_rx_frames)(struct cdp_soc_t *soc_hdl, uint8_t pdev_id,
				void *peer, bool drop);
	A_STATUS(*get_intra_bss_fwd_pkts_count)(struct cdp_soc_t *soc_hdl,
						uint8_t vdev_id,
						uint64_t *fwd_tx_packets,
						uint64_t *fwd_rx_packets);
	void (*pkt_log_init)(struct cdp_soc_t *soc_hdl, uint8_t pdev,
			     void *scn);
	void (*pkt_log_con_service)(struct cdp_soc_t *soc_hdl,
				    uint8_t pdev_id, void *scn);
	int (*get_num_rx_contexts)(struct cdp_soc_t *soc_hdl);
	void (*register_pktdump_cb)(struct cdp_soc_t *soc_hdl, uint8_t pdev_id,
				    ol_txrx_pktdump_cb tx_cb,
				    ol_txrx_pktdump_cb rx_cb);
	void (*unregister_pktdump_cb)(struct cdp_soc_t *soc_hdl,
				      uint8_t pdev_id);
	void (*pdev_reset_driver_del_ack)(struct cdp_soc_t *soc_hdl,
					  uint8_t pdev_id);
	void (*vdev_set_driver_del_ack_enable)(struct cdp_soc_t *soc_hdl,
					       uint8_t vdev_id,
					       unsigned long rx_packets,
					       uint32_t time_in_ms,
					       uint32_t high_th,
					       uint32_t low_th);
<<<<<<< HEAD
	QDF_STATUS (*txrx_ext_stats_request)(struct cdp_pdev *pdev,
=======
	void (*vdev_set_bundle_require_flag)(uint8_t vdev_id,
					     unsigned long tx_bytes,
					     uint32_t time_in_ms,
					     uint32_t high_th,
					     uint32_t low_th);
	void (*pdev_reset_bundle_require_flag)(struct cdp_soc_t *soc_hdl,
					       uint8_t pdev_id);
	QDF_STATUS (*txrx_ext_stats_request)(struct cdp_soc_t *soc_hdl,
					     uint8_t pdev_id,
>>>>>>> 4d3aee41
					     struct cdp_txrx_ext_stats *req);
	QDF_STATUS (*request_rx_hw_stats)(struct cdp_soc_t *soc_hdl,
					  uint8_t vdev_id);
};

/**
 * struct cdp_ocb_ops - mcl ocb ops
 * @set_ocb_chan_info: set OCB channel info
 * @get_ocb_chan_info: get OCB channel info
 *
 * Function pointers for operations related to OCB.
 */
struct cdp_ocb_ops {
	void (*set_ocb_chan_info)(struct cdp_soc_t *soc_hdl, uint8_t vdev_id,
				  struct ol_txrx_ocb_set_chan ocb_set_chan);
	struct ol_txrx_ocb_chan_info *(*get_ocb_chan_info)(
				struct cdp_soc_t *soc_hdl, uint8_t vdev_id);
};

/**
 * struct cdp_peer_ops - mcl peer related ops
 * @register_peer:
 * @clear_peer:
 * @find_peer_exist
 * @find_peer_exist_on_vdev
 * @find_peer_exist_on_other_vdev
 * @peer_state_update:
 * @get_vdevid:
 * @register_ocb_peer:
 * @peer_get_peer_mac_addr:
 * @get_peer_state:
 * @update_ibss_add_peer_num_of_vdev:
 * @copy_mac_addr_raw:
 * @add_last_real_peer:
 * @is_vdev_restore_last_peer:
 * @update_last_real_peer:
 */
struct cdp_peer_ops {
	QDF_STATUS (*register_peer)(struct cdp_soc_t *soc_hdl, uint8_t pdev_id,
				    struct ol_txrx_desc_type *sta_desc);
	QDF_STATUS (*clear_peer)(struct cdp_soc_t *soc_hdl, uint8_t pdev_id,
				 struct qdf_mac_addr peer_addr);
	bool (*find_peer_exist)(struct cdp_soc_t *soc, uint8_t pdev_id,
				uint8_t *peer_addr);
	bool (*find_peer_exist_on_vdev)(struct cdp_soc_t *soc, uint8_t vdev_id,
					uint8_t *peer_addr);
	bool (*find_peer_exist_on_other_vdev)(struct cdp_soc_t *soc,
					      uint8_t vdev_id,
					      uint8_t *peer_addr,
					      uint16_t max_bssid);
	QDF_STATUS (*peer_state_update)(struct cdp_soc_t *soc,
					uint8_t *peer_addr,
					enum ol_txrx_peer_state state);
	QDF_STATUS (*get_vdevid)(struct cdp_soc_t *soc_hdl, uint8_t *peer_mac,
				 uint8_t *vdev_id);
	struct cdp_vdev * (*get_vdev_by_peer_addr)(struct cdp_pdev *pdev,
			struct qdf_mac_addr peer_addr);
	QDF_STATUS (*register_ocb_peer)(uint8_t *mac_addr);
	uint8_t * (*peer_get_peer_mac_addr)(void *peer);
	int (*get_peer_state)(struct cdp_soc_t *soc, uint8_t vdev_id,
			      uint8_t *peer_mac);
	struct cdp_vdev * (*get_vdev_for_peer)(void *peer);
	int16_t (*update_ibss_add_peer_num_of_vdev)(struct cdp_soc_t *soc,
						    uint8_t vdev_id,
						    int16_t peer_num_delta);
	void (*remove_peers_for_vdev)(struct cdp_vdev *vdev,
			ol_txrx_vdev_peer_remove_cb callback,
			void *callback_context, bool remove_last_peer);
	void (*remove_peers_for_vdev_no_lock)(struct cdp_vdev *vdev,
			ol_txrx_vdev_peer_remove_cb callback,
			void *callback_context);
	void (*copy_mac_addr_raw)(struct cdp_soc_t *soc, uint8_t vdev_id,
				  uint8_t *bss_addr);
	void (*add_last_real_peer)(struct cdp_soc_t *soc, uint8_t pdev_id,
				   uint8_t vdev_id);
	bool (*is_vdev_restore_last_peer)(struct cdp_soc_t *soc,
					  uint8_t vdev_id,
					  uint8_t *peer_mac);
	void (*update_last_real_peer)(struct cdp_soc_t *soc, uint8_t pdev_id,
				      uint8_t vdev_id, bool restore_last_peer);
	void (*peer_detach_force_delete)(struct cdp_soc_t *soc_hdl,
					 uint8_t vdev_id, uint8_t *peer_addr);
	void (*set_tdls_offchan_enabled)(struct cdp_soc_t *soc, uint8_t vdev_id,
					 uint8_t *peer_mac, bool val);
	void (*set_peer_as_tdls_peer)(struct cdp_soc_t *soc, uint8_t vdev_id,
				      uint8_t *peer_mac, bool val);
};

/**
 * struct cdp_mob_stats_ops - mcl mob stats ops
 * @clear_stats: handler to clear ol txrx stats
 * @stats: handler to update ol txrx stats
 */
struct cdp_mob_stats_ops {
	QDF_STATUS(*clear_stats)(struct cdp_soc_t *soc_hdl,
				 uint8_t pdev_id, uint8_t bitmap);
	int (*stats)(uint8_t vdev_id, char *buffer, unsigned buf_len);
};

/**
 * struct cdp_pmf_ops - mcl protected management frame ops
 * @get_pn_info: handler to get pn info from peer
 *
 * Function pointers for pmf related operations.
 */
struct cdp_pmf_ops {
	void (*get_pn_info)(struct cdp_soc_t *soc, uint8_t *peer_mac,
			    uint8_t vdev_id, uint8_t **last_pn_valid,
			    uint64_t **last_pn, uint32_t **rmf_pn_replays);
};
#endif


#ifdef DP_FLOW_CTL
/**
 * struct cdp_cfg_ops - mcl configuration ops
 * @set_cfg_rx_fwd_disabled: set rx_fwd_disabled flag
 * @set_cfg_packet_log_enabled: set is_packet_log_enabled flag
 * @cfg_attach: hardcode the configuration parameters
 * @vdev_rx_set_intrabss_fwd: set disable_intrabss_fwd flag
 * @is_rx_fwd_disabled: get the rx_fwd_disabled flag,
 *                      1 enabled, 0 disabled.
 * @tx_set_is_mgmt_over_wmi_enabled: set is_mgmt_over_wmi_enabled flag to
 *                                   indicate that mgmt over wmi is enabled
 *                                   or not,
 *                                   1 for enabled, 0 for disable
 * @is_high_latency: get device is high or low latency device,
 *                   1 high latency bus, 0 low latency bus
 * @set_flow_control_parameters: set flow control parameters
 * @set_flow_steering: set flow_steering_enabled flag
 * @set_ptp_rx_opt_enabled: set is_ptp_rx_opt_enabled flag
 * @set_new_htt_msg_format: set new_htt_msg_format flag
 * @set_peer_unmap_conf_support: set enable_peer_unmap_conf_support flag
 * @get_peer_unmap_conf_support: get enable_peer_unmap_conf_support flag
 * @set_tx_compl_tsf64: set enable_tx_compl_tsf64 flag,
 *                      1 enabled, 0 disabled.
 * @get_tx_compl_tsf64: get enable_tx_compl_tsf64 flag,
 *                      1 enabled, 0 disabled.
 */
struct cdp_cfg_ops {
	void (*set_cfg_rx_fwd_disabled)(struct cdp_cfg *cfg_pdev,
		uint8_t disable_rx_fwd);
	void (*set_cfg_packet_log_enabled)(struct cdp_cfg *cfg_pdev,
		uint8_t val);
	struct cdp_cfg * (*cfg_attach)(qdf_device_t osdev, void *cfg_param);
	void (*vdev_rx_set_intrabss_fwd)(struct cdp_soc_t *soc_hdl,
					 uint8_t vdev_id, bool val);
	uint8_t (*is_rx_fwd_disabled)(struct cdp_vdev *vdev);
	void (*tx_set_is_mgmt_over_wmi_enabled)(uint8_t value);
	int (*is_high_latency)(struct cdp_cfg *cfg_pdev);
	void (*set_flow_control_parameters)(struct cdp_cfg *cfg_pdev,
		void *param);
	void (*set_flow_steering)(struct cdp_cfg *cfg_pdev, uint8_t val);
	void (*set_ptp_rx_opt_enabled)(struct cdp_cfg *cfg_pdev, uint8_t val);
	void (*set_new_htt_msg_format)(uint8_t val);
	void (*set_peer_unmap_conf_support)(bool val);
	bool (*get_peer_unmap_conf_support)(void);
	void (*set_tx_compl_tsf64)(bool val);
	bool (*get_tx_compl_tsf64)(void);
};

/**
 * struct cdp_flowctl_ops - mcl flow control
 * @flow_pool_map_handler: handler to map flow_id and pool descriptors
 * @flow_pool_unmap_handler: handler to unmap flow_id and pool descriptors
 * @register_pause_cb: handler to register tx pause callback
 * @set_desc_global_pool_size: handler to set global pool size
 * @dump_flow_pool_info: handler to dump global and flow pool info
 * @tx_desc_thresh_reached: handler to set tx desc threshold
 *
 * Function pointers for operations related to flow control
 */
struct cdp_flowctl_ops {
	QDF_STATUS (*flow_pool_map_handler)(struct cdp_soc_t *soc,
					    uint8_t pdev_id,
					    uint8_t vdev_id);
	void (*flow_pool_unmap_handler)(struct cdp_soc_t *soc,
					uint8_t pdev_id,
					uint8_t vdev_id);
	QDF_STATUS (*register_pause_cb)(struct cdp_soc_t *soc,
					tx_pause_callback);
	void (*set_desc_global_pool_size)(uint32_t num_msdu_desc);

	void (*dump_flow_pool_info)(struct cdp_soc_t *soc_hdl);

	bool (*tx_desc_thresh_reached)(struct cdp_soc_t *soc_hdl,
				       uint8_t vdev_id);
};

/**
 * struct cdp_lflowctl_ops - mcl legacy flow control ops
 * @register_tx_flow_control: Register tx flow control callback
 * @set_vdev_tx_desc_limit:  Set tx descriptor limit for a vdev
 * @set_vdev_os_queue_status: Set vdev queue status
 * @deregister_tx_flow_control_cb: Deregister tx flow control callback
 * @flow_control_cb: Call osif flow control callback
 * @get_tx_resource: Get tx resources and comapre with watermark
 * @ll_set_tx_pause_q_depth: set pause queue depth
 * @vdev_flush: Flush all packets on a particular vdev
 * @vdev_pause: Pause a particular vdev
 * @vdev_unpause: Unpause a particular vdev
 *
 * Function pointers for operations related to flow control
 */
struct cdp_lflowctl_ops {
#ifdef QCA_HL_NETDEV_FLOW_CONTROL
	int (*register_tx_flow_control)(struct cdp_soc_t *soc_hdl,
					uint8_t pdev_id,
					tx_pause_callback flowcontrol);
	int (*set_vdev_tx_desc_limit)(struct cdp_soc_t *soc_hdl,
				      uint8_t vdev_id, uint32_t chan_freq);
	int (*set_vdev_os_queue_status)(struct cdp_soc_t *soc_hdl,
					uint8_t vdev_id,
					enum netif_action_type action);
#else
	int (*register_tx_flow_control)(
		struct cdp_soc_t *soc_hdl,
		uint8_t vdev_id,
		ol_txrx_tx_flow_control_fp flowControl, void *osif_fc_ctx,
		ol_txrx_tx_flow_control_is_pause_fp flow_control_is_pause);
#endif /* QCA_HL_NETDEV_FLOW_CONTROL */
	int (*deregister_tx_flow_control_cb)(struct cdp_soc_t *soc_hdl,
					     uint8_t vdev_id);
	void (*flow_control_cb)(struct cdp_soc_t *soc_hdl, uint8_t vdev_id,
				bool tx_resume);
	bool (*get_tx_resource)(struct cdp_soc_t *soc_hdl, uint8_t pdev_id,
				struct qdf_mac_addr peer_addr,
				unsigned int low_watermark,
				unsigned int high_watermark_offset);
	int (*ll_set_tx_pause_q_depth)(struct cdp_soc_t *soc, uint8_t vdev_id,
				       int pause_q_depth);
	void (*vdev_flush)(struct cdp_soc_t *soc_hdl, uint8_t vdev_id);
	void (*vdev_pause)(struct cdp_soc_t *soc_hdl, uint8_t vdev_id,
			   uint32_t reason, uint32_t pause_type);
	void (*vdev_unpause)(struct cdp_soc_t *soc_hdl, uint8_t vdev_id,
			     uint32_t reason, uint32_t pause_type);
};

/**
 * struct cdp_throttle_ops - mcl throttle ops
 * @throttle_init_period: handler to initialize tx throttle time
 * @throttle_set_level: handler to set tx throttle level
 */
struct cdp_throttle_ops {
	void (*throttle_init_period)(struct cdp_soc_t *soc_hdl,
				     uint8_t pdev_id, int period,
				     uint8_t *dutycycle_level);
	void (*throttle_set_level)(struct cdp_soc_t *soc_hdl,
				   uint8_t pdev_id, int level);
};
#endif

#ifdef IPA_OFFLOAD
/**
 * struct cdp_ipa_ops - mcl ipa data path ops
 * @ipa_get_resource:
 * @ipa_set_doorbell_paddr:
 * @ipa_set_active:
 * @ipa_op_response:
 * @ipa_register_op_cb:
 * @ipa_get_stat:
 * @ipa_tx_data_frame:
 */
struct cdp_ipa_ops {
	QDF_STATUS (*ipa_get_resource)(struct cdp_soc_t *soc_hdl,
				       uint8_t pdev_id);
	QDF_STATUS (*ipa_set_doorbell_paddr)(struct cdp_soc_t *soc_hdl,
					     uint8_t pdev_id);
	QDF_STATUS (*ipa_set_active)(struct cdp_soc_t *soc_hdl, uint8_t pdev_id,
				     bool uc_active, bool is_tx);
	QDF_STATUS (*ipa_op_response)(struct cdp_soc_t *soc_hdl,
				      uint8_t pdev_id, uint8_t *op_msg);
	QDF_STATUS (*ipa_register_op_cb)(struct cdp_soc_t *soc_hdl,
					 uint8_t pdev_id,
					 void (*ipa_uc_op_cb_type)
					 (uint8_t *op_msg, void *osif_ctxt),
					 void *usr_ctxt);
	QDF_STATUS (*ipa_get_stat)(struct cdp_soc_t *soc_hdl, uint8_t pdev_id);
	qdf_nbuf_t (*ipa_tx_data_frame)(struct cdp_soc_t *soc_hdl,
					uint8_t vdev_id, qdf_nbuf_t skb);
	void (*ipa_set_uc_tx_partition_base)(struct cdp_cfg *pdev,
		uint32_t value);
#ifdef FEATURE_METERING
	QDF_STATUS (*ipa_uc_get_share_stats)(struct cdp_soc_t *soc_hdl,
					     uint8_t pdev_id,
					     uint8_t reset_stats);
	QDF_STATUS (*ipa_uc_set_quota)(struct cdp_soc_t *soc_hdl,
				       uint8_t pdev_id, uint64_t quota_bytes);
#endif
	QDF_STATUS (*ipa_enable_autonomy)(struct cdp_soc_t *soc_hdl,
					  uint8_t pdev_id);
	QDF_STATUS (*ipa_disable_autonomy)(struct cdp_soc_t *soc_hdl,
					   uint8_t pdev_id);
#ifdef CONFIG_IPA_WDI_UNIFIED_API
	QDF_STATUS (*ipa_setup)(struct cdp_soc_t *soc_hdl, uint8_t pdev_id,
				void *ipa_i2w_cb, void *ipa_w2i_cb,
				void *ipa_wdi_meter_notifier_cb,
				uint32_t ipa_desc_size, void *ipa_priv,
				bool is_rm_enabled, uint32_t *tx_pipe_handle,
				uint32_t *rx_pipe_handle, bool is_smmu_enabled,
				qdf_ipa_sys_connect_params_t *sys_in,
				bool over_gsi);
#else /* CONFIG_IPA_WDI_UNIFIED_API */
	QDF_STATUS (*ipa_setup)(struct cdp_soc_t *soc_hdl, uint8_t pdev_id,
				void *ipa_i2w_cb, void *ipa_w2i_cb,
				void *ipa_wdi_meter_notifier_cb,
				uint32_t ipa_desc_size, void *ipa_priv,
				bool is_rm_enabled, uint32_t *tx_pipe_handle,
				uint32_t *rx_pipe_handle);
#endif /* CONFIG_IPA_WDI_UNIFIED_API */
	QDF_STATUS (*ipa_cleanup)(uint32_t tx_pipe_handle,
		uint32_t rx_pipe_handle);
	QDF_STATUS (*ipa_setup_iface)(char *ifname, uint8_t *mac_addr,
		qdf_ipa_client_type_t prod_client,
		qdf_ipa_client_type_t cons_client,
		uint8_t session_id, bool is_ipv6_enabled);
	QDF_STATUS (*ipa_cleanup_iface)(char *ifname, bool is_ipv6_enabled);
	QDF_STATUS (*ipa_enable_pipes)(struct cdp_soc_t *soc_hdl,
				       uint8_t pdev_id);
	QDF_STATUS (*ipa_disable_pipes)(struct cdp_soc_t *soc_hdl,
					uint8_t pdev_id);
	QDF_STATUS (*ipa_set_perf_level)(int client,
		uint32_t max_supported_bw_mbps);
	bool (*ipa_rx_intrabss_fwd)(struct cdp_soc_t *soc_hdl, uint8_t vdev_id,
				    qdf_nbuf_t nbuf, bool *fwd_success);
};
#endif

#ifdef DP_POWER_SAVE
/**
<<<<<<< HEAD
 * struct cdp_bus_ops - mcl bus suspend/resume ops
 * @bus_suspend:
 * @bus_resume:
 * @process_wow_ack_rsp: handler for wow ack response
 */
struct cdp_bus_ops {
	QDF_STATUS (*bus_suspend)(struct cdp_pdev *opaque_pdev);
	QDF_STATUS (*bus_resume)(struct cdp_pdev *opaque_pdev);
	void (*process_wow_ack_rsp)(struct cdp_soc_t *soc_hdl,
				    struct cdp_pdev *opaque_pdev);
};

/**
 * struct cdp_ocb_ops - mcl ocb ops
 * @set_ocb_chan_info:
 * @get_ocb_chan_info:
 */
struct cdp_ocb_ops {
	void (*set_ocb_chan_info)(struct cdp_vdev *vdev,
			struct ol_txrx_ocb_set_chan ocb_set_chan);
	struct ol_txrx_ocb_chan_info *
		(*get_ocb_chan_info)(struct cdp_vdev *vdev);
};

/**
 * struct cdp_peer_ops - mcl peer related ops
 * @register_peer:
 * @clear_peer:
 * @cfg_attach:
 * @find_peer_by_addr:
 * @find_peer_by_addr_and_vdev:
 * @local_peer_id:
 * @peer_find_by_local_id:
 * @peer_state_update:
 * @get_vdevid:
 * @get_vdev_by_sta_id:
 * @register_ocb_peer:
 * @peer_get_peer_mac_addr:
 * @get_peer_state:
 * @get_vdev_for_peer:
 * @update_ibss_add_peer_num_of_vdev:
 * @remove_peers_for_vdev:
 * @remove_peers_for_vdev_no_lock:
 * @copy_mac_addr_raw:
 * @add_last_real_peer:
 * @is_vdev_restore_last_peer:
 * @update_last_real_peer:
 */
struct cdp_peer_ops {
	QDF_STATUS (*register_peer)(struct cdp_pdev *pdev,
			struct ol_txrx_desc_type *sta_desc);
	QDF_STATUS (*clear_peer)(struct cdp_pdev *pdev, uint8_t sta_id);
	QDF_STATUS (*change_peer_state)(uint8_t sta_id,
			enum ol_txrx_peer_state sta_state,
			bool roam_synch_in_progress);
	void * (*peer_get_ref_by_addr)(struct cdp_pdev *pdev,
				       uint8_t *peer_addr, uint8_t *peer_id,
				       enum peer_debug_id_type debug_id);
	void (*peer_release_ref)(void *peer, enum peer_debug_id_type debug_id);
	void * (*find_peer_by_addr)(struct cdp_pdev *pdev,
			uint8_t *peer_addr, uint8_t *peer_id);
	void * (*find_peer_by_addr_and_vdev)(struct cdp_pdev *pdev,
			struct cdp_vdev *vdev,
			uint8_t *peer_addr, uint8_t *peer_id);
	uint16_t (*local_peer_id)(void *peer);
	void * (*peer_find_by_local_id)(struct cdp_pdev *pdev,
			uint8_t local_peer_id);
	QDF_STATUS (*peer_state_update)(struct cdp_pdev *pdev,
			uint8_t *peer_addr,
			enum ol_txrx_peer_state state);
	QDF_STATUS (*get_vdevid)(void *peer, uint8_t *vdev_id);
	struct cdp_vdev * (*get_vdev_by_sta_id)(struct cdp_pdev *pdev,
			uint8_t sta_id);
	QDF_STATUS (*register_ocb_peer)(uint8_t *mac_addr, uint8_t *peer_id);
	uint8_t * (*peer_get_peer_mac_addr)(void *peer);
	int (*get_peer_state)(void *peer);
	struct cdp_vdev * (*get_vdev_for_peer)(void *peer);
	int16_t (*update_ibss_add_peer_num_of_vdev)(struct cdp_vdev *vdev,
			int16_t peer_num_delta);
	void (*remove_peers_for_vdev)(struct cdp_vdev *vdev,
			ol_txrx_vdev_peer_remove_cb callback,
			void *callback_context, bool remove_last_peer);
	void (*remove_peers_for_vdev_no_lock)(struct cdp_vdev *vdev,
			ol_txrx_vdev_peer_remove_cb callback,
			void *callback_context);
	void (*copy_mac_addr_raw)(struct cdp_vdev *vdev, uint8_t *bss_addr);
	void (*add_last_real_peer)(struct cdp_pdev *pdev,
		struct cdp_vdev *vdev, uint8_t *peer_id);
	bool (*is_vdev_restore_last_peer)(void *peer);
	void (*update_last_real_peer)(struct cdp_pdev *pdev, void *vdev,
			uint8_t *peer_id, bool restore_last_peer);
	void (*peer_detach_force_delete)(void *peer);
};

/**
 * struct cdp_ocb_ops - mcl ocb ops
 * @throttle_init_period:
 * @throttle_set_level:
=======
 * struct cdp_tx_delay_ops - mcl tx delay ops
 * @tx_delay: handler to get tx packet delay
 * @tx_delay_hist: handler to get tx packet delay histogram
 * @tx_packet_count: handler to get tx packet count
 * @tx_set_compute_interval: update compute interval period for TSM stats
 *
 * Function pointer for operations related to tx delay.
>>>>>>> 4d3aee41
 */
struct cdp_tx_delay_ops {
	void (*tx_delay)(struct cdp_soc_t *soc_hdl, uint8_t pdev_id,
			 uint32_t *queue_delay_microsec,
			 uint32_t *tx_delay_microsec, int category);
	void (*tx_delay_hist)(struct cdp_soc_t *soc_hdl, uint8_t pdev_id,
			      uint16_t *bin_values, int category);
	void (*tx_packet_count)(struct cdp_soc_t *soc_hdl, uint8_t pdev_id,
				uint16_t *out_packet_count,
				uint16_t *out_packet_loss_count, int category);
	void (*tx_set_compute_interval)(struct cdp_soc_t *soc_hdl,
					uint8_t pdev_id, uint32_t interval);
};

/**
 * struct cdp_bus_ops - mcl bus suspend/resume ops
 * @bus_suspend: handler for bus suspend
 * @bus_resume: handler for bus resume
 * @process_wow_ack_rsp: handler for wow ack response
 * @process_target_suspend_req: handler for target suspend request
 */
struct cdp_bus_ops {
	QDF_STATUS (*bus_suspend)(struct cdp_soc_t *soc_hdl, uint8_t pdev_id);
	QDF_STATUS (*bus_resume)(struct cdp_soc_t *soc_hdl, uint8_t pdev_id);
	void (*process_wow_ack_rsp)(struct cdp_soc_t *soc_hdl, uint8_t pdev_id);
	void (*process_target_suspend_req)(struct cdp_soc_t *soc_hdl,
					   uint8_t pdev_id);
};
#endif

#ifdef RECEIVE_OFFLOAD
/**
 * struct cdp_rx_offld_ops - mcl host receive offload ops
 * @register_rx_offld_flush_cb:
 * @deregister_rx_offld_flush_cb:
 */
struct cdp_rx_offld_ops {
	void (*register_rx_offld_flush_cb)(void (rx_offld_flush_cb)(void *));
	void (*deregister_rx_offld_flush_cb)(void);
};
#endif

#if defined(WLAN_CFR_ENABLE) && defined(WLAN_ENH_CFR_ENABLE)
/**
 * struct cdp_cfr_ops - host cfr ops
 * @txrx_cfr_filter: Handler to configure host rx monitor status ring
 * @txrx_get_cfr_rcc: Handler to get CFR mode
 * @txrx_set_cfr_rcc: Handler to enable/disable CFR mode
 * @txrx_get_cfr_dbg_stats: Handler to get debug statistics for CFR mode
 * @txrx_clear_cfr_dbg_stats: Handler to clear debug statistics for CFR mode
 * @txrx_enable_mon_reap_timer: Enable/Disable reap timer of monitor status ring
 */
struct cdp_cfr_ops {
	void (*txrx_cfr_filter)(struct cdp_soc_t *soc_hdl,
				uint8_t pdev_id,
				bool enable,
				struct cdp_monitor_filter *filter_val);
	bool (*txrx_get_cfr_rcc)(struct cdp_soc_t *soc_hdl,
				 uint8_t pdev_id);
	void (*txrx_set_cfr_rcc)(struct cdp_soc_t *soc_hdl,
				 uint8_t pdev_id,
				 bool enable);
	void (*txrx_get_cfr_dbg_stats)(struct cdp_soc_t *soc_hdl,
				       uint8_t pdev_id,
				       struct cdp_cfr_rcc_stats *buf);
	void (*txrx_clear_cfr_dbg_stats)(struct cdp_soc_t *soc_hdl,
					 uint8_t pdev_id);
	void (*txrx_enable_mon_reap_timer)(struct cdp_soc_t *soc_hdl,
					   uint8_t pdev_id,
					   bool enable);
};
#endif

struct cdp_ops {
	struct cdp_cmn_ops          *cmn_drv_ops;
	struct cdp_ctrl_ops         *ctrl_ops;
	struct cdp_me_ops           *me_ops;
	struct cdp_mon_ops          *mon_ops;
	struct cdp_host_stats_ops   *host_stats_ops;
	struct cdp_wds_ops          *wds_ops;
	struct cdp_raw_ops          *raw_ops;
	struct cdp_pflow_ops        *pflow_ops;
#ifdef DP_PEER_EXTENDED_API
	struct cdp_misc_ops         *misc_ops;
	struct cdp_peer_ops         *peer_ops;
	struct cdp_ocb_ops          *ocb_ops;
	struct cdp_mob_stats_ops    *mob_stats_ops;
	struct cdp_pmf_ops          *pmf_ops;
#endif
#ifdef DP_FLOW_CTL
	struct cdp_cfg_ops          *cfg_ops;
	struct cdp_flowctl_ops      *flowctl_ops;
	struct cdp_lflowctl_ops     *l_flowctl_ops;
	struct cdp_throttle_ops     *throttle_ops;
#endif
#ifdef DP_POWER_SAVE
	struct cdp_bus_ops          *bus_ops;
	struct cdp_tx_delay_ops     *delay_ops;
#endif
#ifdef IPA_OFFLOAD
	struct cdp_ipa_ops          *ipa_ops;
#endif
#ifdef RECEIVE_OFFLOAD
	struct cdp_rx_offld_ops     *rx_offld_ops;
#endif
#ifdef WLAN_FEATURE_PKT_CAPTURE
	struct cdp_pktcapture_ops   *pktcapture_ops;
#endif
<<<<<<< HEAD
#ifdef WLAN_FEATURE_PKT_CAPTURE
	struct cdp_pktcapture_ops   *pktcapture_ops;
#endif
=======
#if defined(WLAN_CFR_ENABLE) && defined(WLAN_ENH_CFR_ENABLE)
	struct cdp_cfr_ops          *cfr_ops;
#endif

>>>>>>> 4d3aee41
};
#endif<|MERGE_RESOLUTION|>--- conflicted
+++ resolved
@@ -94,13 +94,8 @@
 
 	int (*txrx_pdev_attach_target)(ol_txrx_soc_handle soc, uint8_t pdev_id);
 
-<<<<<<< HEAD
-	struct cdp_vdev *(*txrx_vdev_attach)
-		(struct cdp_pdev *pdev, uint8_t *vdev_mac_addr,
-=======
 	QDF_STATUS (*txrx_vdev_attach)
 		(struct cdp_soc_t *soc, uint8_t pdev_id, uint8_t *mac,
->>>>>>> 4d3aee41
 		 uint8_t vdev_id, enum wlan_op_mode op_mode,
 		 enum wlan_op_subtype subtype);
 
@@ -435,20 +430,6 @@
 
 	QDF_STATUS (*display_stats)(struct cdp_soc_t *psoc, uint16_t value,
 				    enum qdf_stats_verbosity_level level);
-<<<<<<< HEAD
-	void (*txrx_soc_set_nss_cfg)(ol_txrx_soc_handle soc, int config);
-
-	int(*txrx_soc_get_nss_cfg)(ol_txrx_soc_handle soc);
-	QDF_STATUS (*txrx_intr_attach)(void *soc);
-	void (*txrx_intr_detach)(void *soc);
-	void  (*set_pn_check)(struct cdp_vdev *vdev,
-		struct cdp_peer *peer_handle, enum cdp_sec_type sec_type,
-		 uint32_t *rx_pn);
-	void  (*set_key_sec_type)(struct cdp_vdev *vdev,
-				  struct cdp_peer *peer_handle,
-				  enum cdp_sec_type sec_type,
-				  bool is_unicast);
-=======
 
 	QDF_STATUS (*txrx_intr_attach)(struct cdp_soc_t *soc_handle);
 	void (*txrx_intr_detach)(struct cdp_soc_t *soc_handle);
@@ -461,7 +442,6 @@
 				      uint8_t vdev_id, uint8_t *peermac,
 				      enum cdp_sec_type sec_type,
 				      bool is_unicast);
->>>>>>> 4d3aee41
 
 	QDF_STATUS (*update_config_parameters)(struct cdp_soc *psoc,
 			struct cdp_config_params *params);
@@ -779,30 +759,9 @@
 
 	/* HK advance monitor filter support */
 	QDF_STATUS (*txrx_set_advance_monitor_filter)
-<<<<<<< HEAD
-		(struct cdp_pdev *pdev, struct cdp_monitor_filter *filter_val);
-
-	void (*txrx_monitor_record_channel)
-		(struct cdp_pdev *, int val);
-};
-
-#ifdef WLAN_FEATURE_PKT_CAPTURE
-/*
- * struct cdp_pktcapture_ops - packet capture ops
- * @txrx_pktcapture_record_channel: update channel information for packet
- *                                  capture mode
- */
-struct cdp_pktcapture_ops {
-	void (*txrx_pktcapture_record_channel)
-		(struct cdp_soc_t *soc,
-		 uint8_t pdev_id,
-		 int chan_no);
-=======
 		(struct cdp_soc_t *soc_hdl, uint8_t pdev_id,
 		 struct cdp_monitor_filter *filter_val);
->>>>>>> 4d3aee41
-};
-#endif /* #ifdef WLAN_FEATURE_PKT_CAPTURE */
+};
 
 #ifdef WLAN_FEATURE_PKT_CAPTURE
 struct cdp_pktcapture_ops {
@@ -1137,13 +1096,10 @@
 					    uint8_t *target_pdev_id);
 	bool (*is_roam_inprogress)(uint32_t vdev_id);
 	enum QDF_GLOBAL_MODE (*get_con_mode)(void);
-<<<<<<< HEAD
-=======
 #ifdef QCA_PEER_MULTIQ_SUPPORT
 	int  (*peer_ast_flowid_map)(struct cdp_ctrl_objmgr_psoc *ol_soc_handle,
 			       uint16_t peer_id, uint8_t vdev_id, uint8_t *peer_mac_addr);
 #endif
->>>>>>> 4d3aee41
 	/* TODO: Add any other control path calls required to OL_IF/WMA layer */
 
 };
@@ -1200,18 +1156,6 @@
 	qdf_nbuf_t (*tx_non_std)(struct cdp_soc_t *soc_hdl, uint8_t vdev_id,
 				 enum ol_tx_spec tx_spec, qdf_nbuf_t msdu_list);
 	uint16_t (*get_vdev_id)(struct cdp_vdev *vdev);
-<<<<<<< HEAD
-	uint32_t (*get_tx_ack_stats)(struct cdp_pdev *pdev, uint8_t vdev_id);
-	QDF_STATUS (*set_wisa_mode)(struct cdp_vdev *vdev, bool enable);
-	QDF_STATUS (*txrx_data_stall_cb_register)(
-			struct cdp_pdev *pdev,
-			data_stall_detect_cb cb);
-	QDF_STATUS (*txrx_data_stall_cb_deregister)(
-			struct cdp_pdev *pdev,
-			data_stall_detect_cb cb);
-	void (*txrx_post_data_stall_event)(
-			struct cdp_pdev *pdev,
-=======
 	uint32_t (*get_tx_ack_stats)(struct cdp_soc_t *soc_hdl,
 				     uint8_t vdev_id);
 	QDF_STATUS (*set_wisa_mode)(struct cdp_soc_t *soc_hdl,
@@ -1224,7 +1168,6 @@
 						    data_stall_detect_cb cb);
 	void (*txrx_post_data_stall_event)(
 			struct cdp_soc_t *soc_hdl,
->>>>>>> 4d3aee41
 			enum data_stall_log_event_indicator indicator,
 			enum data_stall_log_event_type data_stall_type,
 			uint32_t pdev_id, uint32_t vdev_id_bitmap,
@@ -1262,9 +1205,6 @@
 					       uint32_t time_in_ms,
 					       uint32_t high_th,
 					       uint32_t low_th);
-<<<<<<< HEAD
-	QDF_STATUS (*txrx_ext_stats_request)(struct cdp_pdev *pdev,
-=======
 	void (*vdev_set_bundle_require_flag)(uint8_t vdev_id,
 					     unsigned long tx_bytes,
 					     uint32_t time_in_ms,
@@ -1274,7 +1214,6 @@
 					       uint8_t pdev_id);
 	QDF_STATUS (*txrx_ext_stats_request)(struct cdp_soc_t *soc_hdl,
 					     uint8_t pdev_id,
->>>>>>> 4d3aee41
 					     struct cdp_txrx_ext_stats *req);
 	QDF_STATUS (*request_rx_hw_stats)(struct cdp_soc_t *soc_hdl,
 					  uint8_t vdev_id);
@@ -1605,106 +1544,6 @@
 
 #ifdef DP_POWER_SAVE
 /**
-<<<<<<< HEAD
- * struct cdp_bus_ops - mcl bus suspend/resume ops
- * @bus_suspend:
- * @bus_resume:
- * @process_wow_ack_rsp: handler for wow ack response
- */
-struct cdp_bus_ops {
-	QDF_STATUS (*bus_suspend)(struct cdp_pdev *opaque_pdev);
-	QDF_STATUS (*bus_resume)(struct cdp_pdev *opaque_pdev);
-	void (*process_wow_ack_rsp)(struct cdp_soc_t *soc_hdl,
-				    struct cdp_pdev *opaque_pdev);
-};
-
-/**
- * struct cdp_ocb_ops - mcl ocb ops
- * @set_ocb_chan_info:
- * @get_ocb_chan_info:
- */
-struct cdp_ocb_ops {
-	void (*set_ocb_chan_info)(struct cdp_vdev *vdev,
-			struct ol_txrx_ocb_set_chan ocb_set_chan);
-	struct ol_txrx_ocb_chan_info *
-		(*get_ocb_chan_info)(struct cdp_vdev *vdev);
-};
-
-/**
- * struct cdp_peer_ops - mcl peer related ops
- * @register_peer:
- * @clear_peer:
- * @cfg_attach:
- * @find_peer_by_addr:
- * @find_peer_by_addr_and_vdev:
- * @local_peer_id:
- * @peer_find_by_local_id:
- * @peer_state_update:
- * @get_vdevid:
- * @get_vdev_by_sta_id:
- * @register_ocb_peer:
- * @peer_get_peer_mac_addr:
- * @get_peer_state:
- * @get_vdev_for_peer:
- * @update_ibss_add_peer_num_of_vdev:
- * @remove_peers_for_vdev:
- * @remove_peers_for_vdev_no_lock:
- * @copy_mac_addr_raw:
- * @add_last_real_peer:
- * @is_vdev_restore_last_peer:
- * @update_last_real_peer:
- */
-struct cdp_peer_ops {
-	QDF_STATUS (*register_peer)(struct cdp_pdev *pdev,
-			struct ol_txrx_desc_type *sta_desc);
-	QDF_STATUS (*clear_peer)(struct cdp_pdev *pdev, uint8_t sta_id);
-	QDF_STATUS (*change_peer_state)(uint8_t sta_id,
-			enum ol_txrx_peer_state sta_state,
-			bool roam_synch_in_progress);
-	void * (*peer_get_ref_by_addr)(struct cdp_pdev *pdev,
-				       uint8_t *peer_addr, uint8_t *peer_id,
-				       enum peer_debug_id_type debug_id);
-	void (*peer_release_ref)(void *peer, enum peer_debug_id_type debug_id);
-	void * (*find_peer_by_addr)(struct cdp_pdev *pdev,
-			uint8_t *peer_addr, uint8_t *peer_id);
-	void * (*find_peer_by_addr_and_vdev)(struct cdp_pdev *pdev,
-			struct cdp_vdev *vdev,
-			uint8_t *peer_addr, uint8_t *peer_id);
-	uint16_t (*local_peer_id)(void *peer);
-	void * (*peer_find_by_local_id)(struct cdp_pdev *pdev,
-			uint8_t local_peer_id);
-	QDF_STATUS (*peer_state_update)(struct cdp_pdev *pdev,
-			uint8_t *peer_addr,
-			enum ol_txrx_peer_state state);
-	QDF_STATUS (*get_vdevid)(void *peer, uint8_t *vdev_id);
-	struct cdp_vdev * (*get_vdev_by_sta_id)(struct cdp_pdev *pdev,
-			uint8_t sta_id);
-	QDF_STATUS (*register_ocb_peer)(uint8_t *mac_addr, uint8_t *peer_id);
-	uint8_t * (*peer_get_peer_mac_addr)(void *peer);
-	int (*get_peer_state)(void *peer);
-	struct cdp_vdev * (*get_vdev_for_peer)(void *peer);
-	int16_t (*update_ibss_add_peer_num_of_vdev)(struct cdp_vdev *vdev,
-			int16_t peer_num_delta);
-	void (*remove_peers_for_vdev)(struct cdp_vdev *vdev,
-			ol_txrx_vdev_peer_remove_cb callback,
-			void *callback_context, bool remove_last_peer);
-	void (*remove_peers_for_vdev_no_lock)(struct cdp_vdev *vdev,
-			ol_txrx_vdev_peer_remove_cb callback,
-			void *callback_context);
-	void (*copy_mac_addr_raw)(struct cdp_vdev *vdev, uint8_t *bss_addr);
-	void (*add_last_real_peer)(struct cdp_pdev *pdev,
-		struct cdp_vdev *vdev, uint8_t *peer_id);
-	bool (*is_vdev_restore_last_peer)(void *peer);
-	void (*update_last_real_peer)(struct cdp_pdev *pdev, void *vdev,
-			uint8_t *peer_id, bool restore_last_peer);
-	void (*peer_detach_force_delete)(void *peer);
-};
-
-/**
- * struct cdp_ocb_ops - mcl ocb ops
- * @throttle_init_period:
- * @throttle_set_level:
-=======
  * struct cdp_tx_delay_ops - mcl tx delay ops
  * @tx_delay: handler to get tx packet delay
  * @tx_delay_hist: handler to get tx packet delay histogram
@@ -1712,7 +1551,6 @@
  * @tx_set_compute_interval: update compute interval period for TSM stats
  *
  * Function pointer for operations related to tx delay.
->>>>>>> 4d3aee41
  */
 struct cdp_tx_delay_ops {
 	void (*tx_delay)(struct cdp_soc_t *soc_hdl, uint8_t pdev_id,
@@ -1821,15 +1659,9 @@
 #ifdef WLAN_FEATURE_PKT_CAPTURE
 	struct cdp_pktcapture_ops   *pktcapture_ops;
 #endif
-<<<<<<< HEAD
-#ifdef WLAN_FEATURE_PKT_CAPTURE
-	struct cdp_pktcapture_ops   *pktcapture_ops;
-#endif
-=======
 #if defined(WLAN_CFR_ENABLE) && defined(WLAN_ENH_CFR_ENABLE)
 	struct cdp_cfr_ops          *cfr_ops;
 #endif
 
->>>>>>> 4d3aee41
 };
 #endif