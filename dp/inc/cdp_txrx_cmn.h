--- conflicted
+++ resolved
@@ -127,47 +127,8 @@
 
 }
 
-<<<<<<< HEAD
-static inline int
-cdp_soc_get_nss_cfg(ol_txrx_soc_handle soc)
-{
-	if (!soc || !soc->ops) {
-		QDF_TRACE(QDF_MODULE_ID_CDP, QDF_TRACE_LEVEL_DEBUG,
-				"%s: Invalid Instance:", __func__);
-		QDF_BUG(0);
-		return 0;
-	}
-
-	if (!soc->ops->cmn_drv_ops ||
-	    !soc->ops->cmn_drv_ops->txrx_soc_get_nss_cfg)
-		return 0;
-
-	return soc->ops->cmn_drv_ops->txrx_soc_get_nss_cfg(soc);
-}
-
-static inline void
-cdp_soc_set_nss_cfg(ol_txrx_soc_handle soc, uint32_t config)
-{
-	if (!soc || !soc->ops) {
-		QDF_TRACE(QDF_MODULE_ID_CDP, QDF_TRACE_LEVEL_DEBUG,
-				"%s: Invalid Instance:", __func__);
-		QDF_BUG(0);
-		return;
-	}
-
-	if (!soc->ops->cmn_drv_ops ||
-	    !soc->ops->cmn_drv_ops->txrx_soc_set_nss_cfg)
-		return;
-
-	soc->ops->cmn_drv_ops->txrx_soc_set_nss_cfg(soc, config);
-}
-
-static inline struct cdp_vdev *
-cdp_vdev_attach(ol_txrx_soc_handle soc, struct cdp_pdev *pdev,
-=======
 static inline QDF_STATUS
 cdp_vdev_attach(ol_txrx_soc_handle soc, uint8_t pdev_id,
->>>>>>> 4d3aee41
 		uint8_t *vdev_mac_addr, uint8_t vdev_id,
 		enum wlan_op_mode op_mode, enum wlan_op_subtype subtype)
 {
@@ -182,14 +143,9 @@
 	    !soc->ops->cmn_drv_ops->txrx_vdev_attach)
 		return QDF_STATUS_E_FAILURE;
 
-<<<<<<< HEAD
-	return soc->ops->cmn_drv_ops->txrx_vdev_attach(pdev,
-			vdev_mac_addr, vdev_id, op_mode, subtype);
-=======
 	return soc->ops->cmn_drv_ops->txrx_vdev_attach(soc, pdev_id,
 						       vdev_mac_addr, vdev_id,
 						       op_mode, subtype);
->>>>>>> 4d3aee41
 }
 
 #ifdef DP_FLOW_CTL
@@ -1722,50 +1678,18 @@
 }
 
 /**
-<<<<<<< HEAD
- * cdp_set_key_sec_type(): function to set pn check
- * @soc: soc handle
-=======
  * cdp_set_key_sec_type(): function to set sec mode of key
  * @soc: soc handle
  * @vdev_id: id of virtual device
  * @peer_mac: mac address of peer
->>>>>>> 4d3aee41
  * @sec_type: security type
  * #is_unicast: ucast or mcast
  */
 static inline int cdp_set_key_sec_type(ol_txrx_soc_handle soc,
-<<<<<<< HEAD
-				       struct cdp_vdev *vdev,
-				       struct cdp_peer *peer_handle,
-				       enum cdp_sec_type sec_type,
-				       bool is_unicast)
-{
-	if (!soc || !soc->ops) {
-		QDF_TRACE(QDF_MODULE_ID_CDP, QDF_TRACE_LEVEL_DEBUG,
-				"%s: Invalid Instance:", __func__);
-		QDF_BUG(0);
-		return 0;
-	}
-
-	if (!soc->ops->cmn_drv_ops ||
-	    !soc->ops->cmn_drv_ops->set_key_sec_type)
-		return 0;
-
-	soc->ops->cmn_drv_ops->set_key_sec_type(vdev, peer_handle,
-			sec_type, is_unicast);
-	return 0;
-}
-
-static inline int cdp_set_key(ol_txrx_soc_handle soc,
-			      struct cdp_peer *peer_handle,
-			      bool is_unicast, uint32_t *key)
-=======
 				       uint8_t vdev_id,
 				       uint8_t *peer_mac,
 				       enum cdp_sec_type sec_type,
 				       bool is_unicast)
->>>>>>> 4d3aee41
 {
 	if (!soc || !soc->ops) {
 		QDF_TRACE(QDF_MODULE_ID_CDP, QDF_TRACE_LEVEL_DEBUG,
