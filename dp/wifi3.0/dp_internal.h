/*
 * Copyright (c) 2016-2020 The Linux Foundation. All rights reserved.
 *
 * Permission to use, copy, modify, and/or distribute this software for
 * any purpose with or without fee is hereby granted, provided that the
 * above copyright notice and this permission notice appear in all
 * copies.
 *
 * THE SOFTWARE IS PROVIDED "AS IS" AND THE AUTHOR DISCLAIMS ALL
 * WARRANTIES WITH REGARD TO THIS SOFTWARE INCLUDING ALL IMPLIED
 * WARRANTIES OF MERCHANTABILITY AND FITNESS. IN NO EVENT SHALL THE
 * AUTHOR BE LIABLE FOR ANY SPECIAL, DIRECT, INDIRECT, OR CONSEQUENTIAL
 * DAMAGES OR ANY DAMAGES WHATSOEVER RESULTING FROM LOSS OF USE, DATA OR
 * PROFITS, WHETHER IN AN ACTION OF CONTRACT, NEGLIGENCE OR OTHER
 * TORTIOUS ACTION, ARISING OUT OF OR IN CONNECTION WITH THE USE OR
 * PERFORMANCE OF THIS SOFTWARE.
 */

#ifndef _DP_INTERNAL_H_
#define _DP_INTERNAL_H_

#include "dp_types.h"

#define RX_BUFFER_SIZE_PKTLOG_LITE 1024


#define DP_RSSI_INVAL 0x80
#define DP_RSSI_AVG_WEIGHT 2
/*
 * Formula to derive avg_rssi is taken from wifi2.o firmware
 */
#define DP_GET_AVG_RSSI(avg_rssi, last_rssi) \
	(((avg_rssi) - (((uint8_t)(avg_rssi)) >> DP_RSSI_AVG_WEIGHT)) \
	+ ((((uint8_t)(last_rssi)) >> DP_RSSI_AVG_WEIGHT)))

/* Macro For NYSM value received in VHT TLV */
#define VHT_SGI_NYSM 3

/* PPDU STATS CFG */
#define DP_PPDU_STATS_CFG_ALL 0xFFFF

/* PPDU stats mask sent to FW to enable enhanced stats */
#define DP_PPDU_STATS_CFG_ENH_STATS 0xE67
/* PPDU stats mask sent to FW to support debug sniffer feature */
#define DP_PPDU_STATS_CFG_SNIFFER 0x2FFF
/* PPDU stats mask sent to FW to support BPR feature*/
#define DP_PPDU_STATS_CFG_BPR 0x2000
/* PPDU stats mask sent to FW to support BPR and enhanced stats feature */
#define DP_PPDU_STATS_CFG_BPR_ENH (DP_PPDU_STATS_CFG_BPR | \
				   DP_PPDU_STATS_CFG_ENH_STATS)
/* PPDU stats mask sent to FW to support BPR and pcktlog stats feature */
#define DP_PPDU_STATS_CFG_BPR_PKTLOG (DP_PPDU_STATS_CFG_BPR | \
				      DP_PPDU_TXLITE_STATS_BITMASK_CFG)

/**
 * Bitmap of HTT PPDU TLV types for Default mode
 */
#define HTT_PPDU_DEFAULT_TLV_BITMAP \
	(1 << HTT_PPDU_STATS_COMMON_TLV) | \
	(1 << HTT_PPDU_STATS_USR_COMMON_TLV) | \
	(1 << HTT_PPDU_STATS_USR_RATE_TLV) | \
	(1 << HTT_PPDU_STATS_SCH_CMD_STATUS_TLV) | \
	(1 << HTT_PPDU_STATS_USR_COMPLTN_COMMON_TLV) | \
	(1 << HTT_PPDU_STATS_USR_COMPLTN_ACK_BA_STATUS_TLV)

/**
 * Bitmap of HTT PPDU delayed ba TLV types for Default mode
 */
#define HTT_PPDU_DELAYED_BA_TLV_BITMAP \
	(1 << HTT_PPDU_STATS_COMMON_TLV) | \
	(1 << HTT_PPDU_STATS_USR_COMMON_TLV) | \
	(1 << HTT_PPDU_STATS_USR_RATE_TLV)

/**
 * Bitmap of HTT PPDU TLV types for Delayed BA
 */
#define HTT_PPDU_STATUS_TLV_BITMAP \
	(1 << HTT_PPDU_STATS_COMMON_TLV) | \
	(1 << HTT_PPDU_STATS_USR_COMPLTN_ACK_BA_STATUS_TLV)

/**
 * Bitmap of HTT PPDU TLV types for Sniffer mode bitmap 64
 */
#define HTT_PPDU_SNIFFER_AMPDU_TLV_BITMAP_64 \
	((1 << HTT_PPDU_STATS_COMMON_TLV) | \
	(1 << HTT_PPDU_STATS_USR_COMMON_TLV) | \
	(1 << HTT_PPDU_STATS_USR_RATE_TLV) | \
	(1 << HTT_PPDU_STATS_SCH_CMD_STATUS_TLV) | \
	(1 << HTT_PPDU_STATS_USR_COMPLTN_COMMON_TLV) | \
	(1 << HTT_PPDU_STATS_USR_COMPLTN_ACK_BA_STATUS_TLV) | \
	(1 << HTT_PPDU_STATS_USR_COMPLTN_BA_BITMAP_64_TLV) | \
	(1 << HTT_PPDU_STATS_USR_MPDU_ENQ_BITMAP_64_TLV))

/**
 * Bitmap of HTT PPDU TLV types for Sniffer mode bitmap 256
 */
#define HTT_PPDU_SNIFFER_AMPDU_TLV_BITMAP_256 \
	((1 << HTT_PPDU_STATS_COMMON_TLV) | \
	(1 << HTT_PPDU_STATS_USR_COMMON_TLV) | \
	(1 << HTT_PPDU_STATS_USR_RATE_TLV) | \
	(1 << HTT_PPDU_STATS_SCH_CMD_STATUS_TLV) | \
	(1 << HTT_PPDU_STATS_USR_COMPLTN_COMMON_TLV) | \
	(1 << HTT_PPDU_STATS_USR_COMPLTN_ACK_BA_STATUS_TLV) | \
	(1 << HTT_PPDU_STATS_USR_COMPLTN_BA_BITMAP_256_TLV) | \
	(1 << HTT_PPDU_STATS_USR_MPDU_ENQ_BITMAP_256_TLV))

#ifdef WLAN_TX_PKT_CAPTURE_ENH
extern uint8_t
dp_cpu_ring_map[DP_NSS_CPU_RING_MAP_MAX][WLAN_CFG_INT_NUM_CONTEXTS_MAX];
#endif

#define DP_MAX_TIMER_EXEC_TIME_TICKS \
		(QDF_LOG_TIMESTAMP_CYCLES_PER_10_US * 100 * 20)

/**
 * enum timer_yield_status - yield status code used in monitor mode timer.
 * @DP_TIMER_NO_YIELD: do not yield
 * @DP_TIMER_WORK_DONE: yield because work is done
 * @DP_TIMER_WORK_EXHAUST: yield because work quota is exhausted
 * @DP_TIMER_TIME_EXHAUST: yield due to time slot exhausted
 */
enum timer_yield_status {
	DP_TIMER_NO_YIELD,
	DP_TIMER_WORK_DONE,
	DP_TIMER_WORK_EXHAUST,
	DP_TIMER_TIME_EXHAUST,
};

#if DP_PRINT_ENABLE
#include <stdarg.h>       /* va_list */
#include <qdf_types.h> /* qdf_vprint */
#include <cdp_txrx_handle.h>

enum {
	/* FATAL_ERR - print only irrecoverable error messages */
	DP_PRINT_LEVEL_FATAL_ERR,

	/* ERR - include non-fatal err messages */
	DP_PRINT_LEVEL_ERR,

	/* WARN - include warnings */
	DP_PRINT_LEVEL_WARN,

	/* INFO1 - include fundamental, infrequent events */
	DP_PRINT_LEVEL_INFO1,

	/* INFO2 - include non-fundamental but infrequent events */
	DP_PRINT_LEVEL_INFO2,
};

#define dp_print(level, fmt, ...) do { \
	if (level <= g_txrx_print_level) \
		qdf_print(fmt, ## __VA_ARGS__); \
while (0)
#define DP_PRINT(level, fmt, ...) do { \
	dp_print(level, "DP: " fmt, ## __VA_ARGS__); \
while (0)
#else
#define DP_PRINT(level, fmt, ...)
#endif /* DP_PRINT_ENABLE */

#define DP_TRACE(LVL, fmt, args ...)                             \
	QDF_TRACE(QDF_MODULE_ID_DP, QDF_TRACE_LEVEL_##LVL,       \
		fmt, ## args)

#ifdef DP_PRINT_NO_CONSOLE
/* Stat prints should not go to console or kernel logs.*/
#define DP_PRINT_STATS(fmt, args ...)\
	QDF_TRACE(QDF_MODULE_ID_DP, QDF_TRACE_LEVEL_INFO_HIGH,       \
		  fmt, ## args)
#else
#define DP_PRINT_STATS(fmt, args ...)\
	QDF_TRACE(QDF_MODULE_ID_DP, QDF_TRACE_LEVEL_FATAL,\
		  fmt, ## args)
#endif
#define DP_STATS_INIT(_handle) \
	qdf_mem_zero(&((_handle)->stats), sizeof((_handle)->stats))

#define DP_STATS_CLR(_handle) \
	qdf_mem_zero(&((_handle)->stats), sizeof((_handle)->stats))

#ifndef DISABLE_DP_STATS
#define DP_STATS_INC(_handle, _field, _delta) \
{ \
	if (likely(_handle)) \
		_handle->stats._field += _delta; \
}

#define DP_STATS_INCC(_handle, _field, _delta, _cond) \
{ \
	if (_cond && likely(_handle)) \
		_handle->stats._field += _delta; \
}

#define DP_STATS_DEC(_handle, _field, _delta) \
{ \
	if (likely(_handle)) \
		_handle->stats._field -= _delta; \
}

#define DP_STATS_UPD(_handle, _field, _delta) \
{ \
	if (likely(_handle)) \
		_handle->stats._field = _delta; \
}

#define DP_STATS_INC_PKT(_handle, _field, _count, _bytes) \
{ \
	DP_STATS_INC(_handle, _field.num, _count); \
	DP_STATS_INC(_handle, _field.bytes, _bytes) \
}

#define DP_STATS_INCC_PKT(_handle, _field, _count, _bytes, _cond) \
{ \
	DP_STATS_INCC(_handle, _field.num, _count, _cond); \
	DP_STATS_INCC(_handle, _field.bytes, _bytes, _cond) \
}

#define DP_STATS_AGGR(_handle_a, _handle_b, _field) \
{ \
	_handle_a->stats._field += _handle_b->stats._field; \
}

#define DP_STATS_AGGR_PKT(_handle_a, _handle_b, _field) \
{ \
	DP_STATS_AGGR(_handle_a, _handle_b, _field.num); \
	DP_STATS_AGGR(_handle_a, _handle_b, _field.bytes);\
}

#define DP_STATS_UPD_STRUCT(_handle_a, _handle_b, _field) \
{ \
	_handle_a->stats._field = _handle_b->stats._field; \
}

#else
#define DP_STATS_INC(_handle, _field, _delta)
#define DP_STATS_INCC(_handle, _field, _delta, _cond)
#define DP_STATS_DEC(_handle, _field, _delta)
#define DP_STATS_UPD(_handle, _field, _delta)
#define DP_STATS_INC_PKT(_handle, _field, _count, _bytes)
#define DP_STATS_INCC_PKT(_handle, _field, _count, _bytes, _cond)
#define DP_STATS_AGGR(_handle_a, _handle_b, _field)
#define DP_STATS_AGGR_PKT(_handle_a, _handle_b, _field)
#endif

#ifdef ENABLE_DP_HIST_STATS
#define DP_HIST_INIT() \
	uint32_t num_of_packets[MAX_PDEV_CNT] = {0};

#define DP_HIST_PACKET_COUNT_INC(_pdev_id) \
{ \
		++num_of_packets[_pdev_id]; \
}

#define DP_TX_HISTOGRAM_UPDATE(_pdev, _p_cntrs) \
	do {                                                              \
		if (_p_cntrs == 1) {                                      \
			DP_STATS_INC(_pdev,                               \
				tx_comp_histogram.pkts_1, 1);             \
		} else if (_p_cntrs > 1 && _p_cntrs <= 20) {              \
			DP_STATS_INC(_pdev,                               \
				tx_comp_histogram.pkts_2_20, 1);          \
		} else if (_p_cntrs > 20 && _p_cntrs <= 40) {             \
			DP_STATS_INC(_pdev,                               \
				tx_comp_histogram.pkts_21_40, 1);         \
		} else if (_p_cntrs > 40 && _p_cntrs <= 60) {             \
			DP_STATS_INC(_pdev,                               \
				tx_comp_histogram.pkts_41_60, 1);         \
		} else if (_p_cntrs > 60 && _p_cntrs <= 80) {             \
			DP_STATS_INC(_pdev,                               \
				tx_comp_histogram.pkts_61_80, 1);         \
		} else if (_p_cntrs > 80 && _p_cntrs <= 100) {            \
			DP_STATS_INC(_pdev,                               \
				tx_comp_histogram.pkts_81_100, 1);        \
		} else if (_p_cntrs > 100 && _p_cntrs <= 200) {           \
			DP_STATS_INC(_pdev,                               \
				tx_comp_histogram.pkts_101_200, 1);       \
		} else if (_p_cntrs > 200) {                              \
			DP_STATS_INC(_pdev,                               \
				tx_comp_histogram.pkts_201_plus, 1);      \
		}                                                         \
	} while (0)

#define DP_RX_HISTOGRAM_UPDATE(_pdev, _p_cntrs) \
	do {                                                              \
		if (_p_cntrs == 1) {                                      \
			DP_STATS_INC(_pdev,                               \
				rx_ind_histogram.pkts_1, 1);              \
		} else if (_p_cntrs > 1 && _p_cntrs <= 20) {              \
			DP_STATS_INC(_pdev,                               \
				rx_ind_histogram.pkts_2_20, 1);           \
		} else if (_p_cntrs > 20 && _p_cntrs <= 40) {             \
			DP_STATS_INC(_pdev,                               \
				rx_ind_histogram.pkts_21_40, 1);          \
		} else if (_p_cntrs > 40 && _p_cntrs <= 60) {             \
			DP_STATS_INC(_pdev,                               \
				rx_ind_histogram.pkts_41_60, 1);          \
		} else if (_p_cntrs > 60 && _p_cntrs <= 80) {             \
			DP_STATS_INC(_pdev,                               \
				rx_ind_histogram.pkts_61_80, 1);          \
		} else if (_p_cntrs > 80 && _p_cntrs <= 100) {            \
			DP_STATS_INC(_pdev,                               \
				rx_ind_histogram.pkts_81_100, 1);         \
		} else if (_p_cntrs > 100 && _p_cntrs <= 200) {           \
			DP_STATS_INC(_pdev,                               \
				rx_ind_histogram.pkts_101_200, 1);        \
		} else if (_p_cntrs > 200) {                              \
			DP_STATS_INC(_pdev,                               \
				rx_ind_histogram.pkts_201_plus, 1);       \
		}                                                         \
	} while (0)

#define DP_TX_HIST_STATS_PER_PDEV() \
	do { \
		uint8_t hist_stats = 0; \
		for (hist_stats = 0; hist_stats < soc->pdev_count; \
				hist_stats++) { \
			DP_TX_HISTOGRAM_UPDATE(soc->pdev_list[hist_stats], \
					num_of_packets[hist_stats]); \
		} \
	}  while (0)


#define DP_RX_HIST_STATS_PER_PDEV() \
	do { \
		uint8_t hist_stats = 0; \
		for (hist_stats = 0; hist_stats < soc->pdev_count; \
				hist_stats++) { \
			DP_RX_HISTOGRAM_UPDATE(soc->pdev_list[hist_stats], \
					num_of_packets[hist_stats]); \
		} \
	}  while (0)

#else
#define DP_HIST_INIT()
#define DP_HIST_PACKET_COUNT_INC(_pdev_id)
#define DP_TX_HISTOGRAM_UPDATE(_pdev, _p_cntrs)
#define DP_RX_HISTOGRAM_UPDATE(_pdev, _p_cntrs)
#define DP_RX_HIST_STATS_PER_PDEV()
#define DP_TX_HIST_STATS_PER_PDEV()
#endif /* DISABLE_DP_STATS */

#ifdef FEATURE_TSO_STATS
/**
 * dp_init_tso_stats() - Clear tso stats
 * @pdev: pdev handle
 *
 * Return: None
 */
static inline
void dp_init_tso_stats(struct dp_pdev *pdev)
{
	if (pdev) {
		qdf_mem_zero(&((pdev)->stats.tso_stats),
			     sizeof((pdev)->stats.tso_stats));
		qdf_atomic_init(&pdev->tso_idx);
	}
}

/**
 * dp_stats_tso_segment_histogram_update() - TSO Segment Histogram
 * @pdev: pdev handle
 * @_p_cntrs: number of tso segments for a tso packet
 *
 * Return: None
 */
void dp_stats_tso_segment_histogram_update(struct dp_pdev *pdev,
					   uint8_t _p_cntrs);

/**
 * dp_tso_segment_update() - Collect tso segment information
 * @pdev: pdev handle
 * @stats_idx: tso packet number
 * @idx: tso segment number
 * @seg: tso segment
 *
 * Return: None
 */
void dp_tso_segment_update(struct dp_pdev *pdev,
			   uint32_t stats_idx,
			   uint8_t idx,
			   struct qdf_tso_seg_t seg);

/**
 * dp_tso_packet_update() - TSO Packet information
 * @pdev: pdev handle
 * @stats_idx: tso packet number
 * @msdu: nbuf handle
 * @num_segs: tso segments
 *
 * Return: None
 */
void dp_tso_packet_update(struct dp_pdev *pdev, uint32_t stats_idx,
			  qdf_nbuf_t msdu, uint16_t num_segs);

/**
 * dp_tso_segment_stats_update() - TSO Segment stats
 * @pdev: pdev handle
 * @stats_seg: tso segment list
 * @stats_idx: tso packet number
 *
 * Return: None
 */
void dp_tso_segment_stats_update(struct dp_pdev *pdev,
				 struct qdf_tso_seg_elem_t *stats_seg,
				 uint32_t stats_idx);

/**
 * dp_print_tso_stats() - dump tso statistics
 * @soc:soc handle
 * @level: verbosity level
 *
 * Return: None
 */
void dp_print_tso_stats(struct dp_soc *soc,
			enum qdf_stats_verbosity_level level);

/**
 * dp_txrx_clear_tso_stats() - clear tso stats
 * @soc: soc handle
 *
 * Return: None
 */
void dp_txrx_clear_tso_stats(struct dp_soc *soc);
#else
static inline
void dp_init_tso_stats(struct dp_pdev *pdev)
{
}

static inline
void dp_stats_tso_segment_histogram_update(struct dp_pdev *pdev,
					   uint8_t _p_cntrs)
{
}

static inline
void dp_tso_segment_update(struct dp_pdev *pdev,
			   uint32_t stats_idx,
			   uint32_t idx,
			   struct qdf_tso_seg_t seg)
{
}

static inline
void dp_tso_packet_update(struct dp_pdev *pdev, uint32_t stats_idx,
			  qdf_nbuf_t msdu, uint16_t num_segs)
{
}

static inline
void dp_tso_segment_stats_update(struct dp_pdev *pdev,
				 struct qdf_tso_seg_elem_t *stats_seg,
				 uint32_t stats_idx)
{
}

static inline
void dp_print_tso_stats(struct dp_soc *soc,
			enum qdf_stats_verbosity_level level)
{
}

static inline
void dp_txrx_clear_tso_stats(struct dp_soc *soc)
{
}
#endif /* FEATURE_TSO_STATS */

#define DP_HTT_T2H_HP_PIPE 5
static inline void dp_update_pdev_stats(struct dp_pdev *tgtobj,
					struct cdp_vdev_stats *srcobj)
{
	uint8_t i;
	uint8_t pream_type;

	for (pream_type = 0; pream_type < DOT11_MAX; pream_type++) {
		for (i = 0; i < MAX_MCS; i++) {
			tgtobj->stats.tx.pkt_type[pream_type].
				mcs_count[i] +=
			srcobj->tx.pkt_type[pream_type].
				mcs_count[i];
			tgtobj->stats.rx.pkt_type[pream_type].
				mcs_count[i] +=
			srcobj->rx.pkt_type[pream_type].
				mcs_count[i];
		}
	}

	for (i = 0; i < MAX_BW; i++) {
		tgtobj->stats.tx.bw[i] += srcobj->tx.bw[i];
		tgtobj->stats.rx.bw[i] += srcobj->rx.bw[i];
	}

	for (i = 0; i < SS_COUNT; i++) {
		tgtobj->stats.tx.nss[i] += srcobj->tx.nss[i];
		tgtobj->stats.rx.nss[i] += srcobj->rx.nss[i];
	}

	for (i = 0; i < WME_AC_MAX; i++) {
		tgtobj->stats.tx.wme_ac_type[i] +=
			srcobj->tx.wme_ac_type[i];
		tgtobj->stats.rx.wme_ac_type[i] +=
			srcobj->rx.wme_ac_type[i];
		tgtobj->stats.tx.excess_retries_per_ac[i] +=
			srcobj->tx.excess_retries_per_ac[i];
	}

	for (i = 0; i < MAX_GI; i++) {
		tgtobj->stats.tx.sgi_count[i] +=
			srcobj->tx.sgi_count[i];
		tgtobj->stats.rx.sgi_count[i] +=
			srcobj->rx.sgi_count[i];
	}

	for (i = 0; i < MAX_RECEPTION_TYPES; i++)
		tgtobj->stats.rx.reception_type[i] +=
			srcobj->rx.reception_type[i];

	tgtobj->stats.tx.comp_pkt.bytes += srcobj->tx.comp_pkt.bytes;
	tgtobj->stats.tx.comp_pkt.num += srcobj->tx.comp_pkt.num;
	tgtobj->stats.tx.ucast.num += srcobj->tx.ucast.num;
	tgtobj->stats.tx.ucast.bytes += srcobj->tx.ucast.bytes;
	tgtobj->stats.tx.mcast.num += srcobj->tx.mcast.num;
	tgtobj->stats.tx.mcast.bytes += srcobj->tx.mcast.bytes;
	tgtobj->stats.tx.bcast.num += srcobj->tx.bcast.num;
	tgtobj->stats.tx.bcast.bytes += srcobj->tx.bcast.bytes;
	tgtobj->stats.tx.tx_success.num += srcobj->tx.tx_success.num;
	tgtobj->stats.tx.tx_success.bytes +=
		srcobj->tx.tx_success.bytes;
	tgtobj->stats.tx.nawds_mcast.num +=
		srcobj->tx.nawds_mcast.num;
	tgtobj->stats.tx.nawds_mcast.bytes +=
		srcobj->tx.nawds_mcast.bytes;
	tgtobj->stats.tx.nawds_mcast_drop +=
		srcobj->tx.nawds_mcast_drop;
	tgtobj->stats.tx.num_ppdu_cookie_valid +=
		srcobj->tx.num_ppdu_cookie_valid;
	tgtobj->stats.tx.tx_failed += srcobj->tx.tx_failed;
	tgtobj->stats.tx.ofdma += srcobj->tx.ofdma;
	tgtobj->stats.tx.stbc += srcobj->tx.stbc;
	tgtobj->stats.tx.ldpc += srcobj->tx.ldpc;
	tgtobj->stats.tx.retries += srcobj->tx.retries;
	tgtobj->stats.tx.non_amsdu_cnt += srcobj->tx.non_amsdu_cnt;
	tgtobj->stats.tx.amsdu_cnt += srcobj->tx.amsdu_cnt;
	tgtobj->stats.tx.non_ampdu_cnt += srcobj->tx.non_ampdu_cnt;
	tgtobj->stats.tx.ampdu_cnt += srcobj->tx.ampdu_cnt;
	tgtobj->stats.tx.dropped.fw_rem.num += srcobj->tx.dropped.fw_rem.num;
	tgtobj->stats.tx.dropped.fw_rem.bytes +=
			srcobj->tx.dropped.fw_rem.bytes;
	tgtobj->stats.tx.dropped.fw_rem_tx +=
			srcobj->tx.dropped.fw_rem_tx;
	tgtobj->stats.tx.dropped.fw_rem_notx +=
			srcobj->tx.dropped.fw_rem_notx;
	tgtobj->stats.tx.dropped.fw_reason1 +=
			srcobj->tx.dropped.fw_reason1;
	tgtobj->stats.tx.dropped.fw_reason2 +=
			srcobj->tx.dropped.fw_reason2;
	tgtobj->stats.tx.dropped.fw_reason3 +=
			srcobj->tx.dropped.fw_reason3;
	tgtobj->stats.tx.dropped.age_out += srcobj->tx.dropped.age_out;
	tgtobj->stats.rx.err.mic_err += srcobj->rx.err.mic_err;
	if (srcobj->rx.rssi != 0)
		tgtobj->stats.rx.rssi = srcobj->rx.rssi;
	tgtobj->stats.rx.rx_rate = srcobj->rx.rx_rate;
	tgtobj->stats.rx.err.decrypt_err += srcobj->rx.err.decrypt_err;
	tgtobj->stats.rx.non_ampdu_cnt += srcobj->rx.non_ampdu_cnt;
	tgtobj->stats.rx.amsdu_cnt += srcobj->rx.ampdu_cnt;
	tgtobj->stats.rx.non_amsdu_cnt += srcobj->rx.non_amsdu_cnt;
	tgtobj->stats.rx.amsdu_cnt += srcobj->rx.amsdu_cnt;
	tgtobj->stats.rx.nawds_mcast_drop += srcobj->rx.nawds_mcast_drop;
	tgtobj->stats.rx.to_stack.num += srcobj->rx.to_stack.num;
	tgtobj->stats.rx.to_stack.bytes += srcobj->rx.to_stack.bytes;

	for (i = 0; i <  CDP_MAX_RX_RINGS; i++) {
		tgtobj->stats.rx.rcvd_reo[i].num +=
			srcobj->rx.rcvd_reo[i].num;
		tgtobj->stats.rx.rcvd_reo[i].bytes +=
			srcobj->rx.rcvd_reo[i].bytes;
	}

	srcobj->rx.unicast.num =
		srcobj->rx.to_stack.num -
				(srcobj->rx.multicast.num);
	srcobj->rx.unicast.bytes =
		srcobj->rx.to_stack.bytes -
				(srcobj->rx.multicast.bytes);

	tgtobj->stats.rx.unicast.num += srcobj->rx.unicast.num;
	tgtobj->stats.rx.unicast.bytes += srcobj->rx.unicast.bytes;
	tgtobj->stats.rx.multicast.num += srcobj->rx.multicast.num;
	tgtobj->stats.rx.multicast.bytes += srcobj->rx.multicast.bytes;
	tgtobj->stats.rx.bcast.num += srcobj->rx.bcast.num;
	tgtobj->stats.rx.bcast.bytes += srcobj->rx.bcast.bytes;
	tgtobj->stats.rx.raw.num += srcobj->rx.raw.num;
	tgtobj->stats.rx.raw.bytes += srcobj->rx.raw.bytes;
	tgtobj->stats.rx.intra_bss.pkts.num +=
			srcobj->rx.intra_bss.pkts.num;
	tgtobj->stats.rx.intra_bss.pkts.bytes +=
			srcobj->rx.intra_bss.pkts.bytes;
	tgtobj->stats.rx.intra_bss.fail.num +=
			srcobj->rx.intra_bss.fail.num;
	tgtobj->stats.rx.intra_bss.fail.bytes +=
			srcobj->rx.intra_bss.fail.bytes;

	tgtobj->stats.tx.last_ack_rssi =
		srcobj->tx.last_ack_rssi;
	tgtobj->stats.rx.mec_drop.num += srcobj->rx.mec_drop.num;
	tgtobj->stats.rx.mec_drop.bytes += srcobj->rx.mec_drop.bytes;
	tgtobj->stats.rx.multipass_rx_pkt_drop +=
		srcobj->rx.multipass_rx_pkt_drop;
}

static inline void dp_update_pdev_ingress_stats(struct dp_pdev *tgtobj,
						struct dp_vdev *srcobj)
{
	DP_STATS_AGGR_PKT(tgtobj, srcobj, tx_i.nawds_mcast);

	DP_STATS_AGGR_PKT(tgtobj, srcobj, tx_i.rcvd);
	DP_STATS_AGGR_PKT(tgtobj, srcobj, tx_i.processed);
	DP_STATS_AGGR_PKT(tgtobj, srcobj, tx_i.reinject_pkts);
	DP_STATS_AGGR_PKT(tgtobj, srcobj, tx_i.inspect_pkts);
	DP_STATS_AGGR_PKT(tgtobj, srcobj, tx_i.raw.raw_pkt);
	DP_STATS_AGGR(tgtobj, srcobj, tx_i.raw.dma_map_error);
<<<<<<< HEAD
	DP_STATS_AGGR_PKT(tgtobj, srcobj, tx_i.tso.tso_pkt);
	DP_STATS_AGGR(tgtobj, srcobj, tx_i.tso.dropped_host.num);
	DP_STATS_AGGR(tgtobj, srcobj, tx_i.tso.tso_no_mem_dropped.num);
	DP_STATS_AGGR(tgtobj, srcobj, tx_i.tso.dropped_target);
=======
>>>>>>> 4d3aee41
	DP_STATS_AGGR(tgtobj, srcobj, tx_i.sg.dropped_host.num);
	DP_STATS_AGGR(tgtobj, srcobj, tx_i.sg.dropped_target);
	DP_STATS_AGGR_PKT(tgtobj, srcobj, tx_i.sg.sg_pkt);
	DP_STATS_AGGR_PKT(tgtobj, srcobj, tx_i.mcast_en.mcast_pkt);
	DP_STATS_AGGR(tgtobj, srcobj,
		      tx_i.mcast_en.dropped_map_error);
	DP_STATS_AGGR(tgtobj, srcobj,
		      tx_i.mcast_en.dropped_self_mac);
	DP_STATS_AGGR(tgtobj, srcobj,
		      tx_i.mcast_en.dropped_send_fail);
	DP_STATS_AGGR(tgtobj, srcobj, tx_i.mcast_en.ucast);
	DP_STATS_AGGR(tgtobj, srcobj, tx_i.dropped.dma_error);
	DP_STATS_AGGR(tgtobj, srcobj, tx_i.dropped.ring_full);
	DP_STATS_AGGR(tgtobj, srcobj, tx_i.dropped.enqueue_fail);
	DP_STATS_AGGR(tgtobj, srcobj, tx_i.dropped.desc_na.num);
	DP_STATS_AGGR(tgtobj, srcobj, tx_i.dropped.res_full);
	DP_STATS_AGGR(tgtobj, srcobj, tx_i.dropped.headroom_insufficient);
	DP_STATS_AGGR(tgtobj, srcobj, tx_i.cce_classified);
	DP_STATS_AGGR(tgtobj, srcobj, tx_i.cce_classified_raw);
	DP_STATS_AGGR_PKT(tgtobj, srcobj, tx_i.sniffer_rcvd);
	DP_STATS_AGGR(tgtobj, srcobj, tx_i.mesh.exception_fw);
	DP_STATS_AGGR(tgtobj, srcobj, tx_i.mesh.completion_fw);

	tgtobj->stats.tx_i.dropped.dropped_pkt.num =
		tgtobj->stats.tx_i.dropped.dma_error +
		tgtobj->stats.tx_i.dropped.ring_full +
		tgtobj->stats.tx_i.dropped.enqueue_fail +
		tgtobj->stats.tx_i.dropped.desc_na.num +
		tgtobj->stats.tx_i.dropped.res_full;

}

static inline void dp_update_vdev_stats(struct cdp_vdev_stats *tgtobj,
					struct dp_peer *srcobj)
{
	uint8_t i;
	uint8_t pream_type;

	for (pream_type = 0; pream_type < DOT11_MAX; pream_type++) {
		for (i = 0; i < MAX_MCS; i++) {
			tgtobj->tx.pkt_type[pream_type].
				mcs_count[i] +=
			srcobj->stats.tx.pkt_type[pream_type].
				mcs_count[i];
			tgtobj->rx.pkt_type[pream_type].
				mcs_count[i] +=
			srcobj->stats.rx.pkt_type[pream_type].
				mcs_count[i];
		}
	}

	for (i = 0; i < MAX_BW; i++) {
		tgtobj->tx.bw[i] += srcobj->stats.tx.bw[i];
		tgtobj->rx.bw[i] += srcobj->stats.rx.bw[i];
	}

	for (i = 0; i < SS_COUNT; i++) {
		tgtobj->tx.nss[i] += srcobj->stats.tx.nss[i];
		tgtobj->rx.nss[i] += srcobj->stats.rx.nss[i];
	}

	for (i = 0; i < WME_AC_MAX; i++) {
		tgtobj->tx.wme_ac_type[i] +=
			srcobj->stats.tx.wme_ac_type[i];
		tgtobj->rx.wme_ac_type[i] +=
			srcobj->stats.rx.wme_ac_type[i];
		tgtobj->tx.excess_retries_per_ac[i] +=
			srcobj->stats.tx.excess_retries_per_ac[i];
	}

	for (i = 0; i < MAX_GI; i++) {
		tgtobj->tx.sgi_count[i] +=
			srcobj->stats.tx.sgi_count[i];
		tgtobj->rx.sgi_count[i] +=
			srcobj->stats.rx.sgi_count[i];
	}

	for (i = 0; i < MAX_RECEPTION_TYPES; i++)
		tgtobj->rx.reception_type[i] +=
			srcobj->stats.rx.reception_type[i];

	tgtobj->tx.comp_pkt.bytes += srcobj->stats.tx.comp_pkt.bytes;
	tgtobj->tx.comp_pkt.num += srcobj->stats.tx.comp_pkt.num;
	tgtobj->tx.ucast.num += srcobj->stats.tx.ucast.num;
	tgtobj->tx.ucast.bytes += srcobj->stats.tx.ucast.bytes;
	tgtobj->tx.mcast.num += srcobj->stats.tx.mcast.num;
	tgtobj->tx.mcast.bytes += srcobj->stats.tx.mcast.bytes;
	tgtobj->tx.bcast.num += srcobj->stats.tx.bcast.num;
	tgtobj->tx.bcast.bytes += srcobj->stats.tx.bcast.bytes;
	tgtobj->tx.tx_success.num += srcobj->stats.tx.tx_success.num;
	tgtobj->tx.tx_success.bytes +=
		srcobj->stats.tx.tx_success.bytes;
	tgtobj->tx.nawds_mcast.num +=
		srcobj->stats.tx.nawds_mcast.num;
	tgtobj->tx.nawds_mcast.bytes +=
		srcobj->stats.tx.nawds_mcast.bytes;
	tgtobj->tx.nawds_mcast_drop +=
		srcobj->stats.tx.nawds_mcast_drop;
	tgtobj->tx.num_ppdu_cookie_valid +=
		srcobj->stats.tx.num_ppdu_cookie_valid;
	tgtobj->tx.tx_failed += srcobj->stats.tx.tx_failed;
	tgtobj->tx.ofdma += srcobj->stats.tx.ofdma;
	tgtobj->tx.stbc += srcobj->stats.tx.stbc;
	tgtobj->tx.ldpc += srcobj->stats.tx.ldpc;
	tgtobj->tx.retries += srcobj->stats.tx.retries;
	tgtobj->tx.non_amsdu_cnt += srcobj->stats.tx.non_amsdu_cnt;
	tgtobj->tx.amsdu_cnt += srcobj->stats.tx.amsdu_cnt;
	tgtobj->tx.non_ampdu_cnt += srcobj->stats.tx.non_ampdu_cnt;
	tgtobj->tx.ampdu_cnt += srcobj->stats.tx.ampdu_cnt;
	tgtobj->tx.dropped.fw_rem.num += srcobj->stats.tx.dropped.fw_rem.num;
	tgtobj->tx.dropped.fw_rem.bytes +=
			srcobj->stats.tx.dropped.fw_rem.bytes;
	tgtobj->tx.dropped.fw_rem_tx +=
			srcobj->stats.tx.dropped.fw_rem_tx;
	tgtobj->tx.dropped.fw_rem_notx +=
			srcobj->stats.tx.dropped.fw_rem_notx;
	tgtobj->tx.dropped.fw_reason1 +=
			srcobj->stats.tx.dropped.fw_reason1;
	tgtobj->tx.dropped.fw_reason2 +=
			srcobj->stats.tx.dropped.fw_reason2;
	tgtobj->tx.dropped.fw_reason3 +=
			srcobj->stats.tx.dropped.fw_reason3;
	tgtobj->tx.dropped.age_out += srcobj->stats.tx.dropped.age_out;
	tgtobj->rx.err.mic_err += srcobj->stats.rx.err.mic_err;
	if (srcobj->stats.rx.rssi != 0)
		tgtobj->rx.rssi = srcobj->stats.rx.rssi;
	tgtobj->rx.rx_rate = srcobj->stats.rx.rx_rate;
	tgtobj->rx.err.decrypt_err += srcobj->stats.rx.err.decrypt_err;
	tgtobj->rx.non_ampdu_cnt += srcobj->stats.rx.non_ampdu_cnt;
	tgtobj->rx.amsdu_cnt += srcobj->stats.rx.ampdu_cnt;
	tgtobj->rx.non_amsdu_cnt += srcobj->stats.rx.non_amsdu_cnt;
	tgtobj->rx.amsdu_cnt += srcobj->stats.rx.amsdu_cnt;
	tgtobj->rx.nawds_mcast_drop += srcobj->stats.rx.nawds_mcast_drop;
	tgtobj->rx.to_stack.num += srcobj->stats.rx.to_stack.num;
	tgtobj->rx.to_stack.bytes += srcobj->stats.rx.to_stack.bytes;

	for (i = 0; i <  CDP_MAX_RX_RINGS; i++) {
		tgtobj->rx.rcvd_reo[i].num +=
			srcobj->stats.rx.rcvd_reo[i].num;
		tgtobj->rx.rcvd_reo[i].bytes +=
			srcobj->stats.rx.rcvd_reo[i].bytes;
	}

	srcobj->stats.rx.unicast.num =
		srcobj->stats.rx.to_stack.num -
				srcobj->stats.rx.multicast.num;
	srcobj->stats.rx.unicast.bytes =
		srcobj->stats.rx.to_stack.bytes -
				srcobj->stats.rx.multicast.bytes;

	tgtobj->rx.unicast.num += srcobj->stats.rx.unicast.num;
	tgtobj->rx.unicast.bytes += srcobj->stats.rx.unicast.bytes;
	tgtobj->rx.multicast.num += srcobj->stats.rx.multicast.num;
	tgtobj->rx.multicast.bytes += srcobj->stats.rx.multicast.bytes;
	tgtobj->rx.bcast.num += srcobj->stats.rx.bcast.num;
	tgtobj->rx.bcast.bytes += srcobj->stats.rx.bcast.bytes;
	tgtobj->rx.raw.num += srcobj->stats.rx.raw.num;
	tgtobj->rx.raw.bytes += srcobj->stats.rx.raw.bytes;
	tgtobj->rx.intra_bss.pkts.num +=
			srcobj->stats.rx.intra_bss.pkts.num;
	tgtobj->rx.intra_bss.pkts.bytes +=
			srcobj->stats.rx.intra_bss.pkts.bytes;
	tgtobj->rx.intra_bss.fail.num +=
			srcobj->stats.rx.intra_bss.fail.num;
	tgtobj->rx.intra_bss.fail.bytes +=
			srcobj->stats.rx.intra_bss.fail.bytes;
	tgtobj->tx.last_ack_rssi =
		srcobj->stats.tx.last_ack_rssi;
	tgtobj->rx.mec_drop.num += srcobj->stats.rx.mec_drop.num;
	tgtobj->rx.mec_drop.bytes += srcobj->stats.rx.mec_drop.bytes;
	tgtobj->rx.multipass_rx_pkt_drop +=
		srcobj->stats.rx.multipass_rx_pkt_drop;
}

#define DP_UPDATE_STATS(_tgtobj, _srcobj)	\
	do {				\
		uint8_t i;		\
		uint8_t pream_type;	\
		for (pream_type = 0; pream_type < DOT11_MAX; pream_type++) { \
			for (i = 0; i < MAX_MCS; i++) { \
				DP_STATS_AGGR(_tgtobj, _srcobj, \
					tx.pkt_type[pream_type].mcs_count[i]); \
				DP_STATS_AGGR(_tgtobj, _srcobj, \
					rx.pkt_type[pream_type].mcs_count[i]); \
			} \
		} \
		  \
		for (i = 0; i < MAX_BW; i++) { \
			DP_STATS_AGGR(_tgtobj, _srcobj, tx.bw[i]); \
			DP_STATS_AGGR(_tgtobj, _srcobj, rx.bw[i]); \
		} \
		  \
		for (i = 0; i < SS_COUNT; i++) { \
			DP_STATS_AGGR(_tgtobj, _srcobj, rx.nss[i]); \
			DP_STATS_AGGR(_tgtobj, _srcobj, tx.nss[i]); \
		} \
		for (i = 0; i < WME_AC_MAX; i++) { \
			DP_STATS_AGGR(_tgtobj, _srcobj, tx.wme_ac_type[i]); \
			DP_STATS_AGGR(_tgtobj, _srcobj, rx.wme_ac_type[i]); \
			DP_STATS_AGGR(_tgtobj, _srcobj, tx.excess_retries_per_ac[i]); \
		\
		} \
		\
		for (i = 0; i < MAX_GI; i++) { \
			DP_STATS_AGGR(_tgtobj, _srcobj, tx.sgi_count[i]); \
			DP_STATS_AGGR(_tgtobj, _srcobj, rx.sgi_count[i]); \
		} \
		\
		for (i = 0; i < MAX_RECEPTION_TYPES; i++) \
			DP_STATS_AGGR(_tgtobj, _srcobj, rx.reception_type[i]); \
		\
		DP_STATS_AGGR_PKT(_tgtobj, _srcobj, tx.comp_pkt); \
		DP_STATS_AGGR_PKT(_tgtobj, _srcobj, tx.ucast); \
		DP_STATS_AGGR_PKT(_tgtobj, _srcobj, tx.mcast); \
		DP_STATS_AGGR_PKT(_tgtobj, _srcobj, tx.bcast); \
		DP_STATS_AGGR_PKT(_tgtobj, _srcobj, tx.tx_success); \
		DP_STATS_AGGR_PKT(_tgtobj, _srcobj, tx.nawds_mcast); \
		DP_STATS_AGGR(_tgtobj, _srcobj, tx.nawds_mcast_drop); \
		DP_STATS_AGGR(_tgtobj, _srcobj, tx.tx_failed); \
		DP_STATS_AGGR(_tgtobj, _srcobj, tx.ofdma); \
		DP_STATS_AGGR(_tgtobj, _srcobj, tx.stbc); \
		DP_STATS_AGGR(_tgtobj, _srcobj, tx.ldpc); \
		DP_STATS_AGGR(_tgtobj, _srcobj, tx.retries); \
		DP_STATS_AGGR(_tgtobj, _srcobj, tx.non_amsdu_cnt); \
		DP_STATS_AGGR(_tgtobj, _srcobj, tx.amsdu_cnt); \
		DP_STATS_AGGR(_tgtobj, _srcobj, tx.non_ampdu_cnt); \
		DP_STATS_AGGR(_tgtobj, _srcobj, tx.ampdu_cnt); \
		DP_STATS_AGGR_PKT(_tgtobj, _srcobj, tx.dropped.fw_rem); \
		DP_STATS_AGGR(_tgtobj, _srcobj, tx.dropped.fw_rem_tx); \
		DP_STATS_AGGR(_tgtobj, _srcobj, tx.dropped.fw_rem_notx); \
		DP_STATS_AGGR(_tgtobj, _srcobj, tx.dropped.fw_reason1); \
		DP_STATS_AGGR(_tgtobj, _srcobj, tx.dropped.fw_reason2); \
		DP_STATS_AGGR(_tgtobj, _srcobj, tx.dropped.fw_reason3); \
		DP_STATS_AGGR(_tgtobj, _srcobj, tx.dropped.age_out); \
								\
		DP_STATS_AGGR(_tgtobj, _srcobj, rx.err.mic_err); \
		if (_srcobj->stats.rx.rssi != 0) \
			DP_STATS_UPD_STRUCT(_tgtobj, _srcobj, rx.rssi); \
		DP_STATS_UPD_STRUCT(_tgtobj, _srcobj, rx.rx_rate); \
		DP_STATS_AGGR(_tgtobj, _srcobj, rx.err.decrypt_err); \
		DP_STATS_AGGR(_tgtobj, _srcobj, rx.non_ampdu_cnt); \
		DP_STATS_AGGR(_tgtobj, _srcobj, rx.ampdu_cnt); \
		DP_STATS_AGGR(_tgtobj, _srcobj, rx.non_amsdu_cnt); \
		DP_STATS_AGGR(_tgtobj, _srcobj, rx.amsdu_cnt); \
		DP_STATS_AGGR(_tgtobj, _srcobj, rx.nawds_mcast_drop); \
		DP_STATS_AGGR_PKT(_tgtobj, _srcobj, rx.to_stack); \
								\
		for (i = 0; i <  CDP_MAX_RX_RINGS; i++)	\
			DP_STATS_AGGR_PKT(_tgtobj, _srcobj, rx.rcvd_reo[i]); \
									\
		_srcobj->stats.rx.unicast.num = \
			_srcobj->stats.rx.to_stack.num - \
					_srcobj->stats.rx.multicast.num; \
		_srcobj->stats.rx.unicast.bytes = \
			_srcobj->stats.rx.to_stack.bytes - \
					_srcobj->stats.rx.multicast.bytes; \
		DP_STATS_AGGR_PKT(_tgtobj, _srcobj, rx.unicast); \
		DP_STATS_AGGR_PKT(_tgtobj, _srcobj, rx.multicast); \
		DP_STATS_AGGR_PKT(_tgtobj, _srcobj, rx.bcast); \
		DP_STATS_AGGR_PKT(_tgtobj, _srcobj, rx.raw); \
		DP_STATS_AGGR_PKT(_tgtobj, _srcobj, rx.intra_bss.pkts); \
		DP_STATS_AGGR_PKT(_tgtobj, _srcobj, rx.intra_bss.fail); \
		DP_STATS_AGGR_PKT(_tgtobj, _srcobj, rx.mec_drop); \
								  \
		_tgtobj->stats.tx.last_ack_rssi =	\
			_srcobj->stats.tx.last_ack_rssi; \
		DP_STATS_AGGR(_tgtobj, _srcobj, rx.multipass_rx_pkt_drop); \
	}  while (0)

extern int dp_peer_find_attach(struct dp_soc *soc);
extern void dp_peer_find_detach(struct dp_soc *soc);
extern void dp_peer_find_hash_add(struct dp_soc *soc, struct dp_peer *peer);
extern void dp_peer_find_hash_remove(struct dp_soc *soc, struct dp_peer *peer);
extern void dp_peer_find_hash_erase(struct dp_soc *soc);

/*
 * dp_peer_ppdu_delayed_ba_init() Initialize ppdu in peer
 * @peer: Datapath peer
 *
 * return: void
 */
void dp_peer_ppdu_delayed_ba_init(struct dp_peer *peer);

/*
 * dp_peer_ppdu_delayed_ba_cleanup() free ppdu allocated in peer
 * @peer: Datapath peer
 *
 * return: void
 */
void dp_peer_ppdu_delayed_ba_cleanup(struct dp_peer *peer);

extern void dp_peer_rx_init(struct dp_pdev *pdev, struct dp_peer *peer);
void dp_peer_tx_init(struct dp_pdev *pdev, struct dp_peer *peer);
void dp_peer_cleanup(struct dp_vdev *vdev, struct dp_peer *peer,
		     bool reuse);
void dp_peer_rx_cleanup(struct dp_vdev *vdev, struct dp_peer *peer,
			bool reuse);
<<<<<<< HEAD
extern void dp_peer_unref_delete(void *peer_handle);
extern void dp_rx_discard(struct dp_vdev *vdev, struct dp_peer *peer,
	unsigned tid, qdf_nbuf_t msdu_list);
=======
void dp_peer_unref_delete(struct dp_peer *peer);
>>>>>>> 4d3aee41
extern void *dp_find_peer_by_addr(struct cdp_pdev *dev,
	uint8_t *peer_mac_addr);
extern struct dp_peer *dp_peer_find_hash_find(struct dp_soc *soc,
	uint8_t *peer_mac_addr, int mac_addr_is_aligned, uint8_t vdev_id);

#ifdef DP_PEER_EXTENDED_API
/**
 * dp_register_peer() - Register peer into physical device
 * @soc_hdl - data path soc handle
 * @pdev_id - device instance id
 * @sta_desc - peer description
 *
 * Register peer into physical device
 *
 * Return: QDF_STATUS_SUCCESS registration success
 *         QDF_STATUS_E_FAULT peer not found
 */
QDF_STATUS dp_register_peer(struct cdp_soc_t *soc_hdl, uint8_t pdev_id,
			    struct ol_txrx_desc_type *sta_desc);

/**
 * dp_clear_peer() - remove peer from physical device
 * @soc_hdl - data path soc handle
 * @pdev_id - device instance id
 * @peer_addr - peer mac address
 *
 * remove peer from physical device
 *
 * Return: QDF_STATUS_SUCCESS registration success
 *         QDF_STATUS_E_FAULT peer not found
 */
QDF_STATUS dp_clear_peer(struct cdp_soc_t *soc_hdl, uint8_t pdev_id,
			 struct qdf_mac_addr peer_addr);

/*
 * dp_find_peer_exist - find peer if already exists
 * @soc: datapath soc handle
 * @pdev_id: physical device instance id
 * @peer_mac_addr: peer mac address
 *
 * Return: true or false
 */
bool dp_find_peer_exist(struct cdp_soc_t *soc_hdl, uint8_t pdev_id,
			uint8_t *peer_addr);

/*
 * dp_find_peer_exist_on_vdev - find if peer exists on the given vdev
 * @soc: datapath soc handle
 * @vdev_id: vdev instance id
 * @peer_mac_addr: peer mac address
 *
 * Return: true or false
 */
bool dp_find_peer_exist_on_vdev(struct cdp_soc_t *soc_hdl, uint8_t vdev_id,
				uint8_t *peer_addr);

/*
 * dp_find_peer_exist_on_other_vdev - find if peer exists
 * on other than the given vdev
 * @soc: datapath soc handle
 * @vdev_id: vdev instance id
 * @peer_mac_addr: peer mac address
 * @max_bssid: max number of bssids
 *
 * Return: true or false
 */
bool dp_find_peer_exist_on_other_vdev(struct cdp_soc_t *soc_hdl,
				      uint8_t vdev_id, uint8_t *peer_addr,
				      uint16_t max_bssid);

void *dp_find_peer_by_addr_and_vdev(struct cdp_pdev *pdev_handle,
		struct cdp_vdev *vdev,
		uint8_t *peer_addr);

/**
 * dp_peer_state_update() - update peer local state
 * @pdev - data path device instance
 * @peer_addr - peer mac address
 * @state - new peer local state
 *
 * update peer local state
 *
 * Return: QDF_STATUS_SUCCESS registration success
 */
QDF_STATUS dp_peer_state_update(struct cdp_soc_t *soc, uint8_t *peer_mac,
				enum ol_txrx_peer_state state);

/**
 * dp_get_vdevid() - Get virtual interface id which peer registered
 * @soc - datapath soc handle
 * @peer_mac - peer mac address
 * @vdev_id - virtual interface id which peer registered
 *
 * Get virtual interface id which peer registered
 *
 * Return: QDF_STATUS_SUCCESS registration success
 */
QDF_STATUS dp_get_vdevid(struct cdp_soc_t *soc_hdl, uint8_t *peer_mac,
			 uint8_t *vdev_id);
struct cdp_vdev *dp_get_vdev_by_peer_addr(struct cdp_pdev *pdev_handle,
		struct qdf_mac_addr peer_addr);
struct cdp_vdev *dp_get_vdev_for_peer(void *peer);
uint8_t *dp_peer_get_peer_mac_addr(void *peer);

/**
 * dp_get_peer_state() - Get local peer state
 * @soc - datapath soc handle
 * @vdev_id - vdev id
 * @peer_mac - peer mac addr
 *
 * Get local peer state
 *
 * Return: peer status
 */
int dp_get_peer_state(struct cdp_soc_t *soc, uint8_t vdev_id,
		      uint8_t *peer_mac);
void dp_local_peer_id_pool_init(struct dp_pdev *pdev);
void dp_local_peer_id_alloc(struct dp_pdev *pdev, struct dp_peer *peer);
void dp_local_peer_id_free(struct dp_pdev *pdev, struct dp_peer *peer);
#else
/**
 * dp_get_vdevid() - Get virtual interface id which peer registered
 * @soc - datapath soc handle
 * @peer_mac - peer mac address
 * @vdev_id - virtual interface id which peer registered
 *
 * Get virtual interface id which peer registered
 *
 * Return: QDF_STATUS_SUCCESS registration success
 */
static inline
QDF_STATUS dp_get_vdevid(struct cdp_soc_t *soc_hdl, uint8_t *peer_mac,
			 uint8_t *vdev_id)
{
	return QDF_STATUS_E_NOSUPPORT;
}

static inline void dp_local_peer_id_pool_init(struct dp_pdev *pdev)
{
}

static inline
void dp_local_peer_id_alloc(struct dp_pdev *pdev, struct dp_peer *peer)
{
}

static inline
void dp_local_peer_id_free(struct dp_pdev *pdev, struct dp_peer *peer)
{
}
#endif
int dp_addba_resp_tx_completion_wifi3(struct cdp_soc_t *cdp_soc,
				      uint8_t *peer_mac, uint16_t vdev_id,
				      uint8_t tid,
				      int status);
int dp_addba_requestprocess_wifi3(struct cdp_soc_t *cdp_soc,
				  uint8_t *peer_mac, uint16_t vdev_id,
				  uint8_t dialogtoken, uint16_t tid,
				  uint16_t batimeout,
				  uint16_t buffersize,
				  uint16_t startseqnum);
QDF_STATUS dp_addba_responsesetup_wifi3(struct cdp_soc_t *cdp_soc,
					uint8_t *peer_mac, uint16_t vdev_id,
					uint8_t tid, uint8_t *dialogtoken,
					uint16_t *statuscode,
					uint16_t *buffersize,
					uint16_t *batimeout);
QDF_STATUS dp_set_addba_response(struct cdp_soc_t *cdp_soc,
				 uint8_t *peer_mac,
				 uint16_t vdev_id, uint8_t tid,
				 uint16_t statuscode);
int dp_delba_process_wifi3(struct cdp_soc_t *cdp_soc, uint8_t *peer_mac,
			   uint16_t vdev_id, int tid,
			   uint16_t reasoncode);
/*
 * dp_delba_tx_completion_wifi3() -  Handle delba tx completion
 *
 * @cdp_soc: soc handle
 * @vdev_id: id of the vdev handle
 * @peer_mac: peer mac address
 * @tid: Tid number
 * @status: Tx completion status
 * Indicate status of delba Tx to DP for stats update and retry
 * delba if tx failed.
 *
 */
<<<<<<< HEAD
int dp_delba_tx_completion_wifi3(void *peer_handle, uint8_t tid,
				  int status);
=======
int dp_delba_tx_completion_wifi3(struct cdp_soc_t *cdp_soc, uint8_t *peer_mac,
				 uint16_t vdev_id, uint8_t tid,
				 int status);
>>>>>>> 4d3aee41
extern QDF_STATUS dp_rx_tid_setup_wifi3(struct dp_peer *peer, int tid,
					uint32_t ba_window_size,
					uint32_t start_seq);

extern QDF_STATUS dp_reo_send_cmd(struct dp_soc *soc,
	enum hal_reo_cmd_type type, struct hal_reo_cmd_params *params,
	void (*callback_fn), void *data);

extern void dp_reo_cmdlist_destroy(struct dp_soc *soc);

/**
 * dp_reo_status_ring_handler - Handler for REO Status ring
 * @int_ctx: pointer to DP interrupt context
 * @soc: DP Soc handle
 *
 * Returns: Number of descriptors reaped
 */
uint32_t dp_reo_status_ring_handler(struct dp_intr *int_ctx,
				    struct dp_soc *soc);
void dp_aggregate_vdev_stats(struct dp_vdev *vdev,
			     struct cdp_vdev_stats *vdev_stats);
void dp_rx_tid_stats_cb(struct dp_soc *soc, void *cb_ctxt,
	union hal_reo_status *reo_status);
void dp_rx_bar_stats_cb(struct dp_soc *soc, void *cb_ctxt,
		union hal_reo_status *reo_status);
uint16_t dp_tx_me_send_convert_ucast(struct cdp_soc_t *soc, uint8_t vdev_id,
				     qdf_nbuf_t nbuf,
				     uint8_t newmac[][QDF_MAC_ADDR_SIZE],
				     uint8_t new_mac_cnt);
void dp_tx_me_alloc_descriptor(struct cdp_soc_t *soc, uint8_t pdev_id);

void dp_tx_me_free_descriptor(struct cdp_soc_t *soc, uint8_t pdev_id);
QDF_STATUS dp_h2t_ext_stats_msg_send(struct dp_pdev *pdev,
		uint32_t stats_type_upload_mask, uint32_t config_param_0,
		uint32_t config_param_1, uint32_t config_param_2,
		uint32_t config_param_3, int cookie, int cookie_msb,
		uint8_t mac_id);
void dp_htt_stats_print_tag(struct dp_pdev *pdev,
			    uint8_t tag_type, uint32_t *tag_buf);
void dp_htt_stats_copy_tag(struct dp_pdev *pdev, uint8_t tag_type, uint32_t *tag_buf);
<<<<<<< HEAD
int dp_peer_rxtid_stats(struct dp_peer *peer, void (*callback_fn),
			void *cb_ctxt);
void dp_set_pn_check_wifi3(struct cdp_vdev *vdev_handle,
	struct cdp_peer *peer_handle, enum cdp_sec_type sec_type,
	 uint32_t *rx_pn);
=======
/**
 * dp_rxtid_stats_cmd_cb - function pointer for peer
 *			   rx tid stats cmd call_back
 */
typedef void (*dp_rxtid_stats_cmd_cb)(struct dp_soc *soc, void *cb_ctxt,
				      union hal_reo_status *reo_status);
int dp_peer_rxtid_stats(struct dp_peer *peer,
			dp_rxtid_stats_cmd_cb dp_stats_cmd_cb,
			void *cb_ctxt);
QDF_STATUS
dp_set_pn_check_wifi3(struct cdp_soc_t *soc, uint8_t vdev_id,
		      uint8_t *peer_mac, enum cdp_sec_type sec_type,
		      uint32_t *rx_pn);

QDF_STATUS
dp_set_key_sec_type_wifi3(struct cdp_soc_t *soc, uint8_t vdev_id,
			  uint8_t *peer_mac, enum cdp_sec_type sec_type,
			  bool is_unicast);
>>>>>>> 4d3aee41

void dp_set_key_sec_type_wifi3(struct cdp_vdev *vdev_handle,
			       struct cdp_peer *peer_handle,
			       enum cdp_sec_type sec_type,
			       bool is_unicast);

void *dp_get_pdev_for_mac_id(struct dp_soc *soc, uint32_t mac_id);

QDF_STATUS
dp_set_michael_key(struct cdp_soc_t *soc, uint8_t vdev_id,
		   uint8_t *peer_mac,
		   bool is_unicast, uint32_t *key);

/**
 * dp_check_pdev_exists() - Validate pdev before use
 * @soc - dp soc handle
 * @data - pdev handle
 *
 * Return: 0 - success/invalid - failure
 */
bool dp_check_pdev_exists(struct dp_soc *soc, struct dp_pdev *data);

/**
 * dp_check_pdev_exists() - Validate pdev before use
 * @soc - dp soc handle
 * @data - pdev handle
 *
 * Return: 0 - success/invalid - failure
 */
bool dp_check_pdev_exists(struct dp_soc *soc, struct dp_pdev *data);

/**
 * dp_update_delay_stats() - Update delay statistics in structure
 *                              and fill min, max and avg delay
 * @pdev: pdev handle
 * @delay: delay in ms
 * @tid: tid value
 * @mode: type of tx delay mode
 * @ring id: ring number
 *
 * Return: none
 */
void dp_update_delay_stats(struct dp_pdev *pdev, uint32_t delay,
			   uint8_t tid, uint8_t mode, uint8_t ring_id);

/**
 * dp_print_ring_stats(): Print tail and head pointer
 * @pdev: DP_PDEV handle
 *
 * Return:void
 */
void dp_print_ring_stats(struct dp_pdev *pdev);

/**
 * dp_print_pdev_cfg_params() - Print the pdev cfg parameters
 * @pdev_handle: DP pdev handle
 *
 * Return - void
 */
void dp_print_pdev_cfg_params(struct dp_pdev *pdev);

/**
 * dp_print_soc_cfg_params()- Dump soc wlan config parameters
 * @soc_handle: Soc handle
 *
 * Return: void
 */
void dp_print_soc_cfg_params(struct dp_soc *soc);

/**
 * dp_srng_get_str_from_ring_type() - Return string name for a ring
 * @ring_type: Ring
 *
 * Return: char const pointer
 */
const
char *dp_srng_get_str_from_hal_ring_type(enum hal_ring_type ring_type);

/*
 * dp_txrx_path_stats() - Function to display dump stats
 * @soc - soc handle
 *
 * return: none
 */
void dp_txrx_path_stats(struct dp_soc *soc);

/*
 * dp_print_per_ring_stats(): Packet count per ring
 * @soc - soc handle
 *
 * Return - None
 */
void dp_print_per_ring_stats(struct dp_soc *soc);

/**
 * dp_aggregate_pdev_stats(): Consolidate stats at PDEV level
 * @pdev: DP PDEV handle
 *
 * return: void
 */
void dp_aggregate_pdev_stats(struct dp_pdev *pdev);

/**
 * dp_print_rx_rates(): Print Rx rate stats
 * @vdev: DP_VDEV handle
 *
 * Return:void
 */
void dp_print_rx_rates(struct dp_vdev *vdev);

/**
 * dp_print_tx_rates(): Print tx rates
 * @vdev: DP_VDEV handle
 *
 * Return:void
 */
void dp_print_tx_rates(struct dp_vdev *vdev);

/**
 * dp_print_peer_stats():print peer stats
 * @peer: DP_PEER handle
 *
 * return void
 */
void dp_print_peer_stats(struct dp_peer *peer);

/**
 * dp_print_pdev_tx_stats(): Print Pdev level TX stats
 * @pdev: DP_PDEV Handle
 *
 * Return:void
 */
void
dp_print_pdev_tx_stats(struct dp_pdev *pdev);

/**
 * dp_print_pdev_rx_stats(): Print Pdev level RX stats
 * @pdev: DP_PDEV Handle
 *
 * Return: void
 */
void
dp_print_pdev_rx_stats(struct dp_pdev *pdev);

/**
 * dp_print_pdev_rx_mon_stats(): Print Pdev level RX monitor stats
 * @pdev: DP_PDEV Handle
 *
 * Return: void
 */
void
dp_print_pdev_rx_mon_stats(struct dp_pdev *pdev);

/**
 * dp_print_soc_tx_stats(): Print SOC level  stats
 * @soc DP_SOC Handle
 *
 * Return: void
 */
void dp_print_soc_tx_stats(struct dp_soc *soc);

/**
 * dp_print_soc_interrupt_stats() - Print interrupt stats for the soc
 * @soc: dp_soc handle
 *
 * Return: None
 */
void dp_print_soc_interrupt_stats(struct dp_soc *soc);

/**
 * dp_print_soc_rx_stats: Print SOC level Rx stats
 * @soc: DP_SOC Handle
 *
 * Return:void
 */
void dp_print_soc_rx_stats(struct dp_soc *soc);

/**
 * dp_get_mac_id_for_pdev() -  Return mac corresponding to pdev for mac
 *
 * @mac_id: MAC id
 * @pdev_id: pdev_id corresponding to pdev, 0 for MCL
 *
 * Single pdev using both MACs will operate on both MAC rings,
 * which is the case for MCL.
 * For WIN each PDEV will operate one ring, so index is zero.
 *
 */
static inline int dp_get_mac_id_for_pdev(uint32_t mac_id, uint32_t pdev_id)
{
	if (mac_id && pdev_id) {
		qdf_print("Both mac_id and pdev_id cannot be non zero");
		QDF_BUG(0);
		return 0;
	}
	return (mac_id + pdev_id);
}

/**
 * dp_get_lmac_id_for_pdev_id() -  Return lmac id corresponding to host pdev id
 * @soc: soc pointer
 * @mac_id: MAC id
 * @pdev_id: pdev_id corresponding to pdev, 0 for MCL
 *
 * For MCL, Single pdev using both MACs will operate on both MAC rings.
 *
 * For WIN, each PDEV will operate one ring.
 *
 */
static inline int
dp_get_lmac_id_for_pdev_id
	(struct dp_soc *soc, uint32_t mac_id, uint32_t pdev_id)
{
	if (!wlan_cfg_per_pdev_lmac_ring(soc->wlan_cfg_ctx)) {
		if (mac_id && pdev_id) {
			qdf_print("Both mac_id and pdev_id cannot be non zero");
			QDF_BUG(0);
			return 0;
		}
		return (mac_id + pdev_id);
	}

	return soc->pdev_list[pdev_id]->lmac_id;
}

/**
 * dp_get_pdev_for_lmac_id() -  Return pdev pointer corresponding to lmac id
 * @soc: soc pointer
 * @lmac_id: LMAC id
 *
 * For MCL, Single pdev exists
 *
 * For WIN, each PDEV will operate one ring.
 *
 */
static inline struct dp_pdev *
	dp_get_pdev_for_lmac_id(struct dp_soc *soc, uint32_t lmac_id)
{
	int i = 0;

	if (wlan_cfg_per_pdev_lmac_ring(soc->wlan_cfg_ctx)) {
		i = wlan_cfg_get_pdev_idx(soc->wlan_cfg_ctx, lmac_id);
		qdf_assert_always(i < MAX_PDEV_CNT);

		return soc->pdev_list[i];
	}

	/* Typically for MCL as there only 1 PDEV*/
	return soc->pdev_list[0];
}

/**
 * dp_get_target_pdev_id_for_host_pdev_id() - Return target pdev corresponding
 *                                         to host pdev id
 * @soc: soc pointer
 * @mac_for_pdev: pdev_id corresponding to host pdev for WIN, mac id for MCL
 *
 * returns target pdev_id for host pdev id. For WIN, this is derived through
 * a two step process:
 * 1. Get lmac_id corresponding to host pdev_id (lmac_id can change
 *    during mode switch)
 * 2. Get target pdev_id (set up during WMI ready) from lmac_id
 *
 * For MCL, return the offset-1 translated mac_id
 */
static inline int
dp_get_target_pdev_id_for_host_pdev_id
	(struct dp_soc *soc, uint32_t mac_for_pdev)
{
	struct dp_pdev *pdev;

	if (!wlan_cfg_per_pdev_lmac_ring(soc->wlan_cfg_ctx))
		return DP_SW2HW_MACID(mac_for_pdev);

	pdev = soc->pdev_list[mac_for_pdev];

	/*non-MCL case, get original target_pdev mapping*/
	return wlan_cfg_get_target_pdev_id(soc->wlan_cfg_ctx, pdev->lmac_id);
}

/**
 * dp_get_host_pdev_id_for_target_pdev_id() - Return host pdev corresponding
 *                                         to target pdev id
 * @soc: soc pointer
 * @pdev_id: pdev_id corresponding to target pdev
 *
 * returns host pdev_id for target pdev id. For WIN, this is derived through
 * a two step process:
 * 1. Get lmac_id corresponding to target pdev_id
 * 2. Get host pdev_id (set up during WMI ready) from lmac_id
 *
 * For MCL, return the 0-offset pdev_id
 */
static inline int
dp_get_host_pdev_id_for_target_pdev_id
	(struct dp_soc *soc, uint32_t pdev_id)
{
	struct dp_pdev *pdev;
	int lmac_id;

	if (!wlan_cfg_per_pdev_lmac_ring(soc->wlan_cfg_ctx))
		return DP_HW2SW_MACID(pdev_id);

	/*non-MCL case, get original target_lmac mapping from target pdev*/
	lmac_id = wlan_cfg_get_hw_mac_idx(soc->wlan_cfg_ctx,
					  DP_HW2SW_MACID(pdev_id));

	/*Get host pdev from lmac*/
	pdev = dp_get_pdev_for_lmac_id(soc, lmac_id);

	return pdev->pdev_id;
}

/*
 * dp_get_mac_id_for_mac() -  Return mac corresponding WIN and MCL mac_ids
 *
 * @soc: handle to DP soc
 * @mac_id: MAC id
 *
 * Single pdev using both MACs will operate on both MAC rings,
 * which is the case for MCL.
 * For WIN each PDEV will operate one ring, so index is zero.
 *
 */
static inline int dp_get_mac_id_for_mac(struct dp_soc *soc, uint32_t mac_id)
{
	/*
	 * Single pdev using both MACs will operate on both MAC rings,
	 * which is the case for MCL.
	 */
	if (!wlan_cfg_per_pdev_lmac_ring(soc->wlan_cfg_ctx))
		return mac_id;

	/* For WIN each PDEV will operate one ring, so index is zero. */
	return 0;
}

bool dp_is_soc_reinit(struct dp_soc *soc);

/*
 * dp_is_subtype_data() - check if the frame subtype is data
 *
 * @frame_ctrl: Frame control field
 *
 * check the frame control field and verify if the packet
 * is a data packet.
 *
 * Return: true or false
 */
static inline bool dp_is_subtype_data(uint16_t frame_ctrl)
{
	if (((qdf_cpu_to_le16(frame_ctrl) & QDF_IEEE80211_FC0_TYPE_MASK) ==
	    QDF_IEEE80211_FC0_TYPE_DATA) &&
	    (((qdf_cpu_to_le16(frame_ctrl) & QDF_IEEE80211_FC0_SUBTYPE_MASK) ==
	    QDF_IEEE80211_FC0_SUBTYPE_DATA) ||
	    ((qdf_cpu_to_le16(frame_ctrl) & QDF_IEEE80211_FC0_SUBTYPE_MASK) ==
	    QDF_IEEE80211_FC0_SUBTYPE_QOS))) {
		return true;
	}

	return false;
}

#ifdef WDI_EVENT_ENABLE
QDF_STATUS dp_h2t_cfg_stats_msg_send(struct dp_pdev *pdev,
				uint32_t stats_type_upload_mask,
				uint8_t mac_id);

int dp_wdi_event_unsub(struct cdp_soc_t *soc, uint8_t pdev_id,
		       wdi_event_subscribe *event_cb_sub_handle,
		       uint32_t event);

int dp_wdi_event_sub(struct cdp_soc_t *soc, uint8_t pdev_id,
		     wdi_event_subscribe *event_cb_sub_handle,
		     uint32_t event);

void dp_wdi_event_handler(enum WDI_EVENT event, struct dp_soc *soc,
			  void *data, u_int16_t peer_id,
			  int status, u_int8_t pdev_id);

int dp_wdi_event_attach(struct dp_pdev *txrx_pdev);
int dp_wdi_event_detach(struct dp_pdev *txrx_pdev);
int dp_set_pktlog_wifi3(struct dp_pdev *pdev, uint32_t event,
	bool enable);

/**
 * dp_get_pldev() - function to get pktlog device handle
 * @soc_hdl: datapath soc handle
 * @pdev_id: physical device id
 *
 * Return: pktlog device handle or NULL
 */
void *dp_get_pldev(struct cdp_soc_t *soc_hdl, uint8_t pdev_id);
void dp_pkt_log_init(struct cdp_soc_t *soc_hdl, uint8_t pdev_id, void *scn);

static inline void
dp_hif_update_pipe_callback(struct dp_soc *dp_soc,
			    void *cb_context,
			    QDF_STATUS (*callback)(void *, qdf_nbuf_t, uint8_t),
			    uint8_t pipe_id)
{
	struct hif_msg_callbacks hif_pipe_callbacks;

	/* TODO: Temporary change to bypass HTC connection for this new
	 * HIF pipe, which will be used for packet log and other high-
	 * priority HTT messages. Proper HTC connection to be added
	 * later once required FW changes are available
	 */
	hif_pipe_callbacks.rxCompletionHandler = callback;
	hif_pipe_callbacks.Context = cb_context;
	hif_update_pipe_callback(dp_soc->hif_handle,
		DP_HTT_T2H_HP_PIPE, &hif_pipe_callbacks);
}

QDF_STATUS dp_peer_stats_notify(struct dp_pdev *pdev, struct dp_peer *peer);

#else
static inline int dp_wdi_event_unsub(struct cdp_soc_t *soc, uint8_t pdev_id,
				     wdi_event_subscribe *event_cb_sub_handle,
				     uint32_t event)
{
	return 0;
}

static inline int dp_wdi_event_sub(struct cdp_soc_t *soc, uint8_t pdev_id,
				   wdi_event_subscribe *event_cb_sub_handle,
				   uint32_t event)
{
	return 0;
}

static inline
void dp_wdi_event_handler(enum WDI_EVENT event,
			  struct dp_soc *soc,
			  void *data, u_int16_t peer_id,
			  int status, u_int8_t pdev_id)
{
}

static inline int dp_wdi_event_attach(struct dp_pdev *txrx_pdev)
{
	return 0;
}

static inline int dp_wdi_event_detach(struct dp_pdev *txrx_pdev)
{
	return 0;
}

static inline int dp_set_pktlog_wifi3(struct dp_pdev *pdev, uint32_t event,
	bool enable)
{
	return 0;
}
static inline QDF_STATUS dp_h2t_cfg_stats_msg_send(struct dp_pdev *pdev,
		uint32_t stats_type_upload_mask, uint8_t mac_id)
{
	return 0;
}

static inline void
dp_hif_update_pipe_callback(struct dp_soc *dp_soc, void *cb_context,
			    QDF_STATUS (*callback)(void *, qdf_nbuf_t, uint8_t),
			    uint8_t pipe_id)
{
}

static inline QDF_STATUS dp_peer_stats_notify(struct dp_pdev *pdev,
					      struct dp_peer *peer)
{
	return QDF_STATUS_SUCCESS;
}

#endif /* CONFIG_WIN */

#ifdef VDEV_PEER_PROTOCOL_COUNT
/**
 * dp_vdev_peer_stats_update_protocol_cnt() - update per-peer protocol counters
 * @vdev: VDEV DP object
 * @nbuf: data packet
 * @peer: Peer DP object
 * @is_egress: whether egress or ingress
 * @is_rx: whether rx or tx
 *
 * This function updates the per-peer protocol counters
 * Return: void
 */
void dp_vdev_peer_stats_update_protocol_cnt(struct dp_vdev *vdev,
					    qdf_nbuf_t nbuf,
					    struct dp_peer *peer,
					    bool is_egress,
					    bool is_rx);

/**
 * dp_vdev_peer_stats_update_protocol_cnt() - update per-peer protocol counters
 * @soc: SOC DP object
 * @vdev_id: vdev_id
 * @nbuf: data packet
 * @is_egress: whether egress or ingress
 * @is_rx: whether rx or tx
 *
 * This function updates the per-peer protocol counters
 * Return: void
 */

void dp_peer_stats_update_protocol_cnt(struct cdp_soc_t *soc,
				       int8_t vdev_id,
				       qdf_nbuf_t nbuf,
				       bool is_egress,
				       bool is_rx);

#else
#define dp_vdev_peer_stats_update_protocol_cnt(vdev, nbuf, peer, \
					       is_egress, is_rx)
#endif

#ifdef QCA_LL_TX_FLOW_CONTROL_V2
void dp_tx_dump_flow_pool_info(struct cdp_soc_t *soc_hdl);
int dp_tx_delete_flow_pool(struct dp_soc *soc, struct dp_tx_desc_pool_s *pool,
	bool force);
#endif /* QCA_LL_TX_FLOW_CONTROL_V2 */

#ifdef PEER_PROTECTED_ACCESS
/**
 * dp_peer_unref_del_find_by_id() - dec ref and del peer if ref count is
 *                                  taken by dp_peer_find_by_id
 * @peer: peer context
 *
 * Return: none
 */
static inline void dp_peer_unref_del_find_by_id(struct dp_peer *peer)
{
	dp_peer_unref_delete(peer);
}
#else
static inline void dp_peer_unref_del_find_by_id(struct dp_peer *peer)
{
}
#endif

#ifdef WLAN_FEATURE_DP_EVENT_HISTORY
/**
 * dp_srng_access_start() - Wrapper function to log access start of a hal ring
 * @int_ctx: pointer to DP interrupt context
 * @soc: DP Soc handle
 * @hal_ring: opaque pointer to the HAL Rx Error Ring, which will be serviced
 *
 * Return: 0 on success; error on failure
 */
int dp_srng_access_start(struct dp_intr *int_ctx, struct dp_soc *dp_soc,
<<<<<<< HEAD
			 void *hal_ring);
=======
			 hal_ring_handle_t hal_ring_hdl);
>>>>>>> 4d3aee41

/**
 * dp_srng_access_end() - Wrapper function to log access end of a hal ring
 * @int_ctx: pointer to DP interrupt context
 * @soc: DP Soc handle
 * @hal_ring: opaque pointer to the HAL Rx Error Ring, which will be serviced
 *
 * Return: void
 */
void dp_srng_access_end(struct dp_intr *int_ctx, struct dp_soc *dp_soc,
<<<<<<< HEAD
			void *hal_ring);
=======
			hal_ring_handle_t hal_ring_hdl);
>>>>>>> 4d3aee41

#else

static inline int dp_srng_access_start(struct dp_intr *int_ctx,
<<<<<<< HEAD
				       struct dp_soc *dp_soc, void *hal_ring)
{
	void *hal_soc = dp_soc->hal_soc;

	return hal_srng_access_start(hal_soc, hal_ring);
}

static inline void dp_srng_access_end(struct dp_intr *int_ctx,
				      struct dp_soc *dp_soc, void *hal_ring)
{
	void *hal_soc = dp_soc->hal_soc;

	return hal_srng_access_end(hal_soc, hal_ring);
}
#endif /* WLAN_FEATURE_DP_EVENT_HISTORY */

#ifdef CONFIG_WIN
=======
				       struct dp_soc *dp_soc,
				       hal_ring_handle_t hal_ring_hdl)
{
	hal_soc_handle_t hal_soc = dp_soc->hal_soc;

	return hal_srng_access_start(hal_soc, hal_ring_hdl);
}

static inline void dp_srng_access_end(struct dp_intr *int_ctx,
				      struct dp_soc *dp_soc,
				      hal_ring_handle_t hal_ring_hdl)
{
	hal_soc_handle_t hal_soc = dp_soc->hal_soc;

	return hal_srng_access_end(hal_soc, hal_ring_hdl);
}
#endif /* WLAN_FEATURE_DP_EVENT_HISTORY */

#ifdef QCA_ENH_V3_STATS_SUPPORT
>>>>>>> 4d3aee41
/**
 * dp_pdev_print_delay_stats(): Print pdev level delay stats
 * @pdev: DP_PDEV handle
 *
 * Return:void
 */
void dp_pdev_print_delay_stats(struct dp_pdev *pdev);

/**
 * dp_pdev_print_tid_stats(): Print pdev level tid stats
 * @pdev: DP_PDEV handle
 *
 * Return:void
 */
void dp_pdev_print_tid_stats(struct dp_pdev *pdev);
#endif /* CONFIG_WIN */

void dp_soc_set_txrx_ring_map(struct dp_soc *soc);

#ifndef WLAN_TX_PKT_CAPTURE_ENH
/**
 * dp_tx_ppdu_stats_attach - Initialize Tx PPDU stats and enhanced capture
 * @pdev: DP PDEV
 *
 * Return: none
 */
static inline void dp_tx_ppdu_stats_attach(struct dp_pdev *pdev)
{
}

/**
 * dp_tx_ppdu_stats_detach - Cleanup Tx PPDU stats and enhanced capture
 * @pdev: DP PDEV
 *
 * Return: none
 */
static inline void dp_tx_ppdu_stats_detach(struct dp_pdev *pdev)
{
}

/**
 * dp_tx_ppdu_stats_process - Deferred PPDU stats handler
 * @context: Opaque work context (PDEV)
 *
 * Return: none
 */
static  inline void dp_tx_ppdu_stats_process(void *context)
{
}

/**
 * dp_tx_add_to_comp_queue() - add completion msdu to queue
 * @soc: DP Soc handle
 * @tx_desc: software Tx descriptor
 * @ts : Tx completion status from HAL/HTT descriptor
 * @peer: DP peer
 *
 * Return: none
 */
static inline
QDF_STATUS dp_tx_add_to_comp_queue(struct dp_soc *soc,
				   struct dp_tx_desc_s *desc,
				   struct hal_tx_completion_status *ts,
				   struct dp_peer *peer)
{
	return QDF_STATUS_E_FAILURE;
}

/*
 * dp_tx_capture_htt_frame_counter: increment counter for htt_frame_type
 * pdev: DP pdev handle
 * htt_frame_type: htt frame type received from fw
 *
 * return: void
 */
static inline
void dp_tx_capture_htt_frame_counter(struct dp_pdev *pdev,
				     uint32_t htt_frame_type)
{
}

/*
 * dp_tx_cature_stats: print tx capture stats
 * @pdev: DP PDEV handle
 *
 * return: void
 */
static inline
void dp_print_pdev_tx_capture_stats(struct dp_pdev *pdev)
{
}

#endif

#ifdef FEATURE_PERPKT_INFO
void dp_deliver_mgmt_frm(struct dp_pdev *pdev, qdf_nbuf_t nbuf);
#else
static inline
void dp_deliver_mgmt_frm(struct dp_pdev *pdev, qdf_nbuf_t nbuf)
{
}
#endif

<<<<<<< HEAD
=======
/**
 * dp_vdev_to_cdp_vdev() - typecast dp vdev to cdp vdev
 * @vdev: DP vdev handle
 *
 * Return: struct cdp_vdev pointer
 */
static inline
struct cdp_vdev *dp_vdev_to_cdp_vdev(struct dp_vdev *vdev)
{
	return (struct cdp_vdev *)vdev;
}

/**
 * dp_pdev_to_cdp_pdev() - typecast dp pdev to cdp pdev
 * @pdev: DP pdev handle
 *
 * Return: struct cdp_pdev pointer
 */
static inline
struct cdp_pdev *dp_pdev_to_cdp_pdev(struct dp_pdev *pdev)
{
	return (struct cdp_pdev *)pdev;
}

/**
 * dp_soc_to_cdp_soc() - typecast dp psoc to cdp psoc
 * @psoc: DP psoc handle
 *
 * Return: struct cdp_soc pointer
 */
static inline
struct cdp_soc *dp_soc_to_cdp_soc(struct dp_soc *psoc)
{
	return (struct cdp_soc *)psoc;
}

/**
 * dp_soc_to_cdp_soc_t() - typecast dp psoc to
 * ol txrx soc handle
 * @psoc: DP psoc handle
 *
 * Return: struct cdp_soc_t pointer
 */
static inline
struct cdp_soc_t *dp_soc_to_cdp_soc_t(struct dp_soc *psoc)
{
	return (struct cdp_soc_t *)psoc;
}

/**
 * cdp_soc_t_to_dp_soc() - typecast cdp_soc_t to
 * dp soc handle
 * @psoc: CDP psoc handle
 *
 * Return: struct dp_soc pointer
 */
static inline
struct dp_soc *cdp_soc_t_to_dp_soc(struct cdp_soc_t *psoc)
{
	return (struct dp_soc *)psoc;
}

#if defined(WLAN_SUPPORT_RX_FLOW_TAG) || defined(WLAN_SUPPORT_RX_FISA)
/**
 * dp_rx_flow_update_fse_stats() - Update a flow's statistics
 * @pdev: pdev handle
 * @flow_id: flow index (truncated hash) in the Rx FST
 *
 * Return: Success when flow statistcs is updated, error on failure
 */
QDF_STATUS dp_rx_flow_get_fse_stats(struct dp_pdev *pdev,
				    struct cdp_rx_flow_info *rx_flow_info,
				    struct cdp_flow_stats *stats);

/**
 * dp_rx_flow_delete_entry() - Delete a flow entry from flow search table
 * @pdev: pdev handle
 * @rx_flow_info: DP flow parameters
 *
 * Return: Success when flow is deleted, error on failure
 */
QDF_STATUS dp_rx_flow_delete_entry(struct dp_pdev *pdev,
				   struct cdp_rx_flow_info *rx_flow_info);

/**
 * dp_rx_flow_add_entry() - Add a flow entry to flow search table
 * @pdev: DP pdev instance
 * @rx_flow_info: DP flow paramaters
 *
 * Return: Success when flow is added, no-memory or already exists on error
 */
QDF_STATUS dp_rx_flow_add_entry(struct dp_pdev *pdev,
				struct cdp_rx_flow_info *rx_flow_info);

/**
 * dp_rx_fst_attach() - Initialize Rx FST and setup necessary parameters
 * @soc: SoC handle
 * @pdev: Pdev handle
 *
 * Return: Handle to flow search table entry
 */
QDF_STATUS dp_rx_fst_attach(struct dp_soc *soc, struct dp_pdev *pdev);

/**
 * dp_rx_fst_detach() - De-initialize Rx FST
 * @soc: SoC handle
 * @pdev: Pdev handle
 *
 * Return: None
 */
void dp_rx_fst_detach(struct dp_soc *soc, struct dp_pdev *pdev);

/**
 * dp_rx_flow_send_fst_fw_setup() - Program FST parameters in FW/HW post-attach
 * @soc: SoC handle
 * @pdev: Pdev handle
 *
 * Return: Success when fst parameters are programmed in FW, error otherwise
 */
QDF_STATUS dp_rx_flow_send_fst_fw_setup(struct dp_soc *soc,
					struct dp_pdev *pdev);
#else /* !((WLAN_SUPPORT_RX_FLOW_TAG) || defined(WLAN_SUPPORT_RX_FISA)) */

/**
 * dp_rx_fst_attach() - Initialize Rx FST and setup necessary parameters
 * @soc: SoC handle
 * @pdev: Pdev handle
 *
 * Return: Handle to flow search table entry
 */
static inline
QDF_STATUS dp_rx_fst_attach(struct dp_soc *soc, struct dp_pdev *pdev)
{
	return QDF_STATUS_SUCCESS;
}

/**
 * dp_rx_fst_detach() - De-initialize Rx FST
 * @soc: SoC handle
 * @pdev: Pdev handle
 *
 * Return: None
 */
static inline
void dp_rx_fst_detach(struct dp_soc *soc, struct dp_pdev *pdev)
{
}
#endif

/**
 * dp_get_vdev_from_soc_vdev_id_wifi3() - Returns vdev object given the vdev id
 * @soc: core DP soc context
 * @vdev_id: vdev id from vdev object can be retrieved
 *
 * Return: struct dp_vdev*: Pointer to DP vdev object
 */
static inline struct dp_vdev *
dp_get_vdev_from_soc_vdev_id_wifi3(struct dp_soc *soc,
				   uint8_t vdev_id)
{
	if (qdf_unlikely(vdev_id >= MAX_VDEV_CNT))
		return NULL;

	return soc->vdev_id_map[vdev_id];
}

/**
 * dp_get_pdev_from_soc_pdev_id_wifi3() - Returns pdev object given the pdev id
 * @soc: core DP soc context
 * @pdev_id: pdev id from pdev object can be retrieved
 *
 * Return: struct dp_pdev*: Pointer to DP pdev object
 */
static inline struct dp_pdev *
dp_get_pdev_from_soc_pdev_id_wifi3(struct dp_soc *soc,
				   uint8_t pdev_id)
{
	if (qdf_unlikely(pdev_id >= MAX_PDEV_CNT))
		return NULL;

	return soc->pdev_list[pdev_id];
}

>>>>>>> 4d3aee41
/*
 * dp_rx_tid_update_wifi3() – Update receive TID state
 * @peer: Datapath peer handle
 * @tid: TID
 * @ba_window_size: BlockAck window size
 * @start_seq: Starting sequence number
 *
 * Return: QDF_STATUS code
 */
QDF_STATUS dp_rx_tid_update_wifi3(struct dp_peer *peer, int tid, uint32_t
					 ba_window_size, uint32_t start_seq);

<<<<<<< HEAD
=======
/**
 * dp_get_peer_mac_list(): function to get peer mac list of vdev
 * @soc: Datapath soc handle
 * @vdev_id: vdev id
 * @newmac: Table of the clients mac
 * @mac_cnt: No. of MACs required
 *
 * return: no of clients
 */
uint16_t dp_get_peer_mac_list(ol_txrx_soc_handle soc, uint8_t vdev_id,
			      u_int8_t newmac[][QDF_MAC_ADDR_SIZE],
			      u_int16_t mac_cnt);
/*
 * dp_is_hw_dbs_enable() - Procedure to check if DBS is supported
 * @soc:		DP SoC context
 * @max_mac_rings:	No of MAC rings
 *
 * Return: None
 */
void dp_is_hw_dbs_enable(struct dp_soc *soc,
				int *max_mac_rings);


#if defined(WLAN_SUPPORT_RX_FISA)
void dp_rx_dump_fisa_table(struct dp_soc *soc);
#endif /* WLAN_SUPPORT_RX_FISA */

/**
 * dp_rx_skip_tlvs() - Skip TLVs len + L2 hdr_offset, save in nbuf->cb
 * @nbuf: nbuf cb to be updated
 * @l2_hdr_offset: l2_hdr_offset
 *
 * Return: None
 */
void dp_rx_skip_tlvs(qdf_nbuf_t nbuf, uint32_t l3_padding);

#ifdef MAX_ALLOC_PAGE_SIZE
/**
 * dp_set_page_size() - Set the max page size for hw link desc.
 * For MCL the page size is set to OS defined value and for WIN
 * the page size is set to the max_alloc_size cfg ini
 * param.
 * This is to ensure that WIN gets contiguous memory allocations
 * as per requirement.
 * @pages: link desc page handle
 * @max_alloc_size: max_alloc_size
 *
 * Return: None
 */
static inline
void dp_set_max_page_size(struct qdf_mem_multi_page_t *pages,
			  uint32_t max_alloc_size)
{
	pages->page_size = qdf_page_size;
}

#else
static inline
void dp_set_max_page_size(struct qdf_mem_multi_page_t *pages,
			  uint32_t max_alloc_size)
{
	pages->page_size = max_alloc_size;
}
#endif /* MAX_ALLOC_PAGE_SIZE */

>>>>>>> 4d3aee41
#endif /* #ifndef _DP_INTERNAL_H_ */<|MERGE_RESOLUTION|>--- conflicted
+++ resolved
@@ -622,13 +622,6 @@
 	DP_STATS_AGGR_PKT(tgtobj, srcobj, tx_i.inspect_pkts);
 	DP_STATS_AGGR_PKT(tgtobj, srcobj, tx_i.raw.raw_pkt);
 	DP_STATS_AGGR(tgtobj, srcobj, tx_i.raw.dma_map_error);
-<<<<<<< HEAD
-	DP_STATS_AGGR_PKT(tgtobj, srcobj, tx_i.tso.tso_pkt);
-	DP_STATS_AGGR(tgtobj, srcobj, tx_i.tso.dropped_host.num);
-	DP_STATS_AGGR(tgtobj, srcobj, tx_i.tso.tso_no_mem_dropped.num);
-	DP_STATS_AGGR(tgtobj, srcobj, tx_i.tso.dropped_target);
-=======
->>>>>>> 4d3aee41
 	DP_STATS_AGGR(tgtobj, srcobj, tx_i.sg.dropped_host.num);
 	DP_STATS_AGGR(tgtobj, srcobj, tx_i.sg.dropped_target);
 	DP_STATS_AGGR_PKT(tgtobj, srcobj, tx_i.sg.sg_pkt);
@@ -926,13 +919,7 @@
 		     bool reuse);
 void dp_peer_rx_cleanup(struct dp_vdev *vdev, struct dp_peer *peer,
 			bool reuse);
-<<<<<<< HEAD
-extern void dp_peer_unref_delete(void *peer_handle);
-extern void dp_rx_discard(struct dp_vdev *vdev, struct dp_peer *peer,
-	unsigned tid, qdf_nbuf_t msdu_list);
-=======
 void dp_peer_unref_delete(struct dp_peer *peer);
->>>>>>> 4d3aee41
 extern void *dp_find_peer_by_addr(struct cdp_pdev *dev,
 	uint8_t *peer_mac_addr);
 extern struct dp_peer *dp_peer_find_hash_find(struct dp_soc *soc,
@@ -1119,14 +1106,9 @@
  * delba if tx failed.
  *
  */
-<<<<<<< HEAD
-int dp_delba_tx_completion_wifi3(void *peer_handle, uint8_t tid,
-				  int status);
-=======
 int dp_delba_tx_completion_wifi3(struct cdp_soc_t *cdp_soc, uint8_t *peer_mac,
 				 uint16_t vdev_id, uint8_t tid,
 				 int status);
->>>>>>> 4d3aee41
 extern QDF_STATUS dp_rx_tid_setup_wifi3(struct dp_peer *peer, int tid,
 					uint32_t ba_window_size,
 					uint32_t start_seq);
@@ -1167,13 +1149,6 @@
 void dp_htt_stats_print_tag(struct dp_pdev *pdev,
 			    uint8_t tag_type, uint32_t *tag_buf);
 void dp_htt_stats_copy_tag(struct dp_pdev *pdev, uint8_t tag_type, uint32_t *tag_buf);
-<<<<<<< HEAD
-int dp_peer_rxtid_stats(struct dp_peer *peer, void (*callback_fn),
-			void *cb_ctxt);
-void dp_set_pn_check_wifi3(struct cdp_vdev *vdev_handle,
-	struct cdp_peer *peer_handle, enum cdp_sec_type sec_type,
-	 uint32_t *rx_pn);
-=======
 /**
  * dp_rxtid_stats_cmd_cb - function pointer for peer
  *			   rx tid stats cmd call_back
@@ -1192,12 +1167,6 @@
 dp_set_key_sec_type_wifi3(struct cdp_soc_t *soc, uint8_t vdev_id,
 			  uint8_t *peer_mac, enum cdp_sec_type sec_type,
 			  bool is_unicast);
->>>>>>> 4d3aee41
-
-void dp_set_key_sec_type_wifi3(struct cdp_vdev *vdev_handle,
-			       struct cdp_peer *peer_handle,
-			       enum cdp_sec_type sec_type,
-			       bool is_unicast);
 
 void *dp_get_pdev_for_mac_id(struct dp_soc *soc, uint32_t mac_id);
 
@@ -1205,15 +1174,6 @@
 dp_set_michael_key(struct cdp_soc_t *soc, uint8_t vdev_id,
 		   uint8_t *peer_mac,
 		   bool is_unicast, uint32_t *key);
-
-/**
- * dp_check_pdev_exists() - Validate pdev before use
- * @soc - dp soc handle
- * @data - pdev handle
- *
- * Return: 0 - success/invalid - failure
- */
-bool dp_check_pdev_exists(struct dp_soc *soc, struct dp_pdev *data);
 
 /**
  * dp_check_pdev_exists() - Validate pdev before use
@@ -1743,11 +1703,7 @@
  * Return: 0 on success; error on failure
  */
 int dp_srng_access_start(struct dp_intr *int_ctx, struct dp_soc *dp_soc,
-<<<<<<< HEAD
-			 void *hal_ring);
-=======
 			 hal_ring_handle_t hal_ring_hdl);
->>>>>>> 4d3aee41
 
 /**
  * dp_srng_access_end() - Wrapper function to log access end of a hal ring
@@ -1758,34 +1714,11 @@
  * Return: void
  */
 void dp_srng_access_end(struct dp_intr *int_ctx, struct dp_soc *dp_soc,
-<<<<<<< HEAD
-			void *hal_ring);
-=======
 			hal_ring_handle_t hal_ring_hdl);
->>>>>>> 4d3aee41
 
 #else
 
 static inline int dp_srng_access_start(struct dp_intr *int_ctx,
-<<<<<<< HEAD
-				       struct dp_soc *dp_soc, void *hal_ring)
-{
-	void *hal_soc = dp_soc->hal_soc;
-
-	return hal_srng_access_start(hal_soc, hal_ring);
-}
-
-static inline void dp_srng_access_end(struct dp_intr *int_ctx,
-				      struct dp_soc *dp_soc, void *hal_ring)
-{
-	void *hal_soc = dp_soc->hal_soc;
-
-	return hal_srng_access_end(hal_soc, hal_ring);
-}
-#endif /* WLAN_FEATURE_DP_EVENT_HISTORY */
-
-#ifdef CONFIG_WIN
-=======
 				       struct dp_soc *dp_soc,
 				       hal_ring_handle_t hal_ring_hdl)
 {
@@ -1805,7 +1738,6 @@
 #endif /* WLAN_FEATURE_DP_EVENT_HISTORY */
 
 #ifdef QCA_ENH_V3_STATS_SUPPORT
->>>>>>> 4d3aee41
 /**
  * dp_pdev_print_delay_stats(): Print pdev level delay stats
  * @pdev: DP_PDEV handle
@@ -1909,8 +1841,6 @@
 }
 #endif
 
-<<<<<<< HEAD
-=======
 /**
  * dp_vdev_to_cdp_vdev() - typecast dp vdev to cdp vdev
  * @vdev: DP vdev handle
@@ -2094,7 +2024,6 @@
 	return soc->pdev_list[pdev_id];
 }
 
->>>>>>> 4d3aee41
 /*
  * dp_rx_tid_update_wifi3() – Update receive TID state
  * @peer: Datapath peer handle
@@ -2107,8 +2036,6 @@
 QDF_STATUS dp_rx_tid_update_wifi3(struct dp_peer *peer, int tid, uint32_t
 					 ba_window_size, uint32_t start_seq);
 
-<<<<<<< HEAD
-=======
 /**
  * dp_get_peer_mac_list(): function to get peer mac list of vdev
  * @soc: Datapath soc handle
@@ -2174,5 +2101,4 @@
 }
 #endif /* MAX_ALLOC_PAGE_SIZE */
 
->>>>>>> 4d3aee41
 #endif /* #ifndef _DP_INTERNAL_H_ */