/*
 * Copyright (c) 2016-2020 The Linux Foundation. All rights reserved.
 *
 * Permission to use, copy, modify, and/or distribute this software for
 * any purpose with or without fee is hereby granted, provided that the
 * above copyright notice and this permission notice appear in all
 * copies.
 *
 * THE SOFTWARE IS PROVIDED "AS IS" AND THE AUTHOR DISCLAIMS ALL
 * WARRANTIES WITH REGARD TO THIS SOFTWARE INCLUDING ALL IMPLIED
 * WARRANTIES OF MERCHANTABILITY AND FITNESS. IN NO EVENT SHALL THE
 * AUTHOR BE LIABLE FOR ANY SPECIAL, DIRECT, INDIRECT, OR CONSEQUENTIAL
 * DAMAGES OR ANY DAMAGES WHATSOEVER RESULTING FROM LOSS OF USE, DATA OR
 * PROFITS, WHETHER IN AN ACTION OF CONTRACT, NEGLIGENCE OR OTHER
 * TORTIOUS ACTION, ARISING OUT OF OR IN CONNECTION WITH THE USE OR
 * PERFORMANCE OF THIS SOFTWARE.
 */

#include "htt.h"
#include "dp_htt.h"
#include "hal_hw_headers.h"
#include "dp_tx.h"
#include "dp_tx_desc.h"
#include "dp_peer.h"
#include "dp_types.h"
#include "hal_tx.h"
#include "qdf_mem.h"
#include "qdf_nbuf.h"
#include "qdf_net_types.h"
#include <wlan_cfg.h>
#if defined(MESH_MODE_SUPPORT) || defined(FEATURE_PERPKT_INFO)
#include "if_meta_hdr.h"
#endif
#include "enet.h"
#include "dp_internal.h"
#ifdef FEATURE_WDS
#include "dp_txrx_wds.h"
#endif
#ifdef ATH_SUPPORT_IQUE
#include "dp_txrx_me.h"
#endif


/* TODO Add support in TSO */
#define DP_DESC_NUM_FRAG(x) 0

/* disable TQM_BYPASS */
#define TQM_BYPASS_WAR 0

/* invalid peer id for reinject*/
#define DP_INVALID_PEER 0XFFFE

/*mapping between hal encrypt type and cdp_sec_type*/
#define MAX_CDP_SEC_TYPE 12
static const uint8_t sec_type_map[MAX_CDP_SEC_TYPE] = {
					HAL_TX_ENCRYPT_TYPE_NO_CIPHER,
					HAL_TX_ENCRYPT_TYPE_WEP_128,
					HAL_TX_ENCRYPT_TYPE_WEP_104,
					HAL_TX_ENCRYPT_TYPE_WEP_40,
					HAL_TX_ENCRYPT_TYPE_TKIP_WITH_MIC,
					HAL_TX_ENCRYPT_TYPE_TKIP_NO_MIC,
					HAL_TX_ENCRYPT_TYPE_AES_CCMP_128,
					HAL_TX_ENCRYPT_TYPE_WAPI,
					HAL_TX_ENCRYPT_TYPE_AES_CCMP_256,
					HAL_TX_ENCRYPT_TYPE_AES_GCMP_128,
					HAL_TX_ENCRYPT_TYPE_AES_GCMP_256,
					HAL_TX_ENCRYPT_TYPE_WAPI_GCM_SM4};

#ifdef QCA_TX_LIMIT_CHECK
/**
 * dp_tx_limit_check - Check if allocated tx descriptors reached
 * soc max limit and pdev max limit
 * @vdev: DP vdev handle
 *
 * Return: true if allocated tx descriptors reached max configured value, else
 * false
 */
static inline bool
dp_tx_limit_check(struct dp_vdev *vdev)
{
	struct dp_pdev *pdev = vdev->pdev;
	struct dp_soc *soc = pdev->soc;

	if (qdf_atomic_read(&soc->num_tx_outstanding) >=
			soc->num_tx_allowed) {
		QDF_TRACE(QDF_MODULE_ID_DP, QDF_TRACE_LEVEL_INFO,
			  "%s: queued packets are more than max tx, drop the frame",
			  __func__);
		DP_STATS_INC(vdev, tx_i.dropped.desc_na.num, 1);
		return true;
	}

	if (qdf_atomic_read(&pdev->num_tx_outstanding) >=
			pdev->num_tx_allowed) {
		QDF_TRACE(QDF_MODULE_ID_DP, QDF_TRACE_LEVEL_INFO,
			  "%s: queued packets are more than max tx, drop the frame",
			  __func__);
		DP_STATS_INC(vdev, tx_i.dropped.desc_na.num, 1);
		return true;
	}
	return false;
}

/**
 * dp_tx_outstanding_inc - Increment outstanding tx desc values on pdev and soc
 * @vdev: DP pdev handle
 *
 * Return: void
 */
static inline void
dp_tx_outstanding_inc(struct dp_pdev *pdev)
{
	struct dp_soc *soc = pdev->soc;

	qdf_atomic_inc(&pdev->num_tx_outstanding);
	qdf_atomic_inc(&soc->num_tx_outstanding);
}

/**
 * dp_tx_outstanding__dec - Decrement outstanding tx desc values on pdev and soc
 * @vdev: DP pdev handle
 *
 * Return: void
 */
static inline void
dp_tx_outstanding_dec(struct dp_pdev *pdev)
{
	struct dp_soc *soc = pdev->soc;

	qdf_atomic_dec(&pdev->num_tx_outstanding);
	qdf_atomic_dec(&soc->num_tx_outstanding);
}

#else //QCA_TX_LIMIT_CHECK
static inline bool
dp_tx_limit_check(struct dp_vdev *vdev)
{
	return false;
}

static inline void
dp_tx_outstanding_inc(struct dp_pdev *pdev)
{
	qdf_atomic_inc(&pdev->num_tx_outstanding);
}

static inline void
dp_tx_outstanding_dec(struct dp_pdev *pdev)
{
	qdf_atomic_dec(&pdev->num_tx_outstanding);
}
#endif //QCA_TX_LIMIT_CHECK

#if defined(FEATURE_TSO)
/**
 * dp_tx_tso_unmap_segment() - Unmap TSO segment
 *
 * @soc - core txrx main context
 * @seg_desc - tso segment descriptor
 * @num_seg_desc - tso number segment descriptor
 */
static void dp_tx_tso_unmap_segment(
		struct dp_soc *soc,
		struct qdf_tso_seg_elem_t *seg_desc,
		struct qdf_tso_num_seg_elem_t *num_seg_desc)
{
	TSO_DEBUG("%s: Unmap the tso segment", __func__);
	if (qdf_unlikely(!seg_desc)) {
		DP_TRACE(ERROR, "%s %d TSO desc is NULL!",
			 __func__, __LINE__);
		qdf_assert(0);
	} else if (qdf_unlikely(!num_seg_desc)) {
		DP_TRACE(ERROR, "%s %d TSO num desc is NULL!",
			 __func__, __LINE__);
		qdf_assert(0);
	} else {
		bool is_last_seg;
		/* no tso segment left to do dma unmap */
		if (num_seg_desc->num_seg.tso_cmn_num_seg < 1)
			return;

		is_last_seg = (num_seg_desc->num_seg.tso_cmn_num_seg == 1) ?
					true : false;
		qdf_nbuf_unmap_tso_segment(soc->osdev,
					   seg_desc, is_last_seg);
		num_seg_desc->num_seg.tso_cmn_num_seg--;
	}
}

/**
 * dp_tx_tso_desc_release() - Release the tso segment and tso_cmn_num_seg
 *                            back to the freelist
 *
 * @soc - soc device handle
 * @tx_desc - Tx software descriptor
 */
static void dp_tx_tso_desc_release(struct dp_soc *soc,
				   struct dp_tx_desc_s *tx_desc)
{
	TSO_DEBUG("%s: Free the tso descriptor", __func__);
	if (qdf_unlikely(!tx_desc->tso_desc)) {
		QDF_TRACE(QDF_MODULE_ID_DP, QDF_TRACE_LEVEL_ERROR,
			  "%s %d TSO desc is NULL!",
			  __func__, __LINE__);
		qdf_assert(0);
	} else if (qdf_unlikely(!tx_desc->tso_num_desc)) {
		QDF_TRACE(QDF_MODULE_ID_DP, QDF_TRACE_LEVEL_ERROR,
			  "%s %d TSO num desc is NULL!",
			  __func__, __LINE__);
		qdf_assert(0);
	} else {
		struct qdf_tso_num_seg_elem_t *tso_num_desc =
			(struct qdf_tso_num_seg_elem_t *)tx_desc->tso_num_desc;

		/* Add the tso num segment into the free list */
		if (tso_num_desc->num_seg.tso_cmn_num_seg == 0) {
			dp_tso_num_seg_free(soc, tx_desc->pool_id,
					    tx_desc->tso_num_desc);
			tx_desc->tso_num_desc = NULL;
			DP_STATS_INC(tx_desc->pdev, tso_stats.tso_comp, 1);
		}

		/* Add the tso segment into the free list*/
		dp_tx_tso_desc_free(soc,
				    tx_desc->pool_id, tx_desc->tso_desc);
		tx_desc->tso_desc = NULL;
	}
}
#else
static void dp_tx_tso_unmap_segment(
		struct dp_soc *soc,
		struct qdf_tso_seg_elem_t *seg_desc,
		struct qdf_tso_num_seg_elem_t *num_seg_desc)

{
}

static void dp_tx_tso_desc_release(struct dp_soc *soc,
				   struct dp_tx_desc_s *tx_desc)
{
}
#endif
/**
 * dp_tx_desc_release() - Release Tx Descriptor
 * @tx_desc : Tx Descriptor
 * @desc_pool_id: Descriptor Pool ID
 *
 * Deallocate all resources attached to Tx descriptor and free the Tx
 * descriptor.
 *
 * Return:
 */
static void
dp_tx_desc_release(struct dp_tx_desc_s *tx_desc, uint8_t desc_pool_id)
{
	struct dp_pdev *pdev = tx_desc->pdev;
	struct dp_soc *soc;
	uint8_t comp_status = 0;

	qdf_assert(pdev);

	soc = pdev->soc;

	if (tx_desc->frm_type == dp_tx_frm_tso)
		dp_tx_tso_desc_release(soc, tx_desc);

	if (tx_desc->flags & DP_TX_DESC_FLAG_FRAG)
		dp_tx_ext_desc_free(soc, tx_desc->msdu_ext_desc, desc_pool_id);

	if (tx_desc->flags & DP_TX_DESC_FLAG_ME)
		dp_tx_me_free_buf(tx_desc->pdev, tx_desc->me_buffer);

	dp_tx_outstanding_dec(pdev);

	if (tx_desc->flags & DP_TX_DESC_FLAG_TO_FW)
		qdf_atomic_dec(&pdev->num_tx_exception);

	if (HAL_TX_COMP_RELEASE_SOURCE_TQM ==
				hal_tx_comp_get_buffer_source(&tx_desc->comp))
		comp_status = hal_tx_comp_get_release_reason(&tx_desc->comp,
							     soc->hal_soc);
	else
		comp_status = HAL_TX_COMP_RELEASE_REASON_FW;

	QDF_TRACE(QDF_MODULE_ID_DP, QDF_TRACE_LEVEL_DEBUG,
		"Tx Completion Release desc %d status %d outstanding %d",
		tx_desc->id, comp_status,
		qdf_atomic_read(&pdev->num_tx_outstanding));

	dp_tx_desc_free(soc, tx_desc, desc_pool_id);
	return;
}

/**
 * dp_tx_htt_metadata_prepare() - Prepare HTT metadata for special frames
 * @vdev: DP vdev Handle
 * @nbuf: skb
 * @msdu_info: msdu_info required to create HTT metadata
 *
 * Prepares and fills HTT metadata in the frame pre-header for special frames
 * that should be transmitted using varying transmit parameters.
 * There are 2 VDEV modes that currently needs this special metadata -
 *  1) Mesh Mode
 *  2) DSRC Mode
 *
 * Return: HTT metadata size
 *
 */
static uint8_t dp_tx_prepare_htt_metadata(struct dp_vdev *vdev, qdf_nbuf_t nbuf,
					  struct dp_tx_msdu_info_s *msdu_info)
{
	uint32_t *meta_data = msdu_info->meta_data;
	struct htt_tx_msdu_desc_ext2_t *desc_ext =
				(struct htt_tx_msdu_desc_ext2_t *) meta_data;

	uint8_t htt_desc_size;

	/* Size rounded of multiple of 8 bytes */
	uint8_t htt_desc_size_aligned;

	uint8_t *hdr = NULL;

	/*
	 * Metadata - HTT MSDU Extension header
	 */
	htt_desc_size = sizeof(struct htt_tx_msdu_desc_ext2_t);
	htt_desc_size_aligned = (htt_desc_size + 7) & ~0x7;

	if (vdev->mesh_vdev || msdu_info->is_tx_sniffer ||
	    HTT_TX_MSDU_EXT2_DESC_FLAG_VALID_KEY_FLAGS_GET(msdu_info->
							   meta_data[0])) {
		if (qdf_unlikely(qdf_nbuf_headroom(nbuf) <
				 htt_desc_size_aligned)) {
			nbuf = qdf_nbuf_realloc_headroom(nbuf,
							 htt_desc_size_aligned);
			if (!nbuf) {
				/*
				 * qdf_nbuf_realloc_headroom won't do skb_clone
				 * as skb_realloc_headroom does. so, no free is
				 * needed here.
				 */
				DP_STATS_INC(vdev,
					     tx_i.dropped.headroom_insufficient,
					     1);
				qdf_print(" %s[%d] skb_realloc_headroom failed",
					  __func__, __LINE__);
				return 0;
			}
		}
		/* Fill and add HTT metaheader */
		hdr = qdf_nbuf_push_head(nbuf, htt_desc_size_aligned);
		if (!hdr) {
			QDF_TRACE(QDF_MODULE_ID_DP, QDF_TRACE_LEVEL_ERROR,
					"Error in filling HTT metadata");

			return 0;
		}
		qdf_mem_copy(hdr, desc_ext, htt_desc_size);

	} else if (vdev->opmode == wlan_op_mode_ocb) {
		/* Todo - Add support for DSRC */
	}

	return htt_desc_size_aligned;
}

/**
 * dp_tx_prepare_tso_ext_desc() - Prepare MSDU extension descriptor for TSO
 * @tso_seg: TSO segment to process
 * @ext_desc: Pointer to MSDU extension descriptor
 *
 * Return: void
 */
#if defined(FEATURE_TSO)
static void dp_tx_prepare_tso_ext_desc(struct qdf_tso_seg_t *tso_seg,
		void *ext_desc)
{
	uint8_t num_frag;
	uint32_t tso_flags;

	/*
	 * Set tso_en, tcp_flags(NS, CWR, ECE, URG, ACK, PSH, RST, SYN, FIN),
	 * tcp_flag_mask
	 *
	 * Checksum enable flags are set in TCL descriptor and not in Extension
	 * Descriptor (H/W ignores checksum_en flags in MSDU ext descriptor)
	 */
	tso_flags = *(uint32_t *) &tso_seg->tso_flags;

	hal_tx_ext_desc_set_tso_flags(ext_desc, tso_flags);

	hal_tx_ext_desc_set_msdu_length(ext_desc, tso_seg->tso_flags.l2_len,
		tso_seg->tso_flags.ip_len);

	hal_tx_ext_desc_set_tcp_seq(ext_desc, tso_seg->tso_flags.tcp_seq_num);
	hal_tx_ext_desc_set_ip_id(ext_desc, tso_seg->tso_flags.ip_id);


	for (num_frag = 0; num_frag < tso_seg->num_frags; num_frag++) {
		uint32_t lo = 0;
		uint32_t hi = 0;

		qdf_assert_always((tso_seg->tso_frags[num_frag].paddr) &&
				  (tso_seg->tso_frags[num_frag].length));

		qdf_dmaaddr_to_32s(
			tso_seg->tso_frags[num_frag].paddr, &lo, &hi);
		hal_tx_ext_desc_set_buffer(ext_desc, num_frag, lo, hi,
			tso_seg->tso_frags[num_frag].length);
	}

	return;
}
#else
static void dp_tx_prepare_tso_ext_desc(struct qdf_tso_seg_t *tso_seg,
		void *ext_desc)
{
	return;
}
#endif

#if defined(FEATURE_TSO)
/**
 * dp_tx_free_tso_seg_list() - Loop through the tso segments
 *                             allocated and free them
 *
 * @soc: soc handle
 * @free_seg: list of tso segments
 * @msdu_info: msdu descriptor
 *
 * Return - void
 */
static void dp_tx_free_tso_seg_list(
		struct dp_soc *soc,
		struct qdf_tso_seg_elem_t *free_seg,
		struct dp_tx_msdu_info_s *msdu_info)
{
	struct qdf_tso_seg_elem_t *next_seg;

	while (free_seg) {
		next_seg = free_seg->next;
		dp_tx_tso_desc_free(soc,
				    msdu_info->tx_queue.desc_pool_id,
				    free_seg);
		free_seg = next_seg;
	}
}

/**
 * dp_tx_free_tso_num_seg_list() - Loop through the tso num segments
 *                                 allocated and free them
 *
 * @soc:  soc handle
 * @free_num_seg: list of tso number segments
 * @msdu_info: msdu descriptor
 * Return - void
 */
static void dp_tx_free_tso_num_seg_list(
		struct dp_soc *soc,
		struct qdf_tso_num_seg_elem_t *free_num_seg,
		struct dp_tx_msdu_info_s *msdu_info)
{
	struct qdf_tso_num_seg_elem_t *next_num_seg;

	while (free_num_seg) {
		next_num_seg = free_num_seg->next;
		dp_tso_num_seg_free(soc,
				    msdu_info->tx_queue.desc_pool_id,
				    free_num_seg);
		free_num_seg = next_num_seg;
	}
}

/**
 * dp_tx_unmap_tso_seg_list() - Loop through the tso segments
 *                              do dma unmap for each segment
 *
 * @soc: soc handle
 * @free_seg: list of tso segments
 * @num_seg_desc: tso number segment descriptor
 *
 * Return - void
 */
static void dp_tx_unmap_tso_seg_list(
		struct dp_soc *soc,
		struct qdf_tso_seg_elem_t *free_seg,
		struct qdf_tso_num_seg_elem_t *num_seg_desc)
{
	struct qdf_tso_seg_elem_t *next_seg;

	if (qdf_unlikely(!num_seg_desc)) {
		DP_TRACE(ERROR, "TSO number seg desc is NULL!");
		return;
	}

	while (free_seg) {
		next_seg = free_seg->next;
		dp_tx_tso_unmap_segment(soc, free_seg, num_seg_desc);
		free_seg = next_seg;
	}
}

#ifdef FEATURE_TSO_STATS
/**
 * dp_tso_get_stats_idx: Retrieve the tso packet id
 * @pdev - pdev handle
 *
 * Return: id
 */
static uint32_t dp_tso_get_stats_idx(struct dp_pdev *pdev)
{
	uint32_t stats_idx;

	stats_idx = (((uint32_t)qdf_atomic_inc_return(&pdev->tso_idx))
						% CDP_MAX_TSO_PACKETS);
	return stats_idx;
}
#else
static int dp_tso_get_stats_idx(struct dp_pdev *pdev)
{
	return 0;
}
#endif /* FEATURE_TSO_STATS */

/**
 * dp_tx_free_remaining_tso_desc() - do dma unmap for tso segments if any,
 *				     free the tso segments descriptor and
 *				     tso num segments descriptor
 *
 * @soc:  soc handle
 * @msdu_info: msdu descriptor
 * @tso_seg_unmap: flag to show if dma unmap is necessary
 *
 * Return - void
 */
static void dp_tx_free_remaining_tso_desc(struct dp_soc *soc,
					  struct dp_tx_msdu_info_s *msdu_info,
					  bool tso_seg_unmap)
{
	struct qdf_tso_info_t *tso_info = &msdu_info->u.tso_info;
	struct qdf_tso_seg_elem_t *free_seg = tso_info->tso_seg_list;
	struct qdf_tso_num_seg_elem_t *tso_num_desc =
					tso_info->tso_num_seg_list;

	/* do dma unmap for each segment */
	if (tso_seg_unmap)
		dp_tx_unmap_tso_seg_list(soc, free_seg, tso_num_desc);

	/* free all tso number segment descriptor though looks only have 1 */
	dp_tx_free_tso_num_seg_list(soc, tso_num_desc, msdu_info);

	/* free all tso segment descriptor */
	dp_tx_free_tso_seg_list(soc, free_seg, msdu_info);
}

/**
 * dp_tx_prepare_tso() - Given a jumbo msdu, prepare the TSO info
 * @vdev: virtual device handle
 * @msdu: network buffer
 * @msdu_info: meta data associated with the msdu
 *
 * Return: QDF_STATUS_SUCCESS success
 */
static QDF_STATUS dp_tx_prepare_tso(struct dp_vdev *vdev,
		qdf_nbuf_t msdu, struct dp_tx_msdu_info_s *msdu_info)
{
	struct qdf_tso_seg_elem_t *tso_seg;
	int num_seg = qdf_nbuf_get_tso_num_seg(msdu);
	struct dp_soc *soc = vdev->pdev->soc;
	struct dp_pdev *pdev = vdev->pdev;
	struct qdf_tso_info_t *tso_info;
	struct qdf_tso_num_seg_elem_t *tso_num_seg;
	tso_info = &msdu_info->u.tso_info;
	tso_info->curr_seg = NULL;
	tso_info->tso_seg_list = NULL;
	tso_info->num_segs = num_seg;
	msdu_info->frm_type = dp_tx_frm_tso;
	tso_info->tso_num_seg_list = NULL;

	TSO_DEBUG(" %s: num_seg: %d", __func__, num_seg);

	while (num_seg) {
		tso_seg = dp_tx_tso_desc_alloc(
				soc, msdu_info->tx_queue.desc_pool_id);
		if (tso_seg) {
			tso_seg->next = tso_info->tso_seg_list;
			tso_info->tso_seg_list = tso_seg;
			num_seg--;
		} else {
			dp_err_rl("Failed to alloc tso seg desc");
<<<<<<< HEAD
			DP_STATS_INC_PKT(vdev, tx_i.tso.tso_no_mem_dropped, 1,
=======
			DP_STATS_INC_PKT(vdev->pdev,
					 tso_stats.tso_no_mem_dropped, 1,
>>>>>>> 4d3aee41
					 qdf_nbuf_len(msdu));
			dp_tx_free_remaining_tso_desc(soc, msdu_info, false);

			return QDF_STATUS_E_NOMEM;
		}
	}

	TSO_DEBUG(" %s: num_seg: %d", __func__, num_seg);

	tso_num_seg = dp_tso_num_seg_alloc(soc,
			msdu_info->tx_queue.desc_pool_id);

	if (tso_num_seg) {
		tso_num_seg->next = tso_info->tso_num_seg_list;
		tso_info->tso_num_seg_list = tso_num_seg;
	} else {
		DP_TRACE(ERROR, "%s: Failed to alloc - Number of segs desc",
			 __func__);
		dp_tx_free_remaining_tso_desc(soc, msdu_info, false);

		return QDF_STATUS_E_NOMEM;
	}

	msdu_info->num_seg =
		qdf_nbuf_get_tso_info(soc->osdev, msdu, tso_info);

	TSO_DEBUG(" %s: msdu_info->num_seg: %d", __func__,
			msdu_info->num_seg);

	if (!(msdu_info->num_seg)) {
		/*
		 * Free allocated TSO seg desc and number seg desc,
		 * do unmap for segments if dma map has done.
		 */
		DP_TRACE(ERROR, "%s: Failed to get tso info", __func__);
		dp_tx_free_remaining_tso_desc(soc, msdu_info, true);

		return QDF_STATUS_E_INVAL;
	}

	tso_info->curr_seg = tso_info->tso_seg_list;

	tso_info->msdu_stats_idx = dp_tso_get_stats_idx(pdev);
	dp_tso_packet_update(pdev, tso_info->msdu_stats_idx,
			     msdu, msdu_info->num_seg);
	dp_tso_segment_stats_update(pdev, tso_info->tso_seg_list,
				    tso_info->msdu_stats_idx);
	dp_stats_tso_segment_histogram_update(pdev, msdu_info->num_seg);
	return QDF_STATUS_SUCCESS;
}
#else
static QDF_STATUS dp_tx_prepare_tso(struct dp_vdev *vdev,
		qdf_nbuf_t msdu, struct dp_tx_msdu_info_s *msdu_info)
{
	return QDF_STATUS_E_NOMEM;
}
#endif

/**
 * dp_tx_prepare_ext_desc() - Allocate and prepare MSDU extension descriptor
 * @vdev: DP Vdev handle
 * @msdu_info: MSDU info to be setup in MSDU extension descriptor
 * @desc_pool_id: Descriptor Pool ID
 *
 * Return:
 */
static
struct dp_tx_ext_desc_elem_s *dp_tx_prepare_ext_desc(struct dp_vdev *vdev,
		struct dp_tx_msdu_info_s *msdu_info, uint8_t desc_pool_id)
{
	uint8_t i;
	uint8_t cached_ext_desc[HAL_TX_EXT_DESC_WITH_META_DATA];
	struct dp_tx_seg_info_s *seg_info;
	struct dp_tx_ext_desc_elem_s *msdu_ext_desc;
	struct dp_soc *soc = vdev->pdev->soc;

	/* Allocate an extension descriptor */
	msdu_ext_desc = dp_tx_ext_desc_alloc(soc, desc_pool_id);
	qdf_mem_zero(&cached_ext_desc[0], HAL_TX_EXT_DESC_WITH_META_DATA);

	if (!msdu_ext_desc) {
		DP_STATS_INC(vdev, tx_i.dropped.desc_na.num, 1);
		return NULL;
	}

	if (msdu_info->exception_fw &&
			qdf_unlikely(vdev->mesh_vdev)) {
		qdf_mem_copy(&cached_ext_desc[HAL_TX_EXTENSION_DESC_LEN_BYTES],
				&msdu_info->meta_data[0],
				sizeof(struct htt_tx_msdu_desc_ext2_t));
		qdf_atomic_inc(&vdev->pdev->num_tx_exception);
	}

	switch (msdu_info->frm_type) {
	case dp_tx_frm_sg:
	case dp_tx_frm_me:
	case dp_tx_frm_raw:
		seg_info = msdu_info->u.sg_info.curr_seg;
		/* Update the buffer pointers in MSDU Extension Descriptor */
		for (i = 0; i < seg_info->frag_cnt; i++) {
			hal_tx_ext_desc_set_buffer(&cached_ext_desc[0], i,
				seg_info->frags[i].paddr_lo,
				seg_info->frags[i].paddr_hi,
				seg_info->frags[i].len);
		}

		break;

	case dp_tx_frm_tso:
		dp_tx_prepare_tso_ext_desc(&msdu_info->u.tso_info.curr_seg->seg,
				&cached_ext_desc[0]);
		break;


	default:
		break;
	}

	QDF_TRACE_HEX_DUMP(QDF_MODULE_ID_DP, QDF_TRACE_LEVEL_DEBUG,
			   cached_ext_desc, HAL_TX_EXT_DESC_WITH_META_DATA);

	hal_tx_ext_desc_sync(&cached_ext_desc[0],
			msdu_ext_desc->vaddr);

	return msdu_ext_desc;
}

/**
 * dp_tx_trace_pkt() - Trace TX packet at DP layer
 *
 * @skb: skb to be traced
 * @msdu_id: msdu_id of the packet
 * @vdev_id: vdev_id of the packet
 *
 * Return: None
 */
static void dp_tx_trace_pkt(qdf_nbuf_t skb, uint16_t msdu_id,
			    uint8_t vdev_id)
{
	QDF_NBUF_CB_TX_PACKET_TRACK(skb) = QDF_NBUF_TX_PKT_DATA_TRACK;
	QDF_NBUF_CB_TX_DP_TRACE(skb) = 1;
	DPTRACE(qdf_dp_trace_ptr(skb,
				 QDF_DP_TRACE_LI_DP_TX_PACKET_PTR_RECORD,
				 QDF_TRACE_DEFAULT_PDEV_ID,
				 qdf_nbuf_data_addr(skb),
				 sizeof(qdf_nbuf_data(skb)),
				 msdu_id, vdev_id));

	qdf_dp_trace_log_pkt(vdev_id, skb, QDF_TX, QDF_TRACE_DEFAULT_PDEV_ID);

	DPTRACE(qdf_dp_trace_data_pkt(skb, QDF_TRACE_DEFAULT_PDEV_ID,
				      QDF_DP_TRACE_LI_DP_TX_PACKET_RECORD,
				      msdu_id, QDF_TX));
}

/**
 * dp_tx_desc_prepare_single - Allocate and prepare Tx descriptor
 * @vdev: DP vdev handle
 * @nbuf: skb
 * @desc_pool_id: Descriptor pool ID
 * @meta_data: Metadata to the fw
 * @tx_exc_metadata: Handle that holds exception path metadata
 * Allocate and prepare Tx descriptor with msdu information.
 *
 * Return: Pointer to Tx Descriptor on success,
 *         NULL on failure
 */
static
struct dp_tx_desc_s *dp_tx_prepare_desc_single(struct dp_vdev *vdev,
		qdf_nbuf_t nbuf, uint8_t desc_pool_id,
		struct dp_tx_msdu_info_s *msdu_info,
		struct cdp_tx_exception_metadata *tx_exc_metadata)
{
	uint8_t align_pad;
	uint8_t is_exception = 0;
	uint8_t htt_hdr_size;
	qdf_ether_header_t *eh;
	struct dp_tx_desc_s *tx_desc;
	struct dp_pdev *pdev = vdev->pdev;
	struct dp_soc *soc = pdev->soc;

	if (dp_tx_limit_check(vdev))
		return NULL;

	/* Allocate software Tx descriptor */
	tx_desc = dp_tx_desc_alloc(soc, desc_pool_id);
	if (qdf_unlikely(!tx_desc)) {
		DP_STATS_INC(vdev, tx_i.dropped.desc_na.num, 1);
		return NULL;
	}

	dp_tx_outstanding_inc(pdev);

	/* Initialize the SW tx descriptor */
	tx_desc->nbuf = nbuf;
	tx_desc->frm_type = dp_tx_frm_std;
	tx_desc->tx_encap_type = ((tx_exc_metadata &&
		(tx_exc_metadata->tx_encap_type != CDP_INVALID_TX_ENCAP_TYPE)) ?
		tx_exc_metadata->tx_encap_type : vdev->tx_encap_type);
	tx_desc->vdev = vdev;
	tx_desc->pdev = pdev;
	tx_desc->msdu_ext_desc = NULL;
	tx_desc->pkt_offset = 0;

	dp_tx_trace_pkt(nbuf, tx_desc->id, vdev->vdev_id);

	if (qdf_unlikely(vdev->multipass_en)) {
		if (!dp_tx_multipass_process(soc, vdev, nbuf, msdu_info))
			goto failure;
	}

	/*
	 * For special modes (vdev_type == ocb or mesh), data frames should be
	 * transmitted using varying transmit parameters (tx spec) which include
	 * transmit rate, power, priority, channel, channel bandwidth , nss etc.
	 * These are filled in HTT MSDU descriptor and sent in frame pre-header.
	 * These frames are sent as exception packets to firmware.
	 *
	 * HW requirement is that metadata should always point to a
	 * 8-byte aligned address. So we add alignment pad to start of buffer.
	 *  HTT Metadata should be ensured to be multiple of 8-bytes,
	 *  to get 8-byte aligned start address along with align_pad added
	 *
	 *  |-----------------------------|
	 *  |                             |
	 *  |-----------------------------| <-----Buffer Pointer Address given
	 *  |                             |  ^    in HW descriptor (aligned)
	 *  |       HTT Metadata          |  |
	 *  |                             |  |
	 *  |                             |  | Packet Offset given in descriptor
	 *  |                             |  |
	 *  |-----------------------------|  |
	 *  |       Alignment Pad         |  v
	 *  |-----------------------------| <----- Actual buffer start address
	 *  |        SKB Data             |           (Unaligned)
	 *  |                             |
	 *  |                             |
	 *  |                             |
	 *  |                             |
	 *  |                             |
	 *  |-----------------------------|
	 */
	if (qdf_unlikely((msdu_info->exception_fw)) ||
				(vdev->opmode == wlan_op_mode_ocb) ||
				(tx_exc_metadata &&
				tx_exc_metadata->is_tx_sniffer)) {
		align_pad = ((unsigned long) qdf_nbuf_data(nbuf)) & 0x7;

		if (qdf_unlikely(qdf_nbuf_headroom(nbuf) < align_pad)) {
			DP_STATS_INC(vdev,
				     tx_i.dropped.headroom_insufficient, 1);
			goto failure;
		}

		if (qdf_nbuf_push_head(nbuf, align_pad) == NULL) {
			QDF_TRACE(QDF_MODULE_ID_DP, QDF_TRACE_LEVEL_ERROR,
					"qdf_nbuf_push_head failed");
			goto failure;
		}

		htt_hdr_size = dp_tx_prepare_htt_metadata(vdev, nbuf,
				msdu_info);
		if (htt_hdr_size == 0)
			goto failure;
		tx_desc->pkt_offset = align_pad + htt_hdr_size;
		tx_desc->flags |= DP_TX_DESC_FLAG_TO_FW;
		is_exception = 1;
	}

	if (qdf_unlikely(QDF_STATUS_SUCCESS !=
				qdf_nbuf_map(soc->osdev, nbuf,
					QDF_DMA_TO_DEVICE))) {
		/* Handle failure */
		QDF_TRACE(QDF_MODULE_ID_DP, QDF_TRACE_LEVEL_ERROR,
				"qdf_nbuf_map failed");
		DP_STATS_INC(vdev, tx_i.dropped.dma_error, 1);
		goto failure;
	}

	if (qdf_unlikely(vdev->nawds_enabled)) {
		eh = (qdf_ether_header_t *)qdf_nbuf_data(nbuf);
		if (DP_FRAME_IS_MULTICAST((eh)->ether_dhost)) {
			tx_desc->flags |= DP_TX_DESC_FLAG_TO_FW;
			is_exception = 1;
		}
	}

#if !TQM_BYPASS_WAR
	if (is_exception || tx_exc_metadata)
#endif
	{
		/* Temporary WAR due to TQM VP issues */
		tx_desc->flags |= DP_TX_DESC_FLAG_TO_FW;
		qdf_atomic_inc(&pdev->num_tx_exception);
	}

	return tx_desc;

failure:
	dp_tx_desc_release(tx_desc, desc_pool_id);
	return NULL;
}

/**
 * dp_tx_prepare_desc() - Allocate and prepare Tx descriptor for multisegment frame
 * @vdev: DP vdev handle
 * @nbuf: skb
 * @msdu_info: Info to be setup in MSDU descriptor and MSDU extension descriptor
 * @desc_pool_id : Descriptor Pool ID
 *
 * Allocate and prepare Tx descriptor with msdu and fragment descritor
 * information. For frames wth fragments, allocate and prepare
 * an MSDU extension descriptor
 *
 * Return: Pointer to Tx Descriptor on success,
 *         NULL on failure
 */
static struct dp_tx_desc_s *dp_tx_prepare_desc(struct dp_vdev *vdev,
		qdf_nbuf_t nbuf, struct dp_tx_msdu_info_s *msdu_info,
		uint8_t desc_pool_id)
{
	struct dp_tx_desc_s *tx_desc;
	struct dp_tx_ext_desc_elem_s *msdu_ext_desc;
	struct dp_pdev *pdev = vdev->pdev;
	struct dp_soc *soc = pdev->soc;

	if (dp_tx_limit_check(vdev))
		return NULL;

	/* Allocate software Tx descriptor */
	tx_desc = dp_tx_desc_alloc(soc, desc_pool_id);
	if (!tx_desc) {
		DP_STATS_INC(vdev, tx_i.dropped.desc_na.num, 1);
		return NULL;
	}

	dp_tx_outstanding_inc(pdev);

	/* Initialize the SW tx descriptor */
	tx_desc->nbuf = nbuf;
	tx_desc->frm_type = msdu_info->frm_type;
	tx_desc->tx_encap_type = vdev->tx_encap_type;
	tx_desc->vdev = vdev;
	tx_desc->pdev = pdev;
	tx_desc->pkt_offset = 0;
	tx_desc->tso_desc = msdu_info->u.tso_info.curr_seg;
	tx_desc->tso_num_desc = msdu_info->u.tso_info.tso_num_seg_list;

	dp_tx_trace_pkt(nbuf, tx_desc->id, vdev->vdev_id);

	/* Handle scattered frames - TSO/SG/ME */
	/* Allocate and prepare an extension descriptor for scattered frames */
	msdu_ext_desc = dp_tx_prepare_ext_desc(vdev, msdu_info, desc_pool_id);
	if (!msdu_ext_desc) {
		QDF_TRACE(QDF_MODULE_ID_DP, QDF_TRACE_LEVEL_INFO,
				"%s Tx Extension Descriptor Alloc Fail",
				__func__);
		goto failure;
	}

#if TQM_BYPASS_WAR
	/* Temporary WAR due to TQM VP issues */
	tx_desc->flags |= DP_TX_DESC_FLAG_TO_FW;
	qdf_atomic_inc(&pdev->num_tx_exception);
#endif
	if (qdf_unlikely(msdu_info->exception_fw))
		tx_desc->flags |= DP_TX_DESC_FLAG_TO_FW;

	tx_desc->msdu_ext_desc = msdu_ext_desc;
	tx_desc->flags |= DP_TX_DESC_FLAG_FRAG;

	return tx_desc;
failure:
	dp_tx_desc_release(tx_desc, desc_pool_id);
	return NULL;
}

/**
 * dp_tx_prepare_raw() - Prepare RAW packet TX
 * @vdev: DP vdev handle
 * @nbuf: buffer pointer
 * @seg_info: Pointer to Segment info Descriptor to be prepared
 * @msdu_info: MSDU info to be setup in MSDU descriptor and MSDU extension
 *     descriptor
 *
 * Return:
 */
static qdf_nbuf_t dp_tx_prepare_raw(struct dp_vdev *vdev, qdf_nbuf_t nbuf,
	struct dp_tx_seg_info_s *seg_info, struct dp_tx_msdu_info_s *msdu_info)
{
	qdf_nbuf_t curr_nbuf = NULL;
	uint16_t total_len = 0;
	qdf_dma_addr_t paddr;
	int32_t i;
	int32_t mapped_buf_num = 0;

	struct dp_tx_sg_info_s *sg_info = &msdu_info->u.sg_info;
	qdf_dot3_qosframe_t *qos_wh = (qdf_dot3_qosframe_t *) nbuf->data;

	DP_STATS_INC_PKT(vdev, tx_i.raw.raw_pkt, 1, qdf_nbuf_len(nbuf));

	/* Continue only if frames are of DATA type */
	if (!DP_FRAME_IS_DATA(qos_wh)) {
		DP_STATS_INC(vdev, tx_i.raw.invalid_raw_pkt_datatype, 1);
		QDF_TRACE(QDF_MODULE_ID_DP, QDF_TRACE_LEVEL_DEBUG,
			  "Pkt. recd is of not data type");
		goto error;
	}
	/* SWAR for HW: Enable WEP bit in the AMSDU frames for RAW mode */
	if (vdev->raw_mode_war &&
	    (qos_wh->i_fc[0] & QDF_IEEE80211_FC0_SUBTYPE_QOS) &&
	    (qos_wh->i_qos[0] & IEEE80211_QOS_AMSDU))
		qos_wh->i_fc[1] |= IEEE80211_FC1_WEP;

	for (curr_nbuf = nbuf, i = 0; curr_nbuf;
			curr_nbuf = qdf_nbuf_next(curr_nbuf), i++) {

		if (QDF_STATUS_SUCCESS != qdf_nbuf_map(vdev->osdev, curr_nbuf,
					QDF_DMA_TO_DEVICE)) {
			QDF_TRACE(QDF_MODULE_ID_DP, QDF_TRACE_LEVEL_ERROR,
				"%s dma map error ", __func__);
			DP_STATS_INC(vdev, tx_i.raw.dma_map_error, 1);
			mapped_buf_num = i;
			goto error;
		}

		paddr = qdf_nbuf_get_frag_paddr(curr_nbuf, 0);
		seg_info->frags[i].paddr_lo = paddr;
		seg_info->frags[i].paddr_hi = ((uint64_t)paddr >> 32);
		seg_info->frags[i].len = qdf_nbuf_len(curr_nbuf);
		seg_info->frags[i].vaddr = (void *) curr_nbuf;
		total_len += qdf_nbuf_len(curr_nbuf);
	}

	seg_info->frag_cnt = i;
	seg_info->total_len = total_len;
	seg_info->next = NULL;

	sg_info->curr_seg = seg_info;

	msdu_info->frm_type = dp_tx_frm_raw;
	msdu_info->num_seg = 1;

	return nbuf;

error:
	i = 0;
	while (nbuf) {
		curr_nbuf = nbuf;
		if (i < mapped_buf_num) {
			qdf_nbuf_unmap(vdev->osdev, curr_nbuf, QDF_DMA_TO_DEVICE);
			i++;
		}
		nbuf = qdf_nbuf_next(nbuf);
		qdf_nbuf_free(curr_nbuf);
	}
	return NULL;

}

/**
 * dp_tx_raw_prepare_unset() - unmap the chain of nbufs belonging to RAW frame.
 * @soc: DP soc handle
 * @nbuf: Buffer pointer
 *
 * unmap the chain of nbufs that belong to this RAW frame.
 *
 * Return: None
 */
static void dp_tx_raw_prepare_unset(struct dp_soc *soc,
				    qdf_nbuf_t nbuf)
{
	qdf_nbuf_t cur_nbuf = nbuf;

	do {
		qdf_nbuf_unmap(soc->osdev, cur_nbuf, QDF_DMA_TO_DEVICE);
		cur_nbuf = qdf_nbuf_next(cur_nbuf);
	} while (cur_nbuf);
}

#ifdef VDEV_PEER_PROTOCOL_COUNT
#define dp_vdev_peer_stats_update_protocol_cnt_tx(vdev_hdl, nbuf) \
{ \
	qdf_nbuf_t nbuf_local; \
	struct dp_vdev *vdev_local = vdev_hdl; \
	do { \
		if (qdf_likely(!((vdev_local)->peer_protocol_count_track))) \
			break; \
		nbuf_local = nbuf; \
		if (qdf_unlikely(((vdev_local)->tx_encap_type) == \
			 htt_cmn_pkt_type_raw)) \
			break; \
		else if (qdf_unlikely(qdf_nbuf_is_nonlinear((nbuf_local)))) \
			break; \
		else if (qdf_nbuf_is_tso((nbuf_local))) \
			break; \
		dp_vdev_peer_stats_update_protocol_cnt((vdev_local), \
						       (nbuf_local), \
						       NULL, 1, 0); \
	} while (0); \
}
#else
#define dp_vdev_peer_stats_update_protocol_cnt_tx(vdev_hdl, skb)
#endif

/**
 * dp_tx_hw_enqueue() - Enqueue to TCL HW for transmit
 * @soc: DP Soc Handle
 * @vdev: DP vdev handle
 * @tx_desc: Tx Descriptor Handle
 * @tid: TID from HLOS for overriding default DSCP-TID mapping
 * @fw_metadata: Metadata to send to Target Firmware along with frame
 * @ring_id: Ring ID of H/W ring to which we enqueue the packet
 * @tx_exc_metadata: Handle that holds exception path meta data
 *
 *  Gets the next free TCL HW DMA descriptor and sets up required parameters
 *  from software Tx descriptor
 *
 * Return:
 */
static QDF_STATUS dp_tx_hw_enqueue(struct dp_soc *soc, struct dp_vdev *vdev,
				   struct dp_tx_desc_s *tx_desc, uint8_t tid,
				   uint16_t fw_metadata, uint8_t ring_id,
				   struct cdp_tx_exception_metadata
					*tx_exc_metadata)
{
	uint8_t type;
	uint16_t length;
	void *hal_tx_desc, *hal_tx_desc_cached;
	qdf_dma_addr_t dma_addr;
	uint8_t cached_desc[HAL_TX_DESC_LEN_BYTES];

	enum cdp_sec_type sec_type = ((tx_exc_metadata &&
			tx_exc_metadata->sec_type != CDP_INVALID_SEC_TYPE) ?
			tx_exc_metadata->sec_type : vdev->sec_type);

	/* Return Buffer Manager ID */
	uint8_t bm_id = ring_id;
	hal_ring_handle_t hal_ring_hdl = soc->tcl_data_ring[ring_id].hal_srng;

	hal_tx_desc_cached = (void *) cached_desc;
	qdf_mem_zero(hal_tx_desc_cached, HAL_TX_DESC_LEN_BYTES);

	if (tx_desc->flags & DP_TX_DESC_FLAG_FRAG) {
		length = HAL_TX_EXT_DESC_WITH_META_DATA;
		type = HAL_TX_BUF_TYPE_EXT_DESC;
		dma_addr = tx_desc->msdu_ext_desc->paddr;
	} else {
		length = qdf_nbuf_len(tx_desc->nbuf) - tx_desc->pkt_offset;
		type = HAL_TX_BUF_TYPE_BUFFER;
		dma_addr = qdf_nbuf_mapped_paddr_get(tx_desc->nbuf);
	}

	qdf_assert_always(dma_addr);

	hal_tx_desc_set_fw_metadata(hal_tx_desc_cached, fw_metadata);
	hal_tx_desc_set_buf_addr(hal_tx_desc_cached,
					dma_addr, bm_id, tx_desc->id,
					type, soc->hal_soc);

	if (!dp_tx_is_desc_id_valid(soc, tx_desc->id))
		return QDF_STATUS_E_RESOURCES;

	hal_tx_desc_set_buf_length(hal_tx_desc_cached, length);
	hal_tx_desc_set_buf_offset(hal_tx_desc_cached, tx_desc->pkt_offset);
	hal_tx_desc_set_encap_type(hal_tx_desc_cached, tx_desc->tx_encap_type);
	hal_tx_desc_set_lmac_id(soc->hal_soc, hal_tx_desc_cached,
				vdev->pdev->lmac_id);
	hal_tx_desc_set_search_type(soc->hal_soc, hal_tx_desc_cached,
				    vdev->search_type);
	hal_tx_desc_set_search_index(soc->hal_soc, hal_tx_desc_cached,
				     vdev->bss_ast_idx);
	hal_tx_desc_set_dscp_tid_table_id(soc->hal_soc, hal_tx_desc_cached,
					  vdev->dscp_tid_map_id);
	hal_tx_desc_set_encrypt_type(hal_tx_desc_cached,
			sec_type_map[sec_type]);
	hal_tx_desc_set_cache_set_num(soc->hal_soc, hal_tx_desc_cached,
				      (vdev->bss_ast_hash & 0xF));

	dp_verbose_debug("length:%d , type = %d, dma_addr %llx, offset %d desc id %u",
			 length, type, (uint64_t)dma_addr,
			 tx_desc->pkt_offset, tx_desc->id);

	if (tx_desc->flags & DP_TX_DESC_FLAG_TO_FW)
		hal_tx_desc_set_to_fw(hal_tx_desc_cached, 1);

	hal_tx_desc_set_addr_search_flags(hal_tx_desc_cached,
			vdev->hal_desc_addr_search_flags);

	/* verify checksum offload configuration*/
	if (vdev->csum_enabled &&
	    ((qdf_nbuf_get_tx_cksum(tx_desc->nbuf) == QDF_NBUF_TX_CKSUM_TCP_UDP)
		|| qdf_nbuf_is_tso(tx_desc->nbuf)))  {
		hal_tx_desc_set_l3_checksum_en(hal_tx_desc_cached, 1);
		hal_tx_desc_set_l4_checksum_en(hal_tx_desc_cached, 1);
	}

	if (tid != HTT_TX_EXT_TID_INVALID)
		hal_tx_desc_set_hlos_tid(hal_tx_desc_cached, tid);

	if (tx_desc->flags & DP_TX_DESC_FLAG_MESH)
		hal_tx_desc_set_mesh_en(soc->hal_soc, hal_tx_desc_cached, 1);


	tx_desc->timestamp = qdf_ktime_to_ms(qdf_ktime_get());
	/* Sync cached descriptor with HW */
	hal_tx_desc = hal_srng_src_get_next(soc->hal_soc, hal_ring_hdl);

	if (!hal_tx_desc) {
		dp_verbose_debug("TCL ring full ring_id:%d", ring_id);
		DP_STATS_INC(soc, tx.tcl_ring_full[ring_id], 1);
		DP_STATS_INC(vdev, tx_i.dropped.enqueue_fail, 1);
		return QDF_STATUS_E_RESOURCES;
	}

	tx_desc->flags |= DP_TX_DESC_FLAG_QUEUED_TX;
	dp_vdev_peer_stats_update_protocol_cnt_tx(vdev, tx_desc->nbuf);

	hal_tx_desc_sync(hal_tx_desc_cached, hal_tx_desc);
	DP_STATS_INC_PKT(vdev, tx_i.processed, 1, length);

	return QDF_STATUS_SUCCESS;
}


/**
 * dp_cce_classify() - Classify the frame based on CCE rules
 * @vdev: DP vdev handle
 * @nbuf: skb
 *
 * Classify frames based on CCE rules
 * Return: bool( true if classified,
 *               else false)
 */
static bool dp_cce_classify(struct dp_vdev *vdev, qdf_nbuf_t nbuf)
{
	qdf_ether_header_t *eh = NULL;
	uint16_t   ether_type;
	qdf_llc_t *llcHdr;
	qdf_nbuf_t nbuf_clone = NULL;
	qdf_dot3_qosframe_t *qos_wh = NULL;

	/* for mesh packets don't do any classification */
	if (qdf_unlikely(vdev->mesh_vdev))
		return false;

	if (qdf_likely(vdev->tx_encap_type != htt_cmn_pkt_type_raw)) {
		eh = (qdf_ether_header_t *)qdf_nbuf_data(nbuf);
		ether_type = eh->ether_type;
		llcHdr = (qdf_llc_t *)(nbuf->data +
					sizeof(qdf_ether_header_t));
	} else {
		qos_wh = (qdf_dot3_qosframe_t *) nbuf->data;
		/* For encrypted packets don't do any classification */
		if (qdf_unlikely(qos_wh->i_fc[1] & IEEE80211_FC1_WEP))
			return false;

		if (qdf_unlikely(qos_wh->i_fc[0] & QDF_IEEE80211_FC0_SUBTYPE_QOS)) {
			if (qdf_unlikely(
				qos_wh->i_fc[1] & QDF_IEEE80211_FC1_TODS &&
				qos_wh->i_fc[1] & QDF_IEEE80211_FC1_FROMDS)) {

				ether_type = *(uint16_t *)(nbuf->data
						+ QDF_IEEE80211_4ADDR_HDR_LEN
						+ sizeof(qdf_llc_t)
						- sizeof(ether_type));
				llcHdr = (qdf_llc_t *)(nbuf->data +
						QDF_IEEE80211_4ADDR_HDR_LEN);
			} else {
				ether_type = *(uint16_t *)(nbuf->data
						+ QDF_IEEE80211_3ADDR_HDR_LEN
						+ sizeof(qdf_llc_t)
						- sizeof(ether_type));
				llcHdr = (qdf_llc_t *)(nbuf->data +
					QDF_IEEE80211_3ADDR_HDR_LEN);
			}

			if (qdf_unlikely(DP_FRAME_IS_SNAP(llcHdr)
				&& (ether_type ==
				qdf_htons(QDF_NBUF_TRAC_EAPOL_ETH_TYPE)))) {

				DP_STATS_INC(vdev, tx_i.cce_classified_raw, 1);
				return true;
			}
		}

		return false;
	}

	if (qdf_unlikely(DP_FRAME_IS_SNAP(llcHdr))) {
		ether_type = *(uint16_t *)(nbuf->data + 2*QDF_MAC_ADDR_SIZE +
				sizeof(*llcHdr));
		nbuf_clone = qdf_nbuf_clone(nbuf);
		if (qdf_unlikely(nbuf_clone)) {
			qdf_nbuf_pull_head(nbuf_clone, sizeof(*llcHdr));

			if (ether_type == htons(ETHERTYPE_VLAN)) {
				qdf_nbuf_pull_head(nbuf_clone,
						sizeof(qdf_net_vlanhdr_t));
			}
		}
	} else {
		if (ether_type == htons(ETHERTYPE_VLAN)) {
			nbuf_clone = qdf_nbuf_clone(nbuf);
			if (qdf_unlikely(nbuf_clone)) {
				qdf_nbuf_pull_head(nbuf_clone,
					sizeof(qdf_net_vlanhdr_t));
			}
		}
	}

	if (qdf_unlikely(nbuf_clone))
		nbuf = nbuf_clone;


	if (qdf_unlikely(qdf_nbuf_is_ipv4_eapol_pkt(nbuf)
		|| qdf_nbuf_is_ipv4_arp_pkt(nbuf)
		|| qdf_nbuf_is_ipv4_wapi_pkt(nbuf)
		|| qdf_nbuf_is_ipv4_tdls_pkt(nbuf)
		|| (qdf_nbuf_is_ipv4_pkt(nbuf)
			&& qdf_nbuf_is_ipv4_dhcp_pkt(nbuf))
		|| (qdf_nbuf_is_ipv6_pkt(nbuf) &&
			qdf_nbuf_is_ipv6_dhcp_pkt(nbuf)))) {
		if (qdf_unlikely(nbuf_clone))
			qdf_nbuf_free(nbuf_clone);
		return true;
	}

	if (qdf_unlikely(nbuf_clone))
		qdf_nbuf_free(nbuf_clone);

	return false;
}

/**
 * dp_tx_get_tid() - Obtain TID to be used for this frame
 * @vdev: DP vdev handle
 * @nbuf: skb
 *
 * Extract the DSCP or PCP information from frame and map into TID value.
 *
 * Return: void
 */
static void dp_tx_get_tid(struct dp_vdev *vdev, qdf_nbuf_t nbuf,
			  struct dp_tx_msdu_info_s *msdu_info)
{
	uint8_t tos = 0, dscp_tid_override = 0;
	uint8_t *hdr_ptr, *L3datap;
	uint8_t is_mcast = 0;
	qdf_ether_header_t *eh = NULL;
	qdf_ethervlan_header_t *evh = NULL;
	uint16_t   ether_type;
	qdf_llc_t *llcHdr;
	struct dp_pdev *pdev = (struct dp_pdev *)vdev->pdev;

	DP_TX_TID_OVERRIDE(msdu_info, nbuf);
	if (qdf_likely(vdev->tx_encap_type != htt_cmn_pkt_type_raw)) {
		eh = (qdf_ether_header_t *)nbuf->data;
		hdr_ptr = eh->ether_dhost;
		L3datap = hdr_ptr + sizeof(qdf_ether_header_t);
	} else {
		qdf_dot3_qosframe_t *qos_wh =
			(qdf_dot3_qosframe_t *) nbuf->data;
		msdu_info->tid = qos_wh->i_fc[0] & DP_FC0_SUBTYPE_QOS ?
			qos_wh->i_qos[0] & DP_QOS_TID : 0;
		return;
	}

	is_mcast = DP_FRAME_IS_MULTICAST(hdr_ptr);
	ether_type = eh->ether_type;

	llcHdr = (qdf_llc_t *)(nbuf->data + sizeof(qdf_ether_header_t));
	/*
	 * Check if packet is dot3 or eth2 type.
	 */
	if (DP_FRAME_IS_LLC(ether_type) && DP_FRAME_IS_SNAP(llcHdr)) {
		ether_type = (uint16_t)*(nbuf->data + 2*QDF_MAC_ADDR_SIZE +
				sizeof(*llcHdr));

		if (ether_type == htons(ETHERTYPE_VLAN)) {
			L3datap = hdr_ptr + sizeof(qdf_ethervlan_header_t) +
				sizeof(*llcHdr);
			ether_type = (uint16_t)*(nbuf->data + 2*QDF_MAC_ADDR_SIZE
					+ sizeof(*llcHdr) +
					sizeof(qdf_net_vlanhdr_t));
		} else {
			L3datap = hdr_ptr + sizeof(qdf_ether_header_t) +
				sizeof(*llcHdr);
		}
	} else {
		if (ether_type == htons(ETHERTYPE_VLAN)) {
			evh = (qdf_ethervlan_header_t *) eh;
			ether_type = evh->ether_type;
			L3datap = hdr_ptr + sizeof(qdf_ethervlan_header_t);
		}
	}

	/*
	 * Find priority from IP TOS DSCP field
	 */
	if (qdf_nbuf_is_ipv4_pkt(nbuf)) {
		qdf_net_iphdr_t *ip = (qdf_net_iphdr_t *) L3datap;
		if (qdf_nbuf_is_ipv4_dhcp_pkt(nbuf)) {
			/* Only for unicast frames */
			if (!is_mcast) {
				/* send it on VO queue */
				msdu_info->tid = DP_VO_TID;
			}
		} else {
			/*
			 * IP frame: exclude ECN bits 0-1 and map DSCP bits 2-7
			 * from TOS byte.
			 */
			tos = ip->ip_tos;
			dscp_tid_override = 1;

		}
	} else if (qdf_nbuf_is_ipv6_pkt(nbuf)) {
		/* TODO
		 * use flowlabel
		 *igmpmld cases to be handled in phase 2
		 */
		unsigned long ver_pri_flowlabel;
		unsigned long pri;
		ver_pri_flowlabel = *(unsigned long *) L3datap;
		pri = (ntohl(ver_pri_flowlabel) & IPV6_FLOWINFO_PRIORITY) >>
			DP_IPV6_PRIORITY_SHIFT;
		tos = pri;
		dscp_tid_override = 1;
	} else if (qdf_nbuf_is_ipv4_eapol_pkt(nbuf))
		msdu_info->tid = DP_VO_TID;
	else if (qdf_nbuf_is_ipv4_arp_pkt(nbuf)) {
		/* Only for unicast frames */
		if (!is_mcast) {
			/* send ucast arp on VO queue */
			msdu_info->tid = DP_VO_TID;
		}
	}

	/*
	 * Assign all MCAST packets to BE
	 */
	if (qdf_unlikely(vdev->tx_encap_type != htt_cmn_pkt_type_raw)) {
		if (is_mcast) {
			tos = 0;
			dscp_tid_override = 1;
		}
	}

	if (dscp_tid_override == 1) {
		tos = (tos >> DP_IP_DSCP_SHIFT) & DP_IP_DSCP_MASK;
		msdu_info->tid = pdev->dscp_tid_map[vdev->dscp_tid_map_id][tos];
	}

	if (msdu_info->tid >= CDP_MAX_DATA_TIDS)
		msdu_info->tid = CDP_MAX_DATA_TIDS - 1;

	return;
}

/**
 * dp_tx_classify_tid() - Obtain TID to be used for this frame
 * @vdev: DP vdev handle
 * @nbuf: skb
 *
 * Software based TID classification is required when more than 2 DSCP-TID
 * mapping tables are needed.
 * Hardware supports 2 DSCP-TID mapping tables for HKv1 and 48 for HKv2.
 *
 * Return: void
 */
static void dp_tx_classify_tid(struct dp_vdev *vdev, qdf_nbuf_t nbuf,
			       struct dp_tx_msdu_info_s *msdu_info)
{
	struct dp_pdev *pdev = (struct dp_pdev *)vdev->pdev;

	DP_TX_TID_OVERRIDE(msdu_info, nbuf);

	if (pdev->soc && vdev->dscp_tid_map_id < pdev->soc->num_hw_dscp_tid_map)
		return;

	/* for mesh packets don't do any classification */
	if (qdf_unlikely(vdev->mesh_vdev))
		return;

	dp_tx_get_tid(vdev, nbuf, msdu_info);
}

#ifdef FEATURE_WLAN_TDLS
/**
 * dp_tx_update_tdls_flags() - Update descriptor flags for TDLS frame
 * @tx_desc: TX descriptor
 *
 * Return: None
 */
static void dp_tx_update_tdls_flags(struct dp_tx_desc_s *tx_desc)
{
	if (tx_desc->vdev) {
		if (tx_desc->vdev->is_tdls_frame) {
			tx_desc->flags |= DP_TX_DESC_FLAG_TDLS_FRAME;
			tx_desc->vdev->is_tdls_frame = false;
		}
	}
}

/**
 * dp_non_std_tx_comp_free_buff() - Free the non std tx packet buffer
 * @soc: DP soc handdle
 * @tx_desc: TX descriptor
 * @vdev: datapath vdev handle
 *
 * Return: None
 */
static void dp_non_std_tx_comp_free_buff(struct dp_soc *soc,
					 struct dp_tx_desc_s *tx_desc,
					 struct dp_vdev *vdev)
{
	struct hal_tx_completion_status ts = {0};
	qdf_nbuf_t nbuf = tx_desc->nbuf;

	if (qdf_unlikely(!vdev)) {
		dp_err_rl("vdev is null!");
		goto error;
	}

	hal_tx_comp_get_status(&tx_desc->comp, &ts, vdev->pdev->soc->hal_soc);
	if (vdev->tx_non_std_data_callback.func) {
		qdf_nbuf_set_next(nbuf, NULL);
		vdev->tx_non_std_data_callback.func(
				vdev->tx_non_std_data_callback.ctxt,
				nbuf, ts.status);
		return;
	} else {
		dp_err_rl("callback func is null");
	}

error:
	qdf_nbuf_unmap(soc->osdev, nbuf, QDF_DMA_TO_DEVICE);
	qdf_nbuf_free(nbuf);
}
#else
static inline void dp_tx_update_tdls_flags(struct dp_tx_desc_s *tx_desc)
{
}

static inline void dp_non_std_tx_comp_free_buff(struct dp_soc *soc,
						struct dp_tx_desc_s *tx_desc,
						struct dp_vdev *vdev)
{
}
#endif

/**
 * dp_tx_frame_is_drop() - checks if the packet is loopback
 * @vdev: DP vdev handle
 * @nbuf: skb
 *
 * Return: 1 if frame needs to be dropped else 0
 */
int dp_tx_frame_is_drop(struct dp_vdev *vdev, uint8_t *srcmac, uint8_t *dstmac)
{
	struct dp_pdev *pdev = NULL;
	struct dp_ast_entry *src_ast_entry = NULL;
	struct dp_ast_entry *dst_ast_entry = NULL;
	struct dp_soc *soc = NULL;

	qdf_assert(vdev);
	pdev = vdev->pdev;
	qdf_assert(pdev);
	soc = pdev->soc;

	dst_ast_entry = dp_peer_ast_hash_find_by_pdevid
				(soc, dstmac, vdev->pdev->pdev_id);

	src_ast_entry = dp_peer_ast_hash_find_by_pdevid
				(soc, srcmac, vdev->pdev->pdev_id);
	if (dst_ast_entry && src_ast_entry) {
		if (dst_ast_entry->peer->peer_ids[0] ==
				src_ast_entry->peer->peer_ids[0])
			return 1;
	}

	return 0;
}

/**
 * dp_tx_send_msdu_single() - Setup descriptor and enqueue single MSDU to TCL
 * @vdev: DP vdev handle
 * @nbuf: skb
 * @tid: TID from HLOS for overriding default DSCP-TID mapping
 * @meta_data: Metadata to the fw
 * @tx_q: Tx queue to be used for this Tx frame
 * @peer_id: peer_id of the peer in case of NAWDS frames
 * @tx_exc_metadata: Handle that holds exception path metadata
 *
 * Return: NULL on success,
 *         nbuf when it fails to send
 */
qdf_nbuf_t
dp_tx_send_msdu_single(struct dp_vdev *vdev, qdf_nbuf_t nbuf,
		       struct dp_tx_msdu_info_s *msdu_info, uint16_t peer_id,
		       struct cdp_tx_exception_metadata *tx_exc_metadata)
{
	struct dp_pdev *pdev = vdev->pdev;
	struct dp_soc *soc = pdev->soc;
	struct dp_tx_desc_s *tx_desc;
	QDF_STATUS status;
	struct dp_tx_queue *tx_q = &(msdu_info->tx_queue);
	hal_ring_handle_t hal_ring_hdl =
				soc->tcl_data_ring[tx_q->ring_id].hal_srng;
	uint16_t htt_tcl_metadata = 0;
	uint8_t tid = msdu_info->tid;
	struct cdp_tid_tx_stats *tid_stats = NULL;

	/* Setup Tx descriptor for an MSDU, and MSDU extension descriptor */
	tx_desc = dp_tx_prepare_desc_single(vdev, nbuf, tx_q->desc_pool_id,
			msdu_info, tx_exc_metadata);
	if (!tx_desc) {
		dp_err_rl("Tx_desc prepare Fail vdev %pK queue %d",
			  vdev, tx_q->desc_pool_id);
		dp_tx_get_tid(vdev, nbuf, msdu_info);
		tid_stats = &pdev->stats.tid_stats.
			    tid_tx_stats[tx_q->ring_id][msdu_info->tid];
		tid_stats->swdrop_cnt[TX_DESC_ERR]++;
		return nbuf;
	}

	if (qdf_unlikely(soc->cce_disable)) {
		if (dp_cce_classify(vdev, nbuf) == true) {
			DP_STATS_INC(vdev, tx_i.cce_classified, 1);
			tid = DP_VO_TID;
			tx_desc->flags |= DP_TX_DESC_FLAG_TO_FW;
		}
	}

	dp_tx_update_tdls_flags(tx_desc);

	if (qdf_unlikely(hal_srng_access_start(soc->hal_soc, hal_ring_hdl))) {
		QDF_TRACE(QDF_MODULE_ID_TXRX, QDF_TRACE_LEVEL_ERROR,
				"%s %d : HAL RING Access Failed -- %pK",
				__func__, __LINE__, hal_ring_hdl);
		dp_tx_get_tid(vdev, nbuf, msdu_info);
		tid_stats = &pdev->stats.tid_stats.
			    tid_tx_stats[tx_q->ring_id][tid];
		tid_stats->swdrop_cnt[TX_HAL_RING_ACCESS_ERR]++;
		DP_STATS_INC(vdev, tx_i.dropped.ring_full, 1);
		dp_tx_desc_release(tx_desc, tx_q->desc_pool_id);
		qdf_nbuf_unmap(vdev->osdev, nbuf, QDF_DMA_TO_DEVICE);
		goto fail_return;
	}

	if (qdf_unlikely(peer_id == DP_INVALID_PEER)) {
		htt_tcl_metadata = vdev->htt_tcl_metadata;
		HTT_TX_TCL_METADATA_HOST_INSPECTED_SET(htt_tcl_metadata, 1);
	} else if (qdf_unlikely(peer_id != HTT_INVALID_PEER)) {
		HTT_TX_TCL_METADATA_TYPE_SET(htt_tcl_metadata,
				HTT_TCL_METADATA_TYPE_PEER_BASED);
		HTT_TX_TCL_METADATA_PEER_ID_SET(htt_tcl_metadata,
				peer_id);
	} else
		htt_tcl_metadata = vdev->htt_tcl_metadata;


	if (msdu_info->exception_fw) {
		HTT_TX_TCL_METADATA_VALID_HTT_SET(htt_tcl_metadata, 1);
	}

	/* Enqueue the Tx MSDU descriptor to HW for transmit */
	status = dp_tx_hw_enqueue(soc, vdev, tx_desc, tid,
			htt_tcl_metadata, tx_q->ring_id, tx_exc_metadata);

	if (status != QDF_STATUS_SUCCESS) {
		QDF_TRACE(QDF_MODULE_ID_DP, QDF_TRACE_LEVEL_ERROR,
			  "%s Tx_hw_enqueue Fail tx_desc %pK queue %d",
			  __func__, tx_desc, tx_q->ring_id);
		dp_tx_get_tid(vdev, nbuf, msdu_info);
		tid_stats = &pdev->stats.tid_stats.
			    tid_tx_stats[tx_q->ring_id][tid];
		tid_stats->swdrop_cnt[TX_HW_ENQUEUE]++;
		dp_tx_desc_release(tx_desc, tx_q->desc_pool_id);
		qdf_nbuf_unmap(vdev->osdev, nbuf, QDF_DMA_TO_DEVICE);
		goto fail_return;
	}

	nbuf = NULL;

fail_return:
<<<<<<< HEAD
	if (hif_pm_runtime_get(soc->hif_handle,
			       RTPM_ID_DW_TX_HW_ENQUEUE) == 0) {
		hal_srng_access_end(soc->hal_soc, hal_srng);
		hif_pm_runtime_put(soc->hif_handle,
				   RTPM_ID_DW_TX_HW_ENQUEUE);
	} else {
		hal_srng_access_end_reap(soc->hal_soc, hal_srng);
		hal_srng_set_event(hal_srng, HAL_SRNG_FLUSH_EVENT);
		hal_srng_inc_flush_cnt(hal_srng);
=======
	if (hif_pm_runtime_get(soc->hif_handle) == 0) {
		hal_srng_access_end(soc->hal_soc, hal_ring_hdl);
		hif_pm_runtime_put(soc->hif_handle);
	} else {
		hal_srng_access_end_reap(soc->hal_soc, hal_ring_hdl);
		hal_srng_set_event(hal_ring_hdl, HAL_SRNG_FLUSH_EVENT);
		hal_srng_inc_flush_cnt(hal_ring_hdl);
>>>>>>> 4d3aee41
	}

	return nbuf;
}

/**
 * dp_tx_send_msdu_multiple() - Enqueue multiple MSDUs
 * @vdev: DP vdev handle
 * @nbuf: skb
 * @msdu_info: MSDU info to be setup in MSDU extension descriptor
 *
 * Prepare descriptors for multiple MSDUs (TSO segments) and enqueue to TCL
 *
 * Return: NULL on success,
 *         nbuf when it fails to send
 */
#if QDF_LOCK_STATS
noinline
#else
#endif
qdf_nbuf_t dp_tx_send_msdu_multiple(struct dp_vdev *vdev, qdf_nbuf_t nbuf,
				    struct dp_tx_msdu_info_s *msdu_info)
{
	uint8_t i;
	struct dp_pdev *pdev = vdev->pdev;
	struct dp_soc *soc = pdev->soc;
	struct dp_tx_desc_s *tx_desc;
	bool is_cce_classified = false;
	QDF_STATUS status;
	uint16_t htt_tcl_metadata = 0;
	struct dp_tx_queue *tx_q = &msdu_info->tx_queue;
	hal_ring_handle_t hal_ring_hdl =
				soc->tcl_data_ring[tx_q->ring_id].hal_srng;
	struct cdp_tid_tx_stats *tid_stats = NULL;

	if (qdf_unlikely(hal_srng_access_start(soc->hal_soc, hal_ring_hdl))) {
		QDF_TRACE(QDF_MODULE_ID_TXRX, QDF_TRACE_LEVEL_ERROR,
				"%s %d : HAL RING Access Failed -- %pK",
				__func__, __LINE__, hal_ring_hdl);
		dp_tx_get_tid(vdev, nbuf, msdu_info);
		tid_stats = &pdev->stats.tid_stats.
			    tid_tx_stats[tx_q->ring_id][msdu_info->tid];
		tid_stats->swdrop_cnt[TX_HAL_RING_ACCESS_ERR]++;
		DP_STATS_INC(vdev, tx_i.dropped.ring_full, 1);
		return nbuf;
	}

	if (qdf_unlikely(soc->cce_disable)) {
		is_cce_classified = dp_cce_classify(vdev, nbuf);
		if (is_cce_classified) {
			DP_STATS_INC(vdev, tx_i.cce_classified, 1);
			msdu_info->tid = DP_VO_TID;
		}
	}

	if (msdu_info->frm_type == dp_tx_frm_me)
		nbuf = msdu_info->u.sg_info.curr_seg->nbuf;

	i = 0;
	/* Print statement to track i and num_seg */
	/*
	 * For each segment (maps to 1 MSDU) , prepare software and hardware
	 * descriptors using information in msdu_info
	 */
	while (i < msdu_info->num_seg) {
		/*
		 * Setup Tx descriptor for an MSDU, and MSDU extension
		 * descriptor
		 */
		tx_desc = dp_tx_prepare_desc(vdev, nbuf, msdu_info,
				tx_q->desc_pool_id);

		if (!tx_desc) {
			if (msdu_info->frm_type == dp_tx_frm_me) {
				dp_tx_me_free_buf(pdev,
					(void *)(msdu_info->u.sg_info
						.curr_seg->frags[0].vaddr));
				i++;
				continue;
			}
			goto done;
		}

		if (msdu_info->frm_type == dp_tx_frm_me) {
			tx_desc->me_buffer =
				msdu_info->u.sg_info.curr_seg->frags[0].vaddr;
			tx_desc->flags |= DP_TX_DESC_FLAG_ME;
		}

		if (is_cce_classified)
			tx_desc->flags |= DP_TX_DESC_FLAG_TO_FW;

		htt_tcl_metadata = vdev->htt_tcl_metadata;
		if (msdu_info->exception_fw) {
			HTT_TX_TCL_METADATA_VALID_HTT_SET(htt_tcl_metadata, 1);
		}

		/*
		 * Enqueue the Tx MSDU descriptor to HW for transmit
		 */
		status = dp_tx_hw_enqueue(soc, vdev, tx_desc, msdu_info->tid,
			htt_tcl_metadata, tx_q->ring_id, NULL);

		if (status != QDF_STATUS_SUCCESS) {
			QDF_TRACE(QDF_MODULE_ID_DP, QDF_TRACE_LEVEL_ERROR,
					"%s Tx_hw_enqueue Fail tx_desc %pK queue %d",
					__func__, tx_desc, tx_q->ring_id);

			dp_tx_get_tid(vdev, nbuf, msdu_info);
			tid_stats = &pdev->stats.tid_stats.
				    tid_tx_stats[tx_q->ring_id][msdu_info->tid];
			tid_stats->swdrop_cnt[TX_HW_ENQUEUE]++;

			dp_tx_desc_release(tx_desc, tx_q->desc_pool_id);
			if (msdu_info->frm_type == dp_tx_frm_me) {
				i++;
				continue;
			}
			goto done;
		}

		/*
		 * TODO
		 * if tso_info structure can be modified to have curr_seg
		 * as first element, following 2 blocks of code (for TSO and SG)
		 * can be combined into 1
		 */

		/*
		 * For frames with multiple segments (TSO, ME), jump to next
		 * segment.
		 */
		if (msdu_info->frm_type == dp_tx_frm_tso) {
			if (msdu_info->u.tso_info.curr_seg->next) {
				msdu_info->u.tso_info.curr_seg =
					msdu_info->u.tso_info.curr_seg->next;

				/*
				 * If this is a jumbo nbuf, then increment the number of
				 * nbuf users for each additional segment of the msdu.
				 * This will ensure that the skb is freed only after
				 * receiving tx completion for all segments of an nbuf
				 */
				qdf_nbuf_inc_users(nbuf);

				/* Check with MCL if this is needed */
				/* nbuf = msdu_info->u.tso_info.curr_seg->nbuf; */
			}
		}

		/*
		 * For Multicast-Unicast converted packets,
		 * each converted frame (for a client) is represented as
		 * 1 segment
		 */
		if ((msdu_info->frm_type == dp_tx_frm_sg) ||
				(msdu_info->frm_type == dp_tx_frm_me)) {
			if (msdu_info->u.sg_info.curr_seg->next) {
				msdu_info->u.sg_info.curr_seg =
					msdu_info->u.sg_info.curr_seg->next;
				nbuf = msdu_info->u.sg_info.curr_seg->nbuf;
			}
		}
		i++;
	}

	nbuf = NULL;

done:
<<<<<<< HEAD
	if (hif_pm_runtime_get(soc->hif_handle,
			       RTPM_ID_DW_TX_HW_ENQUEUE) == 0) {
		hal_srng_access_end(soc->hal_soc, hal_srng);
		hif_pm_runtime_put(soc->hif_handle,
				   RTPM_ID_DW_TX_HW_ENQUEUE);
	} else {
		hal_srng_access_end_reap(soc->hal_soc, hal_srng);
		hal_srng_set_event(hal_srng, HAL_SRNG_FLUSH_EVENT);
		hal_srng_inc_flush_cnt(hal_srng);
=======
	if (hif_pm_runtime_get(soc->hif_handle) == 0) {
		hal_srng_access_end(soc->hal_soc, hal_ring_hdl);
		hif_pm_runtime_put(soc->hif_handle);
	} else {
		hal_srng_access_end_reap(soc->hal_soc, hal_ring_hdl);
		hal_srng_set_event(hal_ring_hdl, HAL_SRNG_FLUSH_EVENT);
		hal_srng_inc_flush_cnt(hal_ring_hdl);
>>>>>>> 4d3aee41
	}

	return nbuf;
}

/**
 * dp_tx_prepare_sg()- Extract SG info from NBUF and prepare msdu_info
 *                     for SG frames
 * @vdev: DP vdev handle
 * @nbuf: skb
 * @seg_info: Pointer to Segment info Descriptor to be prepared
 * @msdu_info: MSDU info to be setup in MSDU descriptor and MSDU extension desc.
 *
 * Return: NULL on success,
 *         nbuf when it fails to send
 */
static qdf_nbuf_t dp_tx_prepare_sg(struct dp_vdev *vdev, qdf_nbuf_t nbuf,
	struct dp_tx_seg_info_s *seg_info, struct dp_tx_msdu_info_s *msdu_info)
{
	uint32_t cur_frag, nr_frags;
	qdf_dma_addr_t paddr;
	struct dp_tx_sg_info_s *sg_info;

	sg_info = &msdu_info->u.sg_info;
	nr_frags = qdf_nbuf_get_nr_frags(nbuf);

	if (QDF_STATUS_SUCCESS != qdf_nbuf_map(vdev->osdev, nbuf,
				QDF_DMA_TO_DEVICE)) {
		QDF_TRACE(QDF_MODULE_ID_DP, QDF_TRACE_LEVEL_ERROR,
				"dma map error");
		DP_STATS_INC(vdev, tx_i.sg.dma_map_error, 1);

		qdf_nbuf_free(nbuf);
		return NULL;
	}

	paddr = qdf_nbuf_get_frag_paddr(nbuf, 0);
	seg_info->frags[0].paddr_lo = paddr;
	seg_info->frags[0].paddr_hi = ((uint64_t) paddr) >> 32;
	seg_info->frags[0].len = qdf_nbuf_headlen(nbuf);
	seg_info->frags[0].vaddr = (void *) nbuf;

	for (cur_frag = 0; cur_frag < nr_frags; cur_frag++) {
		if (QDF_STATUS_E_FAILURE == qdf_nbuf_frag_map(vdev->osdev,
					nbuf, 0, QDF_DMA_TO_DEVICE, cur_frag)) {
			QDF_TRACE(QDF_MODULE_ID_DP, QDF_TRACE_LEVEL_ERROR,
					"frag dma map error");
			DP_STATS_INC(vdev, tx_i.sg.dma_map_error, 1);
			qdf_nbuf_free(nbuf);
			return NULL;
		}

		paddr = qdf_nbuf_get_frag_paddr(nbuf, 0);
		seg_info->frags[cur_frag + 1].paddr_lo = paddr;
		seg_info->frags[cur_frag + 1].paddr_hi =
			((uint64_t) paddr) >> 32;
		seg_info->frags[cur_frag + 1].len =
			qdf_nbuf_get_frag_size(nbuf, cur_frag);
	}

	seg_info->frag_cnt = (cur_frag + 1);
	seg_info->total_len = qdf_nbuf_len(nbuf);
	seg_info->next = NULL;

	sg_info->curr_seg = seg_info;

	msdu_info->frm_type = dp_tx_frm_sg;
	msdu_info->num_seg = 1;

	return nbuf;
}

/**
 * dp_tx_add_tx_sniffer_meta_data()- Add tx_sniffer meta hdr info
 * @vdev: DP vdev handle
 * @msdu_info: MSDU info to be setup in MSDU descriptor and MSDU extension desc.
 * @ppdu_cookie: PPDU cookie that should be replayed in the ppdu completions
 *
 * Return: NULL on failure,
 *         nbuf when extracted successfully
 */
static
void dp_tx_add_tx_sniffer_meta_data(struct dp_vdev *vdev,
				    struct dp_tx_msdu_info_s *msdu_info,
				    uint16_t ppdu_cookie)
{
	struct htt_tx_msdu_desc_ext2_t *meta_data =
		(struct htt_tx_msdu_desc_ext2_t *)&msdu_info->meta_data[0];

	qdf_mem_zero(meta_data, sizeof(struct htt_tx_msdu_desc_ext2_t));

	HTT_TX_MSDU_EXT2_DESC_FLAG_SEND_AS_STANDALONE_SET
				(msdu_info->meta_data[5], 1);
	HTT_TX_MSDU_EXT2_DESC_FLAG_HOST_OPAQUE_VALID_SET
				(msdu_info->meta_data[5], 1);
	HTT_TX_MSDU_EXT2_DESC_HOST_OPAQUE_COOKIE_SET
				(msdu_info->meta_data[6], ppdu_cookie);

	msdu_info->exception_fw = 1;
	msdu_info->is_tx_sniffer = 1;
}

#ifdef MESH_MODE_SUPPORT

/**
 * dp_tx_extract_mesh_meta_data()- Extract mesh meta hdr info from nbuf
				and prepare msdu_info for mesh frames.
 * @vdev: DP vdev handle
 * @nbuf: skb
 * @msdu_info: MSDU info to be setup in MSDU descriptor and MSDU extension desc.
 *
 * Return: NULL on failure,
 *         nbuf when extracted successfully
 */
static
qdf_nbuf_t dp_tx_extract_mesh_meta_data(struct dp_vdev *vdev, qdf_nbuf_t nbuf,
				struct dp_tx_msdu_info_s *msdu_info)
{
	struct meta_hdr_s *mhdr;
	struct htt_tx_msdu_desc_ext2_t *meta_data =
				(struct htt_tx_msdu_desc_ext2_t *)&msdu_info->meta_data[0];

	mhdr = (struct meta_hdr_s *)qdf_nbuf_data(nbuf);

	if (CB_FTYPE_MESH_TX_INFO != qdf_nbuf_get_tx_ftype(nbuf)) {
		msdu_info->exception_fw = 0;
		goto remove_meta_hdr;
	}

	msdu_info->exception_fw = 1;

	qdf_mem_zero(meta_data, sizeof(struct htt_tx_msdu_desc_ext2_t));

	meta_data->host_tx_desc_pool = 1;
	meta_data->update_peer_cache = 1;
	meta_data->learning_frame = 1;

	if (!(mhdr->flags & METAHDR_FLAG_AUTO_RATE)) {
		meta_data->power = mhdr->power;

		meta_data->mcs_mask = 1 << mhdr->rate_info[0].mcs;
		meta_data->nss_mask = 1 << mhdr->rate_info[0].nss;
		meta_data->pream_type = mhdr->rate_info[0].preamble_type;
		meta_data->retry_limit = mhdr->rate_info[0].max_tries;

		meta_data->dyn_bw = 1;

		meta_data->valid_pwr = 1;
		meta_data->valid_mcs_mask = 1;
		meta_data->valid_nss_mask = 1;
		meta_data->valid_preamble_type  = 1;
		meta_data->valid_retries = 1;
		meta_data->valid_bw_info = 1;
	}

	if (mhdr->flags & METAHDR_FLAG_NOENCRYPT) {
		meta_data->encrypt_type = 0;
		meta_data->valid_encrypt_type = 1;
		meta_data->learning_frame = 0;
	}

	meta_data->valid_key_flags = 1;
	meta_data->key_flags = (mhdr->keyix & 0x3);

remove_meta_hdr:
	if (qdf_nbuf_pull_head(nbuf, sizeof(struct meta_hdr_s)) == NULL) {
		QDF_TRACE(QDF_MODULE_ID_DP, QDF_TRACE_LEVEL_ERROR,
				"qdf_nbuf_pull_head failed");
		qdf_nbuf_free(nbuf);
		return NULL;
	}

	msdu_info->tid = qdf_nbuf_get_priority(nbuf);

	QDF_TRACE(QDF_MODULE_ID_DP, QDF_TRACE_LEVEL_INFO_HIGH,
			"%s , Meta hdr %0x %0x %0x %0x %0x %0x"
			" tid %d to_fw %d",
			__func__, msdu_info->meta_data[0],
			msdu_info->meta_data[1],
			msdu_info->meta_data[2],
			msdu_info->meta_data[3],
			msdu_info->meta_data[4],
			msdu_info->meta_data[5],
			msdu_info->tid, msdu_info->exception_fw);

	return nbuf;
}
#else
static
qdf_nbuf_t dp_tx_extract_mesh_meta_data(struct dp_vdev *vdev, qdf_nbuf_t nbuf,
				struct dp_tx_msdu_info_s *msdu_info)
{
	return nbuf;
}

#endif

/**
 * dp_check_exc_metadata() - Checks if parameters are valid
 * @tx_exc - holds all exception path parameters
 *
 * Returns true when all the parameters are valid else false
 *
 */
static bool dp_check_exc_metadata(struct cdp_tx_exception_metadata *tx_exc)
{
	bool invalid_tid = (tx_exc->tid > DP_MAX_TIDS && tx_exc->tid !=
			    HTT_INVALID_TID);
	bool invalid_encap_type =
			(tx_exc->tx_encap_type > htt_cmn_pkt_num_types &&
			 tx_exc->tx_encap_type != CDP_INVALID_TX_ENCAP_TYPE);
	bool invalid_sec_type = (tx_exc->sec_type > cdp_num_sec_types &&
				 tx_exc->sec_type != CDP_INVALID_SEC_TYPE);
	bool invalid_cookie = (tx_exc->is_tx_sniffer == 1 &&
			       tx_exc->ppdu_cookie == 0);

	if (invalid_tid || invalid_encap_type || invalid_sec_type ||
	    invalid_cookie) {
		return false;
	}

	return true;
}

/**
 * dp_tx_send_exception() - Transmit a frame on a given VAP in exception path
 * @soc: DP soc handle
 * @vdev_id: id of DP vdev handle
 * @nbuf: skb
 * @tx_exc_metadata: Handle that holds exception path meta data
 *
 * Entry point for Core Tx layer (DP_TX) invoked from
 * hard_start_xmit in OSIF/HDD to transmit frames through fw
 *
 * Return: NULL on success,
 *         nbuf when it fails to send
 */
qdf_nbuf_t
dp_tx_send_exception(struct cdp_soc_t *soc, uint8_t vdev_id, qdf_nbuf_t nbuf,
		     struct cdp_tx_exception_metadata *tx_exc_metadata)
{
	qdf_ether_header_t *eh = NULL;
	struct dp_tx_msdu_info_s msdu_info;
	struct dp_vdev *vdev =
		dp_get_vdev_from_soc_vdev_id_wifi3((struct dp_soc *)soc,
						   vdev_id);

	if (qdf_unlikely(!vdev))
		goto fail;

	qdf_mem_zero(&msdu_info, sizeof(msdu_info));

	if (!tx_exc_metadata)
		goto fail;

	msdu_info.tid = tx_exc_metadata->tid;

	eh = (qdf_ether_header_t *)qdf_nbuf_data(nbuf);
	dp_verbose_debug("skb %pM", nbuf->data);

	DP_STATS_INC_PKT(vdev, tx_i.rcvd, 1, qdf_nbuf_len(nbuf));

	if (qdf_unlikely(!dp_check_exc_metadata(tx_exc_metadata))) {
		QDF_TRACE(QDF_MODULE_ID_DP, QDF_TRACE_LEVEL_ERROR,
			"Invalid parameters in exception path");
		goto fail;
	}

	/* Basic sanity checks for unsupported packets */

	/* MESH mode */
	if (qdf_unlikely(vdev->mesh_vdev)) {
		QDF_TRACE(QDF_MODULE_ID_DP, QDF_TRACE_LEVEL_ERROR,
			"Mesh mode is not supported in exception path");
		goto fail;
	}

	/* TSO or SG */
	if (qdf_unlikely(qdf_nbuf_is_tso(nbuf)) ||
	    qdf_unlikely(qdf_nbuf_is_nonlinear(nbuf))) {
		QDF_TRACE(QDF_MODULE_ID_DP, QDF_TRACE_LEVEL_ERROR,
			  "TSO and SG are not supported in exception path");

		goto fail;
	}

	/* RAW */
	if (qdf_unlikely(tx_exc_metadata->tx_encap_type == htt_cmn_pkt_type_raw)) {
		QDF_TRACE(QDF_MODULE_ID_DP, QDF_TRACE_LEVEL_ERROR,
			  "Raw frame is not supported in exception path");
		goto fail;
	}


	/* Mcast enhancement*/
	if (qdf_unlikely(vdev->mcast_enhancement_en > 0)) {
		if (DP_FRAME_IS_MULTICAST((eh)->ether_dhost) &&
		    !DP_FRAME_IS_BROADCAST((eh)->ether_dhost)) {
			QDF_TRACE(QDF_MODULE_ID_DP, QDF_TRACE_LEVEL_ERROR,
					  "Ignoring mcast_enhancement_en which is set and sending the mcast packet to the FW");
		}
	}

	if (qdf_likely(tx_exc_metadata->is_tx_sniffer)) {
		DP_STATS_INC_PKT(vdev, tx_i.sniffer_rcvd, 1,
				 qdf_nbuf_len(nbuf));

		dp_tx_add_tx_sniffer_meta_data(vdev, &msdu_info,
					       tx_exc_metadata->ppdu_cookie);
	}

	/*
	 * Get HW Queue to use for this frame.
	 * TCL supports upto 4 DMA rings, out of which 3 rings are
	 * dedicated for data and 1 for command.
	 * "queue_id" maps to one hardware ring.
	 *  With each ring, we also associate a unique Tx descriptor pool
	 *  to minimize lock contention for these resources.
	 */
	dp_tx_get_queue(vdev, nbuf, &msdu_info.tx_queue);

	/*  Single linear frame */
	/*
	 * If nbuf is a simple linear frame, use send_single function to
	 * prepare direct-buffer type TCL descriptor and enqueue to TCL
	 * SRNG. There is no need to setup a MSDU extension descriptor.
	 */
	nbuf = dp_tx_send_msdu_single(vdev, nbuf, &msdu_info,
			tx_exc_metadata->peer_id, tx_exc_metadata);

	return nbuf;

fail:
	dp_verbose_debug("pkt send failed");
	return nbuf;
}

/**
 * dp_tx_send_mesh() - Transmit mesh frame on a given VAP
 * @soc: DP soc handle
 * @vdev_id: DP vdev handle
 * @nbuf: skb
 *
 * Entry point for Core Tx layer (DP_TX) invoked from
 * hard_start_xmit in OSIF/HDD
 *
 * Return: NULL on success,
 *         nbuf when it fails to send
 */
#ifdef MESH_MODE_SUPPORT
qdf_nbuf_t dp_tx_send_mesh(struct cdp_soc_t *soc, uint8_t vdev_id,
			   qdf_nbuf_t nbuf)
{
	struct meta_hdr_s *mhdr;
	qdf_nbuf_t nbuf_mesh = NULL;
	qdf_nbuf_t nbuf_clone = NULL;
	struct dp_vdev *vdev;
	uint8_t no_enc_frame = 0;

	nbuf_mesh = qdf_nbuf_unshare(nbuf);
	if (!nbuf_mesh) {
		QDF_TRACE(QDF_MODULE_ID_DP, QDF_TRACE_LEVEL_ERROR,
				"qdf_nbuf_unshare failed");
		return nbuf;
	}

	vdev = dp_get_vdev_from_soc_vdev_id_wifi3((struct dp_soc *)soc,
						  vdev_id);
	if (!vdev) {
		QDF_TRACE(QDF_MODULE_ID_DP, QDF_TRACE_LEVEL_ERROR,
				"vdev is NULL for vdev_id %d", vdev_id);
		return nbuf;
	}

	nbuf = nbuf_mesh;

	mhdr = (struct meta_hdr_s *)qdf_nbuf_data(nbuf);

	if ((vdev->sec_type != cdp_sec_type_none) &&
			(mhdr->flags & METAHDR_FLAG_NOENCRYPT))
		no_enc_frame = 1;

	if (mhdr->flags & METAHDR_FLAG_NOQOS)
		qdf_nbuf_set_priority(nbuf, HTT_TX_EXT_TID_NON_QOS_MCAST_BCAST);

	if ((mhdr->flags & METAHDR_FLAG_INFO_UPDATED) &&
		       !no_enc_frame) {
		nbuf_clone = qdf_nbuf_clone(nbuf);
		if (!nbuf_clone) {
			QDF_TRACE(QDF_MODULE_ID_DP, QDF_TRACE_LEVEL_ERROR,
				"qdf_nbuf_clone failed");
			return nbuf;
		}
		qdf_nbuf_set_tx_ftype(nbuf_clone, CB_FTYPE_MESH_TX_INFO);
	}

	if (nbuf_clone) {
		if (!dp_tx_send(soc, vdev_id, nbuf_clone)) {
			DP_STATS_INC(vdev, tx_i.mesh.exception_fw, 1);
		} else {
			qdf_nbuf_free(nbuf_clone);
		}
	}

	if (no_enc_frame)
		qdf_nbuf_set_tx_ftype(nbuf, CB_FTYPE_MESH_TX_INFO);
	else
		qdf_nbuf_set_tx_ftype(nbuf, CB_FTYPE_INVALID);

	nbuf = dp_tx_send(soc, vdev_id, nbuf);
	if ((!nbuf) && no_enc_frame) {
		DP_STATS_INC(vdev, tx_i.mesh.exception_fw, 1);
	}

	return nbuf;
}

#else

qdf_nbuf_t dp_tx_send_mesh(struct cdp_soc_t *soc, uint8_t vdev_id,
			   qdf_nbuf_t nbuf)
{
	return dp_tx_send(soc, vdev_id, nbuf);
}

#endif

/**
 * dp_tx_send() - Transmit a frame on a given VAP
 * @soc: DP soc handle
 * @vdev_id: id of DP vdev handle
 * @nbuf: skb
 *
 * Entry point for Core Tx layer (DP_TX) invoked from
 * hard_start_xmit in OSIF/HDD or from dp_rx_process for intravap forwarding
 * cases
 *
 * Return: NULL on success,
 *         nbuf when it fails to send
 */
qdf_nbuf_t dp_tx_send(struct cdp_soc_t *soc, uint8_t vdev_id, qdf_nbuf_t nbuf)
{
	qdf_ether_header_t *eh = NULL;
	struct dp_tx_msdu_info_s msdu_info;
	struct dp_tx_seg_info_s seg_info;
	uint16_t peer_id = HTT_INVALID_PEER;
	qdf_nbuf_t nbuf_mesh = NULL;
	struct dp_vdev *vdev =
		dp_get_vdev_from_soc_vdev_id_wifi3((struct dp_soc *)soc,
						   vdev_id);

	if (qdf_unlikely(!vdev))
		return nbuf;

	qdf_mem_zero(&msdu_info, sizeof(msdu_info));
	qdf_mem_zero(&seg_info, sizeof(seg_info));

	eh = (qdf_ether_header_t *)qdf_nbuf_data(nbuf);

	dp_verbose_debug("skb %pM", nbuf->data);

	/*
	 * Set Default Host TID value to invalid TID
	 * (TID override disabled)
	 */
	msdu_info.tid = HTT_TX_EXT_TID_INVALID;
	DP_STATS_INC_PKT(vdev, tx_i.rcvd, 1, qdf_nbuf_len(nbuf));

	if (qdf_unlikely(vdev->mesh_vdev)) {
		nbuf_mesh = dp_tx_extract_mesh_meta_data(vdev, nbuf,
								&msdu_info);
		if (!nbuf_mesh) {
			dp_verbose_debug("Extracting mesh metadata failed");
			return nbuf;
		}
		nbuf = nbuf_mesh;
	}

	/*
	 * Get HW Queue to use for this frame.
	 * TCL supports upto 4 DMA rings, out of which 3 rings are
	 * dedicated for data and 1 for command.
	 * "queue_id" maps to one hardware ring.
	 *  With each ring, we also associate a unique Tx descriptor pool
	 *  to minimize lock contention for these resources.
	 */
	dp_tx_get_queue(vdev, nbuf, &msdu_info.tx_queue);

	/*
	 * TCL H/W supports 2 DSCP-TID mapping tables.
	 *  Table 1 - Default DSCP-TID mapping table
	 *  Table 2 - 1 DSCP-TID override table
	 *
	 * If we need a different DSCP-TID mapping for this vap,
	 * call tid_classify to extract DSCP/ToS from frame and
	 * map to a TID and store in msdu_info. This is later used
	 * to fill in TCL Input descriptor (per-packet TID override).
	 */
	dp_tx_classify_tid(vdev, nbuf, &msdu_info);

	/*
	 * Classify the frame and call corresponding
	 * "prepare" function which extracts the segment (TSO)
	 * and fragmentation information (for TSO , SG, ME, or Raw)
	 * into MSDU_INFO structure which is later used to fill
	 * SW and HW descriptors.
	 */
	if (qdf_nbuf_is_tso(nbuf)) {
		dp_verbose_debug("TSO frame %pK", vdev);
		DP_STATS_INC_PKT(vdev->pdev, tso_stats.num_tso_pkts, 1,
				 qdf_nbuf_len(nbuf));

		if (dp_tx_prepare_tso(vdev, nbuf, &msdu_info)) {
			DP_STATS_INC_PKT(vdev->pdev, tso_stats.dropped_host, 1,
					 qdf_nbuf_len(nbuf));
			return nbuf;
		}

		goto send_multiple;
	}

	/* SG */
	if (qdf_unlikely(qdf_nbuf_is_nonlinear(nbuf))) {
		nbuf = dp_tx_prepare_sg(vdev, nbuf, &seg_info, &msdu_info);

		if (!nbuf)
			return NULL;

		dp_verbose_debug("non-TSO SG frame %pK", vdev);

		DP_STATS_INC_PKT(vdev, tx_i.sg.sg_pkt, 1,
				qdf_nbuf_len(nbuf));

		goto send_multiple;
	}

#ifdef ATH_SUPPORT_IQUE
	/* Mcast to Ucast Conversion*/
	if (qdf_unlikely(vdev->mcast_enhancement_en > 0)) {
		eh = (qdf_ether_header_t *)qdf_nbuf_data(nbuf);
		if (DP_FRAME_IS_MULTICAST((eh)->ether_dhost) &&
		    !DP_FRAME_IS_BROADCAST((eh)->ether_dhost)) {
			dp_verbose_debug("Mcast frm for ME %pK", vdev);

			DP_STATS_INC_PKT(vdev,
					tx_i.mcast_en.mcast_pkt, 1,
					qdf_nbuf_len(nbuf));
			if (dp_tx_prepare_send_me(vdev, nbuf) ==
					QDF_STATUS_SUCCESS) {
				return NULL;
			}
		}
	}
#endif

	/* RAW */
	if (qdf_unlikely(vdev->tx_encap_type == htt_cmn_pkt_type_raw)) {
		nbuf = dp_tx_prepare_raw(vdev, nbuf, &seg_info, &msdu_info);
		if (!nbuf)
			return NULL;

		dp_verbose_debug("Raw frame %pK", vdev);

		goto send_multiple;

	}

	/*  Single linear frame */
	/*
	 * If nbuf is a simple linear frame, use send_single function to
	 * prepare direct-buffer type TCL descriptor and enqueue to TCL
	 * SRNG. There is no need to setup a MSDU extension descriptor.
	 */
	nbuf = dp_tx_send_msdu_single(vdev, nbuf, &msdu_info, peer_id, NULL);

	return nbuf;

send_multiple:
	nbuf = dp_tx_send_msdu_multiple(vdev, nbuf, &msdu_info);

	if (qdf_unlikely(nbuf && msdu_info.frm_type == dp_tx_frm_raw))
		dp_tx_raw_prepare_unset(vdev->pdev->soc, nbuf);

	return nbuf;
}

/**
 * dp_tx_reinject_handler() - Tx Reinject Handler
 * @tx_desc: software descriptor head pointer
 * @status : Tx completion status from HTT descriptor
 *
 * This function reinjects frames back to Target.
 * Todo - Host queue needs to be added
 *
 * Return: none
 */
static
void dp_tx_reinject_handler(struct dp_tx_desc_s *tx_desc, uint8_t *status)
{
	struct dp_vdev *vdev;
	struct dp_peer *peer = NULL;
	uint32_t peer_id = HTT_INVALID_PEER;
	qdf_nbuf_t nbuf = tx_desc->nbuf;
	qdf_nbuf_t nbuf_copy = NULL;
	struct dp_tx_msdu_info_s msdu_info;
	struct dp_peer *sa_peer = NULL;
	struct dp_ast_entry *ast_entry = NULL;
	struct dp_soc *soc = NULL;
	qdf_ether_header_t *eh = (qdf_ether_header_t *)qdf_nbuf_data(nbuf);
#ifdef WDS_VENDOR_EXTENSION
	int is_mcast = 0, is_ucast = 0;
	int num_peers_3addr = 0;
	qdf_ether_header_t *eth_hdr = (qdf_ether_header_t *)(qdf_nbuf_data(nbuf));
	struct ieee80211_frame_addr4 *wh = (struct ieee80211_frame_addr4 *)(qdf_nbuf_data(nbuf));
#endif

	vdev = tx_desc->vdev;
	soc = vdev->pdev->soc;

	qdf_assert(vdev);

	qdf_mem_zero(&msdu_info, sizeof(msdu_info));

	dp_tx_get_queue(vdev, nbuf, &msdu_info.tx_queue);

	QDF_TRACE(QDF_MODULE_ID_DP, QDF_TRACE_LEVEL_DEBUG,
			"%s Tx reinject path", __func__);

	DP_STATS_INC_PKT(vdev, tx_i.reinject_pkts, 1,
			qdf_nbuf_len(tx_desc->nbuf));

	qdf_spin_lock_bh(&(soc->ast_lock));

	ast_entry = dp_peer_ast_hash_find_by_pdevid
				(soc,
				 (uint8_t *)(eh->ether_shost),
				 vdev->pdev->pdev_id);

	if (ast_entry)
		sa_peer = ast_entry->peer;

	qdf_spin_unlock_bh(&(soc->ast_lock));

#ifdef WDS_VENDOR_EXTENSION
	if (qdf_unlikely(vdev->tx_encap_type != htt_cmn_pkt_type_raw)) {
		is_mcast = (IS_MULTICAST(wh->i_addr1)) ? 1 : 0;
	} else {
		is_mcast = (IS_MULTICAST(eth_hdr->ether_dhost)) ? 1 : 0;
	}
	is_ucast = !is_mcast;

	TAILQ_FOREACH(peer, &vdev->peer_list, peer_list_elem) {
		if (peer->bss_peer)
			continue;

		/* Detect wds peers that use 3-addr framing for mcast.
		 * if there are any, the bss_peer is used to send the
		 * the mcast frame using 3-addr format. all wds enabled
		 * peers that use 4-addr framing for mcast frames will
		 * be duplicated and sent as 4-addr frames below.
		 */
		if (!peer->wds_enabled || !peer->wds_ecm.wds_tx_mcast_4addr) {
			num_peers_3addr = 1;
			break;
		}
	}
#endif

	if (qdf_unlikely(vdev->mesh_vdev)) {
		DP_TX_FREE_SINGLE_BUF(vdev->pdev->soc, tx_desc->nbuf);
	} else {
		TAILQ_FOREACH(peer, &vdev->peer_list, peer_list_elem) {
			if ((peer->peer_ids[0] != HTT_INVALID_PEER) &&
#ifdef WDS_VENDOR_EXTENSION
			/*
			 * . if 3-addr STA, then send on BSS Peer
			 * . if Peer WDS enabled and accept 4-addr mcast,
			 * send mcast on that peer only
			 * . if Peer WDS enabled and accept 4-addr ucast,
			 * send ucast on that peer only
			 */
			((peer->bss_peer && num_peers_3addr && is_mcast) ||
			 (peer->wds_enabled &&
				  ((is_mcast && peer->wds_ecm.wds_tx_mcast_4addr) ||
				   (is_ucast && peer->wds_ecm.wds_tx_ucast_4addr))))) {
#else
			((peer->bss_peer &&
			  !(vdev->osif_proxy_arp(vdev->osif_vdev, nbuf))) ||
				 peer->nawds_enabled)) {
#endif
				peer_id = DP_INVALID_PEER;

				if (peer->nawds_enabled) {
					peer_id = peer->peer_ids[0];
					if (sa_peer == peer) {
						QDF_TRACE(
							QDF_MODULE_ID_DP,
							QDF_TRACE_LEVEL_DEBUG,
							" %s: multicast packet",
							__func__);
						DP_STATS_INC(peer,
							tx.nawds_mcast_drop, 1);
						continue;
					}
				}

				nbuf_copy = qdf_nbuf_copy(nbuf);

				if (!nbuf_copy) {
					QDF_TRACE(QDF_MODULE_ID_DP,
						QDF_TRACE_LEVEL_DEBUG,
						FL("nbuf copy failed"));
					break;
				}

				nbuf_copy = dp_tx_send_msdu_single(vdev,
						nbuf_copy,
						&msdu_info,
						peer_id,
						NULL);

				if (nbuf_copy) {
					QDF_TRACE(QDF_MODULE_ID_DP,
						QDF_TRACE_LEVEL_DEBUG,
						FL("pkt send failed"));
					qdf_nbuf_free(nbuf_copy);
				} else {
					if (peer_id != DP_INVALID_PEER)
						DP_STATS_INC_PKT(peer,
							tx.nawds_mcast,
							1, qdf_nbuf_len(nbuf));
				}
			}
		}
	}

	if (vdev->nawds_enabled) {
		peer_id = DP_INVALID_PEER;

		DP_STATS_INC_PKT(vdev, tx_i.nawds_mcast,
					1, qdf_nbuf_len(nbuf));

		nbuf = dp_tx_send_msdu_single(vdev,
				nbuf,
				&msdu_info,
				peer_id, NULL);

		if (nbuf) {
			QDF_TRACE(QDF_MODULE_ID_DP,
				QDF_TRACE_LEVEL_DEBUG,
				FL("pkt send failed"));
			qdf_nbuf_free(nbuf);
		}
	} else
		qdf_nbuf_free(nbuf);

	dp_tx_desc_release(tx_desc, tx_desc->pool_id);
}

/**
 * dp_tx_inspect_handler() - Tx Inspect Handler
 * @tx_desc: software descriptor head pointer
 * @status : Tx completion status from HTT descriptor
 *
 * Handles Tx frames sent back to Host for inspection
 * (ProxyARP)
 *
 * Return: none
 */
static void dp_tx_inspect_handler(struct dp_tx_desc_s *tx_desc, uint8_t *status)
{

	struct dp_soc *soc;
	struct dp_pdev *pdev = tx_desc->pdev;

	QDF_TRACE(QDF_MODULE_ID_DP, QDF_TRACE_LEVEL_INFO,
			"%s Tx inspect path",
			__func__);

	qdf_assert(pdev);

	soc = pdev->soc;

	DP_STATS_INC_PKT(tx_desc->vdev, tx_i.inspect_pkts, 1,
			qdf_nbuf_len(tx_desc->nbuf));

	DP_TX_FREE_SINGLE_BUF(soc, tx_desc->nbuf);
	dp_tx_desc_release(tx_desc, tx_desc->pool_id);
}

#ifdef FEATURE_PERPKT_INFO
/**
 * dp_get_completion_indication_for_stack() - send completion to stack
 * @soc : dp_soc handle
 * @pdev: dp_pdev handle
 * @peer: dp peer handle
 * @ts: transmit completion status structure
 * @netbuf: Buffer pointer for free
 *
 * This function is used for indication whether buffer needs to be
 * sent to stack for freeing or not
*/
QDF_STATUS
dp_get_completion_indication_for_stack(struct dp_soc *soc,
				       struct dp_pdev *pdev,
				       struct dp_peer *peer,
				       struct hal_tx_completion_status *ts,
				       qdf_nbuf_t netbuf,
				       uint64_t time_latency)
{
	struct tx_capture_hdr *ppdu_hdr;
	uint16_t peer_id = ts->peer_id;
	uint32_t ppdu_id = ts->ppdu_id;
	uint8_t first_msdu = ts->first_msdu;
	uint8_t last_msdu = ts->last_msdu;

	if (qdf_unlikely(!pdev->tx_sniffer_enable && !pdev->mcopy_mode &&
			 !pdev->latency_capture_enable))
		return QDF_STATUS_E_NOSUPPORT;

	if (!peer) {
		QDF_TRACE(QDF_MODULE_ID_DP, QDF_TRACE_LEVEL_ERROR,
				FL("Peer Invalid"));
		return QDF_STATUS_E_INVAL;
	}

	if (pdev->mcopy_mode) {
		if ((pdev->m_copy_id.tx_ppdu_id == ppdu_id) &&
				(pdev->m_copy_id.tx_peer_id == peer_id)) {
			return QDF_STATUS_E_INVAL;
		}

		pdev->m_copy_id.tx_ppdu_id = ppdu_id;
		pdev->m_copy_id.tx_peer_id = peer_id;
	}

	if (!qdf_nbuf_push_head(netbuf, sizeof(struct tx_capture_hdr))) {
		QDF_TRACE(QDF_MODULE_ID_DP, QDF_TRACE_LEVEL_ERROR,
				FL("No headroom"));
		return QDF_STATUS_E_NOMEM;
	}

	ppdu_hdr = (struct tx_capture_hdr *)qdf_nbuf_data(netbuf);
	qdf_mem_copy(ppdu_hdr->ta, peer->vdev->mac_addr.raw,
		     QDF_MAC_ADDR_SIZE);
	qdf_mem_copy(ppdu_hdr->ra, peer->mac_addr.raw,
		     QDF_MAC_ADDR_SIZE);
	ppdu_hdr->ppdu_id = ppdu_id;
	ppdu_hdr->peer_id = peer_id;
	ppdu_hdr->first_msdu = first_msdu;
	ppdu_hdr->last_msdu = last_msdu;
	if (qdf_unlikely(pdev->latency_capture_enable)) {
		ppdu_hdr->tsf = ts->tsf;
		ppdu_hdr->time_latency = time_latency;
	}

	return QDF_STATUS_SUCCESS;
}


/**
 * dp_send_completion_to_stack() - send completion to stack
 * @soc :  dp_soc handle
 * @pdev:  dp_pdev handle
 * @peer_id: peer_id of the peer for which completion came
 * @ppdu_id: ppdu_id
 * @netbuf: Buffer pointer for free
 *
 * This function is used to send completion to stack
 * to free buffer
*/
void  dp_send_completion_to_stack(struct dp_soc *soc,  struct dp_pdev *pdev,
					uint16_t peer_id, uint32_t ppdu_id,
					qdf_nbuf_t netbuf)
{
	dp_wdi_event_handler(WDI_EVENT_TX_DATA, soc,
				netbuf, peer_id,
				WDI_NO_VAL, pdev->pdev_id);
}
#else
static QDF_STATUS
dp_get_completion_indication_for_stack(struct dp_soc *soc,
				       struct dp_pdev *pdev,
				       struct dp_peer *peer,
				       struct hal_tx_completion_status *ts,
				       qdf_nbuf_t netbuf,
				       uint64_t time_latency)
{
	return QDF_STATUS_E_NOSUPPORT;
}

static void
dp_send_completion_to_stack(struct dp_soc *soc,  struct dp_pdev *pdev,
	uint16_t peer_id, uint32_t ppdu_id, qdf_nbuf_t netbuf)
{
}
#endif

/**
 * dp_tx_comp_free_buf() - Free nbuf associated with the Tx Descriptor
 * @soc: Soc handle
 * @desc: software Tx descriptor to be processed
 *
 * Return: none
 */
static inline void dp_tx_comp_free_buf(struct dp_soc *soc,
				       struct dp_tx_desc_s *desc)
{
	struct dp_vdev *vdev = desc->vdev;
	qdf_nbuf_t nbuf = desc->nbuf;

	/* nbuf already freed in vdev detach path */
	if (!nbuf)
		return;

	/* If it is TDLS mgmt, don't unmap or free the frame */
	if (desc->flags & DP_TX_DESC_FLAG_TDLS_FRAME)
		return dp_non_std_tx_comp_free_buff(soc, desc, vdev);

	/* 0 : MSDU buffer, 1 : MLE */
	if (desc->msdu_ext_desc) {
		/* TSO free */
		if (hal_tx_ext_desc_get_tso_enable(
					desc->msdu_ext_desc->vaddr)) {
			/* unmap eash TSO seg before free the nbuf */
			dp_tx_tso_unmap_segment(soc, desc->tso_desc,
						desc->tso_num_desc);
			qdf_nbuf_free(nbuf);
			return;
		}
	}

	qdf_nbuf_unmap(soc->osdev, nbuf, QDF_DMA_TO_DEVICE);

	if (qdf_unlikely(!vdev)) {
		qdf_nbuf_free(nbuf);
		return;
	}

	if (qdf_likely(!vdev->mesh_vdev))
		qdf_nbuf_free(nbuf);
	else {
		if (desc->flags & DP_TX_DESC_FLAG_TO_FW) {
			qdf_nbuf_free(nbuf);
			DP_STATS_INC(vdev, tx_i.mesh.completion_fw, 1);
		} else
			vdev->osif_tx_free_ext((nbuf));
	}
}

#ifdef MESH_MODE_SUPPORT
/**
 * dp_tx_comp_fill_tx_completion_stats() - Fill per packet Tx completion stats
 *                                         in mesh meta header
 * @tx_desc: software descriptor head pointer
 * @ts: pointer to tx completion stats
 * Return: none
 */
static
void dp_tx_comp_fill_tx_completion_stats(struct dp_tx_desc_s *tx_desc,
		struct hal_tx_completion_status *ts)
{
	struct meta_hdr_s *mhdr;
	qdf_nbuf_t netbuf = tx_desc->nbuf;

	if (!tx_desc->msdu_ext_desc) {
		if (qdf_nbuf_pull_head(netbuf, tx_desc->pkt_offset) == NULL) {
			QDF_TRACE(QDF_MODULE_ID_DP, QDF_TRACE_LEVEL_ERROR,
				"netbuf %pK offset %d",
				netbuf, tx_desc->pkt_offset);
			return;
		}
	}
	if (qdf_nbuf_push_head(netbuf, sizeof(struct meta_hdr_s)) == NULL) {
		QDF_TRACE(QDF_MODULE_ID_DP, QDF_TRACE_LEVEL_ERROR,
			"netbuf %pK offset %lu", netbuf,
			sizeof(struct meta_hdr_s));
		return;
	}

	mhdr = (struct meta_hdr_s *)qdf_nbuf_data(netbuf);
	mhdr->rssi = ts->ack_frame_rssi;
	mhdr->channel = tx_desc->pdev->operating_channel;
}

#else
static
void dp_tx_comp_fill_tx_completion_stats(struct dp_tx_desc_s *tx_desc,
		struct hal_tx_completion_status *ts)
{
}

#endif

/**
 * dp_tx_compute_delay() - Compute and fill in all timestamps
 *				to pass in correct fields
 *
 * @vdev: pdev handle
 * @tx_desc: tx descriptor
 * @tid: tid value
 * @ring_id: TCL or WBM ring number for transmit path
 * Return: none
 */
static void dp_tx_compute_delay(struct dp_vdev *vdev,
				struct dp_tx_desc_s *tx_desc,
				uint8_t tid, uint8_t ring_id)
{
	int64_t current_timestamp, timestamp_ingress, timestamp_hw_enqueue;
	uint32_t sw_enqueue_delay, fwhw_transmit_delay, interframe_delay;

	if (qdf_likely(!vdev->pdev->delay_stats_flag))
		return;

	current_timestamp = qdf_ktime_to_ms(qdf_ktime_get());
	timestamp_ingress = qdf_nbuf_get_timestamp(tx_desc->nbuf);
	timestamp_hw_enqueue = tx_desc->timestamp;
	sw_enqueue_delay = (uint32_t)(timestamp_hw_enqueue - timestamp_ingress);
	fwhw_transmit_delay = (uint32_t)(current_timestamp -
					 timestamp_hw_enqueue);
	interframe_delay = (uint32_t)(timestamp_ingress -
				      vdev->prev_tx_enq_tstamp);

	/*
	 * Delay in software enqueue
	 */
	dp_update_delay_stats(vdev->pdev, sw_enqueue_delay, tid,
			      CDP_DELAY_STATS_SW_ENQ, ring_id);
	/*
	 * Delay between packet enqueued to HW and Tx completion
	 */
	dp_update_delay_stats(vdev->pdev, fwhw_transmit_delay, tid,
			      CDP_DELAY_STATS_FW_HW_TRANSMIT, ring_id);

	/*
	 * Update interframe delay stats calculated at hardstart receive point.
	 * Value of vdev->prev_tx_enq_tstamp will be 0 for 1st frame, so
	 * interframe delay will not be calculate correctly for 1st frame.
	 * On the other side, this will help in avoiding extra per packet check
	 * of !vdev->prev_tx_enq_tstamp.
	 */
	dp_update_delay_stats(vdev->pdev, interframe_delay, tid,
			      CDP_DELAY_STATS_TX_INTERFRAME, ring_id);
	vdev->prev_tx_enq_tstamp = timestamp_ingress;
}

#ifdef DISABLE_DP_STATS
static
inline void dp_update_no_ack_stats(qdf_nbuf_t nbuf, struct dp_peer *peer)
{
}
#else
static
inline void dp_update_no_ack_stats(qdf_nbuf_t nbuf, struct dp_peer *peer)
{
	enum qdf_proto_subtype subtype = QDF_PROTO_INVALID;

	DPTRACE(qdf_dp_track_noack_check(nbuf, &subtype));
	if (subtype != QDF_PROTO_INVALID)
		DP_STATS_INC(peer, tx.no_ack_count[subtype], 1);
}
#endif

/**
 * dp_tx_update_peer_stats() - Update peer stats from Tx completion indications
 *				per wbm ring
 *
 * @tx_desc: software descriptor head pointer
 * @ts: Tx completion status
 * @peer: peer handle
 * @ring_id: ring number
 *
 * Return: None
 */
static inline void
dp_tx_update_peer_stats(struct dp_tx_desc_s *tx_desc,
			struct hal_tx_completion_status *ts,
			struct dp_peer *peer, uint8_t ring_id)
{
	struct dp_pdev *pdev = peer->vdev->pdev;
	struct dp_soc *soc = NULL;
	uint8_t mcs, pkt_type;
	uint8_t tid = ts->tid;
	uint32_t length;
	struct cdp_tid_tx_stats *tid_stats;

	if (!pdev)
		return;

	if (qdf_unlikely(tid >= CDP_MAX_DATA_TIDS))
		tid = CDP_MAX_DATA_TIDS - 1;

	tid_stats = &pdev->stats.tid_stats.tid_tx_stats[ring_id][tid];
	soc = pdev->soc;

	mcs = ts->mcs;
	pkt_type = ts->pkt_type;

	if (ts->release_src != HAL_TX_COMP_RELEASE_SOURCE_TQM) {
		dp_err("Release source is not from TQM");
		return;
	}

	length = qdf_nbuf_len(tx_desc->nbuf);
	DP_STATS_INC_PKT(peer, tx.comp_pkt, 1, length);

	if (qdf_unlikely(pdev->delay_stats_flag))
		dp_tx_compute_delay(peer->vdev, tx_desc, tid, ring_id);
	DP_STATS_INCC(peer, tx.dropped.age_out, 1,
		     (ts->status == HAL_TX_TQM_RR_REM_CMD_AGED));

	DP_STATS_INCC_PKT(peer, tx.dropped.fw_rem, 1, length,
			  (ts->status == HAL_TX_TQM_RR_REM_CMD_REM));

	DP_STATS_INCC(peer, tx.dropped.fw_rem_notx, 1,
		     (ts->status == HAL_TX_TQM_RR_REM_CMD_NOTX));

	DP_STATS_INCC(peer, tx.dropped.fw_rem_tx, 1,
		     (ts->status == HAL_TX_TQM_RR_REM_CMD_TX));

	DP_STATS_INCC(peer, tx.dropped.fw_reason1, 1,
		     (ts->status == HAL_TX_TQM_RR_FW_REASON1));

	DP_STATS_INCC(peer, tx.dropped.fw_reason2, 1,
		     (ts->status == HAL_TX_TQM_RR_FW_REASON2));

	DP_STATS_INCC(peer, tx.dropped.fw_reason3, 1,
		     (ts->status == HAL_TX_TQM_RR_FW_REASON3));

	/*
	 * tx_failed is ideally supposed to be updated from HTT ppdu completion
	 * stats. But in IPQ807X/IPQ6018 chipsets owing to hw limitation there
	 * are no completions for failed cases. Hence updating tx_failed from
	 * data path. Please note that if tx_failed is fixed to be from ppdu,
	 * then this has to be removed
	 */
	peer->stats.tx.tx_failed = peer->stats.tx.dropped.fw_rem.num +
				peer->stats.tx.dropped.fw_rem_notx +
				peer->stats.tx.dropped.fw_rem_tx +
				peer->stats.tx.dropped.age_out +
				peer->stats.tx.dropped.fw_reason1 +
				peer->stats.tx.dropped.fw_reason2 +
				peer->stats.tx.dropped.fw_reason3;

	if (ts->status < CDP_MAX_TX_TQM_STATUS) {
		tid_stats->tqm_status_cnt[ts->status]++;
	}

	if (ts->status != HAL_TX_TQM_RR_FRAME_ACKED) {
<<<<<<< HEAD
		tid_stats->comp_fail_cnt++;
=======
>>>>>>> 4d3aee41
		dp_update_no_ack_stats(tx_desc->nbuf, peer);
		return;
	}

	DP_STATS_INCC(peer, tx.ofdma, 1, ts->ofdma);

	DP_STATS_INCC(peer, tx.amsdu_cnt, 1, ts->msdu_part_of_amsdu);
	DP_STATS_INCC(peer, tx.non_amsdu_cnt, 1, !ts->msdu_part_of_amsdu);

	/*
	 * Following Rate Statistics are updated from HTT PPDU events from FW.
	 * Return from here if HTT PPDU events are enabled.
	 */
	if (!(soc->process_tx_status))
		return;

	DP_STATS_INCC(peer, tx.pkt_type[pkt_type].mcs_count[MAX_MCS - 1], 1,
			((mcs >= MAX_MCS_11A) && (pkt_type == DOT11_A)));
	DP_STATS_INCC(peer, tx.pkt_type[pkt_type].mcs_count[mcs], 1,
			((mcs < (MAX_MCS_11A)) && (pkt_type == DOT11_A)));
	DP_STATS_INCC(peer, tx.pkt_type[pkt_type].mcs_count[MAX_MCS - 1], 1,
			((mcs >= MAX_MCS_11B) && (pkt_type == DOT11_B)));
	DP_STATS_INCC(peer, tx.pkt_type[pkt_type].mcs_count[mcs], 1,
			((mcs < MAX_MCS_11B) && (pkt_type == DOT11_B)));
	DP_STATS_INCC(peer, tx.pkt_type[pkt_type].mcs_count[MAX_MCS - 1], 1,
			((mcs >= MAX_MCS_11A) && (pkt_type == DOT11_N)));
	DP_STATS_INCC(peer, tx.pkt_type[pkt_type].mcs_count[mcs], 1,
			((mcs < MAX_MCS_11A) && (pkt_type == DOT11_N)));
	DP_STATS_INCC(peer, tx.pkt_type[pkt_type].mcs_count[MAX_MCS - 1], 1,
			((mcs >= MAX_MCS_11AC) && (pkt_type == DOT11_AC)));
	DP_STATS_INCC(peer, tx.pkt_type[pkt_type].mcs_count[mcs], 1,
			((mcs < MAX_MCS_11AC) && (pkt_type == DOT11_AC)));
	DP_STATS_INCC(peer, tx.pkt_type[pkt_type].mcs_count[MAX_MCS - 1], 1,
			((mcs >= (MAX_MCS - 1)) && (pkt_type == DOT11_AX)));
	DP_STATS_INCC(peer, tx.pkt_type[pkt_type].mcs_count[mcs], 1,
			((mcs < (MAX_MCS - 1)) && (pkt_type == DOT11_AX)));

	DP_STATS_INC(peer, tx.sgi_count[ts->sgi], 1);
	DP_STATS_INC(peer, tx.bw[ts->bw], 1);
	DP_STATS_UPD(peer, tx.last_ack_rssi, ts->ack_frame_rssi);
	DP_STATS_INC(peer, tx.wme_ac_type[TID_TO_WME_AC(ts->tid)], 1);
	DP_STATS_INCC(peer, tx.stbc, 1, ts->stbc);
	DP_STATS_INCC(peer, tx.ldpc, 1, ts->ldpc);
	DP_STATS_INCC(peer, tx.retries, 1, ts->transmit_cnt > 1);

#if defined(FEATURE_PERPKT_INFO) && WDI_EVENT_ENABLE
	dp_wdi_event_handler(WDI_EVENT_UPDATE_DP_STATS, pdev->soc,
			     &peer->stats, ts->peer_id,
			     UPDATE_PEER_STATS, pdev->pdev_id);
#endif
}

#ifdef QCA_LL_TX_FLOW_CONTROL_V2
/**
 * dp_tx_flow_pool_lock() - take flow pool lock
 * @soc: core txrx main context
 * @tx_desc: tx desc
 *
 * Return: None
 */
static inline
void dp_tx_flow_pool_lock(struct dp_soc *soc,
			  struct dp_tx_desc_s *tx_desc)
{
	struct dp_tx_desc_pool_s *pool;
	uint8_t desc_pool_id;

	desc_pool_id = tx_desc->pool_id;
	pool = &soc->tx_desc[desc_pool_id];

	qdf_spin_lock_bh(&pool->flow_pool_lock);
}

/**
 * dp_tx_flow_pool_unlock() - release flow pool lock
 * @soc: core txrx main context
 * @tx_desc: tx desc
 *
 * Return: None
 */
static inline
void dp_tx_flow_pool_unlock(struct dp_soc *soc,
			    struct dp_tx_desc_s *tx_desc)
{
	struct dp_tx_desc_pool_s *pool;
	uint8_t desc_pool_id;

	desc_pool_id = tx_desc->pool_id;
	pool = &soc->tx_desc[desc_pool_id];

	qdf_spin_unlock_bh(&pool->flow_pool_lock);
}
#else
static inline
void dp_tx_flow_pool_lock(struct dp_soc *soc, struct dp_tx_desc_s *tx_desc)
{
}

static inline
void dp_tx_flow_pool_unlock(struct dp_soc *soc, struct dp_tx_desc_s *tx_desc)
{
}
#endif

/**
 * dp_tx_notify_completion() - Notify tx completion for this desc
 * @soc: core txrx main context
 * @tx_desc: tx desc
 * @netbuf:  buffer
 *
 * Return: none
 */
static inline void dp_tx_notify_completion(struct dp_soc *soc,
					   struct dp_tx_desc_s *tx_desc,
					   qdf_nbuf_t netbuf)
{
	void *osif_dev;
	ol_txrx_completion_fp tx_compl_cbk = NULL;

	qdf_assert(tx_desc);

	dp_tx_flow_pool_lock(soc, tx_desc);

	if (!tx_desc->vdev ||
	    !tx_desc->vdev->osif_vdev) {
		dp_tx_flow_pool_unlock(soc, tx_desc);
		return;
	}

	osif_dev = tx_desc->vdev->osif_vdev;
	tx_compl_cbk = tx_desc->vdev->tx_comp;
	dp_tx_flow_pool_unlock(soc, tx_desc);

	if (tx_compl_cbk)
		tx_compl_cbk(netbuf, osif_dev);
}

/** dp_tx_sojourn_stats_process() - Collect sojourn stats
 * @pdev: pdev handle
 * @tid: tid value
 * @txdesc_ts: timestamp from txdesc
 * @ppdu_id: ppdu id
 *
 * Return: none
 */
#ifdef FEATURE_PERPKT_INFO
static inline void dp_tx_sojourn_stats_process(struct dp_pdev *pdev,
					       struct dp_peer *peer,
					       uint8_t tid,
					       uint64_t txdesc_ts,
					       uint32_t ppdu_id)
{
	uint64_t delta_ms;
	struct cdp_tx_sojourn_stats *sojourn_stats;

	if (qdf_unlikely(pdev->enhanced_stats_en == 0))
		return;

	if (qdf_unlikely(tid == HTT_INVALID_TID ||
			 tid >= CDP_DATA_TID_MAX))
		return;

	if (qdf_unlikely(!pdev->sojourn_buf))
		return;

	sojourn_stats = (struct cdp_tx_sojourn_stats *)
		qdf_nbuf_data(pdev->sojourn_buf);

	sojourn_stats->cookie = (void *)peer->wlanstats_ctx;

	delta_ms = qdf_ktime_to_ms(qdf_ktime_get()) -
				txdesc_ts;
	qdf_ewma_tx_lag_add(&peer->avg_sojourn_msdu[tid],
			    delta_ms);
	sojourn_stats->sum_sojourn_msdu[tid] = delta_ms;
	sojourn_stats->num_msdus[tid] = 1;
	sojourn_stats->avg_sojourn_msdu[tid].internal =
		peer->avg_sojourn_msdu[tid].internal;
	dp_wdi_event_handler(WDI_EVENT_TX_SOJOURN_STAT, pdev->soc,
			     pdev->sojourn_buf, HTT_INVALID_PEER,
			     WDI_NO_VAL, pdev->pdev_id);
	sojourn_stats->sum_sojourn_msdu[tid] = 0;
	sojourn_stats->num_msdus[tid] = 0;
	sojourn_stats->avg_sojourn_msdu[tid].internal = 0;
}
#else
static inline void dp_tx_sojourn_stats_process(struct dp_pdev *pdev,
					       struct dp_peer *peer,
					       uint8_t tid,
					       uint64_t txdesc_ts,
					       uint32_t ppdu_id)
{
}
#endif

/**
 * dp_tx_comp_process_desc() - Process tx descriptor and free associated nbuf
 * @soc: DP Soc handle
 * @tx_desc: software Tx descriptor
 * @ts : Tx completion status from HAL/HTT descriptor
 *
 * Return: none
 */
static inline void
dp_tx_comp_process_desc(struct dp_soc *soc,
			struct dp_tx_desc_s *desc,
			struct hal_tx_completion_status *ts,
			struct dp_peer *peer)
{
	uint64_t time_latency = 0;
	/*
	 * m_copy/tx_capture modes are not supported for
	 * scatter gather packets
	 */
	if (qdf_unlikely(!!desc->pdev->latency_capture_enable)) {
		time_latency = (qdf_ktime_to_ms(qdf_ktime_get()) -
				desc->timestamp);
	}
	if (!(desc->msdu_ext_desc)) {
		if (QDF_STATUS_SUCCESS ==
		    dp_tx_add_to_comp_queue(soc, desc, ts, peer)) {
			return;
		}

		if (QDF_STATUS_SUCCESS ==
		    dp_get_completion_indication_for_stack(soc,
							   desc->pdev,
							   peer, ts,
							   desc->nbuf,
							   time_latency)) {
			qdf_nbuf_unmap(soc->osdev, desc->nbuf,
				       QDF_DMA_TO_DEVICE);
			dp_send_completion_to_stack(soc,
						    desc->pdev,
						    ts->peer_id,
						    ts->ppdu_id,
						    desc->nbuf);
			return;
		}
	}

	dp_tx_comp_free_buf(soc, desc);
}

/**
 * dp_tx_comp_process_tx_status() - Parse and Dump Tx completion status info
 * @tx_desc: software descriptor head pointer
 * @ts: Tx completion status
 * @peer: peer handle
 * @ring_id: ring number
 *
 * Return: none
 */
static inline
void dp_tx_comp_process_tx_status(struct dp_tx_desc_s *tx_desc,
				  struct hal_tx_completion_status *ts,
				  struct dp_peer *peer, uint8_t ring_id)
{
	uint32_t length;
	qdf_ether_header_t *eh;
	struct dp_soc *soc = NULL;
	struct dp_vdev *vdev = tx_desc->vdev;
	qdf_nbuf_t nbuf = tx_desc->nbuf;

	if (!vdev || !nbuf) {
		dp_info_rl("invalid tx descriptor. vdev or nbuf NULL");
		goto out;
	}

	eh = (qdf_ether_header_t *)qdf_nbuf_data(nbuf);

	DPTRACE(qdf_dp_trace_ptr(tx_desc->nbuf,
				 QDF_DP_TRACE_LI_DP_FREE_PACKET_PTR_RECORD,
				 QDF_TRACE_DEFAULT_PDEV_ID,
				 qdf_nbuf_data_addr(nbuf),
				 sizeof(qdf_nbuf_data(nbuf)),
				 tx_desc->id,
				 ts->status));

	QDF_TRACE(QDF_MODULE_ID_DP, QDF_TRACE_LEVEL_DEBUG,
				"-------------------- \n"
				"Tx Completion Stats: \n"
				"-------------------- \n"
				"ack_frame_rssi = %d \n"
				"first_msdu = %d \n"
				"last_msdu = %d \n"
				"msdu_part_of_amsdu = %d \n"
				"rate_stats valid = %d \n"
				"bw = %d \n"
				"pkt_type = %d \n"
				"stbc = %d \n"
				"ldpc = %d \n"
				"sgi = %d \n"
				"mcs = %d \n"
				"ofdma = %d \n"
				"tones_in_ru = %d \n"
				"tsf = %d \n"
				"ppdu_id = %d \n"
				"transmit_cnt = %d \n"
				"tid = %d \n"
				"peer_id = %d\n",
				ts->ack_frame_rssi, ts->first_msdu,
				ts->last_msdu, ts->msdu_part_of_amsdu,
				ts->valid, ts->bw, ts->pkt_type, ts->stbc,
				ts->ldpc, ts->sgi, ts->mcs, ts->ofdma,
				ts->tones_in_ru, ts->tsf, ts->ppdu_id,
				ts->transmit_cnt, ts->tid, ts->peer_id);

	soc = vdev->pdev->soc;

	/* Update SoC level stats */
	DP_STATS_INCC(soc, tx.dropped_fw_removed, 1,
			(ts->status == HAL_TX_TQM_RR_REM_CMD_REM));

	/* Update per-packet stats for mesh mode */
	if (qdf_unlikely(vdev->mesh_vdev) &&
			!(tx_desc->flags & DP_TX_DESC_FLAG_TO_FW))
		dp_tx_comp_fill_tx_completion_stats(tx_desc, ts);

	length = qdf_nbuf_len(nbuf);
	/* Update peer level stats */
	if (!peer) {
		QDF_TRACE_DEBUG_RL(QDF_MODULE_ID_DP,
				   "peer is null or deletion in progress");
		DP_STATS_INC_PKT(soc, tx.tx_invalid_peer, 1, length);
		goto out;
	}

	if (qdf_unlikely(peer->bss_peer && vdev->opmode == wlan_op_mode_ap)) {
		if (ts->status != HAL_TX_TQM_RR_REM_CMD_REM) {
			DP_STATS_INC_PKT(peer, tx.mcast, 1, length);

			if ((peer->vdev->tx_encap_type ==
				htt_cmn_pkt_type_ethernet) &&
				QDF_IS_ADDR_BROADCAST(eh->ether_dhost)) {
				DP_STATS_INC_PKT(peer, tx.bcast, 1, length);
			}
		}
	} else {
		DP_STATS_INC_PKT(peer, tx.ucast, 1, length);
		if (ts->status == HAL_TX_TQM_RR_FRAME_ACKED)
			DP_STATS_INC_PKT(peer, tx.tx_success, 1, length);
	}

	dp_tx_update_peer_stats(tx_desc, ts, peer, ring_id);

#ifdef QCA_SUPPORT_RDK_STATS
	if (soc->wlanstats_enabled)
		dp_tx_sojourn_stats_process(vdev->pdev, peer, ts->tid,
					    tx_desc->timestamp,
					    ts->ppdu_id);
#endif

out:
	return;
}
/**
 * dp_tx_comp_process_desc_list() - Tx complete software descriptor handler
 * @soc: core txrx main context
 * @comp_head: software descriptor head pointer
 * @ring_id: ring number
 *
 * This function will process batch of descriptors reaped by dp_tx_comp_handler
 * and release the software descriptors after processing is complete
 *
 * Return: none
 */
static void
dp_tx_comp_process_desc_list(struct dp_soc *soc,
			     struct dp_tx_desc_s *comp_head, uint8_t ring_id)
{
	struct dp_tx_desc_s *desc;
	struct dp_tx_desc_s *next;
	struct hal_tx_completion_status ts = {0};
	struct dp_peer *peer;
	qdf_nbuf_t netbuf;

	desc = comp_head;

	while (desc) {
		hal_tx_comp_get_status(&desc->comp, &ts, soc->hal_soc);
		peer = dp_peer_find_by_id(soc, ts.peer_id);
		dp_tx_comp_process_tx_status(desc, &ts, peer, ring_id);

		netbuf = desc->nbuf;
		/* check tx complete notification */
		if (QDF_NBUF_CB_TX_EXTRA_FRAG_FLAGS_NOTIFY_COMP(netbuf))
			dp_tx_notify_completion(soc, desc, netbuf);

		dp_tx_comp_process_desc(soc, desc, &ts, peer);

		if (peer)
			dp_peer_unref_del_find_by_id(peer);

		next = desc->next;

		dp_tx_desc_release(desc, desc->pool_id);
		desc = next;
	}

}

/**
 * dp_tx_process_htt_completion() - Tx HTT Completion Indication Handler
 * @tx_desc: software descriptor head pointer
 * @status : Tx completion status from HTT descriptor
 * @ring_id: ring number
 *
 * This function will process HTT Tx indication messages from Target
 *
 * Return: none
 */
static
void dp_tx_process_htt_completion(struct dp_tx_desc_s *tx_desc, uint8_t *status,
				  uint8_t ring_id)
{
	uint8_t tx_status;
	struct dp_pdev *pdev;
	struct dp_vdev *vdev;
	struct dp_soc *soc;
	struct hal_tx_completion_status ts = {0};
	uint32_t *htt_desc = (uint32_t *)status;
	struct dp_peer *peer;
	struct cdp_tid_tx_stats *tid_stats = NULL;
	struct htt_soc *htt_handle;

	qdf_assert(tx_desc->pdev);

	pdev = tx_desc->pdev;
	vdev = tx_desc->vdev;
	soc = pdev->soc;

	if (!vdev)
		return;
	tx_status = HTT_TX_WBM_COMPLETION_V2_TX_STATUS_GET(htt_desc[0]);
	htt_handle = (struct htt_soc *)soc->htt_handle;
	htt_wbm_event_record(htt_handle->htt_logger_handle, tx_status, status);

	switch (tx_status) {
	case HTT_TX_FW2WBM_TX_STATUS_OK:
	case HTT_TX_FW2WBM_TX_STATUS_DROP:
	case HTT_TX_FW2WBM_TX_STATUS_TTL:
	{
		uint8_t tid;
		if (HTT_TX_WBM_COMPLETION_V2_VALID_GET(htt_desc[2])) {
			ts.peer_id =
				HTT_TX_WBM_COMPLETION_V2_SW_PEER_ID_GET(
						htt_desc[2]);
			ts.tid =
				HTT_TX_WBM_COMPLETION_V2_TID_NUM_GET(
						htt_desc[2]);
		} else {
			ts.peer_id = HTT_INVALID_PEER;
			ts.tid = HTT_INVALID_TID;
		}
		ts.ppdu_id =
			HTT_TX_WBM_COMPLETION_V2_SCH_CMD_ID_GET(
					htt_desc[1]);
		ts.ack_frame_rssi =
			HTT_TX_WBM_COMPLETION_V2_ACK_FRAME_RSSI_GET(
					htt_desc[1]);

		ts.first_msdu = 1;
		ts.last_msdu = 1;
		tid = ts.tid;
		if (qdf_unlikely(tid >= CDP_MAX_DATA_TIDS))
			tid = CDP_MAX_DATA_TIDS - 1;

		tid_stats = &pdev->stats.tid_stats.tid_tx_stats[ring_id][tid];

		if (qdf_unlikely(pdev->delay_stats_flag))
			dp_tx_compute_delay(vdev, tx_desc, tid, ring_id);
		if (tx_status < CDP_MAX_TX_HTT_STATUS) {
			tid_stats->htt_status_cnt[tx_status]++;
		}

		peer = dp_peer_find_by_id(soc, ts.peer_id);

		if (qdf_likely(peer))
			dp_peer_unref_del_find_by_id(peer);

		dp_tx_comp_process_tx_status(tx_desc, &ts, peer, ring_id);
		dp_tx_comp_process_desc(soc, tx_desc, &ts, peer);
		dp_tx_desc_release(tx_desc, tx_desc->pool_id);

		break;
	}
	case HTT_TX_FW2WBM_TX_STATUS_REINJECT:
	{
		dp_tx_reinject_handler(tx_desc, status);
		break;
	}
	case HTT_TX_FW2WBM_TX_STATUS_INSPECT:
	{
		dp_tx_inspect_handler(tx_desc, status);
		break;
	}
	case HTT_TX_FW2WBM_TX_STATUS_MEC_NOTIFY:
	{
		dp_tx_mec_handler(vdev, status);
		break;
	}
	default:
		QDF_TRACE(QDF_MODULE_ID_DP, QDF_TRACE_LEVEL_DEBUG,
			  "%s Invalid HTT tx_status %d\n",
			  __func__, tx_status);
		break;
	}
}

#ifdef WLAN_FEATURE_RX_SOFTIRQ_TIME_LIMIT
static inline
bool dp_tx_comp_loop_pkt_limit_hit(struct dp_soc *soc, int num_reaped)
{
	bool limit_hit = false;
	struct wlan_cfg_dp_soc_ctxt *cfg = soc->wlan_cfg_ctx;

	limit_hit =
		(num_reaped >= cfg->tx_comp_loop_pkt_limit) ? true : false;

	if (limit_hit)
		DP_STATS_INC(soc, tx.tx_comp_loop_pkt_limit_hit, 1);

	return limit_hit;
}

static inline bool dp_tx_comp_enable_eol_data_check(struct dp_soc *soc)
{
	return soc->wlan_cfg_ctx->tx_comp_enable_eol_data_check;
}
#else
static inline
bool dp_tx_comp_loop_pkt_limit_hit(struct dp_soc *soc, int num_reaped)
{
	return false;
}

static inline bool dp_tx_comp_enable_eol_data_check(struct dp_soc *soc)
{
	return false;
}
#endif

uint32_t dp_tx_comp_handler(struct dp_intr *int_ctx, struct dp_soc *soc,
			    hal_ring_handle_t hal_ring_hdl, uint8_t ring_id,
			    uint32_t quota)
{
	void *tx_comp_hal_desc;
	uint8_t buffer_src;
	uint8_t pool_id;
	uint32_t tx_desc_id;
	struct dp_tx_desc_s *tx_desc = NULL;
	struct dp_tx_desc_s *head_desc = NULL;
	struct dp_tx_desc_s *tail_desc = NULL;
	uint32_t num_processed = 0;
	uint32_t count;
	bool force_break = false;

	DP_HIST_INIT();

more_data:
	/* Re-initialize local variables to be re-used */
		head_desc = NULL;
		tail_desc = NULL;
<<<<<<< HEAD
	if (qdf_unlikely(dp_srng_access_start(int_ctx, soc, hal_srng))) {
		dp_err("HAL RING Access Failed -- %pK", hal_srng);
=======
	count = 0;

	if (qdf_unlikely(dp_srng_access_start(int_ctx, soc, hal_ring_hdl))) {
		dp_err("HAL RING Access Failed -- %pK", hal_ring_hdl);
>>>>>>> 4d3aee41
		return 0;
	}

	/* Find head descriptor from completion ring */
	while (qdf_likely(tx_comp_hal_desc =
			hal_srng_dst_get_next(soc->hal_soc, hal_ring_hdl))) {

		buffer_src = hal_tx_comp_get_buffer_source(tx_comp_hal_desc);

		/* If this buffer was not released by TQM or FW, then it is not
		 * Tx completion indication, assert */
		if ((buffer_src != HAL_TX_COMP_RELEASE_SOURCE_TQM) &&
				(buffer_src != HAL_TX_COMP_RELEASE_SOURCE_FW)) {
			uint8_t wbm_internal_error;

			dp_err_rl(
				"Tx comp release_src != TQM | FW but from %d",
				buffer_src);
			hal_dump_comp_desc(tx_comp_hal_desc);
			DP_STATS_INC(soc, tx.invalid_release_source, 1);

			/* When WBM sees NULL buffer_addr_info in any of
			 * ingress rings it sends an error indication,
			 * with wbm_internal_error=1, to a specific ring.
			 * The WBM2SW ring used to indicate these errors is
			 * fixed in HW, and that ring is being used as Tx
			 * completion ring. These errors are not related to
			 * Tx completions, and should just be ignored
			 */
<<<<<<< HEAD

			wbm_internal_error =
			hal_get_wbm_internal_error(tx_comp_hal_desc);

			if (wbm_internal_error) {
				dp_err_rl("Tx comp wbm_internal_error!!");
				DP_STATS_INC(soc, tx.wbm_internal_error, 1);
=======
			wbm_internal_error = hal_get_wbm_internal_error(
							soc->hal_soc,
							tx_comp_hal_desc);

			if (wbm_internal_error) {
				dp_err_rl("Tx comp wbm_internal_error!!");
				DP_STATS_INC(soc, tx.wbm_internal_error[WBM_INT_ERROR_ALL], 1);

				if (HAL_TX_COMP_RELEASE_SOURCE_REO ==
								buffer_src)
					dp_handle_wbm_internal_error(
						soc,
						tx_comp_hal_desc,
						hal_tx_comp_get_buffer_type(
							tx_comp_hal_desc));

>>>>>>> 4d3aee41
			} else {
				dp_err_rl("Tx comp wbm_internal_error false");
				DP_STATS_INC(soc, tx.non_wbm_internal_err, 1);
			}
			continue;
		}

		/* Get descriptor id */
		tx_desc_id = hal_tx_comp_get_desc_id(tx_comp_hal_desc);
		pool_id = (tx_desc_id & DP_TX_DESC_ID_POOL_MASK) >>
			DP_TX_DESC_ID_POOL_OS;

		/* Find Tx descriptor */
		tx_desc = dp_tx_desc_find(soc, pool_id,
				(tx_desc_id & DP_TX_DESC_ID_PAGE_MASK) >>
				DP_TX_DESC_ID_PAGE_OS,
				(tx_desc_id & DP_TX_DESC_ID_OFFSET_MASK) >>
				DP_TX_DESC_ID_OFFSET_OS);

		/*
		 * If the descriptor is already freed in vdev_detach,
		 * continue to next descriptor
		 */
		if (!tx_desc->vdev && !tx_desc->flags) {
			QDF_TRACE(QDF_MODULE_ID_DP,
				  QDF_TRACE_LEVEL_INFO,
				  "Descriptor freed in vdev_detach %d",
				  tx_desc_id);

			num_processed += !(count & DP_TX_NAPI_BUDGET_DIV_MASK);
			count++;
			continue;
		}

		if (qdf_unlikely(tx_desc->pdev->is_pdev_down)) {
			QDF_TRACE(QDF_MODULE_ID_DP,
				  QDF_TRACE_LEVEL_INFO,
				  "pdev in down state %d",
				  tx_desc_id);

			num_processed += !(count & DP_TX_NAPI_BUDGET_DIV_MASK);
			count++;

			dp_tx_comp_free_buf(soc, tx_desc);
			dp_tx_desc_release(tx_desc, tx_desc->pool_id);
			continue;
		}

		/*
		 * If the release source is FW, process the HTT status
		 */
		if (qdf_unlikely(buffer_src ==
					HAL_TX_COMP_RELEASE_SOURCE_FW)) {
			uint8_t htt_tx_status[HAL_TX_COMP_HTT_STATUS_LEN];
			hal_tx_comp_get_htt_desc(tx_comp_hal_desc,
					htt_tx_status);
			dp_tx_process_htt_completion(tx_desc,
					htt_tx_status, ring_id);
		} else {
			/* Pool id is not matching. Error */
			if (tx_desc->pool_id != pool_id) {
				QDF_TRACE(QDF_MODULE_ID_DP,
					QDF_TRACE_LEVEL_FATAL,
					"Tx Comp pool id %d not matched %d",
					pool_id, tx_desc->pool_id);

				qdf_assert_always(0);
			}

			if (!(tx_desc->flags & DP_TX_DESC_FLAG_ALLOCATED) ||
				!(tx_desc->flags & DP_TX_DESC_FLAG_QUEUED_TX)) {
				QDF_TRACE(QDF_MODULE_ID_DP,
					QDF_TRACE_LEVEL_FATAL,
					"Txdesc invalid, flgs = %x,id = %d",
					tx_desc->flags,	tx_desc_id);
				qdf_assert_always(0);
			}

			/* First ring descriptor on the cycle */
			if (!head_desc) {
				head_desc = tx_desc;
				tail_desc = tx_desc;
			}

			tail_desc->next = tx_desc;
			tx_desc->next = NULL;
			tail_desc = tx_desc;

			DP_HIST_PACKET_COUNT_INC(tx_desc->pdev->pdev_id);

			/* Collect hw completion contents */
			hal_tx_comp_desc_sync(tx_comp_hal_desc,
					&tx_desc->comp, 1);

		}

		num_processed += !(count & DP_TX_NAPI_BUDGET_DIV_MASK);

		/*
		 * Processed packet count is more than given quota
		 * stop to processing
		 */
		if (num_processed >= quota) {
			force_break = true;
			break;
		}

		count++;

		if (dp_tx_comp_loop_pkt_limit_hit(soc, count))
			break;
	}

<<<<<<< HEAD
	dp_srng_access_end(int_ctx, soc, hal_srng);
=======
	dp_srng_access_end(int_ctx, soc, hal_ring_hdl);
>>>>>>> 4d3aee41

	/* Process the reaped descriptors */
	if (head_desc)
		dp_tx_comp_process_desc_list(soc, head_desc, ring_id);

	if (dp_tx_comp_enable_eol_data_check(soc)) {
		if (!force_break &&
		    hal_srng_dst_peek_sync_locked(soc->hal_soc,
						  hal_ring_hdl)) {
			DP_STATS_INC(soc, tx.hp_oos2, 1);
			if (!hif_exec_should_yield(soc->hif_handle,
						   int_ctx->dp_intr_id))
				goto more_data;
		}
	}
	DP_TX_HIST_STATS_PER_PDEV();

	return num_processed;
}

#ifdef FEATURE_WLAN_TDLS
qdf_nbuf_t dp_tx_non_std(struct cdp_soc_t *soc_hdl, uint8_t vdev_id,
			 enum ol_tx_spec tx_spec, qdf_nbuf_t msdu_list)
{
	struct dp_soc *soc = cdp_soc_t_to_dp_soc(soc_hdl);
	struct dp_vdev *vdev = dp_get_vdev_from_soc_vdev_id_wifi3(soc, vdev_id);

	if (!vdev) {
		dp_err("vdev handle for id %d is NULL", vdev_id);
		return NULL;
	}

	if (tx_spec & OL_TX_SPEC_NO_FREE)
		vdev->is_tdls_frame = true;

	return dp_tx_send(soc_hdl, vdev_id, msdu_list);
}
#endif

static void dp_tx_vdev_update_feature_flags(struct dp_vdev *vdev)
{
	struct wlan_cfg_dp_soc_ctxt *cfg;

	struct dp_soc *soc;

	soc = vdev->pdev->soc;
	if (!soc)
		return;

	cfg = soc->wlan_cfg_ctx;
	if (!cfg)
		return;

	if (vdev->opmode == wlan_op_mode_ndi)
		vdev->csum_enabled = wlan_cfg_get_nan_checksum_offload(cfg);
	else
		vdev->csum_enabled = wlan_cfg_get_checksum_offload(cfg);
}

/**
 * dp_tx_vdev_attach() - attach vdev to dp tx
 * @vdev: virtual device instance
 *
 * Return: QDF_STATUS_SUCCESS: success
 *         QDF_STATUS_E_RESOURCES: Error return
 */
QDF_STATUS dp_tx_vdev_attach(struct dp_vdev *vdev)
{
	int pdev_id;
	/*
	 * Fill HTT TCL Metadata with Vdev ID and MAC ID
	 */
	HTT_TX_TCL_METADATA_TYPE_SET(vdev->htt_tcl_metadata,
			HTT_TCL_METADATA_TYPE_VDEV_BASED);

	HTT_TX_TCL_METADATA_VDEV_ID_SET(vdev->htt_tcl_metadata,
			vdev->vdev_id);

	pdev_id =
		dp_get_target_pdev_id_for_host_pdev_id(vdev->pdev->soc,
						       vdev->pdev->pdev_id);
	HTT_TX_TCL_METADATA_PDEV_ID_SET(vdev->htt_tcl_metadata, pdev_id);

	/*
	 * Set HTT Extension Valid bit to 0 by default
	 */
	HTT_TX_TCL_METADATA_VALID_HTT_SET(vdev->htt_tcl_metadata, 0);

	dp_tx_vdev_update_search_flags(vdev);

	dp_tx_vdev_update_feature_flags(vdev);

	return QDF_STATUS_SUCCESS;
}

#ifndef FEATURE_WDS
static inline bool dp_tx_da_search_override(struct dp_vdev *vdev)
{
	return false;
}
#endif

/**
 * dp_tx_vdev_update_search_flags() - Update vdev flags as per opmode
 * @vdev: virtual device instance
 *
 * Return: void
 *
 */
void dp_tx_vdev_update_search_flags(struct dp_vdev *vdev)
{
	struct dp_soc *soc = vdev->pdev->soc;

	/*
	 * Enable both AddrY (SA based search) and AddrX (Da based search)
	 * for TDLS link
	 *
	 * Enable AddrY (SA based search) only for non-WDS STA and
	 * ProxySTA VAP (in HKv1) modes.
	 *
	 * In all other VAP modes, only DA based search should be
	 * enabled
	 */
	if (vdev->opmode == wlan_op_mode_sta &&
	    vdev->tdls_link_connected)
		vdev->hal_desc_addr_search_flags =
			(HAL_TX_DESC_ADDRX_EN | HAL_TX_DESC_ADDRY_EN);
	else if ((vdev->opmode == wlan_op_mode_sta) &&
		 !dp_tx_da_search_override(vdev))
		vdev->hal_desc_addr_search_flags = HAL_TX_DESC_ADDRY_EN;
	else
		vdev->hal_desc_addr_search_flags = HAL_TX_DESC_ADDRX_EN;

	/* Set search type only when peer map v2 messaging is enabled
	 * as we will have the search index (AST hash) only when v2 is
	 * enabled
	 */
	if (soc->is_peer_map_unmap_v2 && vdev->opmode == wlan_op_mode_sta)
		vdev->search_type = HAL_TX_ADDR_INDEX_SEARCH;
	else
		vdev->search_type = HAL_TX_ADDR_SEARCH_DEFAULT;
}

static inline bool
dp_is_tx_desc_flush_match(struct dp_pdev *pdev,
			  struct dp_vdev *vdev,
			  struct dp_tx_desc_s *tx_desc)
{
	if (!(tx_desc && (tx_desc->flags & DP_TX_DESC_FLAG_ALLOCATED)))
		return false;

	/*
	 * if vdev is given, then only check whether desc
	 * vdev match. if vdev is NULL, then check whether
	 * desc pdev match.
	 */
	return vdev ? (tx_desc->vdev == vdev) : (tx_desc->pdev == pdev);
}

#ifdef QCA_LL_TX_FLOW_CONTROL_V2
/**
 * dp_tx_desc_flush() - release resources associated
 *                      to TX Desc
 *
 * @dp_pdev: Handle to DP pdev structure
 * @vdev: virtual device instance
 * NULL: no specific Vdev is required and check all allcated TX desc
 * on this pdev.
 * Non-NULL: only check the allocated TX Desc associated to this Vdev.
 *
 * @force_free:
 * true: flush the TX desc.
 * false: only reset the Vdev in each allocated TX desc
 * that associated to current Vdev.
 *
 * This function will go through the TX desc pool to flush
 * the outstanding TX data or reset Vdev to NULL in associated TX
 * Desc.
 */
void dp_tx_desc_flush(struct dp_pdev *pdev, struct dp_vdev *vdev,
		      bool force_free)
{
	uint8_t i;
	uint32_t j;
	uint32_t num_desc, page_id, offset;
	uint16_t num_desc_per_page;
	struct dp_soc *soc = pdev->soc;
	struct dp_tx_desc_s *tx_desc = NULL;
	struct dp_tx_desc_pool_s *tx_desc_pool = NULL;

	if (!vdev && !force_free) {
		dp_err("Reset TX desc vdev, Vdev param is required!");
		return;
	}

	for (i = 0; i < MAX_TXDESC_POOLS; i++) {
		tx_desc_pool = &soc->tx_desc[i];
		if (!(tx_desc_pool->pool_size) ||
		    IS_TX_DESC_POOL_STATUS_INACTIVE(tx_desc_pool) ||
		    !(tx_desc_pool->desc_pages.cacheable_pages))
			continue;

		/*
		 * Add flow pool lock protection in case pool is freed
		 * due to all tx_desc is recycled when handle TX completion.
		 * this is not necessary when do force flush as:
		 * a. double lock will happen if dp_tx_desc_release is
		 *    also trying to acquire it.
		 * b. dp interrupt has been disabled before do force TX desc
		 *    flush in dp_pdev_deinit().
		 */
		if (!force_free)
			qdf_spin_lock_bh(&tx_desc_pool->flow_pool_lock);
		num_desc = tx_desc_pool->pool_size;
		num_desc_per_page =
			tx_desc_pool->desc_pages.num_element_per_page;
		for (j = 0; j < num_desc; j++) {
			page_id = j / num_desc_per_page;
			offset = j % num_desc_per_page;

			if (qdf_unlikely(!(tx_desc_pool->
					 desc_pages.cacheable_pages)))
				break;

			tx_desc = dp_tx_desc_find(soc, i, page_id, offset);

			if (dp_is_tx_desc_flush_match(pdev, vdev, tx_desc)) {
				/*
				 * Free TX desc if force free is
				 * required, otherwise only reset vdev
				 * in this TX desc.
				 */
				if (force_free) {
					dp_tx_comp_free_buf(soc, tx_desc);
					dp_tx_desc_release(tx_desc, i);
				} else {
					tx_desc->vdev = NULL;
				}
			}
		}
		if (!force_free)
			qdf_spin_unlock_bh(&tx_desc_pool->flow_pool_lock);
	}
}
#else /* QCA_LL_TX_FLOW_CONTROL_V2! */
/**
 * dp_tx_desc_reset_vdev() - reset vdev to NULL in TX Desc
 *
 * @soc: Handle to DP soc structure
 * @tx_desc: pointer of one TX desc
 * @desc_pool_id: TX Desc pool id
 */
static inline void
dp_tx_desc_reset_vdev(struct dp_soc *soc, struct dp_tx_desc_s *tx_desc,
		      uint8_t desc_pool_id)
{
	TX_DESC_LOCK_LOCK(&soc->tx_desc[desc_pool_id].lock);

	tx_desc->vdev = NULL;

	TX_DESC_LOCK_UNLOCK(&soc->tx_desc[desc_pool_id].lock);
}

void dp_tx_desc_flush(struct dp_pdev *pdev, struct dp_vdev *vdev,
		      bool force_free)
{
	uint8_t i, num_pool;
	uint32_t j;
	uint32_t num_desc, page_id, offset;
	uint16_t num_desc_per_page;
	struct dp_soc *soc = pdev->soc;
	struct dp_tx_desc_s *tx_desc = NULL;
	struct dp_tx_desc_pool_s *tx_desc_pool = NULL;

	if (!vdev && !force_free) {
		dp_err("Reset TX desc vdev, Vdev param is required!");
		return;
	}

	num_desc = wlan_cfg_get_num_tx_desc(soc->wlan_cfg_ctx);
	num_pool = wlan_cfg_get_num_tx_desc_pool(soc->wlan_cfg_ctx);

	for (i = 0; i < num_pool; i++) {
		tx_desc_pool = &soc->tx_desc[i];
		if (!tx_desc_pool->desc_pages.cacheable_pages)
			continue;

		num_desc_per_page =
			tx_desc_pool->desc_pages.num_element_per_page;
		for (j = 0; j < num_desc; j++) {
			page_id = j / num_desc_per_page;
			offset = j % num_desc_per_page;
			tx_desc = dp_tx_desc_find(soc, i, page_id, offset);

			if (dp_is_tx_desc_flush_match(pdev, vdev, tx_desc)) {
				if (force_free) {
					dp_tx_comp_free_buf(soc, tx_desc);
					dp_tx_desc_release(tx_desc, i);
				} else {
					dp_tx_desc_reset_vdev(soc, tx_desc,
							      i);
				}
			}
		}
	}
}
#endif /* !QCA_LL_TX_FLOW_CONTROL_V2 */

/**
 * dp_tx_vdev_detach() - detach vdev from dp tx
 * @vdev: virtual device instance
 *
 * Return: QDF_STATUS_SUCCESS: success
 *         QDF_STATUS_E_RESOURCES: Error return
 */
QDF_STATUS dp_tx_vdev_detach(struct dp_vdev *vdev)
{
	struct dp_pdev *pdev = vdev->pdev;

	/* Reset TX desc associated to this Vdev as NULL */
	dp_tx_desc_flush(pdev, vdev, false);
	dp_tx_vdev_multipass_deinit(vdev);

	return QDF_STATUS_SUCCESS;
}

/**
 * dp_tx_pdev_attach() - attach pdev to dp tx
 * @pdev: physical device instance
 *
 * Return: QDF_STATUS_SUCCESS: success
 *         QDF_STATUS_E_RESOURCES: Error return
 */
QDF_STATUS dp_tx_pdev_attach(struct dp_pdev *pdev)
{
	struct dp_soc *soc = pdev->soc;

	/* Initialize Flow control counters */
	qdf_atomic_init(&pdev->num_tx_exception);
	qdf_atomic_init(&pdev->num_tx_outstanding);

	if (wlan_cfg_per_pdev_tx_ring(soc->wlan_cfg_ctx)) {
		/* Initialize descriptors in TCL Ring */
		hal_tx_init_data_ring(soc->hal_soc,
				soc->tcl_data_ring[pdev->pdev_id].hal_srng);
	}

	return QDF_STATUS_SUCCESS;
}

/**
 * dp_tx_pdev_detach() - detach pdev from dp tx
 * @pdev: physical device instance
 *
 * Return: QDF_STATUS_SUCCESS: success
 *         QDF_STATUS_E_RESOURCES: Error return
 */
QDF_STATUS dp_tx_pdev_detach(struct dp_pdev *pdev)
{
	/* flush TX outstanding data per pdev */
	dp_tx_desc_flush(pdev, NULL, true);
	dp_tx_me_exit(pdev);
	return QDF_STATUS_SUCCESS;
}

#ifdef QCA_LL_TX_FLOW_CONTROL_V2
/* Pools will be allocated dynamically */
static int dp_tx_alloc_static_pools(struct dp_soc *soc, int num_pool,
					int num_desc)
{
	uint8_t i;

	for (i = 0; i < num_pool; i++) {
		qdf_spinlock_create(&soc->tx_desc[i].flow_pool_lock);
		soc->tx_desc[i].status = FLOW_POOL_INACTIVE;
	}

	return 0;
}

static void dp_tx_delete_static_pools(struct dp_soc *soc, int num_pool)
{
	uint8_t i;

	for (i = 0; i < num_pool; i++)
		qdf_spinlock_destroy(&soc->tx_desc[i].flow_pool_lock);
}
#else /* QCA_LL_TX_FLOW_CONTROL_V2! */
static int dp_tx_alloc_static_pools(struct dp_soc *soc, int num_pool,
					int num_desc)
{
	uint8_t i;

	/* Allocate software Tx descriptor pools */
	for (i = 0; i < num_pool; i++) {
		if (dp_tx_desc_pool_alloc(soc, i, num_desc)) {
			QDF_TRACE(QDF_MODULE_ID_DP, QDF_TRACE_LEVEL_ERROR,
					"%s Tx Desc Pool alloc %d failed %pK",
					__func__, i, soc);
			return ENOMEM;
		}
	}
	return 0;
}

static void dp_tx_delete_static_pools(struct dp_soc *soc, int num_pool)
{
	uint8_t i;

	for (i = 0; i < num_pool; i++) {
		qdf_assert_always(!soc->tx_desc[i].num_allocated);
		if (dp_tx_desc_pool_free(soc, i)) {
			QDF_TRACE(QDF_MODULE_ID_DP, QDF_TRACE_LEVEL_INFO,
				"%s Tx Desc Pool Free failed", __func__);
		}
	}
}

#endif /* !QCA_LL_TX_FLOW_CONTROL_V2 */

#ifndef QCA_MEM_ATTACH_ON_WIFI3
/**
 * dp_tso_attach_wifi3() - TSO attach handler
 * @txrx_soc: Opaque Dp handle
 *
 * Reserve TSO descriptor buffers
 *
 * Return: QDF_STATUS_E_FAILURE on failure or
 * QDF_STATUS_SUCCESS on success
 */
static
QDF_STATUS dp_tso_attach_wifi3(void *txrx_soc)
{
	return dp_tso_soc_attach(txrx_soc);
}

/**
 * dp_tso_detach_wifi3() - TSO Detach handler
 * @txrx_soc: Opaque Dp handle
 *
 * Deallocate TSO descriptor buffers
 *
 * Return: QDF_STATUS_E_FAILURE on failure or
 * QDF_STATUS_SUCCESS on success
 */
static
QDF_STATUS dp_tso_detach_wifi3(void *txrx_soc)
{
	return dp_tso_soc_detach(txrx_soc);
}
#else
static
QDF_STATUS dp_tso_attach_wifi3(void *txrx_soc)
{
	return QDF_STATUS_SUCCESS;
}

static
QDF_STATUS dp_tso_detach_wifi3(void *txrx_soc)
{
	return QDF_STATUS_SUCCESS;
}
#endif

QDF_STATUS dp_tso_soc_detach(struct cdp_soc_t *txrx_soc)
{
	struct dp_soc *soc = (struct dp_soc *)txrx_soc;
	uint8_t i;
	uint8_t num_pool;
	uint32_t num_desc;

	num_pool = wlan_cfg_get_num_tx_desc_pool(soc->wlan_cfg_ctx);
	num_desc = wlan_cfg_get_num_tx_desc(soc->wlan_cfg_ctx);

	for (i = 0; i < num_pool; i++)
		dp_tx_tso_desc_pool_free(soc, i);

	dp_info("%s TSO Desc Pool %d Free descs = %d",
		__func__, num_pool, num_desc);

	for (i = 0; i < num_pool; i++)
		dp_tx_tso_num_seg_pool_free(soc, i);

	dp_info("%s TSO Num of seg Desc Pool %d Free descs = %d",
		__func__, num_pool, num_desc);

	return QDF_STATUS_SUCCESS;
}

/**
 * dp_tso_attach() - TSO attach handler
 * @txrx_soc: Opaque Dp handle
 *
 * Reserve TSO descriptor buffers
 *
 * Return: QDF_STATUS_E_FAILURE on failure or
 * QDF_STATUS_SUCCESS on success
 */
QDF_STATUS dp_tso_soc_attach(struct cdp_soc_t *txrx_soc)
{
	struct dp_soc *soc = (struct dp_soc *)txrx_soc;
	uint8_t i;
	uint8_t num_pool;
	uint32_t num_desc;

	num_pool = wlan_cfg_get_num_tx_desc_pool(soc->wlan_cfg_ctx);
	num_desc = wlan_cfg_get_num_tx_desc(soc->wlan_cfg_ctx);

	for (i = 0; i < num_pool; i++) {
		if (dp_tx_tso_desc_pool_alloc(soc, i, num_desc)) {
			dp_err("TSO Desc Pool alloc %d failed %pK",
			       i, soc);

			return QDF_STATUS_E_FAILURE;
		}
	}

	dp_info("%s TSO Desc Alloc %d, descs = %d",
		__func__, num_pool, num_desc);

	for (i = 0; i < num_pool; i++) {
		if (dp_tx_tso_num_seg_pool_alloc(soc, i, num_desc)) {
			dp_err("TSO Num of seg Pool alloc %d failed %pK",
			       i, soc);

			return QDF_STATUS_E_FAILURE;
		}
	}
	return QDF_STATUS_SUCCESS;
}

/**
 * dp_tx_soc_detach() - detach soc from dp tx
 * @soc: core txrx main context
 *
 * This function will detach dp tx into main device context
 * will free dp tx resource and initialize resources
 *
 * Return: QDF_STATUS_SUCCESS: success
 *         QDF_STATUS_E_RESOURCES: Error return
 */
QDF_STATUS dp_tx_soc_detach(struct dp_soc *soc)
{
	uint8_t num_pool;
	uint16_t num_desc;
	uint16_t num_ext_desc;
	uint8_t i;
	QDF_STATUS status = QDF_STATUS_SUCCESS;

	num_pool = wlan_cfg_get_num_tx_desc_pool(soc->wlan_cfg_ctx);
	num_desc = wlan_cfg_get_num_tx_desc(soc->wlan_cfg_ctx);
	num_ext_desc = wlan_cfg_get_num_tx_ext_desc(soc->wlan_cfg_ctx);

	dp_tx_flow_control_deinit(soc);
	dp_tx_delete_static_pools(soc, num_pool);

	QDF_TRACE(QDF_MODULE_ID_DP, QDF_TRACE_LEVEL_INFO,
			"%s Tx Desc Pool Free num_pool = %d, descs = %d",
			__func__, num_pool, num_desc);

	for (i = 0; i < num_pool; i++) {
		if (dp_tx_ext_desc_pool_free(soc, i)) {
			QDF_TRACE(QDF_MODULE_ID_DP, QDF_TRACE_LEVEL_INFO,
					"%s Tx Ext Desc Pool Free failed",
					__func__);
			return QDF_STATUS_E_RESOURCES;
		}
	}

	QDF_TRACE(QDF_MODULE_ID_DP, QDF_TRACE_LEVEL_INFO,
			"%s MSDU Ext Desc Pool %d Free descs = %d",
			__func__, num_pool, num_ext_desc);

	status = dp_tso_detach_wifi3(soc);
	if (status != QDF_STATUS_SUCCESS)
		return status;

	return QDF_STATUS_SUCCESS;
}

/**
 * dp_tx_soc_attach() - attach soc to dp tx
 * @soc: core txrx main context
 *
 * This function will attach dp tx into main device context
 * will allocate dp tx resource and initialize resources
 *
 * Return: QDF_STATUS_SUCCESS: success
 *         QDF_STATUS_E_RESOURCES: Error return
 */
QDF_STATUS dp_tx_soc_attach(struct dp_soc *soc)
{
	uint8_t i;
	uint8_t num_pool;
	uint32_t num_desc;
	uint32_t num_ext_desc;
	QDF_STATUS status = QDF_STATUS_SUCCESS;

	num_pool = wlan_cfg_get_num_tx_desc_pool(soc->wlan_cfg_ctx);
	num_desc = wlan_cfg_get_num_tx_desc(soc->wlan_cfg_ctx);
	num_ext_desc = wlan_cfg_get_num_tx_ext_desc(soc->wlan_cfg_ctx);

	QDF_TRACE(QDF_MODULE_ID_DP, QDF_TRACE_LEVEL_INFO,
		  "%s Tx Desc Alloc num_pool = %d, descs = %d",
		  __func__, num_pool, num_desc);

	if ((num_pool > MAX_TXDESC_POOLS) ||
	    (num_desc > WLAN_CFG_NUM_TX_DESC_MAX))
		goto fail;

	if (dp_tx_alloc_static_pools(soc, num_pool, num_desc))
		goto fail;

	dp_tx_flow_control_init(soc);

	/* Allocate extension tx descriptor pools */
	for (i = 0; i < num_pool; i++) {
		if (dp_tx_ext_desc_pool_alloc(soc, i, num_ext_desc)) {
			QDF_TRACE(QDF_MODULE_ID_DP, QDF_TRACE_LEVEL_ERROR,
				"MSDU Ext Desc Pool alloc %d failed %pK",
				i, soc);

			goto fail;
		}
	}

	QDF_TRACE(QDF_MODULE_ID_DP, QDF_TRACE_LEVEL_INFO,
			"%s MSDU Ext Desc Alloc %d, descs = %d",
			__func__, num_pool, num_ext_desc);

	status = dp_tso_attach_wifi3((void *)soc);
	if (status != QDF_STATUS_SUCCESS)
		goto fail;


	/* Initialize descriptors in TCL Rings */
	if (!wlan_cfg_per_pdev_tx_ring(soc->wlan_cfg_ctx)) {
		for (i = 0; i < soc->num_tcl_data_rings; i++) {
			hal_tx_init_data_ring(soc->hal_soc,
					soc->tcl_data_ring[i].hal_srng);
		}
	}

	/*
	 * todo - Add a runtime config option to enable this.
	 */
	/*
	 * Due to multiple issues on NPR EMU, enable it selectively
	 * only for NPR EMU, should be removed, once NPR platforms
	 * are stable.
	 */
	soc->process_tx_status = CONFIG_PROCESS_TX_STATUS;

	QDF_TRACE(QDF_MODULE_ID_DP, QDF_TRACE_LEVEL_INFO,
			"%s HAL Tx init Success", __func__);

	return QDF_STATUS_SUCCESS;

fail:
	/* Detach will take care of freeing only allocated resources */
	dp_tx_soc_detach(soc);
	return QDF_STATUS_E_RESOURCES;
}<|MERGE_RESOLUTION|>--- conflicted
+++ resolved
@@ -588,12 +588,8 @@
 			num_seg--;
 		} else {
 			dp_err_rl("Failed to alloc tso seg desc");
-<<<<<<< HEAD
-			DP_STATS_INC_PKT(vdev, tx_i.tso.tso_no_mem_dropped, 1,
-=======
 			DP_STATS_INC_PKT(vdev->pdev,
 					 tso_stats.tso_no_mem_dropped, 1,
->>>>>>> 4d3aee41
 					 qdf_nbuf_len(msdu));
 			dp_tx_free_remaining_tso_desc(soc, msdu_info, false);
 
@@ -1681,17 +1677,6 @@
 	nbuf = NULL;
 
 fail_return:
-<<<<<<< HEAD
-	if (hif_pm_runtime_get(soc->hif_handle,
-			       RTPM_ID_DW_TX_HW_ENQUEUE) == 0) {
-		hal_srng_access_end(soc->hal_soc, hal_srng);
-		hif_pm_runtime_put(soc->hif_handle,
-				   RTPM_ID_DW_TX_HW_ENQUEUE);
-	} else {
-		hal_srng_access_end_reap(soc->hal_soc, hal_srng);
-		hal_srng_set_event(hal_srng, HAL_SRNG_FLUSH_EVENT);
-		hal_srng_inc_flush_cnt(hal_srng);
-=======
 	if (hif_pm_runtime_get(soc->hif_handle) == 0) {
 		hal_srng_access_end(soc->hal_soc, hal_ring_hdl);
 		hif_pm_runtime_put(soc->hif_handle);
@@ -1699,7 +1684,6 @@
 		hal_srng_access_end_reap(soc->hal_soc, hal_ring_hdl);
 		hal_srng_set_event(hal_ring_hdl, HAL_SRNG_FLUSH_EVENT);
 		hal_srng_inc_flush_cnt(hal_ring_hdl);
->>>>>>> 4d3aee41
 	}
 
 	return nbuf;
@@ -1869,17 +1853,6 @@
 	nbuf = NULL;
 
 done:
-<<<<<<< HEAD
-	if (hif_pm_runtime_get(soc->hif_handle,
-			       RTPM_ID_DW_TX_HW_ENQUEUE) == 0) {
-		hal_srng_access_end(soc->hal_soc, hal_srng);
-		hif_pm_runtime_put(soc->hif_handle,
-				   RTPM_ID_DW_TX_HW_ENQUEUE);
-	} else {
-		hal_srng_access_end_reap(soc->hal_soc, hal_srng);
-		hal_srng_set_event(hal_srng, HAL_SRNG_FLUSH_EVENT);
-		hal_srng_inc_flush_cnt(hal_srng);
-=======
 	if (hif_pm_runtime_get(soc->hif_handle) == 0) {
 		hal_srng_access_end(soc->hal_soc, hal_ring_hdl);
 		hif_pm_runtime_put(soc->hif_handle);
@@ -1887,7 +1860,6 @@
 		hal_srng_access_end_reap(soc->hal_soc, hal_ring_hdl);
 		hal_srng_set_event(hal_ring_hdl, HAL_SRNG_FLUSH_EVENT);
 		hal_srng_inc_flush_cnt(hal_ring_hdl);
->>>>>>> 4d3aee41
 	}
 
 	return nbuf;
@@ -3037,10 +3009,6 @@
 	}
 
 	if (ts->status != HAL_TX_TQM_RR_FRAME_ACKED) {
-<<<<<<< HEAD
-		tid_stats->comp_fail_cnt++;
-=======
->>>>>>> 4d3aee41
 		dp_update_no_ack_stats(tx_desc->nbuf, peer);
 		return;
 	}
@@ -3605,15 +3573,10 @@
 	/* Re-initialize local variables to be re-used */
 		head_desc = NULL;
 		tail_desc = NULL;
-<<<<<<< HEAD
-	if (qdf_unlikely(dp_srng_access_start(int_ctx, soc, hal_srng))) {
-		dp_err("HAL RING Access Failed -- %pK", hal_srng);
-=======
 	count = 0;
 
 	if (qdf_unlikely(dp_srng_access_start(int_ctx, soc, hal_ring_hdl))) {
 		dp_err("HAL RING Access Failed -- %pK", hal_ring_hdl);
->>>>>>> 4d3aee41
 		return 0;
 	}
 
@@ -3643,15 +3606,6 @@
 			 * completion ring. These errors are not related to
 			 * Tx completions, and should just be ignored
 			 */
-<<<<<<< HEAD
-
-			wbm_internal_error =
-			hal_get_wbm_internal_error(tx_comp_hal_desc);
-
-			if (wbm_internal_error) {
-				dp_err_rl("Tx comp wbm_internal_error!!");
-				DP_STATS_INC(soc, tx.wbm_internal_error, 1);
-=======
 			wbm_internal_error = hal_get_wbm_internal_error(
 							soc->hal_soc,
 							tx_comp_hal_desc);
@@ -3668,7 +3622,6 @@
 						hal_tx_comp_get_buffer_type(
 							tx_comp_hal_desc));
 
->>>>>>> 4d3aee41
 			} else {
 				dp_err_rl("Tx comp wbm_internal_error false");
 				DP_STATS_INC(soc, tx.non_wbm_internal_err, 1);
@@ -3782,11 +3735,7 @@
 			break;
 	}
 
-<<<<<<< HEAD
-	dp_srng_access_end(int_ctx, soc, hal_srng);
-=======
 	dp_srng_access_end(int_ctx, soc, hal_ring_hdl);
->>>>>>> 4d3aee41
 
 	/* Process the reaped descriptors */
 	if (head_desc)
