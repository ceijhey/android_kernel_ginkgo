--- conflicted
+++ resolved
@@ -384,10 +384,7 @@
  * @soc: core txrx main context
  * @nbuf: pointer to msdu skb
  * @peer_id: dp peer ID
-<<<<<<< HEAD
-=======
  * @rx_tlv_hdr: start of rx tlv header
->>>>>>> 4d3aee41
  *
  * This function process the msdu delivered from REO2TCL
  * ring with error type OOR
@@ -397,12 +394,8 @@
 static void
 dp_rx_oor_handle(struct dp_soc *soc,
 		 qdf_nbuf_t nbuf,
-<<<<<<< HEAD
-		 uint16_t peer_id)
-=======
 		 uint16_t peer_id,
 		 uint8_t *rx_tlv_hdr)
->>>>>>> 4d3aee41
 {
 	uint32_t frame_mask = FRAME_MASK_IPV4_ARP | FRAME_MASK_IPV4_DHCP |
 				FRAME_MASK_IPV4_EAPOL | FRAME_MASK_IPV6_DHCP;
@@ -414,12 +407,8 @@
 		goto free_nbuf;
 	}
 
-<<<<<<< HEAD
-	if (dp_rx_deliver_special_frame(soc, peer, nbuf, frame_mask)) {
-=======
 	if (dp_rx_deliver_special_frame(soc, peer, nbuf, frame_mask,
 					rx_tlv_hdr)) {
->>>>>>> 4d3aee41
 		DP_STATS_INC(soc, rx.err.reo_err_oor_to_stack, 1);
 		dp_peer_unref_del_find_by_id(peer);
 		return;
@@ -457,12 +446,8 @@
 	uint32_t rx_bufs_used = 0;
 	struct dp_pdev *pdev;
 	int i;
-<<<<<<< HEAD
-	uint8_t *rx_tlv_hdr;
-=======
 	uint8_t *rx_tlv_hdr_first;
 	uint8_t *rx_tlv_hdr_last;
->>>>>>> 4d3aee41
 	uint32_t tid = DP_MAX_TIDS;
 	uint16_t peer_id;
 	struct dp_rx_desc *rx_desc;
@@ -474,12 +459,9 @@
 	struct buffer_addr_info next_link_desc_addr_info = { 0 };
 	/* First field in REO Dst ring Desc is buffer_addr_info */
 	void *buf_addr_info = ring_desc;
-<<<<<<< HEAD
-=======
 	qdf_nbuf_t head_nbuf = NULL;
 	qdf_nbuf_t tail_nbuf = NULL;
 	uint16_t msdu_processed = 0;
->>>>>>> 4d3aee41
 
 	peer_id = DP_PEER_METADATA_PEER_ID_GET(
 					mpdu_desc_info->peer_meta_data);
@@ -495,20 +477,12 @@
 		qdf_assert_always(rx_desc);
 
 		/* all buffers from a MSDU link belong to same pdev */
-<<<<<<< HEAD
-		pdev = soc->pdev_list[rx_desc->pool_id];
-=======
 		pdev = dp_get_pdev_for_lmac_id(soc, rx_desc->pool_id);
->>>>>>> 4d3aee41
 
 		nbuf = rx_desc->nbuf;
 		qdf_nbuf_unmap_single(soc->osdev,
 				      nbuf, QDF_DMA_FROM_DEVICE);
 
-<<<<<<< HEAD
-		rx_tlv_hdr = qdf_nbuf_data(nbuf);
-		QDF_NBUF_CB_RX_PKT_LEN(nbuf) = msdu_list.msdu_info[i].msdu_len;
-=======
 		QDF_NBUF_CB_RX_PKT_LEN(nbuf) = msdu_list.msdu_info[i].msdu_len;
 		rx_bufs_used++;
 		dp_rx_add_to_free_desc_list(&pdev->free_list_head,
@@ -528,7 +502,6 @@
 			qdf_nbuf_set_is_frag(nbuf, 1);
 			DP_STATS_INC(soc, rx.err.reo_err_oor_sg_count, 1);
 		}
->>>>>>> 4d3aee41
 
 		switch (err_code) {
 		case HAL_REO_ERR_REGULAR_FRAME_2K_JUMP:
@@ -536,17 +509,6 @@
 			 * only first msdu, mpdu start description tlv valid?
 			 * and use it for following msdu.
 			 */
-<<<<<<< HEAD
-			if (hal_rx_msdu_end_first_msdu_get(rx_tlv_hdr))
-				tid = hal_rx_mpdu_start_tid_get(soc->hal_soc,
-								rx_tlv_hdr);
-
-			dp_2k_jump_handle(soc, nbuf, peer_id, tid);
-			break;
-
-		case HAL_REO_ERR_REGULAR_FRAME_OOR:
-			dp_rx_oor_handle(soc, nbuf, peer_id);
-=======
 			if (hal_rx_msdu_end_first_msdu_get(soc->hal_soc,
 							   rx_tlv_hdr_last))
 				tid = hal_rx_mpdu_start_tid_get(soc->hal_soc,
@@ -558,28 +520,18 @@
 
 		case HAL_REO_ERR_REGULAR_FRAME_OOR:
 			dp_rx_oor_handle(soc, nbuf, peer_id, rx_tlv_hdr_last);
->>>>>>> 4d3aee41
 			break;
 		default:
 			dp_err_rl("Non-support error code %d", err_code);
 			qdf_nbuf_free(nbuf);
 		}
 
-<<<<<<< HEAD
-		dp_rx_add_to_free_desc_list(&pdev->free_list_head,
-					    &pdev->free_list_tail, rx_desc);
-		rx_bufs_used++;
-	}
-
-	if (rx_bufs_used < mpdu_desc_info->msdu_count) {
-=======
 		msdu_processed++;
 		head_nbuf = NULL;
 		tail_nbuf = NULL;
 	}
 
 	if (msdu_processed < mpdu_desc_info->msdu_count) {
->>>>>>> 4d3aee41
 		hal_rx_get_next_msdu_link_desc_buf_addr_info(
 						link_desc_va,
 						&next_link_desc_addr_info);
@@ -605,11 +557,7 @@
 
 	dp_rx_link_desc_return_by_addr(soc, buf_addr_info,
 				       HAL_BM_ACTION_PUT_IN_IDLE_LIST);
-<<<<<<< HEAD
-	QDF_BUG(rx_bufs_used == mpdu_desc_info->msdu_count);
-=======
 	QDF_BUG(msdu_processed == mpdu_desc_info->msdu_count);
->>>>>>> 4d3aee41
 
 	return rx_bufs_used;
 }
@@ -726,12 +674,7 @@
 	 */
 
 	rx_tlv_hdr = qdf_nbuf_data(nbuf);
-<<<<<<< HEAD
-	bar = (struct ieee80211_frame_bar *)(rx_tlv_hdr +
-					     sizeof(struct rx_pkt_tlvs));
-=======
 	bar = (struct ieee80211_frame_bar *)(rx_tlv_hdr + SIZE_OF_DATA_RX_TLV);
->>>>>>> 4d3aee41
 
 	type = bar->i_fc[0] & IEEE80211_FC0_TYPE_MASK;
 	subtype = bar->i_fc[0] & IEEE80211_FC0_SUBTYPE_MASK;
@@ -761,6 +704,7 @@
  *
  * @soc: core DP main context
  * @nbuf: buffer pointer
+ * @rx_tlv_hdr: start of rx tlv header
  * @peer_id: peer id of first msdu
  * @tid: Tid for which exception occurred
  *
@@ -776,6 +720,7 @@
 void
 dp_2k_jump_handle(struct dp_soc *soc,
 		  qdf_nbuf_t nbuf,
+		  uint8_t *rx_tlv_hdr,
 		  uint16_t peer_id,
 		  uint8_t tid)
 {
@@ -812,32 +757,19 @@
 		if (soc->cdp_soc.ol_ops->send_delba) {
 			DP_STATS_INC(soc, rx.err.rx_2k_jump_delba_sent, 1);
 			soc->cdp_soc.ol_ops->send_delba(
-<<<<<<< HEAD
-						peer->vdev->pdev->ctrl_pdev,
-						peer->ctrl_peer,
-						peer->mac_addr.raw,
-						tid,
-						peer->vdev->ctrl_vdev,
-						rx_tid->delba_rcode);
-=======
 					peer->vdev->pdev->soc->ctrl_psoc,
 					peer->vdev->vdev_id,
 					peer->mac_addr.raw,
 					tid,
 					rx_tid->delba_rcode);
->>>>>>> 4d3aee41
 		}
 	} else {
 		qdf_spin_unlock_bh(&rx_tid->tid_lock);
 	}
 
 nbuf_deliver:
-<<<<<<< HEAD
-	if (dp_rx_deliver_special_frame(soc, peer, nbuf, frame_mask)) {
-=======
 	if (dp_rx_deliver_special_frame(soc, peer, nbuf, frame_mask,
 					rx_tlv_hdr)) {
->>>>>>> 4d3aee41
 		DP_STATS_INC(soc, rx.err.rx_2k_jump_to_stack, 1);
 		dp_peer_unref_del_find_by_id(peer);
 		return;
@@ -969,10 +901,7 @@
 	struct dp_vdev *vdev;
 	uint8_t tid;
 	qdf_ether_header_t *eh;
-<<<<<<< HEAD
-=======
 	struct hal_rx_msdu_metadata msdu_metadata;
->>>>>>> 4d3aee41
 	uint16_t sa_idx = 0;
 
 	qdf_nbuf_set_rx_chfrag_start(nbuf,
@@ -1072,16 +1001,6 @@
 		}
 	}
 
-	if (hal_rx_msdu_end_sa_is_valid_get(soc->hal_soc, rx_tlv_hdr)) {
-		sa_idx = hal_rx_msdu_end_sa_idx_get(soc->hal_soc, rx_tlv_hdr);
-
-		if ((sa_idx < 0) ||
-		    (sa_idx >= wlan_cfg_get_max_ast_idx(soc->wlan_cfg_ctx))) {
-			DP_STATS_INC(soc, rx.err.invalid_sa_da_idx, 1);
-			goto drop_nbuf;
-		}
-	}
-
 	if (dp_rx_mcast_echo_check(soc, peer, rx_tlv_hdr, nbuf)) {
 		/* this is a looped back MCBC pkt, drop it */
 		DP_STATS_INC_PKT(peer, rx.mec_drop, 1, qdf_nbuf_len(nbuf));
@@ -1327,10 +1246,7 @@
 		/* Update the flow tag in SKB based on FSE metadata */
 		dp_rx_update_flow_tag(soc, vdev, nbuf, rx_tlv_hdr, true);
 		DP_STATS_INC(peer, rx.to_stack.num, 1);
-<<<<<<< HEAD
-=======
 		qdf_nbuf_set_exc_frame(nbuf, 1);
->>>>>>> 4d3aee41
 		dp_rx_deliver_to_stack(soc, vdev, peer, nbuf, NULL);
 	}
 
@@ -1429,11 +1345,7 @@
 
 uint32_t
 dp_rx_err_process(struct dp_intr *int_ctx, struct dp_soc *soc,
-<<<<<<< HEAD
-		  void *hal_ring, uint32_t quota)
-=======
 		  hal_ring_handle_t hal_ring_hdl, uint32_t quota)
->>>>>>> 4d3aee41
 {
 	hal_ring_desc_t ring_desc;
 	hal_soc_handle_t hal_soc;
@@ -1462,11 +1374,7 @@
 	/* Debug -- Remove later */
 	qdf_assert(hal_soc);
 
-<<<<<<< HEAD
-	if (qdf_unlikely(dp_srng_access_start(int_ctx, soc, hal_ring))) {
-=======
 	if (qdf_unlikely(dp_srng_access_start(int_ctx, soc, hal_ring_hdl))) {
->>>>>>> 4d3aee41
 
 		/* TODO */
 		/*
@@ -1601,16 +1509,6 @@
 					link_desc_va,
 					HAL_REO_ERR_REGULAR_FRAME_2K_JUMP);
 
-<<<<<<< HEAD
-			count = dp_rx_reo_err_entry_process(
-					soc,
-					ring_desc,
-					&mpdu_desc_info,
-					link_desc_va,
-					HAL_REO_ERR_REGULAR_FRAME_2K_JUMP);
-
-=======
->>>>>>> 4d3aee41
 			rx_bufs_reaped[mac_id] += count;
 			continue;
 		}
@@ -1621,14 +1519,10 @@
 				rx.err.
 				reo_error[HAL_REO_ERR_REGULAR_FRAME_OOR],
 				1);
-<<<<<<< HEAD
-
-=======
 			/* increment @pdev level */
 			dp_pdev = dp_get_pdev_for_lmac_id(soc, mac_id);
 			if (dp_pdev)
 				DP_STATS_INC(dp_pdev, err.reo_error, 1);
->>>>>>> 4d3aee41
 			count = dp_rx_reo_err_entry_process(
 					soc,
 					ring_desc,
@@ -1642,11 +1536,7 @@
 	}
 
 done:
-<<<<<<< HEAD
-	dp_srng_access_end(int_ctx, soc, hal_ring);
-=======
 	dp_srng_access_end(int_ctx, soc, hal_ring_hdl);
->>>>>>> 4d3aee41
 
 	if (soc->rx.flags.defrag_timeout_check) {
 		uint32_t now_ms =
@@ -1693,11 +1583,7 @@
 
 uint32_t
 dp_rx_wbm_err_process(struct dp_intr *int_ctx, struct dp_soc *soc,
-<<<<<<< HEAD
-		      void *hal_ring, uint32_t quota)
-=======
 		      hal_ring_handle_t hal_ring_hdl, uint32_t quota)
->>>>>>> 4d3aee41
 {
 	hal_ring_desc_t ring_desc;
 	hal_soc_handle_t hal_soc;
@@ -1728,11 +1614,7 @@
 	/* Debug -- Remove later */
 	qdf_assert(hal_soc);
 
-<<<<<<< HEAD
-	if (qdf_unlikely(dp_srng_access_start(int_ctx, soc, hal_ring))) {
-=======
 	if (qdf_unlikely(dp_srng_access_start(int_ctx, soc, hal_ring_hdl))) {
->>>>>>> 4d3aee41
 
 		/* TODO */
 		/*
@@ -1820,11 +1702,7 @@
 						rx_desc);
 	}
 done:
-<<<<<<< HEAD
-	dp_srng_access_end(int_ctx, soc, hal_ring);
-=======
 	dp_srng_access_end(int_ctx, soc, hal_ring_hdl);
->>>>>>> 4d3aee41
 
 	for (mac_id = 0; mac_id < MAX_PDEV_CNT; mac_id++) {
 		if (rx_bufs_reaped[mac_id]) {
@@ -1853,12 +1731,8 @@
 		 */
 		hal_rx_wbm_err_info_get_from_tlv(rx_tlv_hdr, &wbm_err_info);
 
-<<<<<<< HEAD
-		peer_id = hal_rx_mpdu_start_sw_peer_id_get(rx_tlv_hdr);
-=======
 		peer_id = hal_rx_mpdu_start_sw_peer_id_get(soc->hal_soc,
 							   rx_tlv_hdr);
->>>>>>> 4d3aee41
 		peer = dp_peer_find_by_id(soc, peer_id);
 
 		if (!peer)
@@ -1918,10 +1792,7 @@
 								rx_tlv_hdr);
 					nbuf->next = NULL;
 					dp_2k_jump_handle(soc, nbuf,
-<<<<<<< HEAD
-=======
 							  rx_tlv_hdr,
->>>>>>> 4d3aee41
 							  peer_id, tid);
 					nbuf = next;
 					if (peer)
