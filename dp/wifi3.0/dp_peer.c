/*
 * Copyright (c) 2016-2020 The Linux Foundation. All rights reserved.
 *
 * Permission to use, copy, modify, and/or distribute this software for
 * any purpose with or without fee is hereby granted, provided that the
 * above copyright notice and this permission notice appear in all
 * copies.
 *
 * THE SOFTWARE IS PROVIDED "AS IS" AND THE AUTHOR DISCLAIMS ALL
 * WARRANTIES WITH REGARD TO THIS SOFTWARE INCLUDING ALL IMPLIED
 * WARRANTIES OF MERCHANTABILITY AND FITNESS. IN NO EVENT SHALL THE
 * AUTHOR BE LIABLE FOR ANY SPECIAL, DIRECT, INDIRECT, OR CONSEQUENTIAL
 * DAMAGES OR ANY DAMAGES WHATSOEVER RESULTING FROM LOSS OF USE, DATA OR
 * PROFITS, WHETHER IN AN ACTION OF CONTRACT, NEGLIGENCE OR OTHER
 * TORTIOUS ACTION, ARISING OUT OF OR IN CONNECTION WITH THE USE OR
 * PERFORMANCE OF THIS SOFTWARE.
 */

#include <qdf_types.h>
#include <qdf_lock.h>
#include <hal_hw_headers.h>
#include "dp_htt.h"
#include "dp_types.h"
#include "dp_internal.h"
#include "dp_peer.h"
#include "dp_rx_defrag.h"
#include "dp_rx.h"
#include <hal_api.h>
#include <hal_reo.h>
#include <cdp_txrx_handle.h>
#include <wlan_cfg.h>

#ifdef WLAN_TX_PKT_CAPTURE_ENH
#include "dp_tx_capture.h"
#endif

#ifdef FEATURE_WDS
static inline bool
dp_peer_ast_free_in_unmap_supported(struct dp_peer *peer,
				    struct dp_ast_entry *ast_entry)
{
	/* if peer map v2 is enabled we are not freeing ast entry
	 * here and it is supposed to be freed in unmap event (after
	 * we receive delete confirmation from target)
	 *
	 * if peer_id is invalid we did not get the peer map event
	 * for the peer free ast entry from here only in this case
	 */

	if ((ast_entry->type != CDP_TXRX_AST_TYPE_WDS_HM_SEC) &&
	    (ast_entry->type != CDP_TXRX_AST_TYPE_SELF))
		return true;

	return false;
}
#else
static inline bool
dp_peer_ast_free_in_unmap_supported(struct dp_peer *peer,
				    struct dp_ast_entry *ast_entry)
{
	return false;
}
#endif

static inline void
dp_set_ssn_valid_flag(struct hal_reo_cmd_params *params,
					uint8_t valid)
{
	params->u.upd_queue_params.update_svld = 1;
	params->u.upd_queue_params.svld = valid;
	QDF_TRACE(QDF_MODULE_ID_DP, QDF_TRACE_LEVEL_DEBUG,
		  "%s: Setting SSN valid bit to %d",
		  __func__, valid);
}

static inline int dp_peer_find_mac_addr_cmp(
	union dp_align_mac_addr *mac_addr1,
	union dp_align_mac_addr *mac_addr2)
{
		/*
		 * Intentionally use & rather than &&.
		 * because the operands are binary rather than generic boolean,
		 * the functionality is equivalent.
		 * Using && has the advantage of short-circuited evaluation,
		 * but using & has the advantage of no conditional branching,
		 * which is a more significant benefit.
		 */
	return !((mac_addr1->align4.bytes_abcd == mac_addr2->align4.bytes_abcd)
		 & (mac_addr1->align4.bytes_ef == mac_addr2->align4.bytes_ef));
}

static int dp_peer_ast_table_attach(struct dp_soc *soc)
{
	uint32_t max_ast_index;

	max_ast_index = wlan_cfg_get_max_ast_idx(soc->wlan_cfg_ctx);
	/* allocate ast_table for ast entry to ast_index map */
	QDF_TRACE(QDF_MODULE_ID_DP, QDF_TRACE_LEVEL_INFO,
		  "\n<=== cfg max ast idx %d ====>", max_ast_index);
	soc->ast_table = qdf_mem_malloc(max_ast_index *
					sizeof(struct dp_ast_entry *));
	if (!soc->ast_table) {
		QDF_TRACE(QDF_MODULE_ID_DP, QDF_TRACE_LEVEL_ERROR,
			  "%s: ast_table memory allocation failed", __func__);
		return QDF_STATUS_E_NOMEM;
	}
	return 0; /* success */
}

static int dp_peer_find_map_attach(struct dp_soc *soc)
{
	uint32_t max_peers, peer_map_size;

	max_peers = soc->max_peers;
	/* allocate the peer ID -> peer object map */
	QDF_TRACE(QDF_MODULE_ID_DP, QDF_TRACE_LEVEL_INFO,
		  "\n<=== cfg max peer id %d ====>", max_peers);
	peer_map_size = max_peers * sizeof(soc->peer_id_to_obj_map[0]);
	soc->peer_id_to_obj_map = qdf_mem_malloc(peer_map_size);
	if (!soc->peer_id_to_obj_map) {
		QDF_TRACE(QDF_MODULE_ID_DP, QDF_TRACE_LEVEL_ERROR,
			  "%s: peer map memory allocation failed", __func__);
		return QDF_STATUS_E_NOMEM;
	}

	/*
	 * The peer_id_to_obj_map doesn't really need to be initialized,
	 * since elements are only used after they have been individually
	 * initialized.
	 * However, it is convenient for debugging to have all elements
	 * that are not in use set to 0.
	 */
	qdf_mem_zero(soc->peer_id_to_obj_map, peer_map_size);
	return 0; /* success */
}

static int dp_log2_ceil(unsigned int value)
{
	unsigned int tmp = value;
	int log2 = -1;

	while (tmp) {
		log2++;
		tmp >>= 1;
	}
	if (1 << log2 != value)
		log2++;
	return log2;
}

static int dp_peer_find_add_id_to_obj(
	struct dp_peer *peer,
	uint16_t peer_id)
{
	int i;

	for (i = 0; i < MAX_NUM_PEER_ID_PER_PEER; i++) {
		if (peer->peer_ids[i] == HTT_INVALID_PEER) {
			peer->peer_ids[i] = peer_id;
			return 0; /* success */
		}
	}
	return QDF_STATUS_E_FAILURE; /* failure */
}

#define DP_PEER_HASH_LOAD_MULT  2
#define DP_PEER_HASH_LOAD_SHIFT 0

#define DP_AST_HASH_LOAD_MULT  2
#define DP_AST_HASH_LOAD_SHIFT 0

static int dp_peer_find_hash_attach(struct dp_soc *soc)
{
	int i, hash_elems, log2;

	/* allocate the peer MAC address -> peer object hash table */
	hash_elems = soc->max_peers;
	hash_elems *= DP_PEER_HASH_LOAD_MULT;
	hash_elems >>= DP_PEER_HASH_LOAD_SHIFT;
	log2 = dp_log2_ceil(hash_elems);
	hash_elems = 1 << log2;

	soc->peer_hash.mask = hash_elems - 1;
	soc->peer_hash.idx_bits = log2;
	/* allocate an array of TAILQ peer object lists */
	soc->peer_hash.bins = qdf_mem_malloc(
		hash_elems * sizeof(TAILQ_HEAD(anonymous_tail_q, dp_peer)));
	if (!soc->peer_hash.bins)
		return QDF_STATUS_E_NOMEM;

	for (i = 0; i < hash_elems; i++)
		TAILQ_INIT(&soc->peer_hash.bins[i]);

	return 0;
}

static void dp_peer_find_hash_detach(struct dp_soc *soc)
{
	if (soc->peer_hash.bins) {
		qdf_mem_free(soc->peer_hash.bins);
		soc->peer_hash.bins = NULL;
	}
}

static inline unsigned dp_peer_find_hash_index(struct dp_soc *soc,
	union dp_align_mac_addr *mac_addr)
{
	unsigned index;

	index =
		mac_addr->align2.bytes_ab ^
		mac_addr->align2.bytes_cd ^
		mac_addr->align2.bytes_ef;
	index ^= index >> soc->peer_hash.idx_bits;
	index &= soc->peer_hash.mask;
	return index;
}


void dp_peer_find_hash_add(struct dp_soc *soc, struct dp_peer *peer)
{
	unsigned index;

	index = dp_peer_find_hash_index(soc, &peer->mac_addr);
	qdf_spin_lock_bh(&soc->peer_ref_mutex);
	/*
	 * It is important to add the new peer at the tail of the peer list
	 * with the bin index.  Together with having the hash_find function
	 * search from head to tail, this ensures that if two entries with
	 * the same MAC address are stored, the one added first will be
	 * found first.
	 */
	TAILQ_INSERT_TAIL(&soc->peer_hash.bins[index], peer, hash_list_elem);
	qdf_spin_unlock_bh(&soc->peer_ref_mutex);
}

#ifdef FEATURE_AST
/*
 * dp_peer_ast_hash_attach() - Allocate and initialize AST Hash Table
 * @soc: SoC handle
 *
 * Return: None
 */
static int dp_peer_ast_hash_attach(struct dp_soc *soc)
{
	int i, hash_elems, log2;
	unsigned int max_ast_idx = wlan_cfg_get_max_ast_idx(soc->wlan_cfg_ctx);

	hash_elems = ((max_ast_idx * DP_AST_HASH_LOAD_MULT) >>
		DP_AST_HASH_LOAD_SHIFT);

	log2 = dp_log2_ceil(hash_elems);
	hash_elems = 1 << log2;

	soc->ast_hash.mask = hash_elems - 1;
	soc->ast_hash.idx_bits = log2;

	QDF_TRACE(QDF_MODULE_ID_DP, QDF_TRACE_LEVEL_INFO,
		  "ast hash_elems: %d, max_ast_idx: %d",
		  hash_elems, max_ast_idx);

	/* allocate an array of TAILQ peer object lists */
	soc->ast_hash.bins = qdf_mem_malloc(
		hash_elems * sizeof(TAILQ_HEAD(anonymous_tail_q,
				dp_ast_entry)));

	if (!soc->ast_hash.bins)
		return QDF_STATUS_E_NOMEM;

	for (i = 0; i < hash_elems; i++)
		TAILQ_INIT(&soc->ast_hash.bins[i]);

	return 0;
}

/*
 * dp_peer_ast_cleanup() - cleanup the references
 * @soc: SoC handle
 * @ast: ast entry
 *
 * Return: None
 */
static inline void dp_peer_ast_cleanup(struct dp_soc *soc,
				       struct dp_ast_entry *ast)
{
	txrx_ast_free_cb cb = ast->callback;
	void *cookie = ast->cookie;

	/* Call the callbacks to free up the cookie */
	if (cb) {
		ast->callback = NULL;
		ast->cookie = NULL;
		cb(soc->ctrl_psoc,
		   dp_soc_to_cdp_soc(soc),
		   cookie,
		   CDP_TXRX_AST_DELETE_IN_PROGRESS);
	}
}

/*
 * dp_peer_ast_hash_detach() - Free AST Hash table
 * @soc: SoC handle
 *
 * Return: None
 */
static void dp_peer_ast_hash_detach(struct dp_soc *soc)
{
	unsigned int index;
	struct dp_ast_entry *ast, *ast_next;

	if (!soc->ast_hash.mask)
		return;

	if (!soc->ast_hash.bins)
		return;

	qdf_spin_lock_bh(&soc->ast_lock);
	for (index = 0; index <= soc->ast_hash.mask; index++) {
		if (!TAILQ_EMPTY(&soc->ast_hash.bins[index])) {
			TAILQ_FOREACH_SAFE(ast, &soc->ast_hash.bins[index],
					   hash_list_elem, ast_next) {
				TAILQ_REMOVE(&soc->ast_hash.bins[index], ast,
					     hash_list_elem);
				dp_peer_ast_cleanup(soc, ast);
				qdf_mem_free(ast);
			}
		}
	}
	qdf_spin_unlock_bh(&soc->ast_lock);

	qdf_mem_free(soc->ast_hash.bins);
	soc->ast_hash.bins = NULL;
}

/*
 * dp_peer_ast_hash_index() - Compute the AST hash from MAC address
 * @soc: SoC handle
 *
 * Return: AST hash
 */
static inline uint32_t dp_peer_ast_hash_index(struct dp_soc *soc,
	union dp_align_mac_addr *mac_addr)
{
	uint32_t index;

	index =
		mac_addr->align2.bytes_ab ^
		mac_addr->align2.bytes_cd ^
		mac_addr->align2.bytes_ef;
	index ^= index >> soc->ast_hash.idx_bits;
	index &= soc->ast_hash.mask;
	return index;
}

/*
 * dp_peer_ast_hash_add() - Add AST entry into hash table
 * @soc: SoC handle
 *
 * This function adds the AST entry into SoC AST hash table
 * It assumes caller has taken the ast lock to protect the access to this table
 *
 * Return: None
 */
static inline void dp_peer_ast_hash_add(struct dp_soc *soc,
		struct dp_ast_entry *ase)
{
	uint32_t index;

	index = dp_peer_ast_hash_index(soc, &ase->mac_addr);
	TAILQ_INSERT_TAIL(&soc->ast_hash.bins[index], ase, hash_list_elem);
}

/*
 * dp_peer_ast_hash_remove() - Look up and remove AST entry from hash table
 * @soc: SoC handle
 *
 * This function removes the AST entry from soc AST hash table
 * It assumes caller has taken the ast lock to protect the access to this table
 *
 * Return: None
 */
void dp_peer_ast_hash_remove(struct dp_soc *soc,
			     struct dp_ast_entry *ase)
{
	unsigned index;
	struct dp_ast_entry *tmpase;
	int found = 0;

	index = dp_peer_ast_hash_index(soc, &ase->mac_addr);
	/* Check if tail is not empty before delete*/
	QDF_ASSERT(!TAILQ_EMPTY(&soc->ast_hash.bins[index]));

	TAILQ_FOREACH(tmpase, &soc->ast_hash.bins[index], hash_list_elem) {
		if (tmpase == ase) {
			found = 1;
			break;
		}
	}

	QDF_ASSERT(found);
	TAILQ_REMOVE(&soc->ast_hash.bins[index], ase, hash_list_elem);
}

/*
 * dp_peer_ast_list_find() - Find AST entry by MAC address from peer ast list
 * @soc: SoC handle
 * @peer: peer handle
 * @ast_mac_addr: mac address
 *
 * It assumes caller has taken the ast lock to protect the access to ast list
 *
 * Return: AST entry
 */
struct dp_ast_entry *dp_peer_ast_list_find(struct dp_soc *soc,
					   struct dp_peer *peer,
					   uint8_t *ast_mac_addr)
{
	struct dp_ast_entry *ast_entry = NULL;
	union dp_align_mac_addr *mac_addr =
		(union dp_align_mac_addr *)ast_mac_addr;

	TAILQ_FOREACH(ast_entry, &peer->ast_entry_list, ase_list_elem) {
		if (!dp_peer_find_mac_addr_cmp(mac_addr,
					       &ast_entry->mac_addr)) {
			return ast_entry;
		}
	}

	return NULL;
}

/*
 * dp_peer_ast_hash_find_by_pdevid() - Find AST entry by MAC address
 * @soc: SoC handle
 *
 * It assumes caller has taken the ast lock to protect the access to
 * AST hash table
 *
 * Return: AST entry
 */
struct dp_ast_entry *dp_peer_ast_hash_find_by_pdevid(struct dp_soc *soc,
						     uint8_t *ast_mac_addr,
						     uint8_t pdev_id)
{
	union dp_align_mac_addr local_mac_addr_aligned, *mac_addr;
	uint32_t index;
	struct dp_ast_entry *ase;

	qdf_mem_copy(&local_mac_addr_aligned.raw[0],
		     ast_mac_addr, QDF_MAC_ADDR_SIZE);
	mac_addr = &local_mac_addr_aligned;

	index = dp_peer_ast_hash_index(soc, mac_addr);
	TAILQ_FOREACH(ase, &soc->ast_hash.bins[index], hash_list_elem) {
		if ((pdev_id == ase->pdev_id) &&
		    !dp_peer_find_mac_addr_cmp(mac_addr, &ase->mac_addr)) {
			return ase;
		}
	}

	return NULL;
}

/*
 * dp_peer_ast_hash_find_soc() - Find AST entry by MAC address
 * @soc: SoC handle
 *
 * It assumes caller has taken the ast lock to protect the access to
 * AST hash table
 *
 * Return: AST entry
 */
struct dp_ast_entry *dp_peer_ast_hash_find_soc(struct dp_soc *soc,
					       uint8_t *ast_mac_addr)
{
	union dp_align_mac_addr local_mac_addr_aligned, *mac_addr;
	unsigned index;
	struct dp_ast_entry *ase;

	qdf_mem_copy(&local_mac_addr_aligned.raw[0],
			ast_mac_addr, QDF_MAC_ADDR_SIZE);
	mac_addr = &local_mac_addr_aligned;

	index = dp_peer_ast_hash_index(soc, mac_addr);
	TAILQ_FOREACH(ase, &soc->ast_hash.bins[index], hash_list_elem) {
		if (dp_peer_find_mac_addr_cmp(mac_addr, &ase->mac_addr) == 0) {
			return ase;
		}
	}

	return NULL;
}

/*
 * dp_peer_map_ast() - Map the ast entry with HW AST Index
 * @soc: SoC handle
 * @peer: peer to which ast node belongs
 * @mac_addr: MAC address of ast node
 * @hw_peer_id: HW AST Index returned by target in peer map event
 * @vdev_id: vdev id for VAP to which the peer belongs to
 * @ast_hash: ast hash value in HW
 *
 * Return: None
 */
static inline void dp_peer_map_ast(struct dp_soc *soc,
	struct dp_peer *peer, uint8_t *mac_addr, uint16_t hw_peer_id,
	uint8_t vdev_id, uint16_t ast_hash)
{
	struct dp_ast_entry *ast_entry = NULL;
	enum cdp_txrx_ast_entry_type peer_type = CDP_TXRX_AST_TYPE_STATIC;

	if (!peer) {
		return;
	}

	QDF_TRACE(QDF_MODULE_ID_DP, QDF_TRACE_LEVEL_ERROR,
		  "%s: peer %pK ID %d vid %d mac %pM",
		  __func__, peer, hw_peer_id, vdev_id, mac_addr);

	qdf_spin_lock_bh(&soc->ast_lock);

	ast_entry = dp_peer_ast_list_find(soc, peer, mac_addr);

	if (ast_entry) {
		ast_entry->ast_idx = hw_peer_id;
		soc->ast_table[hw_peer_id] = ast_entry;
		ast_entry->is_active = TRUE;
		peer_type = ast_entry->type;
		ast_entry->ast_hash_value = ast_hash;
		ast_entry->is_mapped = TRUE;
	}

	if (ast_entry || (peer->vdev && peer->vdev->proxysta_vdev)) {
		if (soc->cdp_soc.ol_ops->peer_map_event) {
			soc->cdp_soc.ol_ops->peer_map_event(
			soc->ctrl_psoc, peer->peer_ids[0],
			hw_peer_id, vdev_id,
			mac_addr, peer_type, ast_hash);
		}
	} else {
		QDF_TRACE(QDF_MODULE_ID_DP, QDF_TRACE_LEVEL_ERROR,
			  "AST entry not found");
	}

	qdf_spin_unlock_bh(&soc->ast_lock);
	return;
}

void dp_peer_free_hmwds_cb(struct cdp_ctrl_objmgr_psoc *ctrl_psoc,
			   struct cdp_soc *dp_soc,
			   void *cookie,
			   enum cdp_ast_free_status status)
{
	struct dp_ast_free_cb_params *param =
		(struct dp_ast_free_cb_params *)cookie;
	struct dp_soc *soc = (struct dp_soc *)dp_soc;
	struct dp_peer *peer = NULL;

	if (status != CDP_TXRX_AST_DELETED) {
		qdf_mem_free(cookie);
		return;
	}

	peer = dp_peer_find_hash_find(soc, &param->peer_mac_addr.raw[0],
				      0, param->vdev_id);
	if (peer) {
		dp_peer_add_ast(soc, peer,
				&param->mac_addr.raw[0],
				param->type,
				param->flags);
		dp_peer_unref_delete(peer);
	}
	qdf_mem_free(cookie);
}

/*
 * dp_peer_add_ast() - Allocate and add AST entry into peer list
 * @soc: SoC handle
 * @peer: peer to which ast node belongs
 * @mac_addr: MAC address of ast node
 * @is_self: Is this base AST entry with peer mac address
 *
 * This API is used by WDS source port learning function to
 * add a new AST entry into peer AST list
 *
 * Return: 0 if new entry is allocated,
 *        -1 if entry add failed
 */
int dp_peer_add_ast(struct dp_soc *soc,
			struct dp_peer *peer,
			uint8_t *mac_addr,
			enum cdp_txrx_ast_entry_type type,
			uint32_t flags)
{
	struct dp_ast_entry *ast_entry = NULL;
	struct dp_vdev *vdev = NULL, *tmp_vdev = NULL;
	struct dp_pdev *pdev = NULL;
	uint8_t next_node_mac[6];
	int  ret = -1;
	txrx_ast_free_cb cb = NULL;
	void *cookie = NULL;
	struct dp_peer *tmp_peer = NULL;
	bool is_peer_found = false;

	vdev = peer->vdev;
	if (!vdev) {
		QDF_TRACE(QDF_MODULE_ID_DP, QDF_TRACE_LEVEL_ERROR,
			  FL("Peers vdev is NULL"));
		QDF_ASSERT(0);
		return ret;
	}

	pdev = vdev->pdev;

	tmp_peer = dp_peer_find_hash_find(soc, mac_addr, 0,
					  DP_VDEV_ALL);
	if (tmp_peer) {
		tmp_vdev = tmp_peer->vdev;
		if (!tmp_vdev) {
			QDF_TRACE(QDF_MODULE_ID_DP, QDF_TRACE_LEVEL_ERROR,
				  FL("Peers vdev is NULL"));
			QDF_ASSERT(0);
			dp_peer_unref_delete(tmp_peer);
			return ret;
		}
		if (tmp_vdev->pdev->pdev_id == pdev->pdev_id)
			is_peer_found = true;

		dp_peer_unref_delete(tmp_peer);
	}

	qdf_spin_lock_bh(&soc->ast_lock);
	if (peer->delete_in_progress) {
		qdf_spin_unlock_bh(&soc->ast_lock);
		return ret;
	}

	QDF_TRACE(QDF_MODULE_ID_DP, QDF_TRACE_LEVEL_DEBUG,
		  "%s: pdevid: %u vdev: %u  ast_entry->type: %d flags: 0x%x peer_mac: %pM peer: %pK mac %pM",
		  __func__, pdev->pdev_id, vdev->vdev_id, type, flags,
		  peer->mac_addr.raw, peer, mac_addr);


	/* fw supports only 2 times the max_peers ast entries */
	if (soc->num_ast_entries >=
	    wlan_cfg_get_max_ast_idx(soc->wlan_cfg_ctx)) {
		qdf_spin_unlock_bh(&soc->ast_lock);
		QDF_TRACE(QDF_MODULE_ID_DP, QDF_TRACE_LEVEL_ERROR,
			  FL("Max ast entries reached"));
		return ret;
	}

	/* If AST entry already exists , just return from here
	 * ast entry with same mac address can exist on different radios
	 * if ast_override support is enabled use search by pdev in this
	 * case
	 */
	if (soc->ast_override_support) {
		ast_entry = dp_peer_ast_hash_find_by_pdevid(soc, mac_addr,
							    pdev->pdev_id);
		if (ast_entry) {
			if ((type == CDP_TXRX_AST_TYPE_MEC) &&
			    (ast_entry->type == CDP_TXRX_AST_TYPE_MEC))
				ast_entry->is_active = TRUE;

			qdf_spin_unlock_bh(&soc->ast_lock);
			return 0;
		}
		if (is_peer_found) {
			/* During WDS to static roaming, peer is added
			 * to the list before static AST entry create.
			 * So, allow AST entry for STATIC type
			 * even if peer is present
			 */
			if (type != CDP_TXRX_AST_TYPE_STATIC) {
				qdf_spin_unlock_bh(&soc->ast_lock);
				return 0;
			}
		}
	} else {
		/* For HWMWDS_SEC entries can be added for same mac address
		 * do not check for existing entry
		 */
		if (type == CDP_TXRX_AST_TYPE_WDS_HM_SEC)
			goto add_ast_entry;

		ast_entry = dp_peer_ast_hash_find_soc(soc, mac_addr);

		if (ast_entry) {
			if ((type == CDP_TXRX_AST_TYPE_MEC) &&
			    (ast_entry->type == CDP_TXRX_AST_TYPE_MEC))
				ast_entry->is_active = TRUE;

			if ((ast_entry->type == CDP_TXRX_AST_TYPE_WDS_HM) &&
			    !ast_entry->delete_in_progress) {
				qdf_spin_unlock_bh(&soc->ast_lock);
				return 0;
			}

			/* Add for HMWDS entry we cannot be ignored if there
			 * is AST entry with same mac address
			 *
			 * if ast entry exists with the requested mac address
			 * send a delete command and register callback which
			 * can take care of adding HMWDS ast enty on delete
			 * confirmation from target
			 */
			if (type == CDP_TXRX_AST_TYPE_WDS_HM) {
				struct dp_ast_free_cb_params *param = NULL;

				if (ast_entry->type ==
					CDP_TXRX_AST_TYPE_WDS_HM_SEC)
					goto add_ast_entry;

				/* save existing callback */
				if (ast_entry->callback) {
					cb = ast_entry->callback;
					cookie = ast_entry->cookie;
				}

				param = qdf_mem_malloc(sizeof(*param));
				if (!param) {
					QDF_TRACE(QDF_MODULE_ID_TXRX,
						  QDF_TRACE_LEVEL_ERROR,
						  "Allocation failed");
					qdf_spin_unlock_bh(&soc->ast_lock);
					return ret;
				}

				qdf_mem_copy(&param->mac_addr.raw[0], mac_addr,
					     QDF_MAC_ADDR_SIZE);
				qdf_mem_copy(&param->peer_mac_addr.raw[0],
					     &peer->mac_addr.raw[0],
					     QDF_MAC_ADDR_SIZE);
				param->type = type;
				param->flags = flags;
				param->vdev_id = vdev->vdev_id;
				ast_entry->callback = dp_peer_free_hmwds_cb;
				ast_entry->pdev_id = vdev->pdev->pdev_id;
				ast_entry->type = type;
				ast_entry->cookie = (void *)param;
				if (!ast_entry->delete_in_progress)
					dp_peer_del_ast(soc, ast_entry);
			}

			/* Modify an already existing AST entry from type
			 * WDS to MEC on promption. This serves as a fix when
			 * backbone of interfaces are interchanged wherein
			 * wds entr becomes its own MEC. The entry should be
			 * replaced only when the ast_entry peer matches the
			 * peer received in mec event. This additional check
			 * is needed in wds repeater cases where a multicast
			 * packet from station to the root via the repeater
			 * should not remove the wds entry.
			 */
			if ((ast_entry->type == CDP_TXRX_AST_TYPE_WDS) &&
			    (type == CDP_TXRX_AST_TYPE_MEC) &&
			    (ast_entry->peer == peer)) {
				ast_entry->is_active = FALSE;
				dp_peer_del_ast(soc, ast_entry);
			}
			qdf_spin_unlock_bh(&soc->ast_lock);

			/* Call the saved callback*/
			if (cb) {
				cb(soc->ctrl_psoc,
				   dp_soc_to_cdp_soc(soc),
				   cookie,
				   CDP_TXRX_AST_DELETE_IN_PROGRESS);
			}
			return 0;
		}
	}

add_ast_entry:
	ast_entry = (struct dp_ast_entry *)
			qdf_mem_malloc(sizeof(struct dp_ast_entry));

	if (!ast_entry) {
		qdf_spin_unlock_bh(&soc->ast_lock);
		QDF_TRACE(QDF_MODULE_ID_DP, QDF_TRACE_LEVEL_ERROR,
			  FL("fail to allocate ast_entry"));
		QDF_ASSERT(0);
		return ret;
	}

	qdf_mem_copy(&ast_entry->mac_addr.raw[0], mac_addr, QDF_MAC_ADDR_SIZE);
	ast_entry->pdev_id = vdev->pdev->pdev_id;
	ast_entry->is_mapped = false;
	ast_entry->delete_in_progress = false;

	switch (type) {
	case CDP_TXRX_AST_TYPE_STATIC:
		peer->self_ast_entry = ast_entry;
		ast_entry->type = CDP_TXRX_AST_TYPE_STATIC;
		if (peer->vdev->opmode == wlan_op_mode_sta)
			ast_entry->type = CDP_TXRX_AST_TYPE_STA_BSS;
		break;
	case CDP_TXRX_AST_TYPE_SELF:
		peer->self_ast_entry = ast_entry;
		ast_entry->type = CDP_TXRX_AST_TYPE_SELF;
		break;
	case CDP_TXRX_AST_TYPE_WDS:
		ast_entry->next_hop = 1;
		ast_entry->type = CDP_TXRX_AST_TYPE_WDS;
		break;
	case CDP_TXRX_AST_TYPE_WDS_HM:
		ast_entry->next_hop = 1;
		ast_entry->type = CDP_TXRX_AST_TYPE_WDS_HM;
		break;
	case CDP_TXRX_AST_TYPE_WDS_HM_SEC:
		ast_entry->next_hop = 1;
		ast_entry->type = CDP_TXRX_AST_TYPE_WDS_HM_SEC;
		break;
	case CDP_TXRX_AST_TYPE_MEC:
		ast_entry->next_hop = 1;
		ast_entry->type = CDP_TXRX_AST_TYPE_MEC;
		break;
	case CDP_TXRX_AST_TYPE_DA:
		peer = peer->vdev->vap_bss_peer;
		ast_entry->next_hop = 1;
		ast_entry->type = CDP_TXRX_AST_TYPE_DA;
		break;
	default:
		QDF_TRACE(QDF_MODULE_ID_DP, QDF_TRACE_LEVEL_ERROR,
			FL("Incorrect AST entry type"));
	}

	ast_entry->is_active = TRUE;
	DP_STATS_INC(soc, ast.added, 1);
	soc->num_ast_entries++;
	dp_peer_ast_hash_add(soc, ast_entry);

	ast_entry->peer = peer;

	if (type == CDP_TXRX_AST_TYPE_MEC)
		qdf_mem_copy(next_node_mac, peer->vdev->mac_addr.raw, 6);
	else
		qdf_mem_copy(next_node_mac, peer->mac_addr.raw, 6);

	TAILQ_INSERT_TAIL(&peer->ast_entry_list, ast_entry, ase_list_elem);

	if ((ast_entry->type != CDP_TXRX_AST_TYPE_STATIC) &&
	    (ast_entry->type != CDP_TXRX_AST_TYPE_SELF) &&
	    (ast_entry->type != CDP_TXRX_AST_TYPE_STA_BSS) &&
	    (ast_entry->type != CDP_TXRX_AST_TYPE_WDS_HM_SEC)) {
		if (QDF_STATUS_SUCCESS ==
				soc->cdp_soc.ol_ops->peer_add_wds_entry(
				soc->ctrl_psoc,
				peer->vdev->vdev_id,
				peer->mac_addr.raw,
				mac_addr,
				next_node_mac,
				flags,
				ast_entry->type)) {
			qdf_spin_unlock_bh(&soc->ast_lock);
			return 0;
		}
	}

	qdf_spin_unlock_bh(&soc->ast_lock);
	return ret;
}

/*
 * dp_peer_free_ast_entry() - Free up the ast entry memory
 * @soc: SoC handle
 * @ast_entry: Address search entry
 *
 * This API is used to free up the memory associated with
 * AST entry.
 *
 * Return: None
 */
void dp_peer_free_ast_entry(struct dp_soc *soc,
			    struct dp_ast_entry *ast_entry)
{
	/*
	 * NOTE: Ensure that call to this API is done
	 * after soc->ast_lock is taken
	 */
	ast_entry->callback = NULL;
	ast_entry->cookie = NULL;

	DP_STATS_INC(soc, ast.deleted, 1);
	dp_peer_ast_hash_remove(soc, ast_entry);
	dp_peer_ast_cleanup(soc, ast_entry);
	qdf_mem_free(ast_entry);
	soc->num_ast_entries--;
}

/*
 * dp_peer_unlink_ast_entry() - Free up the ast entry memory
 * @soc: SoC handle
 * @ast_entry: Address search entry
 *
 * This API is used to remove/unlink AST entry from the peer list
 * and hash list.
 *
 * Return: None
 */
void dp_peer_unlink_ast_entry(struct dp_soc *soc,
			      struct dp_ast_entry *ast_entry)
{
	/*
	 * NOTE: Ensure that call to this API is done
	 * after soc->ast_lock is taken
	 */
	struct dp_peer *peer = ast_entry->peer;

	TAILQ_REMOVE(&peer->ast_entry_list, ast_entry, ase_list_elem);

	if (ast_entry == peer->self_ast_entry)
		peer->self_ast_entry = NULL;

	/*
	 * release the reference only if it is mapped
	 * to ast_table
	 */
	if (ast_entry->is_mapped)
		soc->ast_table[ast_entry->ast_idx] = NULL;

	ast_entry->peer = NULL;
}

/*
 * dp_peer_del_ast() - Delete and free AST entry
 * @soc: SoC handle
 * @ast_entry: AST entry of the node
 *
 * This function removes the AST entry from peer and soc tables
 * It assumes caller has taken the ast lock to protect the access to these
 * tables
 *
 * Return: None
 */
void dp_peer_del_ast(struct dp_soc *soc, struct dp_ast_entry *ast_entry)
{
	struct dp_peer *peer;

	if (!ast_entry)
		return;

	if (ast_entry->delete_in_progress)
		return;

	ast_entry->delete_in_progress = true;

	peer = ast_entry->peer;
	dp_peer_ast_send_wds_del(soc, ast_entry);

	/* Remove SELF and STATIC entries in teardown itself */
	if (!ast_entry->next_hop)
		dp_peer_unlink_ast_entry(soc, ast_entry);

	if (ast_entry->is_mapped)
		soc->ast_table[ast_entry->ast_idx] = NULL;

	/* if peer map v2 is enabled we are not freeing ast entry
	 * here and it is supposed to be freed in unmap event (after
	 * we receive delete confirmation from target)
	 *
	 * if peer_id is invalid we did not get the peer map event
	 * for the peer free ast entry from here only in this case
	 */
	if (dp_peer_ast_free_in_unmap_supported(peer, ast_entry))
		return;

	/* for WDS secondary entry ast_entry->next_hop would be set so
	 * unlinking has to be done explicitly here.
	 * As this entry is not a mapped entry unmap notification from
	 * FW wil not come. Hence unlinkling is done right here.
	 */
	if (ast_entry->type == CDP_TXRX_AST_TYPE_WDS_HM_SEC)
		dp_peer_unlink_ast_entry(soc, ast_entry);

	dp_peer_free_ast_entry(soc, ast_entry);
}

/*
 * dp_peer_update_ast() - Delete and free AST entry
 * @soc: SoC handle
 * @peer: peer to which ast node belongs
 * @ast_entry: AST entry of the node
 * @flags: wds or hmwds
 *
 * This function update the AST entry to the roamed peer and soc tables
 * It assumes caller has taken the ast lock to protect the access to these
 * tables
 *
 * Return: 0 if ast entry is updated successfully
 *         -1 failure
 */
int dp_peer_update_ast(struct dp_soc *soc, struct dp_peer *peer,
		       struct dp_ast_entry *ast_entry, uint32_t flags)
{
	int ret = -1;
	struct dp_peer *old_peer;

	QDF_TRACE(QDF_MODULE_ID_DP, QDF_TRACE_LEVEL_DEBUG,
		  "%s: ast_entry->type: %d pdevid: %u vdevid: %u flags: 0x%x mac_addr: %pM peer_mac: %pM\n",
		  __func__, ast_entry->type, peer->vdev->pdev->pdev_id,
		  peer->vdev->vdev_id, flags, ast_entry->mac_addr.raw,
		  peer->mac_addr.raw);

	/* Do not send AST update in below cases
	 *  1) Ast entry delete has already triggered
	 *  2) Peer delete is already triggered
	 *  3) We did not get the HTT map for create event
	 */
	if (ast_entry->delete_in_progress || peer->delete_in_progress ||
	    !ast_entry->is_mapped)
		return ret;

	if ((ast_entry->type == CDP_TXRX_AST_TYPE_STATIC) ||
	    (ast_entry->type == CDP_TXRX_AST_TYPE_SELF) ||
	    (ast_entry->type == CDP_TXRX_AST_TYPE_STA_BSS) ||
	    (ast_entry->type == CDP_TXRX_AST_TYPE_WDS_HM_SEC))
		return 0;

	/*
	 * Avoids flood of WMI update messages sent to FW for same peer.
	 */
	if (qdf_unlikely(ast_entry->peer == peer) &&
	    (ast_entry->type == CDP_TXRX_AST_TYPE_WDS) &&
	    (ast_entry->peer->vdev == peer->vdev) &&
	    (ast_entry->is_active))
		return 0;

	old_peer = ast_entry->peer;
	TAILQ_REMOVE(&old_peer->ast_entry_list, ast_entry, ase_list_elem);

	ast_entry->peer = peer;
	ast_entry->type = CDP_TXRX_AST_TYPE_WDS;
	ast_entry->pdev_id = peer->vdev->pdev->pdev_id;
	ast_entry->is_active = TRUE;
	TAILQ_INSERT_TAIL(&peer->ast_entry_list, ast_entry, ase_list_elem);

	ret = soc->cdp_soc.ol_ops->peer_update_wds_entry(
				soc->ctrl_psoc,
				peer->vdev->vdev_id,
				ast_entry->mac_addr.raw,
				peer->mac_addr.raw,
				flags);

	return ret;
}

/*
 * dp_peer_ast_get_pdev_id() - get pdev_id from the ast entry
 * @soc: SoC handle
 * @ast_entry: AST entry of the node
 *
 * This function gets the pdev_id from the ast entry.
 *
 * Return: (uint8_t) pdev_id
 */
uint8_t dp_peer_ast_get_pdev_id(struct dp_soc *soc,
				struct dp_ast_entry *ast_entry)
{
	return ast_entry->pdev_id;
}

/*
 * dp_peer_ast_get_next_hop() - get next_hop from the ast entry
 * @soc: SoC handle
 * @ast_entry: AST entry of the node
 *
 * This function gets the next hop from the ast entry.
 *
 * Return: (uint8_t) next_hop
 */
uint8_t dp_peer_ast_get_next_hop(struct dp_soc *soc,
				struct dp_ast_entry *ast_entry)
{
	return ast_entry->next_hop;
}

/*
 * dp_peer_ast_set_type() - set type from the ast entry
 * @soc: SoC handle
 * @ast_entry: AST entry of the node
 *
 * This function sets the type in the ast entry.
 *
 * Return:
 */
void dp_peer_ast_set_type(struct dp_soc *soc,
				struct dp_ast_entry *ast_entry,
				enum cdp_txrx_ast_entry_type type)
{
	ast_entry->type = type;
}

#else
int dp_peer_add_ast(struct dp_soc *soc, struct dp_peer *peer,
		uint8_t *mac_addr, enum cdp_txrx_ast_entry_type type,
		uint32_t flags)
{
	return 1;
}

void dp_peer_del_ast(struct dp_soc *soc, struct dp_ast_entry *ast_entry)
{
}

int dp_peer_update_ast(struct dp_soc *soc, struct dp_peer *peer,
			struct dp_ast_entry *ast_entry, uint32_t flags)
{
	return 1;
}

struct dp_ast_entry *dp_peer_ast_hash_find_soc(struct dp_soc *soc,
					       uint8_t *ast_mac_addr)
{
	return NULL;
}

struct dp_ast_entry *dp_peer_ast_hash_find_by_pdevid(struct dp_soc *soc,
						     uint8_t *ast_mac_addr,
						     uint8_t pdev_id)
{
	return NULL;
}

static int dp_peer_ast_hash_attach(struct dp_soc *soc)
{
	return 0;
}

static inline void dp_peer_map_ast(struct dp_soc *soc,
	struct dp_peer *peer, uint8_t *mac_addr, uint16_t hw_peer_id,
	uint8_t vdev_id, uint16_t ast_hash)
{
	return;
}

static void dp_peer_ast_hash_detach(struct dp_soc *soc)
{
}

void dp_peer_ast_set_type(struct dp_soc *soc,
				struct dp_ast_entry *ast_entry,
				enum cdp_txrx_ast_entry_type type)
{
}

uint8_t dp_peer_ast_get_pdev_id(struct dp_soc *soc,
				struct dp_ast_entry *ast_entry)
{
	return 0xff;
}

uint8_t dp_peer_ast_get_next_hop(struct dp_soc *soc,
				struct dp_ast_entry *ast_entry)
{
	return 0xff;
}

int dp_peer_update_ast(struct dp_soc *soc, struct dp_peer *peer,
		       struct dp_ast_entry *ast_entry, uint32_t flags)
{
	return 1;
}

#endif

void dp_peer_ast_send_wds_del(struct dp_soc *soc,
			      struct dp_ast_entry *ast_entry)
{
	struct dp_peer *peer = ast_entry->peer;
	struct cdp_soc_t *cdp_soc = &soc->cdp_soc;

	QDF_TRACE(QDF_MODULE_ID_DP, QDF_TRACE_LEVEL_TRACE,
		  "%s: ast_entry->type: %d pdevid: %u vdev: %u mac_addr: %pM next_hop: %u peer_mac: %pM\n",
		  __func__, ast_entry->type, peer->vdev->pdev->pdev_id,
		  peer->vdev->vdev_id, ast_entry->mac_addr.raw,
		  ast_entry->next_hop, ast_entry->peer->mac_addr.raw);

	if (ast_entry->next_hop) {
		cdp_soc->ol_ops->peer_del_wds_entry(soc->ctrl_psoc,
						    peer->vdev->vdev_id,
						    ast_entry->mac_addr.raw,
						    ast_entry->type);
	}

}

/**
 * dp_peer_ast_free_entry_by_mac() - find ast entry by MAC address and delete
 * @soc: soc handle
 * @peer: peer handle
 * @mac_addr: mac address of the AST entry to searc and delete
 *
 * find the ast entry from the peer list using the mac address and free
 * the entry.
 *
 * Return: SUCCESS or NOENT
 */
static int dp_peer_ast_free_entry_by_mac(struct dp_soc *soc,
					 struct dp_peer *peer,
					 uint8_t *mac_addr)
{
	struct dp_ast_entry *ast_entry;
	void *cookie = NULL;
	txrx_ast_free_cb cb = NULL;

	/*
	 * release the reference only if it is mapped
	 * to ast_table
	 */

	qdf_spin_lock_bh(&soc->ast_lock);

	ast_entry = dp_peer_ast_list_find(soc, peer, mac_addr);
	if (!ast_entry) {
		qdf_spin_unlock_bh(&soc->ast_lock);
		return QDF_STATUS_E_NOENT;
	} else if (ast_entry->is_mapped) {
		soc->ast_table[ast_entry->ast_idx] = NULL;
	}

	cb = ast_entry->callback;
	cookie = ast_entry->cookie;


	dp_peer_unlink_ast_entry(soc, ast_entry);
	dp_peer_free_ast_entry(soc, ast_entry);

	qdf_spin_unlock_bh(&soc->ast_lock);

	if (cb) {
		cb(soc->ctrl_psoc,
		   dp_soc_to_cdp_soc(soc),
		   cookie,
		   CDP_TXRX_AST_DELETED);
	}

	return QDF_STATUS_SUCCESS;
}

struct dp_peer *dp_peer_find_hash_find(struct dp_soc *soc,
	uint8_t *peer_mac_addr, int mac_addr_is_aligned, uint8_t vdev_id)
{
	union dp_align_mac_addr local_mac_addr_aligned, *mac_addr;
	unsigned index;
	struct dp_peer *peer;

	if (mac_addr_is_aligned) {
		mac_addr = (union dp_align_mac_addr *) peer_mac_addr;
	} else {
		qdf_mem_copy(
			&local_mac_addr_aligned.raw[0],
			peer_mac_addr, QDF_MAC_ADDR_SIZE);
		mac_addr = &local_mac_addr_aligned;
	}
	index = dp_peer_find_hash_index(soc, mac_addr);
	qdf_spin_lock_bh(&soc->peer_ref_mutex);
	TAILQ_FOREACH(peer, &soc->peer_hash.bins[index], hash_list_elem) {
		if (dp_peer_find_mac_addr_cmp(mac_addr, &peer->mac_addr) == 0 &&
			((peer->vdev->vdev_id == vdev_id) ||
			 (vdev_id == DP_VDEV_ALL))) {
			/* found it - increment the ref count before releasing
			 * the lock
			 */
			qdf_atomic_inc(&peer->ref_cnt);
			qdf_spin_unlock_bh(&soc->peer_ref_mutex);
			return peer;
		}
	}
	qdf_spin_unlock_bh(&soc->peer_ref_mutex);
	return NULL; /* failure */
}

void dp_peer_find_hash_remove(struct dp_soc *soc, struct dp_peer *peer)
{
	unsigned index;
	struct dp_peer *tmppeer = NULL;
	int found = 0;

	index = dp_peer_find_hash_index(soc, &peer->mac_addr);
	/* Check if tail is not empty before delete*/
	QDF_ASSERT(!TAILQ_EMPTY(&soc->peer_hash.bins[index]));
	/*
	 * DO NOT take the peer_ref_mutex lock here - it needs to be taken
	 * by the caller.
	 * The caller needs to hold the lock from the time the peer object's
	 * reference count is decremented and tested up through the time the
	 * reference to the peer object is removed from the hash table, by
	 * this function.
	 * Holding the lock only while removing the peer object reference
	 * from the hash table keeps the hash table consistent, but does not
	 * protect against a new HL tx context starting to use the peer object
	 * if it looks up the peer object from its MAC address just after the
	 * peer ref count is decremented to zero, but just before the peer
	 * object reference is removed from the hash table.
	 */
	 TAILQ_FOREACH(tmppeer, &soc->peer_hash.bins[index], hash_list_elem) {
		if (tmppeer == peer) {
			found = 1;
			break;
		}
	}
	QDF_ASSERT(found);
	TAILQ_REMOVE(&soc->peer_hash.bins[index], peer, hash_list_elem);
}

void dp_peer_find_hash_erase(struct dp_soc *soc)
{
	int i;

	/*
	 * Not really necessary to take peer_ref_mutex lock - by this point,
	 * it's known that the soc is no longer in use.
	 */
	for (i = 0; i <= soc->peer_hash.mask; i++) {
		if (!TAILQ_EMPTY(&soc->peer_hash.bins[i])) {
			struct dp_peer *peer, *peer_next;

			/*
			 * TAILQ_FOREACH_SAFE must be used here to avoid any
			 * memory access violation after peer is freed
			 */
			TAILQ_FOREACH_SAFE(peer, &soc->peer_hash.bins[i],
				hash_list_elem, peer_next) {
				/*
				 * Don't remove the peer from the hash table -
				 * that would modify the list we are currently
				 * traversing, and it's not necessary anyway.
				 */
				/*
				 * Artificially adjust the peer's ref count to
				 * 1, so it will get deleted by
				 * dp_peer_unref_delete.
				 */
				/* set to zero */
				qdf_atomic_init(&peer->ref_cnt);
				/* incr to one */
				qdf_atomic_inc(&peer->ref_cnt);
				dp_peer_unref_delete(peer);
			}
		}
	}
}

static void dp_peer_ast_table_detach(struct dp_soc *soc)
{
	if (soc->ast_table) {
		qdf_mem_free(soc->ast_table);
		soc->ast_table = NULL;
	}
}

static void dp_peer_find_map_detach(struct dp_soc *soc)
{
	if (soc->peer_id_to_obj_map) {
		qdf_mem_free(soc->peer_id_to_obj_map);
		soc->peer_id_to_obj_map = NULL;
	}
}

int dp_peer_find_attach(struct dp_soc *soc)
{
	if (dp_peer_find_map_attach(soc))
		return 1;

	if (dp_peer_find_hash_attach(soc)) {
		dp_peer_find_map_detach(soc);
		return 1;
	}

	if (dp_peer_ast_table_attach(soc)) {
		dp_peer_find_hash_detach(soc);
		dp_peer_find_map_detach(soc);
		return 1;
	}

	if (dp_peer_ast_hash_attach(soc)) {
		dp_peer_ast_table_detach(soc);
		dp_peer_find_hash_detach(soc);
		dp_peer_find_map_detach(soc);
		return 1;
	}

	return 0; /* success */
}

void dp_rx_tid_stats_cb(struct dp_soc *soc, void *cb_ctxt,
	union hal_reo_status *reo_status)
{
	struct dp_rx_tid *rx_tid = (struct dp_rx_tid *)cb_ctxt;
	struct hal_reo_queue_status *queue_status = &(reo_status->queue_status);

	if (queue_status->header.status == HAL_REO_CMD_DRAIN)
		return;

	if (queue_status->header.status != HAL_REO_CMD_SUCCESS) {
		DP_PRINT_STATS("REO stats failure %d for TID %d\n",
			       queue_status->header.status, rx_tid->tid);
		return;
	}

	DP_PRINT_STATS("REO queue stats (TID: %d):\n"
		       "ssn: %d\n"
		       "curr_idx  : %d\n"
		       "pn_31_0   : %08x\n"
		       "pn_63_32  : %08x\n"
		       "pn_95_64  : %08x\n"
		       "pn_127_96 : %08x\n"
		       "last_rx_enq_tstamp : %08x\n"
		       "last_rx_deq_tstamp : %08x\n"
		       "rx_bitmap_31_0     : %08x\n"
		       "rx_bitmap_63_32    : %08x\n"
		       "rx_bitmap_95_64    : %08x\n"
		       "rx_bitmap_127_96   : %08x\n"
		       "rx_bitmap_159_128  : %08x\n"
		       "rx_bitmap_191_160  : %08x\n"
		       "rx_bitmap_223_192  : %08x\n"
		       "rx_bitmap_255_224  : %08x\n",
		       rx_tid->tid,
		       queue_status->ssn, queue_status->curr_idx,
		       queue_status->pn_31_0, queue_status->pn_63_32,
		       queue_status->pn_95_64, queue_status->pn_127_96,
		       queue_status->last_rx_enq_tstamp,
		       queue_status->last_rx_deq_tstamp,
		       queue_status->rx_bitmap_31_0,
		       queue_status->rx_bitmap_63_32,
		       queue_status->rx_bitmap_95_64,
		       queue_status->rx_bitmap_127_96,
		       queue_status->rx_bitmap_159_128,
		       queue_status->rx_bitmap_191_160,
		       queue_status->rx_bitmap_223_192,
		       queue_status->rx_bitmap_255_224);

	DP_PRINT_STATS(
		       "curr_mpdu_cnt      : %d\n"
		       "curr_msdu_cnt      : %d\n"
		       "fwd_timeout_cnt    : %d\n"
		       "fwd_bar_cnt        : %d\n"
		       "dup_cnt            : %d\n"
		       "frms_in_order_cnt  : %d\n"
		       "bar_rcvd_cnt       : %d\n"
		       "mpdu_frms_cnt      : %d\n"
		       "msdu_frms_cnt      : %d\n"
		       "total_byte_cnt     : %d\n"
		       "late_recv_mpdu_cnt : %d\n"
		       "win_jump_2k        : %d\n"
		       "hole_cnt           : %d\n",
		       queue_status->curr_mpdu_cnt,
		       queue_status->curr_msdu_cnt,
		       queue_status->fwd_timeout_cnt,
		       queue_status->fwd_bar_cnt,
		       queue_status->dup_cnt,
		       queue_status->frms_in_order_cnt,
		       queue_status->bar_rcvd_cnt,
		       queue_status->mpdu_frms_cnt,
		       queue_status->msdu_frms_cnt,
		       queue_status->total_cnt,
		       queue_status->late_recv_mpdu_cnt,
		       queue_status->win_jump_2k,
		       queue_status->hole_cnt);

	DP_PRINT_STATS("Addba Req          : %d\n"
			"Addba Resp         : %d\n"
			"Addba Resp success : %d\n"
			"Addba Resp failed  : %d\n"
			"Delba Req received : %d\n"
			"Delba Tx success   : %d\n"
			"Delba Tx Fail      : %d\n"
			"BA window size     : %d\n"
			"Pn size            : %d\n",
			rx_tid->num_of_addba_req,
			rx_tid->num_of_addba_resp,
			rx_tid->num_addba_rsp_success,
			rx_tid->num_addba_rsp_failed,
			rx_tid->num_of_delba_req,
			rx_tid->delba_tx_success_cnt,
			rx_tid->delba_tx_fail_cnt,
			rx_tid->ba_win_size,
			rx_tid->pn_size);
}

static inline struct dp_peer *dp_peer_find_add_id(struct dp_soc *soc,
	uint8_t *peer_mac_addr, uint16_t peer_id, uint16_t hw_peer_id,
	uint8_t vdev_id)
{
	struct dp_peer *peer;

	QDF_ASSERT(peer_id <= soc->max_peers);
	/* check if there's already a peer object with this MAC address */
	peer = dp_peer_find_hash_find(soc, peer_mac_addr,
		0 /* is aligned */, vdev_id);
	QDF_TRACE(QDF_MODULE_ID_DP, QDF_TRACE_LEVEL_ERROR,
		  "%s: peer %pK ID %d vid %d mac %pM",
		  __func__, peer, peer_id, vdev_id, peer_mac_addr);

	if (peer) {
		/* peer's ref count was already incremented by
		 * peer_find_hash_find
		 */
		QDF_TRACE(QDF_MODULE_ID_DP, QDF_TRACE_LEVEL_INFO,
			  "%s: ref_cnt: %d", __func__,
			   qdf_atomic_read(&peer->ref_cnt));
		if (!soc->peer_id_to_obj_map[peer_id])
			soc->peer_id_to_obj_map[peer_id] = peer;
		else {
			/* Peer map event came for peer_id which
			 * is already mapped, this is not expected
			 */
			QDF_ASSERT(0);
		}

		if (dp_peer_find_add_id_to_obj(peer, peer_id)) {
			/* TBDXXX: assert for now */
			QDF_ASSERT(0);
		}

		return peer;
	}

	return NULL;
}

/**
 * dp_rx_peer_map_handler() - handle peer map event from firmware
 * @soc_handle - genereic soc handle
 * @peeri_id - peer_id from firmware
 * @hw_peer_id - ast index for this peer
 * @vdev_id - vdev ID
 * @peer_mac_addr - mac address of the peer
 * @ast_hash - ast hash value
 * @is_wds - flag to indicate peer map event for WDS ast entry
 *
 * associate the peer_id that firmware provided with peer entry
 * and update the ast table in the host with the hw_peer_id.
 *
 * Return: none
 */

void
dp_rx_peer_map_handler(struct dp_soc *soc, uint16_t peer_id,
		       uint16_t hw_peer_id, uint8_t vdev_id,
		       uint8_t *peer_mac_addr, uint16_t ast_hash,
		       uint8_t is_wds)
{
	struct dp_peer *peer = NULL;
	enum cdp_txrx_ast_entry_type type = CDP_TXRX_AST_TYPE_STATIC;

	dp_info("peer_map_event (soc:%pK): peer_id %d, hw_peer_id %d, peer_mac %pM, vdev_id %d",
		soc, peer_id, hw_peer_id,
		  peer_mac_addr, vdev_id);

	/* Peer map event for WDS ast entry get the peer from
	 * obj map
	 */
	if (is_wds) {
		peer = soc->peer_id_to_obj_map[peer_id];
		/*
		 * In certain cases like Auth attack on a repeater
		 * can result in the number of ast_entries falling
		 * in the same hash bucket to exceed the max_skid
		 * length supported by HW in root AP. In these cases
		 * the FW will return the hw_peer_id (ast_index) as
		 * 0xffff indicating HW could not add the entry in
		 * its table. Host has to delete the entry from its
		 * table in these cases.
		 */
		if (hw_peer_id == HTT_INVALID_PEER) {
			DP_STATS_INC(soc, ast.map_err, 1);
			if (!dp_peer_ast_free_entry_by_mac(soc,
							   peer,
							   peer_mac_addr))
				return;

			dp_alert("AST entry not found with peer %pK peer_id %u peer_mac %pM mac_addr %pM vdev_id %u next_hop %u",
				 peer, peer->peer_ids[0],
				 peer->mac_addr.raw, peer_mac_addr, vdev_id,
				 is_wds);

			return;
		}

	} else {
		/*
		 * It's the responsibility of the CP and FW to ensure
		 * that peer is created successfully. Ideally DP should
		 * not hit the below condition for directly assocaited
		 * peers.
		 */
		if ((hw_peer_id < 0) ||
		    (hw_peer_id >=
		     wlan_cfg_get_max_ast_idx(soc->wlan_cfg_ctx))) {
			QDF_TRACE(QDF_MODULE_ID_DP, QDF_TRACE_LEVEL_ERROR,
				  "invalid hw_peer_id: %d", hw_peer_id);
			qdf_assert_always(0);
		}

		peer = dp_peer_find_add_id(soc, peer_mac_addr, peer_id,
					   hw_peer_id, vdev_id);

		if (peer) {
			if (wlan_op_mode_sta == peer->vdev->opmode &&
			    qdf_mem_cmp(peer->mac_addr.raw,
					peer->vdev->mac_addr.raw,
					QDF_MAC_ADDR_SIZE) != 0) {
				dp_info("STA vdev bss_peer!!!!");
				peer->bss_peer = 1;
				peer->vdev->vap_bss_peer = peer;
				qdf_mem_copy(peer->vdev->vap_bss_peer_mac_addr,
					     peer->mac_addr.raw,
					     QDF_MAC_ADDR_SIZE);
			}

			if (peer->vdev->opmode == wlan_op_mode_sta) {
				peer->vdev->bss_ast_hash = ast_hash;
				peer->vdev->bss_ast_idx = hw_peer_id;
			}

			/* Add ast entry incase self ast entry is
			 * deleted due to DP CP sync issue
			 *
			 * self_ast_entry is modified in peer create
			 * and peer unmap path which cannot run in
			 * parllel with peer map, no lock need before
			 * referring it
			 */
			if (!peer->self_ast_entry) {
				dp_info("Add self ast from map %pM",
					peer_mac_addr);
				dp_peer_add_ast(soc, peer,
						peer_mac_addr,
						type, 0);
			}

		}
	}
	dp_peer_map_ast(soc, peer, peer_mac_addr,
			hw_peer_id, vdev_id, ast_hash);
}

/**
 * dp_rx_peer_unmap_handler() - handle peer unmap event from firmware
 * @soc_handle - genereic soc handle
 * @peeri_id - peer_id from firmware
 * @vdev_id - vdev ID
 * @mac_addr - mac address of the peer or wds entry
 * @is_wds - flag to indicate peer map event for WDS ast entry
 *
 * Return: none
 */
void
dp_rx_peer_unmap_handler(struct dp_soc *soc, uint16_t peer_id,
			 uint8_t vdev_id, uint8_t *mac_addr,
			 uint8_t is_wds)
{
	struct dp_peer *peer;
	uint8_t i;

	peer = __dp_peer_find_by_id(soc, peer_id);

	/*
	 * Currently peer IDs are assigned for vdevs as well as peers.
	 * If the peer ID is for a vdev, then the peer pointer stored
	 * in peer_id_to_obj_map will be NULL.
	 */
	if (!peer) {
		dp_err("Received unmap event for invalid peer_id %u", peer_id);
		return;
	}

	/* If V2 Peer map messages are enabled AST entry has to be freed here
	 */
	if (is_wds) {
		if (!dp_peer_ast_free_entry_by_mac(soc, peer, mac_addr))
			return;

		dp_alert("AST entry not found with peer %pK peer_id %u peer_mac %pM mac_addr %pM vdev_id %u next_hop %u",
			 peer, peer->peer_ids[0],
			 peer->mac_addr.raw, mac_addr, vdev_id,
			 is_wds);

		return;
	}

	dp_info("peer_unmap_event (soc:%pK) peer_id %d peer %pK",
		soc, peer_id, peer);

	soc->peer_id_to_obj_map[peer_id] = NULL;
	for (i = 0; i < MAX_NUM_PEER_ID_PER_PEER; i++) {
		if (peer->peer_ids[i] == peer_id) {
			peer->peer_ids[i] = HTT_INVALID_PEER;
			break;
		}
	}

	/*
	 * Reset ast flow mapping table
	 */
	dp_peer_reset_flowq_map(peer);

	if (soc->cdp_soc.ol_ops->peer_unmap_event) {
		soc->cdp_soc.ol_ops->peer_unmap_event(soc->ctrl_psoc,
				peer_id, vdev_id);
	}

	/*
	 * Remove a reference to the peer.
	 * If there are no more references, delete the peer object.
	 */
	dp_peer_unref_delete(peer);
}

void
dp_peer_find_detach(struct dp_soc *soc)
{
	dp_peer_find_map_detach(soc);
	dp_peer_find_hash_detach(soc);
	dp_peer_ast_hash_detach(soc);
	dp_peer_ast_table_detach(soc);
}

static void dp_rx_tid_update_cb(struct dp_soc *soc, void *cb_ctxt,
	union hal_reo_status *reo_status)
{
	struct dp_rx_tid *rx_tid = (struct dp_rx_tid *)cb_ctxt;

	if ((reo_status->rx_queue_status.header.status !=
		HAL_REO_CMD_SUCCESS) &&
		(reo_status->rx_queue_status.header.status !=
		HAL_REO_CMD_DRAIN)) {
		/* Should not happen normally. Just print error for now */
		QDF_TRACE(QDF_MODULE_ID_DP, QDF_TRACE_LEVEL_ERROR,
			  "%s: Rx tid HW desc update failed(%d): tid %d",
			  __func__,
			  reo_status->rx_queue_status.header.status,
			  rx_tid->tid);
	}
}

/*
 * dp_find_peer_by_addr - find peer instance by mac address
 * @dev: physical device instance
 * @peer_mac_addr: peer mac address
 *
 * Return: peer instance pointer
 */
void *dp_find_peer_by_addr(struct cdp_pdev *dev, uint8_t *peer_mac_addr)
{
	struct dp_pdev *pdev = (struct dp_pdev *)dev;
	struct dp_peer *peer;

	peer = dp_peer_find_hash_find(pdev->soc, peer_mac_addr, 0, DP_VDEV_ALL);

	if (!peer)
		return NULL;

	dp_verbose_debug("peer %pK mac: %pM", peer,
			 peer->mac_addr.raw);

	/* ref_cnt is incremented inside dp_peer_find_hash_find().
	 * Decrement it here.
	 */
	dp_peer_unref_delete(peer);

	return peer;
}

static bool dp_get_peer_vdev_roaming_in_progress(struct dp_peer *peer)
{
	struct ol_if_ops *ol_ops = NULL;
	bool is_roaming = false;
	uint8_t vdev_id = -1;
<<<<<<< HEAD
=======
	struct cdp_soc_t *soc;
>>>>>>> 4d3aee41

	if (!peer) {
		dp_info("Peer is NULL. No roaming possible");
		return false;
	}
<<<<<<< HEAD
	ol_ops = peer->vdev->pdev->soc->cdp_soc.ol_ops;

	if (ol_ops && ol_ops->is_roam_inprogress) {
		dp_get_vdevid(peer, &vdev_id);
=======

	soc = dp_soc_to_cdp_soc_t(peer->vdev->pdev->soc);
	ol_ops = peer->vdev->pdev->soc->cdp_soc.ol_ops;

	if (ol_ops && ol_ops->is_roam_inprogress) {
		dp_get_vdevid(soc, peer->mac_addr.raw, &vdev_id);
>>>>>>> 4d3aee41
		is_roaming = ol_ops->is_roam_inprogress(vdev_id);
	}

	dp_info("peer: %pM, vdev_id: %d, is_roaming: %d",
		peer->mac_addr.raw, vdev_id, is_roaming);

	return is_roaming;
}

QDF_STATUS dp_rx_tid_update_wifi3(struct dp_peer *peer, int tid, uint32_t
					 ba_window_size, uint32_t start_seq)
{
	struct dp_rx_tid *rx_tid = &peer->rx_tid[tid];
	struct dp_soc *soc = peer->vdev->pdev->soc;
	struct hal_reo_cmd_params params;

	qdf_mem_zero(&params, sizeof(params));

	params.std.need_status = 1;
	params.std.addr_lo = rx_tid->hw_qdesc_paddr & 0xffffffff;
	params.std.addr_hi = (uint64_t)(rx_tid->hw_qdesc_paddr) >> 32;
	params.u.upd_queue_params.update_ba_window_size = 1;
	params.u.upd_queue_params.ba_window_size = ba_window_size;

	if (start_seq < IEEE80211_SEQ_MAX) {
		params.u.upd_queue_params.update_ssn = 1;
		params.u.upd_queue_params.ssn = start_seq;
	} else {
	    dp_set_ssn_valid_flag(&params, 0);
	}

<<<<<<< HEAD
	dp_set_ssn_valid_flag(&params, 0);
=======
>>>>>>> 4d3aee41
	if (dp_reo_send_cmd(soc, CMD_UPDATE_RX_REO_QUEUE, &params,
			    dp_rx_tid_update_cb, rx_tid)) {
		dp_err_log("failed to send reo cmd CMD_UPDATE_RX_REO_QUEUE");
		DP_STATS_INC(soc, rx.err.reo_cmd_send_fail, 1);
	}

	rx_tid->ba_win_size = ba_window_size;

	if (dp_get_peer_vdev_roaming_in_progress(peer))
		return QDF_STATUS_E_PERM;

	if (soc->cdp_soc.ol_ops->peer_rx_reorder_queue_setup)
		soc->cdp_soc.ol_ops->peer_rx_reorder_queue_setup(
			soc->ctrl_psoc, peer->vdev->pdev->pdev_id,
			peer->vdev->vdev_id, peer->mac_addr.raw,
			rx_tid->hw_qdesc_paddr, tid, tid, 1, ba_window_size);

	return QDF_STATUS_SUCCESS;
}

/*
 * dp_reo_desc_free() - Callback free reo descriptor memory after
 * HW cache flush
 *
 * @soc: DP SOC handle
 * @cb_ctxt: Callback context
 * @reo_status: REO command status
 */
static void dp_reo_desc_free(struct dp_soc *soc, void *cb_ctxt,
	union hal_reo_status *reo_status)
{
	struct reo_desc_list_node *freedesc =
		(struct reo_desc_list_node *)cb_ctxt;
	struct dp_rx_tid *rx_tid = &freedesc->rx_tid;
	unsigned long curr_ts = qdf_get_system_timestamp();

	if ((reo_status->fl_cache_status.header.status !=
		HAL_REO_CMD_SUCCESS) &&
		(reo_status->fl_cache_status.header.status !=
		HAL_REO_CMD_DRAIN)) {
		QDF_TRACE(QDF_MODULE_ID_DP, QDF_TRACE_LEVEL_ERROR,
			  "%s: Rx tid HW desc flush failed(%d): tid %d",
			  __func__,
			  reo_status->rx_queue_status.header.status,
			  freedesc->rx_tid.tid);
	}
	QDF_TRACE(QDF_MODULE_ID_DP, QDF_TRACE_LEVEL_INFO_HIGH,
		  "%s:%lu hw_qdesc_paddr: %pK, tid:%d", __func__,
		  curr_ts,
		  (void *)(rx_tid->hw_qdesc_paddr), rx_tid->tid);
	qdf_mem_unmap_nbytes_single(soc->osdev,
		rx_tid->hw_qdesc_paddr,
		QDF_DMA_BIDIRECTIONAL,
		rx_tid->hw_qdesc_alloc_size);
	qdf_mem_free(rx_tid->hw_qdesc_vaddr_unaligned);
	qdf_mem_free(freedesc);
}

#if defined(CONFIG_WIFI_EMULATION_WIFI_3_0) && defined(BUILD_X86)
/* Hawkeye emulation requires bus address to be >= 0x50000000 */
static inline int dp_reo_desc_addr_chk(qdf_dma_addr_t dma_addr)
{
	if (dma_addr < 0x50000000)
		return QDF_STATUS_E_FAILURE;
	else
		return QDF_STATUS_SUCCESS;
}
#else
static inline int dp_reo_desc_addr_chk(qdf_dma_addr_t dma_addr)
{
	return QDF_STATUS_SUCCESS;
}
#endif


/*
 * dp_rx_tid_setup_wifi3() – Setup receive TID state
 * @peer: Datapath peer handle
 * @tid: TID
 * @ba_window_size: BlockAck window size
 * @start_seq: Starting sequence number
 *
 * Return: QDF_STATUS code
 */
QDF_STATUS dp_rx_tid_setup_wifi3(struct dp_peer *peer, int tid,
				 uint32_t ba_window_size, uint32_t start_seq)
{
	struct dp_rx_tid *rx_tid = &peer->rx_tid[tid];
	struct dp_vdev *vdev = peer->vdev;
	struct dp_soc *soc = vdev->pdev->soc;
	uint32_t hw_qdesc_size;
	uint32_t hw_qdesc_align;
	int hal_pn_type;
	void *hw_qdesc_vaddr;
	uint32_t alloc_tries = 0;
	QDF_STATUS err = QDF_STATUS_SUCCESS;

	if (peer->delete_in_progress ||
	    !qdf_atomic_read(&peer->is_default_route_set))
		return QDF_STATUS_E_FAILURE;

	rx_tid->ba_win_size = ba_window_size;
	if (rx_tid->hw_qdesc_vaddr_unaligned)
		return dp_rx_tid_update_wifi3(peer, tid, ba_window_size,
			start_seq);
	rx_tid->delba_tx_status = 0;
	rx_tid->ppdu_id_2k = 0;
	rx_tid->num_of_addba_req = 0;
	rx_tid->num_of_delba_req = 0;
	rx_tid->num_of_addba_resp = 0;
	rx_tid->num_addba_rsp_failed = 0;
	rx_tid->num_addba_rsp_success = 0;
	rx_tid->delba_tx_success_cnt = 0;
	rx_tid->delba_tx_fail_cnt = 0;
	rx_tid->statuscode = 0;

	/* TODO: Allocating HW queue descriptors based on max BA window size
	 * for all QOS TIDs so that same descriptor can be used later when
	 * ADDBA request is recevied. This should be changed to allocate HW
	 * queue descriptors based on BA window size being negotiated (0 for
	 * non BA cases), and reallocate when BA window size changes and also
	 * send WMI message to FW to change the REO queue descriptor in Rx
	 * peer entry as part of dp_rx_tid_update.
	 */
	if (tid != DP_NON_QOS_TID)
		hw_qdesc_size = hal_get_reo_qdesc_size(soc->hal_soc,
			HAL_RX_MAX_BA_WINDOW, tid);
	else
		hw_qdesc_size = hal_get_reo_qdesc_size(soc->hal_soc,
			ba_window_size, tid);

	hw_qdesc_align = hal_get_reo_qdesc_align(soc->hal_soc);
	/* To avoid unnecessary extra allocation for alignment, try allocating
	 * exact size and see if we already have aligned address.
	 */
	rx_tid->hw_qdesc_alloc_size = hw_qdesc_size;

try_desc_alloc:
	rx_tid->hw_qdesc_vaddr_unaligned =
		qdf_mem_malloc(rx_tid->hw_qdesc_alloc_size);

	if (!rx_tid->hw_qdesc_vaddr_unaligned) {
		QDF_TRACE(QDF_MODULE_ID_DP, QDF_TRACE_LEVEL_ERROR,
			  "%s: Rx tid HW desc alloc failed: tid %d",
			  __func__, tid);
		return QDF_STATUS_E_NOMEM;
	}

	if ((unsigned long)(rx_tid->hw_qdesc_vaddr_unaligned) %
		hw_qdesc_align) {
		/* Address allocated above is not alinged. Allocate extra
		 * memory for alignment
		 */
		qdf_mem_free(rx_tid->hw_qdesc_vaddr_unaligned);
		rx_tid->hw_qdesc_vaddr_unaligned =
			qdf_mem_malloc(rx_tid->hw_qdesc_alloc_size +
					hw_qdesc_align - 1);

		if (!rx_tid->hw_qdesc_vaddr_unaligned) {
			QDF_TRACE(QDF_MODULE_ID_DP, QDF_TRACE_LEVEL_ERROR,
				  "%s: Rx tid HW desc alloc failed: tid %d",
				  __func__, tid);
			return QDF_STATUS_E_NOMEM;
		}

		hw_qdesc_vaddr = (void *)qdf_align((unsigned long)
			rx_tid->hw_qdesc_vaddr_unaligned,
			hw_qdesc_align);

		QDF_TRACE(QDF_MODULE_ID_DP, QDF_TRACE_LEVEL_DEBUG,
			  "%s: Total Size %d Aligned Addr %pK",
			  __func__, rx_tid->hw_qdesc_alloc_size,
			  hw_qdesc_vaddr);

	} else {
		hw_qdesc_vaddr = rx_tid->hw_qdesc_vaddr_unaligned;
	}

	/* TODO: Ensure that sec_type is set before ADDBA is received.
	 * Currently this is set based on htt indication
	 * HTT_T2H_MSG_TYPE_SEC_IND from target
	 */
	switch (peer->security[dp_sec_ucast].sec_type) {
	case cdp_sec_type_tkip_nomic:
	case cdp_sec_type_aes_ccmp:
	case cdp_sec_type_aes_ccmp_256:
	case cdp_sec_type_aes_gcmp:
	case cdp_sec_type_aes_gcmp_256:
		hal_pn_type = HAL_PN_WPA;
		break;
	case cdp_sec_type_wapi:
		if (vdev->opmode == wlan_op_mode_ap)
			hal_pn_type = HAL_PN_WAPI_EVEN;
		else
			hal_pn_type = HAL_PN_WAPI_UNEVEN;
		break;
	default:
		hal_pn_type = HAL_PN_NONE;
		break;
	}

	hal_reo_qdesc_setup(soc->hal_soc, tid, ba_window_size, start_seq,
		hw_qdesc_vaddr, rx_tid->hw_qdesc_paddr, hal_pn_type);

	qdf_mem_map_nbytes_single(soc->osdev, hw_qdesc_vaddr,
		QDF_DMA_BIDIRECTIONAL, rx_tid->hw_qdesc_alloc_size,
		&(rx_tid->hw_qdesc_paddr));

	if (dp_reo_desc_addr_chk(rx_tid->hw_qdesc_paddr) !=
			QDF_STATUS_SUCCESS) {
		if (alloc_tries++ < 10) {
			qdf_mem_free(rx_tid->hw_qdesc_vaddr_unaligned);
			rx_tid->hw_qdesc_vaddr_unaligned = NULL;
			goto try_desc_alloc;
		} else {
			QDF_TRACE(QDF_MODULE_ID_DP, QDF_TRACE_LEVEL_ERROR,
				  "%s: Rx tid HW desc alloc failed (lowmem): tid %d",
				  __func__, tid);
			err = QDF_STATUS_E_NOMEM;
			goto error;
		}
	}

	if (dp_get_peer_vdev_roaming_in_progress(peer)) {
		err = QDF_STATUS_E_PERM;
		goto error;
	}

	if (soc->cdp_soc.ol_ops->peer_rx_reorder_queue_setup) {
		if (soc->cdp_soc.ol_ops->peer_rx_reorder_queue_setup(
		    soc->ctrl_psoc,
		    peer->vdev->pdev->pdev_id,
		    peer->vdev->vdev_id,
		    peer->mac_addr.raw, rx_tid->hw_qdesc_paddr, tid, tid,
		    1, ba_window_size)) {
			QDF_TRACE(QDF_MODULE_ID_DP, QDF_TRACE_LEVEL_ERROR,
				  "%s: Failed to send reo queue setup to FW - tid %d\n",
				  __func__, tid);
			err = QDF_STATUS_E_FAILURE;
			goto error;
		}
	}
	return 0;
error:
	if (rx_tid->hw_qdesc_vaddr_unaligned) {
		if (dp_reo_desc_addr_chk(rx_tid->hw_qdesc_paddr) ==
		    QDF_STATUS_SUCCESS)
			qdf_mem_unmap_nbytes_single(
				soc->osdev,
				rx_tid->hw_qdesc_paddr,
				QDF_DMA_BIDIRECTIONAL,
				rx_tid->hw_qdesc_alloc_size);
		qdf_mem_free(rx_tid->hw_qdesc_vaddr_unaligned);
		rx_tid->hw_qdesc_vaddr_unaligned = NULL;
	}
	return err;
}

#ifdef REO_DESC_DEFER_FREE
<<<<<<< HEAD
/*
 * dp_reo_desc_clean_up() - If cmd to flush base desc fails add
 * desc back to freelist and defer the deletion
 *
 * @soc: DP SOC handle
 * @desc: Base descriptor to be freed
 * @reo_status: REO command status
 */
static void dp_reo_desc_clean_up(struct dp_soc *soc,
				 struct reo_desc_list_node *desc,
				 union hal_reo_status *reo_status)
{
	desc->free_ts = qdf_get_system_timestamp();
	DP_STATS_INC(soc, rx.err.reo_cmd_send_fail, 1);
	qdf_list_insert_back(&soc->reo_desc_freelist,
			     (qdf_list_node_t *)desc);
}

#else
/*
 * dp_reo_desc_clean_up() - If send cmd to REO inorder to flush
 * cache fails free the base REO desc anyway
 *
 * @soc: DP SOC handle
 * @desc: Base descriptor to be freed
 * @reo_status: REO command status
 */
static void dp_reo_desc_clean_up(struct dp_soc *soc,
				 struct reo_desc_list_node *desc,
				 union hal_reo_status *reo_status)
{
	if (reo_status) {
		qdf_mem_zero(reo_status, sizeof(*reo_status));
		reo_status->fl_cache_status.header.status = 0;
		dp_reo_desc_free(soc, (void *)desc, reo_status);
	}
}
#endif

/*
 * dp_resend_update_reo_cmd() - Resend the UPDATE_REO_QUEUE
 * cmd and re-insert desc into free list if send fails.
 *
 * @soc: DP SOC handle
 * @desc: desc with resend update cmd flag set
 * @rx_tid: Desc RX tid associated with update cmd for resetting
 * valid field to 0 in h/w
 */
static void dp_resend_update_reo_cmd(struct dp_soc *soc,
				     struct reo_desc_list_node *desc,
				     struct dp_rx_tid *rx_tid)
{
	struct hal_reo_cmd_params params;

	qdf_mem_zero(&params, sizeof(params));
	params.std.need_status = 1;
	params.std.addr_lo =
		rx_tid->hw_qdesc_paddr & 0xffffffff;
	params.std.addr_hi =
		(uint64_t)(rx_tid->hw_qdesc_paddr) >> 32;
	params.u.upd_queue_params.update_vld = 1;
	params.u.upd_queue_params.vld = 0;
	desc->resend_update_reo_cmd = false;
	/*
	 * If the cmd send fails then set resend_update_reo_cmd flag
	 * and insert the desc at the end of the free list to retry.
	 */
	if (dp_reo_send_cmd(soc,
			    CMD_UPDATE_RX_REO_QUEUE,
			    &params,
			    dp_rx_tid_delete_cb,
			    (void *)desc)
	    != QDF_STATUS_SUCCESS) {
		desc->resend_update_reo_cmd = true;
		desc->free_ts = qdf_get_system_timestamp();
		qdf_list_insert_back(&soc->reo_desc_freelist,
				     (qdf_list_node_t *)desc);
		dp_err_log("failed to send reo cmd CMD_UPDATE_RX_REO_QUEUE");
		DP_STATS_INC(soc, rx.err.reo_cmd_send_fail, 1);
	}
}

=======
>>>>>>> 4d3aee41
/*
 * dp_reo_desc_clean_up() - If cmd to flush base desc fails add
 * desc back to freelist and defer the deletion
 *
 * @soc: DP SOC handle
 * @desc: Base descriptor to be freed
 * @reo_status: REO command status
 */
<<<<<<< HEAD
void dp_rx_tid_delete_cb(struct dp_soc *soc, void *cb_ctxt,
			 union hal_reo_status *reo_status)
=======
static void dp_reo_desc_clean_up(struct dp_soc *soc,
				 struct reo_desc_list_node *desc,
				 union hal_reo_status *reo_status)
{
	desc->free_ts = qdf_get_system_timestamp();
	DP_STATS_INC(soc, rx.err.reo_cmd_send_fail, 1);
	qdf_list_insert_back(&soc->reo_desc_freelist,
			     (qdf_list_node_t *)desc);
}

/*
 * dp_reo_limit_clean_batch_sz() - Limit number REO CMD queued to cmd
 * ring in aviod of REO hang
 *
 * @list_size: REO desc list size to be cleaned
 */
static inline void dp_reo_limit_clean_batch_sz(uint32_t *list_size)
>>>>>>> 4d3aee41
{
	unsigned long curr_ts = qdf_get_system_timestamp();

	if ((*list_size) > REO_DESC_FREELIST_SIZE) {
		dp_err_log("%lu:freedesc number %d in freelist",
			   curr_ts, *list_size);
		/* limit the batch queue size */
		*list_size = REO_DESC_FREELIST_SIZE;
	}
}
#else
/*
 * dp_reo_desc_clean_up() - If send cmd to REO inorder to flush
 * cache fails free the base REO desc anyway
 *
 * @soc: DP SOC handle
 * @desc: Base descriptor to be freed
 * @reo_status: REO command status
 */
static void dp_reo_desc_clean_up(struct dp_soc *soc,
				 struct reo_desc_list_node *desc,
				 union hal_reo_status *reo_status)
{
	if (reo_status) {
		qdf_mem_zero(reo_status, sizeof(*reo_status));
		reo_status->fl_cache_status.header.status = 0;
		dp_reo_desc_free(soc, (void *)desc, reo_status);
	}
}

/*
 * dp_reo_limit_clean_batch_sz() - Limit number REO CMD queued to cmd
 * ring in aviod of REO hang
 *
 * @list_size: REO desc list size to be cleaned
 */
static inline void dp_reo_limit_clean_batch_sz(uint32_t *list_size)
{
}
#endif

/*
 * dp_resend_update_reo_cmd() - Resend the UPDATE_REO_QUEUE
 * cmd and re-insert desc into free list if send fails.
 *
 * @soc: DP SOC handle
 * @desc: desc with resend update cmd flag set
 * @rx_tid: Desc RX tid associated with update cmd for resetting
 * valid field to 0 in h/w
 */
static void dp_resend_update_reo_cmd(struct dp_soc *soc,
				     struct reo_desc_list_node *desc,
				     struct dp_rx_tid *rx_tid)
{
	struct hal_reo_cmd_params params;

	qdf_mem_zero(&params, sizeof(params));
	params.std.need_status = 1;
	params.std.addr_lo =
		rx_tid->hw_qdesc_paddr & 0xffffffff;
	params.std.addr_hi =
		(uint64_t)(rx_tid->hw_qdesc_paddr) >> 32;
	params.u.upd_queue_params.update_vld = 1;
	params.u.upd_queue_params.vld = 0;
	desc->resend_update_reo_cmd = false;
	/*
	 * If the cmd send fails then set resend_update_reo_cmd flag
	 * and insert the desc at the end of the free list to retry.
	 */
	if (dp_reo_send_cmd(soc,
			    CMD_UPDATE_RX_REO_QUEUE,
			    &params,
			    dp_rx_tid_delete_cb,
			    (void *)desc)
	    != QDF_STATUS_SUCCESS) {
		desc->resend_update_reo_cmd = true;
		desc->free_ts = qdf_get_system_timestamp();
		qdf_list_insert_back(&soc->reo_desc_freelist,
				     (qdf_list_node_t *)desc);
		dp_err_log("failed to send reo cmd CMD_UPDATE_RX_REO_QUEUE");
		DP_STATS_INC(soc, rx.err.reo_cmd_send_fail, 1);
	}
}

/*
 * dp_rx_tid_delete_cb() - Callback to flush reo descriptor HW cache
 * after deleting the entries (ie., setting valid=0)
 *
 * @soc: DP SOC handle
 * @cb_ctxt: Callback context
 * @reo_status: REO command status
 */
void dp_rx_tid_delete_cb(struct dp_soc *soc, void *cb_ctxt,
			 union hal_reo_status *reo_status)
{
	struct reo_desc_list_node *freedesc =
		(struct reo_desc_list_node *)cb_ctxt;
	uint32_t list_size;
	struct reo_desc_list_node *desc;
	unsigned long curr_ts = qdf_get_system_timestamp();
	uint32_t desc_size, tot_desc_size;
	struct hal_reo_cmd_params params;

	if (reo_status->rx_queue_status.header.status == HAL_REO_CMD_DRAIN) {
		qdf_mem_zero(reo_status, sizeof(*reo_status));
		reo_status->fl_cache_status.header.status = HAL_REO_CMD_DRAIN;
		dp_reo_desc_free(soc, (void *)freedesc, reo_status);
		DP_STATS_INC(soc, rx.err.reo_cmd_send_drain, 1);
		return;
	} else if (reo_status->rx_queue_status.header.status !=
		HAL_REO_CMD_SUCCESS) {
		/* Should not happen normally. Just print error for now */
		QDF_TRACE(QDF_MODULE_ID_DP, QDF_TRACE_LEVEL_ERROR,
			  "%s: Rx tid HW desc deletion failed(%d): tid %d",
			  __func__,
			  reo_status->rx_queue_status.header.status,
			  freedesc->rx_tid.tid);
	}

	QDF_TRACE(QDF_MODULE_ID_DP, QDF_TRACE_LEVEL_INFO_LOW,
		"%s: rx_tid: %d status: %d", __func__,
		freedesc->rx_tid.tid,
		reo_status->rx_queue_status.header.status);

	qdf_spin_lock_bh(&soc->reo_desc_freelist_lock);
	freedesc->free_ts = curr_ts;
	qdf_list_insert_back_size(&soc->reo_desc_freelist,
		(qdf_list_node_t *)freedesc, &list_size);

	/* MCL path add the desc back to reo_desc_freelist when REO FLUSH
	 * failed. it may cause the number of REO queue pending  in free
	 * list is even larger than REO_CMD_RING max size and lead REO CMD
	 * flood then cause REO HW in an unexpected condition. So it's
	 * needed to limit the number REO cmds in a batch operation.
	 */
	dp_reo_limit_clean_batch_sz(&list_size);

	while ((qdf_list_peek_front(&soc->reo_desc_freelist,
		(qdf_list_node_t **)&desc) == QDF_STATUS_SUCCESS) &&
		((list_size >= REO_DESC_FREELIST_SIZE) ||
		(curr_ts > (desc->free_ts + REO_DESC_FREE_DEFER_MS)) ||
		(desc->resend_update_reo_cmd && list_size))) {
		struct dp_rx_tid *rx_tid;

		qdf_list_remove_front(&soc->reo_desc_freelist,
				(qdf_list_node_t **)&desc);
		list_size--;
		rx_tid = &desc->rx_tid;

		/* First process descs with resend_update_reo_cmd set */
		if (desc->resend_update_reo_cmd) {
			dp_resend_update_reo_cmd(soc, desc, rx_tid);
			continue;
		}

		/* Flush and invalidate REO descriptor from HW cache: Base and
		 * extension descriptors should be flushed separately */
		tot_desc_size = rx_tid->hw_qdesc_alloc_size;
		/* Get base descriptor size by passing non-qos TID */
		desc_size = hal_get_reo_qdesc_size(soc->hal_soc, 0,
						   DP_NON_QOS_TID);

		/* Flush reo extension descriptors */
		while ((tot_desc_size -= desc_size) > 0) {
			qdf_mem_zero(&params, sizeof(params));
			params.std.addr_lo =
				((uint64_t)(rx_tid->hw_qdesc_paddr) +
				tot_desc_size) & 0xffffffff;
			params.std.addr_hi =
				(uint64_t)(rx_tid->hw_qdesc_paddr) >> 32;

			if (QDF_STATUS_SUCCESS != dp_reo_send_cmd(soc,
							CMD_FLUSH_CACHE,
							&params,
							NULL,
							NULL)) {
				dp_err_rl("fail to send CMD_CACHE_FLUSH:"
					  "tid %d desc %pK", rx_tid->tid,
					  (void *)(rx_tid->hw_qdesc_paddr));
				DP_STATS_INC(soc, rx.err.reo_cmd_send_fail, 1);
			}
		}

		/* Flush base descriptor */
		qdf_mem_zero(&params, sizeof(params));
		params.std.need_status = 1;
		params.std.addr_lo =
			(uint64_t)(rx_tid->hw_qdesc_paddr) & 0xffffffff;
		params.std.addr_hi = (uint64_t)(rx_tid->hw_qdesc_paddr) >> 32;

		if (QDF_STATUS_SUCCESS != dp_reo_send_cmd(soc,
							  CMD_FLUSH_CACHE,
							  &params,
							  dp_reo_desc_free,
							  (void *)desc)) {
			union hal_reo_status reo_status;
			/*
			 * If dp_reo_send_cmd return failure, related TID queue desc
			 * should be unmapped. Also locally reo_desc, together with
			 * TID queue desc also need to be freed accordingly.
			 *
			 * Here invoke desc_free function directly to do clean up.
			 *
			 * In case of MCL path add the desc back to the free
			 * desc list and defer deletion.
			 */
			dp_err_log("%s: fail to send REO cmd to flush cache: tid %d",
				   __func__, rx_tid->tid);
			dp_reo_desc_clean_up(soc, desc, &reo_status);
			DP_STATS_INC(soc, rx.err.reo_cmd_send_fail, 1);
		}
	}
	qdf_spin_unlock_bh(&soc->reo_desc_freelist_lock);
}

/*
 * dp_rx_tid_delete_wifi3() – Delete receive TID queue
 * @peer: Datapath peer handle
 * @tid: TID
 *
 * Return: 0 on success, error code on failure
 */
static int dp_rx_tid_delete_wifi3(struct dp_peer *peer, int tid)
{
	struct dp_rx_tid *rx_tid = &(peer->rx_tid[tid]);
	struct dp_soc *soc = peer->vdev->pdev->soc;
	struct hal_reo_cmd_params params;
	struct reo_desc_list_node *freedesc =
		qdf_mem_malloc(sizeof(*freedesc));

	if (!freedesc) {
		QDF_TRACE(QDF_MODULE_ID_DP, QDF_TRACE_LEVEL_ERROR,
			  "%s: malloc failed for freedesc: tid %d",
			  __func__, tid);
		return -ENOMEM;
	}

	freedesc->rx_tid = *rx_tid;
	freedesc->resend_update_reo_cmd = false;

	qdf_mem_zero(&params, sizeof(params));

	params.std.need_status = 1;
	params.std.addr_lo = rx_tid->hw_qdesc_paddr & 0xffffffff;
	params.std.addr_hi = (uint64_t)(rx_tid->hw_qdesc_paddr) >> 32;
	params.u.upd_queue_params.update_vld = 1;
	params.u.upd_queue_params.vld = 0;

	if (dp_reo_send_cmd(soc, CMD_UPDATE_RX_REO_QUEUE, &params,
			    dp_rx_tid_delete_cb, (void *)freedesc)
		!= QDF_STATUS_SUCCESS) {
		/* Defer the clean up to the call back context */
		qdf_spin_lock_bh(&soc->reo_desc_freelist_lock);
		freedesc->free_ts = qdf_get_system_timestamp();
		freedesc->resend_update_reo_cmd = true;
		qdf_list_insert_front(&soc->reo_desc_freelist,
				      (qdf_list_node_t *)freedesc);
		DP_STATS_INC(soc, rx.err.reo_cmd_send_fail, 1);
		qdf_spin_unlock_bh(&soc->reo_desc_freelist_lock);
		dp_info("Failed to send CMD_UPDATE_RX_REO_QUEUE");
	}

	rx_tid->hw_qdesc_vaddr_unaligned = NULL;
	rx_tid->hw_qdesc_alloc_size = 0;
	rx_tid->hw_qdesc_paddr = 0;

	return 0;
}

#ifdef DP_LFR
static void dp_peer_setup_remaining_tids(struct dp_peer *peer)
{
	int tid;

	for (tid = 1; tid < DP_MAX_TIDS-1; tid++) {
		dp_rx_tid_setup_wifi3(peer, tid, 1, 0);
		QDF_TRACE(QDF_MODULE_ID_DP, QDF_TRACE_LEVEL_DEBUG,
			  "Setting up TID %d for peer %pK peer->local_id %d",
			  tid, peer, peer->local_id);
	}
}
#else
static void dp_peer_setup_remaining_tids(struct dp_peer *peer) {};
#endif

#ifndef WLAN_TX_PKT_CAPTURE_ENH
/*
 * dp_peer_tid_queue_init() – Initialize ppdu stats queue per TID
 * @peer: Datapath peer
 *
 */
static inline void dp_peer_tid_queue_init(struct dp_peer *peer)
{
}

/*
 * dp_peer_tid_queue_cleanup() – remove ppdu stats queue per TID
 * @peer: Datapath peer
 *
 */
static inline void dp_peer_tid_queue_cleanup(struct dp_peer *peer)
{
}

/*
 * dp_peer_update_80211_hdr() – dp peer update 80211 hdr
 * @vdev: Datapath vdev
 * @peer: Datapath peer
 *
 */
static inline void
dp_peer_update_80211_hdr(struct dp_vdev *vdev, struct dp_peer *peer)
{
}
#endif

/*
 * dp_peer_tx_init() – Initialize receive TID state
 * @pdev: Datapath pdev
 * @peer: Datapath peer
 *
 */
void dp_peer_tx_init(struct dp_pdev *pdev, struct dp_peer *peer)
{
	dp_peer_tid_queue_init(peer);
	dp_peer_update_80211_hdr(peer->vdev, peer);
}

/*
 * dp_peer_tx_cleanup() – Deinitialize receive TID state
 * @vdev: Datapath vdev
 * @peer: Datapath peer
 *
 */
static inline void
dp_peer_tx_cleanup(struct dp_vdev *vdev, struct dp_peer *peer)
{
	dp_peer_tid_queue_cleanup(peer);
}

/*
 * dp_peer_rx_init() – Initialize receive TID state
 * @pdev: Datapath pdev
 * @peer: Datapath peer
 *
 */
void dp_peer_rx_init(struct dp_pdev *pdev, struct dp_peer *peer)
{
	int tid;
	struct dp_rx_tid *rx_tid;
	for (tid = 0; tid < DP_MAX_TIDS; tid++) {
		rx_tid = &peer->rx_tid[tid];
		rx_tid->array = &rx_tid->base;
		rx_tid->base.head = rx_tid->base.tail = NULL;
		rx_tid->tid = tid;
		rx_tid->defrag_timeout_ms = 0;
		rx_tid->ba_win_size = 0;
		rx_tid->ba_status = DP_RX_BA_INACTIVE;

		rx_tid->defrag_waitlist_elem.tqe_next = NULL;
		rx_tid->defrag_waitlist_elem.tqe_prev = NULL;
	}

	peer->active_ba_session_cnt = 0;
	peer->hw_buffer_size = 0;
	peer->kill_256_sessions = 0;

	/* Setup default (non-qos) rx tid queue */
	dp_rx_tid_setup_wifi3(peer, DP_NON_QOS_TID, 1, 0);

	/* Setup rx tid queue for TID 0.
	 * Other queues will be setup on receiving first packet, which will cause
	 * NULL REO queue error
	 */
	dp_rx_tid_setup_wifi3(peer, 0, 1, 0);

	/*
	 * Setup the rest of TID's to handle LFR
	 */
	dp_peer_setup_remaining_tids(peer);

	/*
	 * Set security defaults: no PN check, no security. The target may
	 * send a HTT SEC_IND message to overwrite these defaults.
	 */
	peer->security[dp_sec_ucast].sec_type =
		peer->security[dp_sec_mcast].sec_type = cdp_sec_type_none;
}

/*
 * dp_peer_rx_cleanup() – Cleanup receive TID state
 * @vdev: Datapath vdev
 * @peer: Datapath peer
 * @reuse: Peer reference reuse
 *
 */
void dp_peer_rx_cleanup(struct dp_vdev *vdev, struct dp_peer *peer, bool reuse)
{
	int tid;
	uint32_t tid_delete_mask = 0;

	dp_info("Remove tids for peer: %pK", peer);
	for (tid = 0; tid < DP_MAX_TIDS; tid++) {
		struct dp_rx_tid *rx_tid = &peer->rx_tid[tid];

		qdf_spin_lock_bh(&rx_tid->tid_lock);
		if (!peer->bss_peer || peer->vdev->opmode == wlan_op_mode_sta) {
			/* Cleanup defrag related resource */
			dp_rx_defrag_waitlist_remove(peer, tid);
			dp_rx_reorder_flush_frag(peer, tid);
		}

		if (peer->rx_tid[tid].hw_qdesc_vaddr_unaligned) {
			dp_rx_tid_delete_wifi3(peer, tid);

			tid_delete_mask |= (1 << tid);
		}
		qdf_spin_unlock_bh(&rx_tid->tid_lock);
	}
#ifdef notyet /* See if FW can remove queues as part of peer cleanup */
	if (soc->ol_ops->peer_rx_reorder_queue_remove) {
		soc->ol_ops->peer_rx_reorder_queue_remove(soc->ctrl_psoc,
			peer->vdev->pdev->pdev_id,
			peer->vdev->vdev_id, peer->mac_addr.raw,
			tid_delete_mask);
	}
#endif
	if (!reuse)
		for (tid = 0; tid < DP_MAX_TIDS; tid++)
			qdf_spinlock_destroy(&peer->rx_tid[tid].tid_lock);
}

#ifdef FEATURE_PERPKT_INFO
/*
 * dp_peer_ppdu_delayed_ba_init() Initialize ppdu in peer
 * @peer: Datapath peer
 *
 * return: void
 */
void dp_peer_ppdu_delayed_ba_init(struct dp_peer *peer)
{
	qdf_mem_zero(&peer->delayed_ba_ppdu_stats,
		     sizeof(struct cdp_delayed_tx_completion_ppdu_user));
	peer->last_delayed_ba = false;
	peer->last_delayed_ba_ppduid = 0;
}
#else
/*
 * dp_peer_ppdu_delayed_ba_init() Initialize ppdu in peer
 * @peer: Datapath peer
 *
 * return: void
 */
void dp_peer_ppdu_delayed_ba_init(struct dp_peer *peer)
{
}
#endif

/*
 * dp_peer_cleanup() – Cleanup peer information
 * @vdev: Datapath vdev
 * @peer: Datapath peer
 * @reuse: Peer reference reuse
 *
 */
void dp_peer_cleanup(struct dp_vdev *vdev, struct dp_peer *peer, bool reuse)
{
	dp_peer_tx_cleanup(vdev, peer);

	/* cleanup the Rx reorder queues for this peer */
	dp_peer_rx_cleanup(vdev, peer, reuse);
}

/* dp_teardown_256_ba_session() - Teardown sessions using 256
 *                                window size when a request with
 *                                64 window size is received.
 *                                This is done as a WAR since HW can
 *                                have only one setting per peer (64 or 256).
 *                                For HKv2, we use per tid buffersize setting
 *                                for 0 to per_tid_basize_max_tid. For tid
 *                                more than per_tid_basize_max_tid we use HKv1
 *                                method.
 * @peer: Datapath peer
 *
 * Return: void
 */
static void dp_teardown_256_ba_sessions(struct dp_peer *peer)
{
	uint8_t delba_rcode = 0;
	int tid;
	struct dp_rx_tid *rx_tid = NULL;

	tid = peer->vdev->pdev->soc->per_tid_basize_max_tid;
	for (; tid < DP_MAX_TIDS; tid++) {
		rx_tid = &peer->rx_tid[tid];
		qdf_spin_lock_bh(&rx_tid->tid_lock);

		if (rx_tid->ba_win_size <= 64) {
			qdf_spin_unlock_bh(&rx_tid->tid_lock);
			continue;
		} else {
			if (rx_tid->ba_status == DP_RX_BA_ACTIVE ||
			    rx_tid->ba_status == DP_RX_BA_IN_PROGRESS) {
				/* send delba */
				if (!rx_tid->delba_tx_status) {
					rx_tid->delba_tx_retry++;
					rx_tid->delba_tx_status = 1;
					rx_tid->delba_rcode =
					IEEE80211_REASON_QOS_SETUP_REQUIRED;
					delba_rcode = rx_tid->delba_rcode;

					qdf_spin_unlock_bh(&rx_tid->tid_lock);
					if (peer->vdev->pdev->soc->cdp_soc.ol_ops->send_delba)
						peer->vdev->pdev->soc->cdp_soc.ol_ops->send_delba(
<<<<<<< HEAD
								peer->vdev->pdev->ctrl_pdev,
								peer->ctrl_peer,
								peer->mac_addr.raw,
								tid, peer->vdev->ctrl_vdev,
								delba_rcode);
=======
							peer->vdev->pdev->soc->ctrl_psoc,
							peer->vdev->vdev_id,
							peer->mac_addr.raw,
							tid, delba_rcode);
>>>>>>> 4d3aee41
				} else {
					qdf_spin_unlock_bh(&rx_tid->tid_lock);
				}
			} else {
				qdf_spin_unlock_bh(&rx_tid->tid_lock);
			}
		}
	}
}

/*
* dp_rx_addba_resp_tx_completion_wifi3() – Update Rx Tid State
*
* @soc: Datapath soc handle
* @peer_mac: Datapath peer mac address
* @vdev_id: id of atapath vdev
* @tid: TID number
* @status: tx completion status
* Return: 0 on success, error code on failure
*/
int dp_addba_resp_tx_completion_wifi3(struct cdp_soc_t *cdp_soc,
				      uint8_t *peer_mac,
				      uint16_t vdev_id,
				      uint8_t tid, int status)
{
	struct dp_peer *peer = dp_peer_find_hash_find((struct dp_soc *)cdp_soc,
						       peer_mac, 0, vdev_id);
	struct dp_rx_tid *rx_tid = NULL;

	if (!peer || peer->delete_in_progress) {
		QDF_TRACE(QDF_MODULE_ID_DP, QDF_TRACE_LEVEL_DEBUG,
			  "%s: Peer is NULL!\n", __func__);
		goto fail;
	}
	rx_tid = &peer->rx_tid[tid];
	qdf_spin_lock_bh(&rx_tid->tid_lock);
	if (status) {
		rx_tid->num_addba_rsp_failed++;
		dp_rx_tid_update_wifi3(peer, tid, 1,
				       IEEE80211_SEQ_MAX);
		rx_tid->ba_status = DP_RX_BA_INACTIVE;
		qdf_spin_unlock_bh(&rx_tid->tid_lock);
		dp_err("RxTid- %d addba rsp tx completion failed", tid);
<<<<<<< HEAD
		return QDF_STATUS_SUCCESS;
=======

		goto success;
>>>>>>> 4d3aee41
	}

	rx_tid->num_addba_rsp_success++;
	if (rx_tid->ba_status == DP_RX_BA_INACTIVE) {
		qdf_spin_unlock_bh(&rx_tid->tid_lock);
		QDF_TRACE(QDF_MODULE_ID_DP, QDF_TRACE_LEVEL_ERROR,
			  "%s: Rx Tid- %d hw qdesc is not in IN_PROGRESS",
			__func__, tid);
		goto fail;
	}

	if (!qdf_atomic_read(&peer->is_default_route_set)) {
		qdf_spin_unlock_bh(&rx_tid->tid_lock);
		QDF_TRACE(QDF_MODULE_ID_DP, QDF_TRACE_LEVEL_DEBUG,
			  "%s: default route is not set for peer: %pM",
			  __func__, peer->mac_addr.raw);
		goto fail;
	}

	if (dp_rx_tid_update_wifi3(peer, tid,
				   rx_tid->ba_win_size,
				   rx_tid->startseqnum)) {
		dp_err("%s: failed update REO SSN", __func__);
	}

	dp_info("%s: tid %u window_size %u start_seq_num %u",
		__func__, tid, rx_tid->ba_win_size,
		rx_tid->startseqnum);

	/* First Session */
	if (peer->active_ba_session_cnt == 0) {
		if (rx_tid->ba_win_size > 64 && rx_tid->ba_win_size <= 256)
			peer->hw_buffer_size = 256;
		else
			peer->hw_buffer_size = 64;
	}

	rx_tid->ba_status = DP_RX_BA_ACTIVE;

	peer->active_ba_session_cnt++;

	qdf_spin_unlock_bh(&rx_tid->tid_lock);

	/* Kill any session having 256 buffer size
	 * when 64 buffer size request is received.
	 * Also, latch on to 64 as new buffer size.
	 */
	if (peer->kill_256_sessions) {
		dp_teardown_256_ba_sessions(peer);
		peer->kill_256_sessions = 0;
	}

success:
	dp_peer_unref_delete(peer);
	return QDF_STATUS_SUCCESS;

fail:
	if (peer)
		dp_peer_unref_delete(peer);

	return QDF_STATUS_E_FAILURE;
}

/*
* dp_rx_addba_responsesetup_wifi3() – Process ADDBA request from peer
*
* @soc: Datapath soc handle
* @peer_mac: Datapath peer mac address
* @vdev_id: id of atapath vdev
* @tid: TID number
* @dialogtoken: output dialogtoken
* @statuscode: output dialogtoken
* @buffersize: Output BA window size
* @batimeout: Output BA timeout
*/
QDF_STATUS
dp_addba_responsesetup_wifi3(struct cdp_soc_t *cdp_soc, uint8_t *peer_mac,
			     uint16_t vdev_id, uint8_t tid,
			     uint8_t *dialogtoken, uint16_t *statuscode,
			     uint16_t *buffersize, uint16_t *batimeout)
{
	struct dp_rx_tid *rx_tid = NULL;
	QDF_STATUS status = QDF_STATUS_SUCCESS;
	struct dp_peer *peer = dp_peer_find_hash_find((struct dp_soc *)cdp_soc,
						       peer_mac, 0, vdev_id);

	if (!peer || peer->delete_in_progress) {
		QDF_TRACE(QDF_MODULE_ID_DP, QDF_TRACE_LEVEL_DEBUG,
			  "%s: Peer is NULL!\n", __func__);
		status = QDF_STATUS_E_FAILURE;
		goto fail;
	}
	rx_tid = &peer->rx_tid[tid];
	qdf_spin_lock_bh(&rx_tid->tid_lock);
	rx_tid->num_of_addba_resp++;
	/* setup ADDBA response parameters */
	*dialogtoken = rx_tid->dialogtoken;
	*statuscode = rx_tid->statuscode;
	*buffersize = rx_tid->ba_win_size;
	*batimeout  = 0;
	qdf_spin_unlock_bh(&rx_tid->tid_lock);

fail:
	if (peer)
		dp_peer_unref_delete(peer);

	return status;
}

/* dp_check_ba_buffersize() - Check buffer size in request
 *                            and latch onto this size based on
 *                            size used in first active session.
 * @peer: Datapath peer
 * @tid: Tid
 * @buffersize: Block ack window size
 *
 * Return: void
 */
static void dp_check_ba_buffersize(struct dp_peer *peer,
				   uint16_t tid,
				   uint16_t buffersize)
{
	struct dp_rx_tid *rx_tid = NULL;

	rx_tid = &peer->rx_tid[tid];
	if (peer->vdev->pdev->soc->per_tid_basize_max_tid &&
	    tid < peer->vdev->pdev->soc->per_tid_basize_max_tid) {
		rx_tid->ba_win_size = buffersize;
		return;
	} else {
		if (peer->active_ba_session_cnt == 0) {
			rx_tid->ba_win_size = buffersize;
		} else {
			if (peer->hw_buffer_size == 64) {
				if (buffersize <= 64)
					rx_tid->ba_win_size = buffersize;
				else
					rx_tid->ba_win_size = peer->hw_buffer_size;
			} else if (peer->hw_buffer_size == 256) {
				if (buffersize > 64) {
					rx_tid->ba_win_size = buffersize;
				} else {
					rx_tid->ba_win_size = buffersize;
					peer->hw_buffer_size = 64;
					peer->kill_256_sessions = 1;
				}
			}
		}
	}
}

#define DP_RX_BA_SESSION_DISABLE  1

/*
 * dp_addba_requestprocess_wifi3() - Process ADDBA request from peer
 *
 * @soc: Datapath soc handle
 * @peer_mac: Datapath peer mac address
 * @vdev_id: id of atapath vdev
 * @dialogtoken: dialogtoken from ADDBA frame
 * @tid: TID number
 * @batimeout: BA timeout
 * @buffersize: BA window size
 * @startseqnum: Start seq. number received in BA sequence control
 *
 * Return: 0 on success, error code on failure
 */
int dp_addba_requestprocess_wifi3(struct cdp_soc_t *cdp_soc,
				  uint8_t *peer_mac,
				  uint16_t vdev_id,
				  uint8_t dialogtoken,
				  uint16_t tid, uint16_t batimeout,
				  uint16_t buffersize,
				  uint16_t startseqnum)
{
	QDF_STATUS status = QDF_STATUS_SUCCESS;
	struct dp_rx_tid *rx_tid = NULL;
	struct dp_peer *peer = dp_peer_find_hash_find((struct dp_soc *)cdp_soc,
						       peer_mac, 0, vdev_id);

	if (!peer || peer->delete_in_progress) {
		QDF_TRACE(QDF_MODULE_ID_DP, QDF_TRACE_LEVEL_DEBUG,
			  "%s: Peer is NULL!\n", __func__);
		status = QDF_STATUS_E_FAILURE;
		goto fail;
	}
	rx_tid = &peer->rx_tid[tid];
	qdf_spin_lock_bh(&rx_tid->tid_lock);
	rx_tid->num_of_addba_req++;
	if ((rx_tid->ba_status == DP_RX_BA_ACTIVE &&
	     rx_tid->hw_qdesc_vaddr_unaligned)) {
		dp_rx_tid_update_wifi3(peer, tid, 1, IEEE80211_SEQ_MAX);
		rx_tid->ba_status = DP_RX_BA_INACTIVE;
		peer->active_ba_session_cnt--;
		QDF_TRACE(QDF_MODULE_ID_DP, QDF_TRACE_LEVEL_DEBUG,
			  "%s: Rx Tid- %d hw qdesc is already setup",
			__func__, tid);
	}

	if (rx_tid->ba_status == DP_RX_BA_IN_PROGRESS) {
		qdf_spin_unlock_bh(&rx_tid->tid_lock);
		status = QDF_STATUS_E_FAILURE;
		goto fail;
	}

	if (rx_tid->rx_ba_win_size_override == DP_RX_BA_SESSION_DISABLE) {
		QDF_TRACE(QDF_MODULE_ID_DP, QDF_TRACE_LEVEL_INFO,
<<<<<<< HEAD
			  "%s disable BA session by refuse addba req",
			  __func__);
=======
			  "%s disable BA session",
			    __func__);
>>>>>>> 4d3aee41

		buffersize = 1;
	} else if (rx_tid->rx_ba_win_size_override) {
		QDF_TRACE(QDF_MODULE_ID_DP, QDF_TRACE_LEVEL_INFO,
			  "%s override BA win to %d", __func__,
<<<<<<< HEAD
			    rx_tid->rx_ba_win_size_override);
=======
			      rx_tid->rx_ba_win_size_override);
>>>>>>> 4d3aee41

		buffersize = rx_tid->rx_ba_win_size_override;
	} else {
		QDF_TRACE(QDF_MODULE_ID_DP, QDF_TRACE_LEVEL_INFO,
			  "%s restore BA win %d based on addba req",
<<<<<<< HEAD
			  __func__, buffersize);

=======
			    __func__, buffersize);
>>>>>>> 4d3aee41
	}

	dp_check_ba_buffersize(peer, tid, buffersize);

	if (dp_rx_tid_setup_wifi3(peer, tid,
	    rx_tid->ba_win_size, startseqnum)) {
		rx_tid->ba_status = DP_RX_BA_INACTIVE;
		qdf_spin_unlock_bh(&rx_tid->tid_lock);
		status = QDF_STATUS_E_FAILURE;
		goto fail;
	}
	rx_tid->ba_status = DP_RX_BA_IN_PROGRESS;

	rx_tid->dialogtoken = dialogtoken;
	rx_tid->startseqnum = startseqnum;

	if (rx_tid->userstatuscode != IEEE80211_STATUS_SUCCESS)
		rx_tid->statuscode = rx_tid->userstatuscode;
	else
		rx_tid->statuscode = IEEE80211_STATUS_SUCCESS;

	if (rx_tid->rx_ba_win_size_override == DP_RX_BA_SESSION_DISABLE)
		rx_tid->statuscode = IEEE80211_STATUS_REFUSED;

	qdf_spin_unlock_bh(&rx_tid->tid_lock);

fail:
	if (peer)
		dp_peer_unref_delete(peer);

	return status;
}

/*
* dp_set_addba_response() – Set a user defined ADDBA response status code
*
* @soc: Datapath soc handle
* @peer_mac: Datapath peer mac address
* @vdev_id: id of atapath vdev
* @tid: TID number
* @statuscode: response status code to be set
*/
QDF_STATUS
dp_set_addba_response(struct cdp_soc_t *cdp_soc, uint8_t *peer_mac,
		      uint16_t vdev_id, uint8_t tid, uint16_t statuscode)
{
	struct dp_peer *peer = dp_peer_find_hash_find((struct dp_soc *)cdp_soc,
						       peer_mac, 0, vdev_id);
	struct dp_rx_tid *rx_tid;
	QDF_STATUS status = QDF_STATUS_SUCCESS;

	if (!peer || peer->delete_in_progress) {
		QDF_TRACE(QDF_MODULE_ID_DP, QDF_TRACE_LEVEL_DEBUG,
			  "%s: Peer is NULL!\n", __func__);
		status = QDF_STATUS_E_FAILURE;
		goto fail;
	}

	rx_tid = &peer->rx_tid[tid];
	qdf_spin_lock_bh(&rx_tid->tid_lock);
	rx_tid->userstatuscode = statuscode;
	qdf_spin_unlock_bh(&rx_tid->tid_lock);
fail:
	if (peer)
		dp_peer_unref_delete(peer);

	return status;
}

/*
* dp_rx_delba_process_wifi3() – Process DELBA from peer
* @soc: Datapath soc handle
* @peer_mac: Datapath peer mac address
* @vdev_id: id of atapath vdev
* @tid: TID number
* @reasoncode: Reason code received in DELBA frame
*
* Return: 0 on success, error code on failure
*/
int dp_delba_process_wifi3(struct cdp_soc_t *cdp_soc, uint8_t *peer_mac,
			   uint16_t vdev_id, int tid, uint16_t reasoncode)
{
	QDF_STATUS status = QDF_STATUS_SUCCESS;
	struct dp_rx_tid *rx_tid;
	struct dp_peer *peer = dp_peer_find_hash_find((struct dp_soc *)cdp_soc,
						      peer_mac, 0, vdev_id);

	if (!peer || peer->delete_in_progress) {
		QDF_TRACE(QDF_MODULE_ID_DP, QDF_TRACE_LEVEL_DEBUG,
			  "%s: Peer is NULL!\n", __func__);
		status = QDF_STATUS_E_FAILURE;
		goto fail;
	}
	rx_tid = &peer->rx_tid[tid];
	qdf_spin_lock_bh(&rx_tid->tid_lock);
	if (rx_tid->ba_status == DP_RX_BA_INACTIVE ||
	    rx_tid->ba_status == DP_RX_BA_IN_PROGRESS) {
		qdf_spin_unlock_bh(&rx_tid->tid_lock);
		status = QDF_STATUS_E_FAILURE;
		goto fail;
	}
	/* TODO: See if we can delete the existing REO queue descriptor and
	 * replace with a new one without queue extenstion descript to save
	 * memory
	 */
	rx_tid->delba_rcode = reasoncode;
	rx_tid->num_of_delba_req++;
	dp_rx_tid_update_wifi3(peer, tid, 1, IEEE80211_SEQ_MAX);

	rx_tid->ba_status = DP_RX_BA_INACTIVE;
	peer->active_ba_session_cnt--;
	qdf_spin_unlock_bh(&rx_tid->tid_lock);
fail:
	if (peer)
		dp_peer_unref_delete(peer);

	return status;
}

/*
 * dp_rx_delba_tx_completion_wifi3() – Send Delba Request
 *
 * @soc: Datapath soc handle
 * @peer_mac: Datapath peer mac address
 * @vdev_id: id of atapath vdev
 * @tid: TID number
 * @status: tx completion status
 * Return: 0 on success, error code on failure
 */

int dp_delba_tx_completion_wifi3(struct cdp_soc_t *cdp_soc, uint8_t *peer_mac,
				 uint16_t vdev_id,
				 uint8_t tid, int status)
{
	QDF_STATUS ret = QDF_STATUS_SUCCESS;
	struct dp_rx_tid *rx_tid = NULL;
	struct dp_peer *peer = dp_peer_find_hash_find((struct dp_soc *)cdp_soc,
						      peer_mac, 0, vdev_id);

	if (!peer || peer->delete_in_progress) {
		QDF_TRACE(QDF_MODULE_ID_DP, QDF_TRACE_LEVEL_DEBUG,
			  "%s: Peer is NULL!", __func__);
		ret = QDF_STATUS_E_FAILURE;
		goto end;
	}
	rx_tid = &peer->rx_tid[tid];
	qdf_spin_lock_bh(&rx_tid->tid_lock);
	if (status) {
		rx_tid->delba_tx_fail_cnt++;
		if (rx_tid->delba_tx_retry >= DP_MAX_DELBA_RETRY) {
			rx_tid->delba_tx_retry = 0;
			rx_tid->delba_tx_status = 0;
			qdf_spin_unlock_bh(&rx_tid->tid_lock);
		} else {
			rx_tid->delba_tx_retry++;
			rx_tid->delba_tx_status = 1;
			qdf_spin_unlock_bh(&rx_tid->tid_lock);
			if (peer->vdev->pdev->soc->cdp_soc.ol_ops->send_delba)
				peer->vdev->pdev->soc->cdp_soc.ol_ops->send_delba(
<<<<<<< HEAD
					peer->vdev->pdev->ctrl_pdev, peer->ctrl_peer,
					peer->mac_addr.raw, tid, peer->vdev->ctrl_vdev,
=======
					peer->vdev->pdev->soc->ctrl_psoc,
					peer->vdev->vdev_id,
					peer->mac_addr.raw, tid,
>>>>>>> 4d3aee41
					rx_tid->delba_rcode);
		}
		goto end;
	} else {
		rx_tid->delba_tx_success_cnt++;
		rx_tid->delba_tx_retry = 0;
		rx_tid->delba_tx_status = 0;
	}
	if (rx_tid->ba_status == DP_RX_BA_ACTIVE) {
		dp_rx_tid_update_wifi3(peer, tid, 1, IEEE80211_SEQ_MAX);
		rx_tid->ba_status = DP_RX_BA_INACTIVE;
		peer->active_ba_session_cnt--;
	}
	if (rx_tid->ba_status == DP_RX_BA_IN_PROGRESS) {
		dp_rx_tid_update_wifi3(peer, tid, 1, IEEE80211_SEQ_MAX);
		rx_tid->ba_status = DP_RX_BA_INACTIVE;
	}
	qdf_spin_unlock_bh(&rx_tid->tid_lock);

end:
	if (peer)
		dp_peer_unref_delete(peer);

	return ret;
}

/**
 * dp_set_pn_check_wifi3() - enable PN check in REO for security
 * @soc: Datapath soc handle
 * @peer_mac: Datapath peer mac address
 * @vdev_id: id of atapath vdev
 * @vdev: Datapath vdev
 * @pdev - data path device instance
 * @sec_type - security type
 * @rx_pn - Receive pn starting number
 *
 */

QDF_STATUS
dp_set_pn_check_wifi3(struct cdp_soc_t *soc, uint8_t vdev_id,
		      uint8_t *peer_mac, enum cdp_sec_type sec_type,
		      uint32_t *rx_pn)
{
	struct dp_pdev *pdev;
	int i;
	uint8_t pn_size;
	struct hal_reo_cmd_params params;
	QDF_STATUS status = QDF_STATUS_SUCCESS;
	struct dp_peer *peer = dp_peer_find_hash_find((struct dp_soc *)soc,
				peer_mac, 0, vdev_id);
	struct dp_vdev *vdev =
		dp_get_vdev_from_soc_vdev_id_wifi3((struct dp_soc *)soc,
						   vdev_id);

	if (!vdev || !peer || peer->delete_in_progress) {
		QDF_TRACE(QDF_MODULE_ID_DP, QDF_TRACE_LEVEL_DEBUG,
			  "%s: Peer is NULL!\n", __func__);
		status = QDF_STATUS_E_FAILURE;
		goto fail;
	}

	pdev = vdev->pdev;
	qdf_mem_zero(&params, sizeof(params));

	params.std.need_status = 1;
	params.u.upd_queue_params.update_pn_valid = 1;
	params.u.upd_queue_params.update_pn_size = 1;
	params.u.upd_queue_params.update_pn = 1;
	params.u.upd_queue_params.update_pn_check_needed = 1;
	params.u.upd_queue_params.update_svld = 1;
	params.u.upd_queue_params.svld = 0;

	switch (sec_type) {
	case cdp_sec_type_tkip_nomic:
	case cdp_sec_type_aes_ccmp:
	case cdp_sec_type_aes_ccmp_256:
	case cdp_sec_type_aes_gcmp:
	case cdp_sec_type_aes_gcmp_256:
		params.u.upd_queue_params.pn_check_needed = 1;
		params.u.upd_queue_params.pn_size = 48;
		pn_size = 48;
		break;
	case cdp_sec_type_wapi:
		params.u.upd_queue_params.pn_check_needed = 1;
		params.u.upd_queue_params.pn_size = 128;
		pn_size = 128;
		if (vdev->opmode == wlan_op_mode_ap) {
			params.u.upd_queue_params.pn_even = 1;
			params.u.upd_queue_params.update_pn_even = 1;
		} else {
			params.u.upd_queue_params.pn_uneven = 1;
			params.u.upd_queue_params.update_pn_uneven = 1;
		}
		break;
	default:
		params.u.upd_queue_params.pn_check_needed = 0;
		pn_size = 0;
		break;
	}


	for (i = 0; i < DP_MAX_TIDS; i++) {
		struct dp_rx_tid *rx_tid = &peer->rx_tid[i];
		qdf_spin_lock_bh(&rx_tid->tid_lock);
		if (rx_tid->hw_qdesc_vaddr_unaligned) {
			params.std.addr_lo =
				rx_tid->hw_qdesc_paddr & 0xffffffff;
			params.std.addr_hi =
				(uint64_t)(rx_tid->hw_qdesc_paddr) >> 32;

			if (pn_size) {
				QDF_TRACE(QDF_MODULE_ID_DP,
					  QDF_TRACE_LEVEL_INFO_HIGH,
					  "%s PN set for TID:%d pn:%x:%x:%x:%x",
					  __func__, i, rx_pn[3], rx_pn[2],
					  rx_pn[1], rx_pn[0]);
				params.u.upd_queue_params.update_pn_valid = 1;
				params.u.upd_queue_params.pn_31_0 = rx_pn[0];
				params.u.upd_queue_params.pn_63_32 = rx_pn[1];
				params.u.upd_queue_params.pn_95_64 = rx_pn[2];
				params.u.upd_queue_params.pn_127_96 = rx_pn[3];
			}
			rx_tid->pn_size = pn_size;
<<<<<<< HEAD
			if (dp_reo_send_cmd(soc, CMD_UPDATE_RX_REO_QUEUE,
=======
			if (dp_reo_send_cmd(cdp_soc_t_to_dp_soc(soc),
					    CMD_UPDATE_RX_REO_QUEUE,
>>>>>>> 4d3aee41
					    &params, dp_rx_tid_update_cb,
					    rx_tid)) {
				dp_err_log("fail to send CMD_UPDATE_RX_REO_QUEUE"
					   "tid %d desc %pK", rx_tid->tid,
					   (void *)(rx_tid->hw_qdesc_paddr));
<<<<<<< HEAD
				DP_STATS_INC(soc, rx.err.reo_cmd_send_fail, 1);
=======
				DP_STATS_INC(cdp_soc_t_to_dp_soc(soc),
					     rx.err.reo_cmd_send_fail, 1);
>>>>>>> 4d3aee41
			}
		} else {
			QDF_TRACE(QDF_MODULE_ID_DP, QDF_TRACE_LEVEL_INFO_HIGH,
				  "PN Check not setup for TID :%d ", i);
		}
		qdf_spin_unlock_bh(&rx_tid->tid_lock);
	}
fail:
	if (peer)
		dp_peer_unref_delete(peer);

	return status;
}


/**
<<<<<<< HEAD
 * dp_set_key_sec_type_wifi3()
 * @peer: Datapath peer handle
 * @vdev: Datapath vdev
 * @pdev - data path device instance
 * @sec_type - security type
 * @rx_pn - Receive pn starting number
 * #is_unicast ucast/mcast key type
 */

void
dp_set_key_sec_type_wifi3(struct cdp_vdev *vdev_handle,
			  struct cdp_peer *peer_handle,
			  enum cdp_sec_type sec_type,
			  bool is_unicast)
{
	struct dp_peer *peer = (struct dp_peer *)peer_handle;
	int sec_index;

	QDF_TRACE(QDF_MODULE_ID_DP, QDF_TRACE_LEVEL_INFO_HIGH,
		  "sec type for peer %pK (%02x:%02x:%02x:%02x:%02x:%02x): %s key of type %d",
		  peer,
		  peer->mac_addr.raw[0], peer->mac_addr.raw[1],
		  peer->mac_addr.raw[2], peer->mac_addr.raw[3],
		  peer->mac_addr.raw[4], peer->mac_addr.raw[5],
=======
 * dp_set_key_sec_type_wifi3() - set security mode of key
 * @soc: Datapath soc handle
 * @peer_mac: Datapath peer mac address
 * @vdev_id: id of atapath vdev
 * @vdev: Datapath vdev
 * @pdev - data path device instance
 * @sec_type - security type
 * #is_unicast - key type
 *
 */

QDF_STATUS
dp_set_key_sec_type_wifi3(struct cdp_soc_t *soc, uint8_t vdev_id,
			  uint8_t *peer_mac, enum cdp_sec_type sec_type,
			  bool is_unicast)
{
	struct dp_peer *peer = dp_peer_find_hash_find((struct dp_soc *)soc,
				peer_mac, 0, vdev_id);
	QDF_STATUS status = QDF_STATUS_SUCCESS;
	int sec_index;

	if (!peer || peer->delete_in_progress) {
		QDF_TRACE(QDF_MODULE_ID_DP, QDF_TRACE_LEVEL_DEBUG,
			  "%s: Peer is NULL!\n", __func__);
		status = QDF_STATUS_E_FAILURE;
		goto fail;
	}

	QDF_TRACE(QDF_MODULE_ID_DP, QDF_TRACE_LEVEL_INFO_HIGH,
		  "key sec spec for peer %pK %pM: %s key of type %d",
		  peer,
		  peer->mac_addr.raw,
>>>>>>> 4d3aee41
		  is_unicast ? "ucast" : "mcast",
		  sec_type);

	sec_index = is_unicast ? dp_sec_ucast : dp_sec_mcast;
	peer->security[sec_index].sec_type = sec_type;
<<<<<<< HEAD
}

=======

fail:
	if (peer)
		dp_peer_unref_delete(peer);

	return status;
}
>>>>>>> 4d3aee41

void
dp_rx_sec_ind_handler(struct dp_soc *soc, uint16_t peer_id,
		      enum cdp_sec_type sec_type, int is_unicast,
		      u_int32_t *michael_key,
		      u_int32_t *rx_pn)
{
	struct dp_peer *peer;
	int sec_index;

	peer = dp_peer_find_by_id(soc, peer_id);
	if (!peer) {
		QDF_TRACE(QDF_MODULE_ID_DP, QDF_TRACE_LEVEL_ERROR,
			  "Couldn't find peer from ID %d - skipping security inits",
			  peer_id);
		return;
	}
	QDF_TRACE(QDF_MODULE_ID_DP, QDF_TRACE_LEVEL_INFO_HIGH,
		  "sec spec for peer %pK %pM: %s key of type %d",
		  peer,
		  peer->mac_addr.raw,
		  is_unicast ? "ucast" : "mcast",
		  sec_type);
	sec_index = is_unicast ? dp_sec_ucast : dp_sec_mcast;
	peer->security[sec_index].sec_type = sec_type;
#ifdef notyet /* TODO: See if this is required for defrag support */
	/* michael key only valid for TKIP, but for simplicity,
	 * copy it anyway
	 */
	qdf_mem_copy(
		&peer->security[sec_index].michael_key[0],
		michael_key,
		sizeof(peer->security[sec_index].michael_key));
#ifdef BIG_ENDIAN_HOST
	OL_IF_SWAPBO(peer->security[sec_index].michael_key[0],
				 sizeof(peer->security[sec_index].michael_key));
#endif /* BIG_ENDIAN_HOST */
#endif

#ifdef notyet /* TODO: Check if this is required for wifi3.0 */
	if (sec_type != cdp_sec_type_wapi) {
		qdf_mem_zero(peer->tids_last_pn_valid, _EXT_TIDS);
	} else {
		for (i = 0; i < DP_MAX_TIDS; i++) {
			/*
			 * Setting PN valid bit for WAPI sec_type,
			 * since WAPI PN has to be started with predefined value
			 */
			peer->tids_last_pn_valid[i] = 1;
			qdf_mem_copy(
				(u_int8_t *) &peer->tids_last_pn[i],
				(u_int8_t *) rx_pn, sizeof(union htt_rx_pn_t));
			peer->tids_last_pn[i].pn128[1] =
				qdf_cpu_to_le64(peer->tids_last_pn[i].pn128[1]);
			peer->tids_last_pn[i].pn128[0] =
				qdf_cpu_to_le64(peer->tids_last_pn[i].pn128[0]);
		}
	}
#endif
	/* TODO: Update HW TID queue with PN check parameters (pn type for
	 * all security types and last pn for WAPI) once REO command API
	 * is available
	 */

	dp_peer_unref_del_find_by_id(peer);
}

QDF_STATUS
dp_rx_delba_ind_handler(void *soc_handle, uint16_t peer_id,
			uint8_t tid, uint16_t win_sz)
<<<<<<< HEAD
{
	struct dp_soc *soc = (struct dp_soc *)soc_handle;
	struct dp_peer *peer;
	struct dp_rx_tid *rx_tid;
	QDF_STATUS status = QDF_STATUS_SUCCESS;

	peer = dp_peer_find_by_id(soc, peer_id);

	if (!peer) {
		QDF_TRACE(QDF_MODULE_ID_DP, QDF_TRACE_LEVEL_ERROR,
			  "Couldn't find peer from ID %d",
			  peer_id);
		return QDF_STATUS_E_FAILURE;
	}

	qdf_assert_always(tid < DP_MAX_TIDS);

	rx_tid = &peer->rx_tid[tid];

	if (rx_tid->hw_qdesc_vaddr_unaligned) {
		if (!rx_tid->delba_tx_status) {
			QDF_TRACE(QDF_MODULE_ID_DP, QDF_TRACE_LEVEL_INFO,
				  "%s: PEER_ID: %d TID: %d, BA win: %d ",
				  __func__, peer_id, tid, win_sz);

			qdf_spin_lock_bh(&rx_tid->tid_lock);

			rx_tid->delba_tx_status = 1;

			rx_tid->rx_ba_win_size_override =
			    qdf_min((uint16_t)63, win_sz);

			rx_tid->delba_rcode =
			    IEEE80211_REASON_QOS_SETUP_REQUIRED;

			qdf_spin_unlock_bh(&rx_tid->tid_lock);

			if (soc->cdp_soc.ol_ops->send_delba)
				soc->cdp_soc.ol_ops->send_delba(
					peer->vdev->pdev->ctrl_pdev,
					peer->ctrl_peer,
					peer->mac_addr.raw,
					tid,
					peer->vdev->ctrl_vdev,
					rx_tid->delba_rcode);
		}
	} else {
		QDF_TRACE(QDF_MODULE_ID_DP, QDF_TRACE_LEVEL_ERROR,
			  "BA session is not setup for TID:%d ", tid);
		status = QDF_STATUS_E_FAILURE;
	}

	dp_peer_unref_del_find_by_id(peer);

	return status;
}
#ifdef CONFIG_MCL
/**
 * dp_register_peer() - Register peer into physical device
 * @pdev - data path device instance
 * @sta_desc - peer description
 *
 * Register peer into physical device
 *
 * Return: QDF_STATUS_SUCCESS registration success
 *         QDF_STATUS_E_FAULT peer not found
 */
QDF_STATUS dp_register_peer(struct cdp_pdev *pdev_handle,
		struct ol_txrx_desc_type *sta_desc)
=======
>>>>>>> 4d3aee41
{
	struct dp_soc *soc = (struct dp_soc *)soc_handle;
	struct dp_peer *peer;
	struct dp_rx_tid *rx_tid;
	QDF_STATUS status = QDF_STATUS_SUCCESS;

	peer = dp_peer_find_by_id(soc, peer_id);

	if (!peer) {
		QDF_TRACE(QDF_MODULE_ID_DP, QDF_TRACE_LEVEL_ERROR,
			  "Couldn't find peer from ID %d",
			  peer_id);
		return QDF_STATUS_E_FAILURE;
	}

	qdf_assert_always(tid < DP_MAX_TIDS);

	rx_tid = &peer->rx_tid[tid];

	if (rx_tid->hw_qdesc_vaddr_unaligned) {
		if (!rx_tid->delba_tx_status) {
			QDF_TRACE(QDF_MODULE_ID_DP, QDF_TRACE_LEVEL_INFO,
				  "%s: PEER_ID: %d TID: %d, BA win: %d ",
				  __func__, peer_id, tid, win_sz);

			qdf_spin_lock_bh(&rx_tid->tid_lock);

			rx_tid->delba_tx_status = 1;

			rx_tid->rx_ba_win_size_override =
			    qdf_min((uint16_t)63, win_sz);

			rx_tid->delba_rcode =
			    IEEE80211_REASON_QOS_SETUP_REQUIRED;

			qdf_spin_unlock_bh(&rx_tid->tid_lock);

			if (soc->cdp_soc.ol_ops->send_delba)
				soc->cdp_soc.ol_ops->send_delba(
					peer->vdev->pdev->soc->ctrl_psoc,
					peer->vdev->vdev_id,
					peer->mac_addr.raw,
					tid,
					rx_tid->delba_rcode);
		}
	} else {
		QDF_TRACE(QDF_MODULE_ID_DP, QDF_TRACE_LEVEL_ERROR,
			  "BA session is not setup for TID:%d ", tid);
		status = QDF_STATUS_E_FAILURE;
	}

	dp_peer_unref_del_find_by_id(peer);

	return status;
}

#ifdef DP_PEER_EXTENDED_API
QDF_STATUS dp_register_peer(struct cdp_soc_t *soc_hdl, uint8_t pdev_id,
			    struct ol_txrx_desc_type *sta_desc)
{
	struct dp_peer *peer;
	struct dp_soc *soc = cdp_soc_t_to_dp_soc(soc_hdl);
	struct dp_pdev *pdev = dp_get_pdev_from_soc_pdev_id_wifi3(soc, pdev_id);

	if (!pdev)
		return QDF_STATUS_E_FAULT;

	peer = dp_find_peer_by_addr((struct cdp_pdev *)pdev,
				    sta_desc->peer_addr.bytes);

	if (!peer)
		return QDF_STATUS_E_FAULT;

	qdf_spin_lock_bh(&peer->peer_info_lock);
	peer->state = OL_TXRX_PEER_STATE_CONN;
	qdf_spin_unlock_bh(&peer->peer_info_lock);

	dp_rx_flush_rx_cached(peer, false);

	return QDF_STATUS_SUCCESS;
}

QDF_STATUS
dp_clear_peer(struct cdp_soc_t *soc_hdl, uint8_t pdev_id,
	      struct qdf_mac_addr peer_addr)
{
	struct dp_peer *peer;
<<<<<<< HEAD
	struct dp_pdev *pdev = (struct dp_pdev *)pdev_handle;
	struct dp_soc *soc;

	peer = dp_peer_find_by_local_id((struct cdp_pdev *)pdev, local_id);
	if (!peer || !peer->valid)
		return QDF_STATUS_E_FAULT;

	soc = pdev->soc;
	dp_clear_peer_internal(soc, peer);
=======
	struct dp_soc *soc = cdp_soc_t_to_dp_soc(soc_hdl);
	struct dp_pdev *pdev = dp_get_pdev_from_soc_pdev_id_wifi3(soc, pdev_id);

	if (!pdev)
		return QDF_STATUS_E_FAULT;

	peer = dp_find_peer_by_addr((struct cdp_pdev *)pdev, peer_addr.bytes);
	if (!peer || !peer->valid)
		return QDF_STATUS_E_FAULT;
>>>>>>> 4d3aee41

	dp_clear_peer_internal(soc, peer);
	return QDF_STATUS_SUCCESS;
}

/**
 * dp_find_peer_by_addr_and_vdev() - Find peer by peer mac address within vdev
 * @pdev - data path device instance
 * @vdev - virtual interface instance
 * @peer_addr - peer mac address
 *
 * Find peer by peer mac address within vdev
 *
 * Return: peer instance void pointer
 *         NULL cannot find target peer
 */
void *dp_find_peer_by_addr_and_vdev(struct cdp_pdev *pdev_handle,
		struct cdp_vdev *vdev_handle,
		uint8_t *peer_addr)
{
	struct dp_pdev *pdev = (struct dp_pdev *)pdev_handle;
	struct dp_vdev *vdev = (struct dp_vdev *)vdev_handle;
	struct dp_peer *peer;

	peer = dp_peer_find_hash_find(pdev->soc, peer_addr, 0, DP_VDEV_ALL);

	if (!peer)
		return NULL;

	if (peer->vdev != vdev) {
		dp_peer_unref_delete(peer);
		return NULL;
	}

	/* ref_cnt is incremented inside dp_peer_find_hash_find().
	 * Decrement it here.
	 */
	dp_peer_unref_delete(peer);

	return peer;
}

QDF_STATUS dp_peer_state_update(struct cdp_soc_t *soc_hdl, uint8_t *peer_mac,
				enum ol_txrx_peer_state state)
{
	struct dp_peer *peer;
	struct dp_soc *soc = cdp_soc_t_to_dp_soc(soc_hdl);

	peer =  dp_peer_find_hash_find(soc, peer_mac, 0, DP_VDEV_ALL);
	if (!peer) {
		QDF_TRACE(QDF_MODULE_ID_DP, QDF_TRACE_LEVEL_ERROR,
			  "Failed to find peer for: [%pM]", peer_mac);
		return QDF_STATUS_E_FAILURE;
	}
	peer->state = state;

	dp_info("peer %pK state %d", peer, peer->state);
	/* ref_cnt is incremented inside dp_peer_find_hash_find().
	 * Decrement it here.
	 */
	dp_peer_unref_delete(peer);

	return QDF_STATUS_SUCCESS;
}

QDF_STATUS dp_get_vdevid(struct cdp_soc_t *soc_hdl, uint8_t *peer_mac,
			 uint8_t *vdev_id)
{
	struct dp_soc *soc = cdp_soc_t_to_dp_soc(soc_hdl);
	struct dp_peer *peer =
		dp_peer_find_hash_find(soc, peer_mac, 0, DP_VDEV_ALL);

	if (!peer)
		return QDF_STATUS_E_FAILURE;

	dp_info("peer %pK vdev %pK vdev id %d",
		peer, peer->vdev, peer->vdev->vdev_id);
	*vdev_id = peer->vdev->vdev_id;
	/* ref_cnt is incremented inside dp_peer_find_hash_find().
	 * Decrement it here.
	 */
	dp_peer_unref_delete(peer);

	return QDF_STATUS_SUCCESS;
}

struct cdp_vdev *
dp_get_vdev_by_peer_addr(struct cdp_pdev *pdev_handle,
			 struct qdf_mac_addr peer_addr)
{
	struct dp_pdev *pdev = (struct dp_pdev *)pdev_handle;
	struct dp_peer *peer = NULL;

	if (!pdev) {
		QDF_TRACE(QDF_MODULE_ID_DP, QDF_TRACE_LEVEL_INFO_HIGH,
			  "PDEV not found for peer_addr: %pM",
			  peer_addr.bytes);
		return NULL;
	}

	peer = dp_find_peer_by_addr((struct cdp_pdev *)pdev, peer_addr.bytes);
	if (!peer) {
		QDF_TRACE(QDF_MODULE_ID_TXRX, QDF_TRACE_LEVEL_INFO_HIGH,
			  "PDEV not found for peer_addr: %pM",
			  peer_addr.bytes);
		return NULL;
	}

	return (struct cdp_vdev *)peer->vdev;
}

/**
 * dp_get_vdev_for_peer() - Get virtual interface instance which peer belongs
 * @peer - peer instance
 *
 * Get virtual interface instance which peer belongs
 *
 * Return: virtual interface instance pointer
 *         NULL in case cannot find
 */
struct cdp_vdev *dp_get_vdev_for_peer(void *peer_handle)
{
	struct dp_peer *peer = peer_handle;

	DP_TRACE(DEBUG, "peer %pK vdev %pK", peer, peer->vdev);
	return (struct cdp_vdev *)peer->vdev;
}

/**
 * dp_peer_get_peer_mac_addr() - Get peer mac address
 * @peer - peer instance
 *
 * Get peer mac address
 *
 * Return: peer mac address pointer
 *         NULL in case cannot find
 */
uint8_t *dp_peer_get_peer_mac_addr(void *peer_handle)
{
	struct dp_peer *peer = peer_handle;
	uint8_t *mac;

	mac = peer->mac_addr.raw;
	dp_info("peer %pK mac 0x%x 0x%x 0x%x 0x%x 0x%x 0x%x",
		peer, mac[0], mac[1], mac[2], mac[3], mac[4], mac[5]);
	return peer->mac_addr.raw;
}

int dp_get_peer_state(struct cdp_soc_t *soc_hdl, uint8_t vdev_id,
		      uint8_t *peer_mac)
{
	enum ol_txrx_peer_state peer_state;
	struct dp_soc *soc = cdp_soc_t_to_dp_soc(soc_hdl);
	struct dp_peer *peer =  dp_peer_find_hash_find(soc, peer_mac, 0,
						       vdev_id);

	if (!peer)
		return QDF_STATUS_E_FAILURE;

	DP_TRACE(DEBUG, "peer %pK stats %d", peer, peer->state);
	peer_state = peer->state;
	dp_peer_unref_delete(peer);

	return peer_state;
}

/**
 * dp_local_peer_id_pool_init() - local peer id pool alloc for physical device
 * @pdev - data path device instance
 *
 * local peer id pool alloc for physical device
 *
 * Return: none
 */
void dp_local_peer_id_pool_init(struct dp_pdev *pdev)
{
	int i;

	/* point the freelist to the first ID */
	pdev->local_peer_ids.freelist = 0;

	/* link each ID to the next one */
	for (i = 0; i < OL_TXRX_NUM_LOCAL_PEER_IDS; i++) {
		pdev->local_peer_ids.pool[i] = i + 1;
		pdev->local_peer_ids.map[i] = NULL;
	}

	/* link the last ID to itself, to mark the end of the list */
	i = OL_TXRX_NUM_LOCAL_PEER_IDS;
	pdev->local_peer_ids.pool[i] = i;

	qdf_spinlock_create(&pdev->local_peer_ids.lock);
	DP_TRACE(INFO, "Peer pool init");
}

/**
 * dp_local_peer_id_alloc() - allocate local peer id
 * @pdev - data path device instance
 * @peer - new peer instance
 *
 * allocate local peer id
 *
 * Return: none
 */
void dp_local_peer_id_alloc(struct dp_pdev *pdev, struct dp_peer *peer)
{
	int i;

	qdf_spin_lock_bh(&pdev->local_peer_ids.lock);
	i = pdev->local_peer_ids.freelist;
	if (pdev->local_peer_ids.pool[i] == i) {
		/* the list is empty, except for the list-end marker */
		peer->local_id = OL_TXRX_INVALID_LOCAL_PEER_ID;
	} else {
		/* take the head ID and advance the freelist */
		peer->local_id = i;
		pdev->local_peer_ids.freelist = pdev->local_peer_ids.pool[i];
		pdev->local_peer_ids.map[i] = peer;
	}
	qdf_spin_unlock_bh(&pdev->local_peer_ids.lock);
	dp_info("peer %pK, local id %d", peer, peer->local_id);
}

/**
 * dp_local_peer_id_free() - remove local peer id
 * @pdev - data path device instance
 * @peer - peer instance should be removed
 *
 * remove local peer id
 *
 * Return: none
 */
void dp_local_peer_id_free(struct dp_pdev *pdev, struct dp_peer *peer)
{
	int i = peer->local_id;
	if ((i == OL_TXRX_INVALID_LOCAL_PEER_ID) ||
	    (i >= OL_TXRX_NUM_LOCAL_PEER_IDS)) {
		return;
	}

	/* put this ID on the head of the freelist */
	qdf_spin_lock_bh(&pdev->local_peer_ids.lock);
	pdev->local_peer_ids.pool[i] = pdev->local_peer_ids.freelist;
	pdev->local_peer_ids.freelist = i;
	pdev->local_peer_ids.map[i] = NULL;
	qdf_spin_unlock_bh(&pdev->local_peer_ids.lock);
}

bool dp_find_peer_exist_on_vdev(struct cdp_soc_t *soc_hdl,
				uint8_t vdev_id, uint8_t *peer_addr)
{
	struct dp_soc *soc = cdp_soc_t_to_dp_soc(soc_hdl);
	struct dp_vdev *vdev = dp_get_vdev_from_soc_vdev_id_wifi3(soc, vdev_id);

	if (!vdev)
		return false;

	return !!dp_find_peer_by_addr_and_vdev(
					dp_pdev_to_cdp_pdev(vdev->pdev),
					dp_vdev_to_cdp_vdev(vdev),
					peer_addr);
}

bool dp_find_peer_exist_on_other_vdev(struct cdp_soc_t *soc_hdl,
				      uint8_t vdev_id, uint8_t *peer_addr,
				      uint16_t max_bssid)
{
	int i;
	struct dp_soc *soc = cdp_soc_t_to_dp_soc(soc_hdl);
	struct dp_vdev *vdev;

	for (i = 0; i < max_bssid; i++) {
		vdev = dp_get_vdev_from_soc_vdev_id_wifi3(soc, i);
		/* Need to check vdevs other than the vdev_id */
		if (vdev_id == i || !vdev)
			continue;
		if (dp_find_peer_by_addr_and_vdev(
					dp_pdev_to_cdp_pdev(vdev->pdev),
					dp_vdev_to_cdp_vdev(vdev),
					peer_addr)) {
			dp_err("%s: Duplicate peer %pM already exist on vdev %d",
			       __func__, peer_addr, i);
			return true;
		}
	}

	return false;
}

bool dp_find_peer_exist(struct cdp_soc_t *soc_hdl, uint8_t pdev_id,
			uint8_t *peer_addr)
{
	struct dp_soc *soc = cdp_soc_t_to_dp_soc(soc_hdl);
	struct dp_pdev *pdev = dp_get_pdev_from_soc_pdev_id_wifi3(soc, pdev_id);

	if (!pdev)
		return false;

	return !!dp_find_peer_by_addr(dp_pdev_to_cdp_pdev(pdev), peer_addr);
}
#endif

/**
 * dp_peer_rxtid_stats: Retried Rx TID (REO queue) stats from HW
 * @peer: DP peer handle
 * @dp_stats_cmd_cb: REO command callback function
 * @cb_ctxt: Callback context
 *
 * Return: count of tid stats cmd send succeeded
 */
<<<<<<< HEAD
int dp_peer_rxtid_stats(struct dp_peer *peer, void (*dp_stats_cmd_cb),
=======
int dp_peer_rxtid_stats(struct dp_peer *peer,
			dp_rxtid_stats_cmd_cb dp_stats_cmd_cb,
>>>>>>> 4d3aee41
			void *cb_ctxt)
{
	struct dp_soc *soc = peer->vdev->pdev->soc;
	struct hal_reo_cmd_params params;
	int i;
	int stats_cmd_sent_cnt = 0;
	QDF_STATUS status;

	if (!dp_stats_cmd_cb)
		return stats_cmd_sent_cnt;

	qdf_mem_zero(&params, sizeof(params));
	for (i = 0; i < DP_MAX_TIDS; i++) {
		struct dp_rx_tid *rx_tid = &peer->rx_tid[i];
		if (rx_tid->hw_qdesc_vaddr_unaligned) {
			params.std.need_status = 1;
			params.std.addr_lo =
				rx_tid->hw_qdesc_paddr & 0xffffffff;
			params.std.addr_hi =
				(uint64_t)(rx_tid->hw_qdesc_paddr) >> 32;

			if (cb_ctxt) {
				status = dp_reo_send_cmd(
						soc, CMD_GET_QUEUE_STATS,
						&params, dp_stats_cmd_cb,
						cb_ctxt);
			} else {
				status = dp_reo_send_cmd(
						soc, CMD_GET_QUEUE_STATS,
						&params, dp_stats_cmd_cb,
						rx_tid);
			}

			if (QDF_IS_STATUS_SUCCESS(status))
				stats_cmd_sent_cnt++;

			/* Flush REO descriptor from HW cache to update stats
			 * in descriptor memory. This is to help debugging */
			qdf_mem_zero(&params, sizeof(params));
			params.std.need_status = 0;
			params.std.addr_lo =
				rx_tid->hw_qdesc_paddr & 0xffffffff;
			params.std.addr_hi =
				(uint64_t)(rx_tid->hw_qdesc_paddr) >> 32;
			params.u.fl_cache_params.flush_no_inval = 1;
			dp_reo_send_cmd(soc, CMD_FLUSH_CACHE, &params, NULL,
				NULL);
		}
	}

	return stats_cmd_sent_cnt;
}

QDF_STATUS
dp_set_michael_key(struct cdp_soc_t *soc,
		   uint8_t vdev_id,
		   uint8_t *peer_mac,
		   bool is_unicast, uint32_t *key)
{
	QDF_STATUS status = QDF_STATUS_SUCCESS;
	uint8_t sec_index = is_unicast ? 1 : 0;
	struct dp_peer *peer = dp_peer_find_hash_find((struct dp_soc *)soc,
						      peer_mac, 0, vdev_id);

	if (!peer || peer->delete_in_progress) {
		QDF_TRACE(QDF_MODULE_ID_DP, QDF_TRACE_LEVEL_ERROR,
			  "peer not found ");
		status = QDF_STATUS_E_FAILURE;
		goto fail;
	}

	qdf_mem_copy(&peer->security[sec_index].michael_key[0],
		     key, IEEE80211_WEP_MICLEN);

fail:
	if (peer)
		dp_peer_unref_delete(peer);

	return status;
}

bool dp_peer_find_by_id_valid(struct dp_soc *soc, uint16_t peer_id)
{
	struct dp_peer *peer = dp_peer_find_by_id(soc, peer_id);

	if (peer) {
		/*
		 * Decrement the peer ref which is taken as part of
		 * dp_peer_find_by_id if PEER_LOCK_REF_PROTECT is enabled
		 */
		dp_peer_unref_del_find_by_id(peer);

		return true;
	}

	return false;
}<|MERGE_RESOLUTION|>--- conflicted
+++ resolved
@@ -1770,28 +1770,18 @@
 	struct ol_if_ops *ol_ops = NULL;
 	bool is_roaming = false;
 	uint8_t vdev_id = -1;
-<<<<<<< HEAD
-=======
 	struct cdp_soc_t *soc;
->>>>>>> 4d3aee41
 
 	if (!peer) {
 		dp_info("Peer is NULL. No roaming possible");
 		return false;
 	}
-<<<<<<< HEAD
-	ol_ops = peer->vdev->pdev->soc->cdp_soc.ol_ops;
-
-	if (ol_ops && ol_ops->is_roam_inprogress) {
-		dp_get_vdevid(peer, &vdev_id);
-=======
 
 	soc = dp_soc_to_cdp_soc_t(peer->vdev->pdev->soc);
 	ol_ops = peer->vdev->pdev->soc->cdp_soc.ol_ops;
 
 	if (ol_ops && ol_ops->is_roam_inprogress) {
 		dp_get_vdevid(soc, peer->mac_addr.raw, &vdev_id);
->>>>>>> 4d3aee41
 		is_roaming = ol_ops->is_roam_inprogress(vdev_id);
 	}
 
@@ -1823,10 +1813,6 @@
 	    dp_set_ssn_valid_flag(&params, 0);
 	}
 
-<<<<<<< HEAD
-	dp_set_ssn_valid_flag(&params, 0);
-=======
->>>>>>> 4d3aee41
 	if (dp_reo_send_cmd(soc, CMD_UPDATE_RX_REO_QUEUE, &params,
 			    dp_rx_tid_update_cb, rx_tid)) {
 		dp_err_log("failed to send reo cmd CMD_UPDATE_RX_REO_QUEUE");
@@ -2086,7 +2072,6 @@
 }
 
 #ifdef REO_DESC_DEFER_FREE
-<<<<<<< HEAD
 /*
  * dp_reo_desc_clean_up() - If cmd to flush base desc fails add
  * desc back to freelist and defer the deletion
@@ -2105,6 +2090,23 @@
 			     (qdf_list_node_t *)desc);
 }
 
+/*
+ * dp_reo_limit_clean_batch_sz() - Limit number REO CMD queued to cmd
+ * ring in aviod of REO hang
+ *
+ * @list_size: REO desc list size to be cleaned
+ */
+static inline void dp_reo_limit_clean_batch_sz(uint32_t *list_size)
+{
+	unsigned long curr_ts = qdf_get_system_timestamp();
+
+	if ((*list_size) > REO_DESC_FREELIST_SIZE) {
+		dp_err_log("%lu:freedesc number %d in freelist",
+			   curr_ts, *list_size);
+		/* limit the batch queue size */
+		*list_size = REO_DESC_FREELIST_SIZE;
+	}
+}
 #else
 /*
  * dp_reo_desc_clean_up() - If send cmd to REO inorder to flush
@@ -2123,6 +2125,16 @@
 		reo_status->fl_cache_status.header.status = 0;
 		dp_reo_desc_free(soc, (void *)desc, reo_status);
 	}
+}
+
+/*
+ * dp_reo_limit_clean_batch_sz() - Limit number REO CMD queued to cmd
+ * ring in aviod of REO hang
+ *
+ * @list_size: REO desc list size to be cleaned
+ */
+static inline void dp_reo_limit_clean_batch_sz(uint32_t *list_size)
+{
 }
 #endif
 
@@ -2169,122 +2181,6 @@
 	}
 }
 
-=======
->>>>>>> 4d3aee41
-/*
- * dp_reo_desc_clean_up() - If cmd to flush base desc fails add
- * desc back to freelist and defer the deletion
- *
- * @soc: DP SOC handle
- * @desc: Base descriptor to be freed
- * @reo_status: REO command status
- */
-<<<<<<< HEAD
-void dp_rx_tid_delete_cb(struct dp_soc *soc, void *cb_ctxt,
-			 union hal_reo_status *reo_status)
-=======
-static void dp_reo_desc_clean_up(struct dp_soc *soc,
-				 struct reo_desc_list_node *desc,
-				 union hal_reo_status *reo_status)
-{
-	desc->free_ts = qdf_get_system_timestamp();
-	DP_STATS_INC(soc, rx.err.reo_cmd_send_fail, 1);
-	qdf_list_insert_back(&soc->reo_desc_freelist,
-			     (qdf_list_node_t *)desc);
-}
-
-/*
- * dp_reo_limit_clean_batch_sz() - Limit number REO CMD queued to cmd
- * ring in aviod of REO hang
- *
- * @list_size: REO desc list size to be cleaned
- */
-static inline void dp_reo_limit_clean_batch_sz(uint32_t *list_size)
->>>>>>> 4d3aee41
-{
-	unsigned long curr_ts = qdf_get_system_timestamp();
-
-	if ((*list_size) > REO_DESC_FREELIST_SIZE) {
-		dp_err_log("%lu:freedesc number %d in freelist",
-			   curr_ts, *list_size);
-		/* limit the batch queue size */
-		*list_size = REO_DESC_FREELIST_SIZE;
-	}
-}
-#else
-/*
- * dp_reo_desc_clean_up() - If send cmd to REO inorder to flush
- * cache fails free the base REO desc anyway
- *
- * @soc: DP SOC handle
- * @desc: Base descriptor to be freed
- * @reo_status: REO command status
- */
-static void dp_reo_desc_clean_up(struct dp_soc *soc,
-				 struct reo_desc_list_node *desc,
-				 union hal_reo_status *reo_status)
-{
-	if (reo_status) {
-		qdf_mem_zero(reo_status, sizeof(*reo_status));
-		reo_status->fl_cache_status.header.status = 0;
-		dp_reo_desc_free(soc, (void *)desc, reo_status);
-	}
-}
-
-/*
- * dp_reo_limit_clean_batch_sz() - Limit number REO CMD queued to cmd
- * ring in aviod of REO hang
- *
- * @list_size: REO desc list size to be cleaned
- */
-static inline void dp_reo_limit_clean_batch_sz(uint32_t *list_size)
-{
-}
-#endif
-
-/*
- * dp_resend_update_reo_cmd() - Resend the UPDATE_REO_QUEUE
- * cmd and re-insert desc into free list if send fails.
- *
- * @soc: DP SOC handle
- * @desc: desc with resend update cmd flag set
- * @rx_tid: Desc RX tid associated with update cmd for resetting
- * valid field to 0 in h/w
- */
-static void dp_resend_update_reo_cmd(struct dp_soc *soc,
-				     struct reo_desc_list_node *desc,
-				     struct dp_rx_tid *rx_tid)
-{
-	struct hal_reo_cmd_params params;
-
-	qdf_mem_zero(&params, sizeof(params));
-	params.std.need_status = 1;
-	params.std.addr_lo =
-		rx_tid->hw_qdesc_paddr & 0xffffffff;
-	params.std.addr_hi =
-		(uint64_t)(rx_tid->hw_qdesc_paddr) >> 32;
-	params.u.upd_queue_params.update_vld = 1;
-	params.u.upd_queue_params.vld = 0;
-	desc->resend_update_reo_cmd = false;
-	/*
-	 * If the cmd send fails then set resend_update_reo_cmd flag
-	 * and insert the desc at the end of the free list to retry.
-	 */
-	if (dp_reo_send_cmd(soc,
-			    CMD_UPDATE_RX_REO_QUEUE,
-			    &params,
-			    dp_rx_tid_delete_cb,
-			    (void *)desc)
-	    != QDF_STATUS_SUCCESS) {
-		desc->resend_update_reo_cmd = true;
-		desc->free_ts = qdf_get_system_timestamp();
-		qdf_list_insert_back(&soc->reo_desc_freelist,
-				     (qdf_list_node_t *)desc);
-		dp_err_log("failed to send reo cmd CMD_UPDATE_RX_REO_QUEUE");
-		DP_STATS_INC(soc, rx.err.reo_cmd_send_fail, 1);
-	}
-}
-
 /*
  * dp_rx_tid_delete_cb() - Callback to flush reo descriptor HW cache
  * after deleting the entries (ie., setting valid=0)
@@ -2715,18 +2611,10 @@
 					qdf_spin_unlock_bh(&rx_tid->tid_lock);
 					if (peer->vdev->pdev->soc->cdp_soc.ol_ops->send_delba)
 						peer->vdev->pdev->soc->cdp_soc.ol_ops->send_delba(
-<<<<<<< HEAD
-								peer->vdev->pdev->ctrl_pdev,
-								peer->ctrl_peer,
-								peer->mac_addr.raw,
-								tid, peer->vdev->ctrl_vdev,
-								delba_rcode);
-=======
 							peer->vdev->pdev->soc->ctrl_psoc,
 							peer->vdev->vdev_id,
 							peer->mac_addr.raw,
 							tid, delba_rcode);
->>>>>>> 4d3aee41
 				} else {
 					qdf_spin_unlock_bh(&rx_tid->tid_lock);
 				}
@@ -2770,12 +2658,8 @@
 		rx_tid->ba_status = DP_RX_BA_INACTIVE;
 		qdf_spin_unlock_bh(&rx_tid->tid_lock);
 		dp_err("RxTid- %d addba rsp tx completion failed", tid);
-<<<<<<< HEAD
-		return QDF_STATUS_SUCCESS;
-=======
 
 		goto success;
->>>>>>> 4d3aee41
 	}
 
 	rx_tid->num_addba_rsp_success++;
@@ -2983,34 +2867,20 @@
 
 	if (rx_tid->rx_ba_win_size_override == DP_RX_BA_SESSION_DISABLE) {
 		QDF_TRACE(QDF_MODULE_ID_DP, QDF_TRACE_LEVEL_INFO,
-<<<<<<< HEAD
-			  "%s disable BA session by refuse addba req",
-			  __func__);
-=======
 			  "%s disable BA session",
 			    __func__);
->>>>>>> 4d3aee41
 
 		buffersize = 1;
 	} else if (rx_tid->rx_ba_win_size_override) {
 		QDF_TRACE(QDF_MODULE_ID_DP, QDF_TRACE_LEVEL_INFO,
 			  "%s override BA win to %d", __func__,
-<<<<<<< HEAD
-			    rx_tid->rx_ba_win_size_override);
-=======
 			      rx_tid->rx_ba_win_size_override);
->>>>>>> 4d3aee41
 
 		buffersize = rx_tid->rx_ba_win_size_override;
 	} else {
 		QDF_TRACE(QDF_MODULE_ID_DP, QDF_TRACE_LEVEL_INFO,
 			  "%s restore BA win %d based on addba req",
-<<<<<<< HEAD
-			  __func__, buffersize);
-
-=======
 			    __func__, buffersize);
->>>>>>> 4d3aee41
 	}
 
 	dp_check_ba_buffersize(peer, tid, buffersize);
@@ -3170,14 +3040,9 @@
 			qdf_spin_unlock_bh(&rx_tid->tid_lock);
 			if (peer->vdev->pdev->soc->cdp_soc.ol_ops->send_delba)
 				peer->vdev->pdev->soc->cdp_soc.ol_ops->send_delba(
-<<<<<<< HEAD
-					peer->vdev->pdev->ctrl_pdev, peer->ctrl_peer,
-					peer->mac_addr.raw, tid, peer->vdev->ctrl_vdev,
-=======
 					peer->vdev->pdev->soc->ctrl_psoc,
 					peer->vdev->vdev_id,
 					peer->mac_addr.raw, tid,
->>>>>>> 4d3aee41
 					rx_tid->delba_rcode);
 		}
 		goto end;
@@ -3301,23 +3166,15 @@
 				params.u.upd_queue_params.pn_127_96 = rx_pn[3];
 			}
 			rx_tid->pn_size = pn_size;
-<<<<<<< HEAD
-			if (dp_reo_send_cmd(soc, CMD_UPDATE_RX_REO_QUEUE,
-=======
 			if (dp_reo_send_cmd(cdp_soc_t_to_dp_soc(soc),
 					    CMD_UPDATE_RX_REO_QUEUE,
->>>>>>> 4d3aee41
 					    &params, dp_rx_tid_update_cb,
 					    rx_tid)) {
 				dp_err_log("fail to send CMD_UPDATE_RX_REO_QUEUE"
 					   "tid %d desc %pK", rx_tid->tid,
 					   (void *)(rx_tid->hw_qdesc_paddr));
-<<<<<<< HEAD
-				DP_STATS_INC(soc, rx.err.reo_cmd_send_fail, 1);
-=======
 				DP_STATS_INC(cdp_soc_t_to_dp_soc(soc),
 					     rx.err.reo_cmd_send_fail, 1);
->>>>>>> 4d3aee41
 			}
 		} else {
 			QDF_TRACE(QDF_MODULE_ID_DP, QDF_TRACE_LEVEL_INFO_HIGH,
@@ -3334,32 +3191,6 @@
 
 
 /**
-<<<<<<< HEAD
- * dp_set_key_sec_type_wifi3()
- * @peer: Datapath peer handle
- * @vdev: Datapath vdev
- * @pdev - data path device instance
- * @sec_type - security type
- * @rx_pn - Receive pn starting number
- * #is_unicast ucast/mcast key type
- */
-
-void
-dp_set_key_sec_type_wifi3(struct cdp_vdev *vdev_handle,
-			  struct cdp_peer *peer_handle,
-			  enum cdp_sec_type sec_type,
-			  bool is_unicast)
-{
-	struct dp_peer *peer = (struct dp_peer *)peer_handle;
-	int sec_index;
-
-	QDF_TRACE(QDF_MODULE_ID_DP, QDF_TRACE_LEVEL_INFO_HIGH,
-		  "sec type for peer %pK (%02x:%02x:%02x:%02x:%02x:%02x): %s key of type %d",
-		  peer,
-		  peer->mac_addr.raw[0], peer->mac_addr.raw[1],
-		  peer->mac_addr.raw[2], peer->mac_addr.raw[3],
-		  peer->mac_addr.raw[4], peer->mac_addr.raw[5],
-=======
  * dp_set_key_sec_type_wifi3() - set security mode of key
  * @soc: Datapath soc handle
  * @peer_mac: Datapath peer mac address
@@ -3392,16 +3223,11 @@
 		  "key sec spec for peer %pK %pM: %s key of type %d",
 		  peer,
 		  peer->mac_addr.raw,
->>>>>>> 4d3aee41
 		  is_unicast ? "ucast" : "mcast",
 		  sec_type);
 
 	sec_index = is_unicast ? dp_sec_ucast : dp_sec_mcast;
 	peer->security[sec_index].sec_type = sec_type;
-<<<<<<< HEAD
-}
-
-=======
 
 fail:
 	if (peer)
@@ -3409,7 +3235,6 @@
 
 	return status;
 }
->>>>>>> 4d3aee41
 
 void
 dp_rx_sec_ind_handler(struct dp_soc *soc, uint16_t peer_id,
@@ -3480,78 +3305,6 @@
 QDF_STATUS
 dp_rx_delba_ind_handler(void *soc_handle, uint16_t peer_id,
 			uint8_t tid, uint16_t win_sz)
-<<<<<<< HEAD
-{
-	struct dp_soc *soc = (struct dp_soc *)soc_handle;
-	struct dp_peer *peer;
-	struct dp_rx_tid *rx_tid;
-	QDF_STATUS status = QDF_STATUS_SUCCESS;
-
-	peer = dp_peer_find_by_id(soc, peer_id);
-
-	if (!peer) {
-		QDF_TRACE(QDF_MODULE_ID_DP, QDF_TRACE_LEVEL_ERROR,
-			  "Couldn't find peer from ID %d",
-			  peer_id);
-		return QDF_STATUS_E_FAILURE;
-	}
-
-	qdf_assert_always(tid < DP_MAX_TIDS);
-
-	rx_tid = &peer->rx_tid[tid];
-
-	if (rx_tid->hw_qdesc_vaddr_unaligned) {
-		if (!rx_tid->delba_tx_status) {
-			QDF_TRACE(QDF_MODULE_ID_DP, QDF_TRACE_LEVEL_INFO,
-				  "%s: PEER_ID: %d TID: %d, BA win: %d ",
-				  __func__, peer_id, tid, win_sz);
-
-			qdf_spin_lock_bh(&rx_tid->tid_lock);
-
-			rx_tid->delba_tx_status = 1;
-
-			rx_tid->rx_ba_win_size_override =
-			    qdf_min((uint16_t)63, win_sz);
-
-			rx_tid->delba_rcode =
-			    IEEE80211_REASON_QOS_SETUP_REQUIRED;
-
-			qdf_spin_unlock_bh(&rx_tid->tid_lock);
-
-			if (soc->cdp_soc.ol_ops->send_delba)
-				soc->cdp_soc.ol_ops->send_delba(
-					peer->vdev->pdev->ctrl_pdev,
-					peer->ctrl_peer,
-					peer->mac_addr.raw,
-					tid,
-					peer->vdev->ctrl_vdev,
-					rx_tid->delba_rcode);
-		}
-	} else {
-		QDF_TRACE(QDF_MODULE_ID_DP, QDF_TRACE_LEVEL_ERROR,
-			  "BA session is not setup for TID:%d ", tid);
-		status = QDF_STATUS_E_FAILURE;
-	}
-
-	dp_peer_unref_del_find_by_id(peer);
-
-	return status;
-}
-#ifdef CONFIG_MCL
-/**
- * dp_register_peer() - Register peer into physical device
- * @pdev - data path device instance
- * @sta_desc - peer description
- *
- * Register peer into physical device
- *
- * Return: QDF_STATUS_SUCCESS registration success
- *         QDF_STATUS_E_FAULT peer not found
- */
-QDF_STATUS dp_register_peer(struct cdp_pdev *pdev_handle,
-		struct ol_txrx_desc_type *sta_desc)
-=======
->>>>>>> 4d3aee41
 {
 	struct dp_soc *soc = (struct dp_soc *)soc_handle;
 	struct dp_peer *peer;
@@ -3639,17 +3392,6 @@
 	      struct qdf_mac_addr peer_addr)
 {
 	struct dp_peer *peer;
-<<<<<<< HEAD
-	struct dp_pdev *pdev = (struct dp_pdev *)pdev_handle;
-	struct dp_soc *soc;
-
-	peer = dp_peer_find_by_local_id((struct cdp_pdev *)pdev, local_id);
-	if (!peer || !peer->valid)
-		return QDF_STATUS_E_FAULT;
-
-	soc = pdev->soc;
-	dp_clear_peer_internal(soc, peer);
-=======
 	struct dp_soc *soc = cdp_soc_t_to_dp_soc(soc_hdl);
 	struct dp_pdev *pdev = dp_get_pdev_from_soc_pdev_id_wifi3(soc, pdev_id);
 
@@ -3659,7 +3401,6 @@
 	peer = dp_find_peer_by_addr((struct cdp_pdev *)pdev, peer_addr.bytes);
 	if (!peer || !peer->valid)
 		return QDF_STATUS_E_FAULT;
->>>>>>> 4d3aee41
 
 	dp_clear_peer_internal(soc, peer);
 	return QDF_STATUS_SUCCESS;
@@ -3970,12 +3711,8 @@
  *
  * Return: count of tid stats cmd send succeeded
  */
-<<<<<<< HEAD
-int dp_peer_rxtid_stats(struct dp_peer *peer, void (*dp_stats_cmd_cb),
-=======
 int dp_peer_rxtid_stats(struct dp_peer *peer,
 			dp_rxtid_stats_cmd_cb dp_stats_cmd_cb,
->>>>>>> 4d3aee41
 			void *cb_ctxt)
 {
 	struct dp_soc *soc = peer->vdev->pdev->soc;
