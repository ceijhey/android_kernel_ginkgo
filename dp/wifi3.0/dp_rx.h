/*
 * Copyright (c) 2016-2020 The Linux Foundation. All rights reserved.
 *
 * Permission to use, copy, modify, and/or distribute this software for
 * any purpose with or without fee is hereby granted, provided that the
 * above copyright notice and this permission notice appear in all
 * copies.
 *
 * THE SOFTWARE IS PROVIDED "AS IS" AND THE AUTHOR DISCLAIMS ALL
 * WARRANTIES WITH REGARD TO THIS SOFTWARE INCLUDING ALL IMPLIED
 * WARRANTIES OF MERCHANTABILITY AND FITNESS. IN NO EVENT SHALL THE
 * AUTHOR BE LIABLE FOR ANY SPECIAL, DIRECT, INDIRECT, OR CONSEQUENTIAL
 * DAMAGES OR ANY DAMAGES WHATSOEVER RESULTING FROM LOSS OF USE, DATA OR
 * PROFITS, WHETHER IN AN ACTION OF CONTRACT, NEGLIGENCE OR OTHER
 * TORTIOUS ACTION, ARISING OUT OF OR IN CONNECTION WITH THE USE OR
 * PERFORMANCE OF THIS SOFTWARE.
 */

#ifndef _DP_RX_H
#define _DP_RX_H

#include "hal_rx.h"
#include "dp_tx.h"
#include "dp_peer.h"
#include "dp_internal.h"

#ifdef RXDMA_OPTIMIZATION
#ifndef RX_DATA_BUFFER_ALIGNMENT
#define RX_DATA_BUFFER_ALIGNMENT        128
#endif
#ifndef RX_MONITOR_BUFFER_ALIGNMENT
#define RX_MONITOR_BUFFER_ALIGNMENT     128
#endif
#else /* RXDMA_OPTIMIZATION */
#define RX_DATA_BUFFER_ALIGNMENT        4
#define RX_MONITOR_BUFFER_ALIGNMENT     4
#endif /* RXDMA_OPTIMIZATION */

#ifdef QCA_HOST2FW_RXBUF_RING
/* RBM value used for re-injecting defragmented packets into REO */
#define DP_DEFRAG_RBM HAL_RX_BUF_RBM_SW3_BM
#define DP_WBM2SW_RBM HAL_RX_BUF_RBM_SW1_BM
/* RBM value used for re-injecting defragmented packets into REO */
#define DP_DEFRAG_RBM HAL_RX_BUF_RBM_SW3_BM
#else
#define DP_DEFRAG_RBM DP_WBM2SW_RBM
#define DP_WBM2SW_RBM HAL_RX_BUF_RBM_SW3_BM
#define DP_DEFRAG_RBM DP_WBM2SW_RBM
#endif /* QCA_HOST2FW_RXBUF_RING */

#define RX_BUFFER_RESERVATION   0

#define DP_PEER_METADATA_PEER_ID_MASK	0x0000ffff
#define DP_PEER_METADATA_PEER_ID_SHIFT	0
#define DP_PEER_METADATA_VDEV_ID_MASK	0x003f0000
#define DP_PEER_METADATA_VDEV_ID_SHIFT	16

#define DP_PEER_METADATA_PEER_ID_GET(_peer_metadata)		\
	(((_peer_metadata) & DP_PEER_METADATA_PEER_ID_MASK)	\
			>> DP_PEER_METADATA_PEER_ID_SHIFT)

#define DP_PEER_METADATA_VDEV_ID_GET(_peer_metadata)		\
	(((_peer_metadata) & DP_PEER_METADATA_VDEV_ID_MASK)	\
			>> DP_PEER_METADATA_VDEV_ID_SHIFT)

#define DP_RX_DESC_MAGIC 0xdec0de

/**
 * enum dp_rx_desc_state
 *
 * @RX_DESC_REPLENISH: rx desc replenished
 * @RX_DESC_FREELIST: rx desc in freelist
 */
enum dp_rx_desc_state {
	RX_DESC_REPLENISHED,
	RX_DESC_IN_FREELIST,
};

/**
 * struct dp_rx_desc_dbg_info
 *
 * @freelist_caller: name of the function that put the
 *  the rx desc in freelist
 * @freelist_ts: timestamp when the rx desc is put in
 *  a freelist
 * @replenish_caller: name of the function that last
 *  replenished the rx desc
 * @replenish_ts: last replenish timestamp
 */
struct dp_rx_desc_dbg_info {
	char freelist_caller[QDF_MEM_FUNC_NAME_SIZE];
	uint64_t freelist_ts;
	char replenish_caller[QDF_MEM_FUNC_NAME_SIZE];
	uint64_t replenish_ts;
};

/**
 * struct dp_rx_desc
 *
 * @nbuf		: VA of the "skb" posted
 * @rx_buf_start	: VA of the original Rx buffer, before
 *			  movement of any skb->data pointer
 * @cookie		: index into the sw array which holds
 *			  the sw Rx descriptors
 *			  Cookie space is 21 bits:
 *			  lower 18 bits -- index
 *			  upper  3 bits -- pool_id
 * @pool_id		: pool Id for which this allocated.
 *			  Can only be used if there is no flow
 *			  steering
 * @in_use		  rx_desc is in use
 * @unmapped		  used to mark rx_desc an unmapped if the corresponding
 *			  nbuf is already unmapped
 */
struct dp_rx_desc {
	qdf_nbuf_t nbuf;
	uint8_t *rx_buf_start;
	uint32_t cookie;
	uint8_t	 pool_id;
#ifdef RX_DESC_DEBUG_CHECK
	uint32_t magic;
	struct dp_rx_desc_dbg_info *dbg_info;
#endif
	uint8_t	in_use:1,
	unmapped:1;
};

/* RX Descriptor Multi Page memory alloc related */
#define DP_RX_DESC_OFFSET_NUM_BITS 8
#define DP_RX_DESC_PAGE_ID_NUM_BITS 8
#define DP_RX_DESC_POOL_ID_NUM_BITS 4

#define DP_RX_DESC_PAGE_ID_SHIFT DP_RX_DESC_OFFSET_NUM_BITS
#define DP_RX_DESC_POOL_ID_SHIFT \
		(DP_RX_DESC_OFFSET_NUM_BITS + DP_RX_DESC_PAGE_ID_NUM_BITS)
#define RX_DESC_MULTI_PAGE_COOKIE_POOL_ID_MASK \
	(((1 << DP_RX_DESC_POOL_ID_NUM_BITS) - 1) << DP_RX_DESC_POOL_ID_SHIFT)
#define RX_DESC_MULTI_PAGE_COOKIE_PAGE_ID_MASK	\
			(((1 << DP_RX_DESC_PAGE_ID_NUM_BITS) - 1) << \
			 DP_RX_DESC_PAGE_ID_SHIFT)
#define RX_DESC_MULTI_PAGE_COOKIE_OFFSET_MASK \
			((1 << DP_RX_DESC_OFFSET_NUM_BITS) - 1)
#define DP_RX_DESC_MULTI_PAGE_COOKIE_GET_POOL_ID(_cookie)		\
	(((_cookie) & RX_DESC_MULTI_PAGE_COOKIE_POOL_ID_MASK) >>	\
			DP_RX_DESC_POOL_ID_SHIFT)
#define DP_RX_DESC_MULTI_PAGE_COOKIE_GET_PAGE_ID(_cookie)		\
	(((_cookie) & RX_DESC_MULTI_PAGE_COOKIE_PAGE_ID_MASK) >>	\
			DP_RX_DESC_PAGE_ID_SHIFT)
#define DP_RX_DESC_MULTI_PAGE_COOKIE_GET_OFFSET(_cookie)		\
	((_cookie) & RX_DESC_MULTI_PAGE_COOKIE_OFFSET_MASK)

#define RX_DESC_COOKIE_INDEX_SHIFT		0
#define RX_DESC_COOKIE_INDEX_MASK		0x3ffff /* 18 bits */
#define RX_DESC_COOKIE_POOL_ID_SHIFT		18
#define RX_DESC_COOKIE_POOL_ID_MASK		0x1c0000

#define DP_RX_DESC_COOKIE_MAX	\
	(RX_DESC_COOKIE_INDEX_MASK | RX_DESC_COOKIE_POOL_ID_MASK)

#define DP_RX_DESC_COOKIE_POOL_ID_GET(_cookie)		\
	(((_cookie) & RX_DESC_COOKIE_POOL_ID_MASK) >>	\
			RX_DESC_COOKIE_POOL_ID_SHIFT)

#define DP_RX_DESC_COOKIE_INDEX_GET(_cookie)		\
	(((_cookie) & RX_DESC_COOKIE_INDEX_MASK) >>	\
			RX_DESC_COOKIE_INDEX_SHIFT)

#define FRAME_MASK_IPV4_ARP   1
#define FRAME_MASK_IPV4_DHCP  2
#define FRAME_MASK_IPV4_EAPOL 4
#define FRAME_MASK_IPV6_DHCP  8

<<<<<<< HEAD
=======
#define dp_rx_add_to_free_desc_list(head, tail, new) \
	__dp_rx_add_to_free_desc_list(head, tail, new, __func__)

#define dp_rx_buffers_replenish(soc, mac_id, rxdma_srng, rx_desc_pool, \
				num_buffers, desc_list, tail) \
	__dp_rx_buffers_replenish(soc, mac_id, rxdma_srng, rx_desc_pool, \
				  num_buffers, desc_list, tail, __func__)

>>>>>>> 4d3aee41
#ifdef DP_RX_SPECIAL_FRAME_NEED
/**
 * dp_rx_is_special_frame() - check is RX frame special needed
 *
 * @nbuf: RX skb pointer
 * @frame_mask: the mask for speical frame needed
 *
 * Check is RX frame wanted matched with mask
 *
 * Return: true - special frame needed, false - no
 */
static inline
bool dp_rx_is_special_frame(qdf_nbuf_t nbuf, uint32_t frame_mask)
{
	if (((frame_mask & FRAME_MASK_IPV4_ARP) &&
	     qdf_nbuf_is_ipv4_arp_pkt(nbuf)) ||
	    ((frame_mask & FRAME_MASK_IPV4_DHCP) &&
	     qdf_nbuf_is_ipv4_dhcp_pkt(nbuf)) ||
	    ((frame_mask & FRAME_MASK_IPV4_EAPOL) &&
	     qdf_nbuf_is_ipv4_eapol_pkt(nbuf)) ||
	    ((frame_mask & FRAME_MASK_IPV6_DHCP) &&
	     qdf_nbuf_is_ipv6_dhcp_pkt(nbuf)))
		return true;

	return false;
}

/**
 * dp_rx_deliver_special_frame() - Deliver the RX special frame to stack
 *				   if matches mask
 *
 * @soc: Datapath soc handler
 * @peer: pointer to DP peer
 * @nbuf: pointer to the skb of RX frame
 * @frame_mask: the mask for speical frame needed
<<<<<<< HEAD
=======
 * @rx_tlv_hdr: start of rx tlv header
>>>>>>> 4d3aee41
 *
 * note: Msdu_len must have been stored in QDF_NBUF_CB_RX_PKT_LEN(nbuf) and
 * single nbuf is expected.
 *
 * return: true - nbuf has been delivered to stack, false - not.
 */
bool dp_rx_deliver_special_frame(struct dp_soc *soc, struct dp_peer *peer,
<<<<<<< HEAD
				 qdf_nbuf_t nbuf, uint32_t frame_mask);
=======
				 qdf_nbuf_t nbuf, uint32_t frame_mask,
				 uint8_t *rx_tlv_hdr);
>>>>>>> 4d3aee41
#else
static inline
bool dp_rx_is_special_frame(qdf_nbuf_t nbuf, uint32_t frame_mask)
{
	return false;
}

static inline
bool dp_rx_deliver_special_frame(struct dp_soc *soc, struct dp_peer *peer,
<<<<<<< HEAD
				 qdf_nbuf_t nbuf, uint32_t frame_mask)
=======
				 qdf_nbuf_t nbuf, uint32_t frame_mask,
				 uint8_t *rx_tlv_hdr)
>>>>>>> 4d3aee41
{
	return false;
}
#endif

/* DOC: Offset to obtain LLC hdr
 *
 * In the case of Wifi parse error
 * to reach LLC header from beginning
 * of VLAN tag we need to skip 8 bytes.
 * Vlan_tag(4)+length(2)+length added
 * by HW(2) = 8 bytes.
 */
#define DP_SKIP_VLAN		8

/**
 * struct dp_rx_cached_buf - rx cached buffer
 * @list: linked list node
 * @buf: skb buffer
 */
struct dp_rx_cached_buf {
	qdf_list_node_t node;
	qdf_nbuf_t buf;
};

/*
 *dp_rx_xor_block() - xor block of data
 *@b: destination data block
 *@a: source data block
 *@len: length of the data to process
 *
 *Returns: None
 */
static inline void dp_rx_xor_block(uint8_t *b, const uint8_t *a, qdf_size_t len)
{
	qdf_size_t i;

	for (i = 0; i < len; i++)
		b[i] ^= a[i];
}

/*
 *dp_rx_rotl() - rotate the bits left
 *@val: unsigned integer input value
 *@bits: number of bits
 *
 *Returns: Integer with left rotated by number of 'bits'
 */
static inline uint32_t dp_rx_rotl(uint32_t val, int bits)
{
	return (val << bits) | (val >> (32 - bits));
}

/*
 *dp_rx_rotr() - rotate the bits right
 *@val: unsigned integer input value
 *@bits: number of bits
 *
 *Returns: Integer with right rotated by number of 'bits'
 */
static inline uint32_t dp_rx_rotr(uint32_t val, int bits)
{
	return (val >> bits) | (val << (32 - bits));
}

/*
 * dp_set_rx_queue() - set queue_mapping in skb
 * @nbuf: skb
 * @queue_id: rx queue_id
 *
 * Return: void
 */
#ifdef QCA_OL_RX_MULTIQ_SUPPORT
static inline void dp_set_rx_queue(qdf_nbuf_t nbuf, uint8_t queue_id)
{
	qdf_nbuf_record_rx_queue(nbuf, queue_id);
	return;
}
#else
static inline void dp_set_rx_queue(qdf_nbuf_t nbuf, uint8_t queue_id)
{
}
#endif

/*
 *dp_rx_xswap() - swap the bits left
 *@val: unsigned integer input value
 *
 *Returns: Integer with bits swapped
 */
static inline uint32_t dp_rx_xswap(uint32_t val)
{
	return ((val & 0x00ff00ff) << 8) | ((val & 0xff00ff00) >> 8);
}

/*
 *dp_rx_get_le32_split() - get little endian 32 bits split
 *@b0: byte 0
 *@b1: byte 1
 *@b2: byte 2
 *@b3: byte 3
 *
 *Returns: Integer with split little endian 32 bits
 */
static inline uint32_t dp_rx_get_le32_split(uint8_t b0, uint8_t b1, uint8_t b2,
					uint8_t b3)
{
	return b0 | (b1 << 8) | (b2 << 16) | (b3 << 24);
}

/*
 *dp_rx_get_le32() - get little endian 32 bits
 *@b0: byte 0
 *@b1: byte 1
 *@b2: byte 2
 *@b3: byte 3
 *
 *Returns: Integer with little endian 32 bits
 */
static inline uint32_t dp_rx_get_le32(const uint8_t *p)
{
	return dp_rx_get_le32_split(p[0], p[1], p[2], p[3]);
}

/*
 * dp_rx_put_le32() - put little endian 32 bits
 * @p: destination char array
 * @v: source 32-bit integer
 *
 * Returns: None
 */
static inline void dp_rx_put_le32(uint8_t *p, uint32_t v)
{
	p[0] = (v) & 0xff;
	p[1] = (v >> 8) & 0xff;
	p[2] = (v >> 16) & 0xff;
	p[3] = (v >> 24) & 0xff;
}

/* Extract michal mic block of data */
#define dp_rx_michael_block(l, r)	\
	do {					\
		r ^= dp_rx_rotl(l, 17);	\
		l += r;				\
		r ^= dp_rx_xswap(l);		\
		l += r;				\
		r ^= dp_rx_rotl(l, 3);	\
		l += r;				\
		r ^= dp_rx_rotr(l, 2);	\
		l += r;				\
	} while (0)

/**
 * struct dp_rx_desc_list_elem_t
 *
 * @next		: Next pointer to form free list
 * @rx_desc		: DP Rx descriptor
 */
union dp_rx_desc_list_elem_t {
	union dp_rx_desc_list_elem_t *next;
	struct dp_rx_desc rx_desc;
};

#ifdef RX_DESC_MULTI_PAGE_ALLOC
/**
 * dp_rx_desc_find() - find dp rx descriptor from page ID and offset
 * @page_id: Page ID
 * @offset: Offset of the descriptor element
 *
 * Return: RX descriptor element
 */
union dp_rx_desc_list_elem_t *dp_rx_desc_find(uint16_t page_id, uint16_t offset,
					      struct rx_desc_pool *rx_pool);

static inline
struct dp_rx_desc *dp_get_rx_desc_from_cookie(struct dp_soc *soc,
					      struct rx_desc_pool *pool,
					      uint32_t cookie)
{
	uint8_t pool_id = DP_RX_DESC_MULTI_PAGE_COOKIE_GET_POOL_ID(cookie);
	uint16_t page_id = DP_RX_DESC_MULTI_PAGE_COOKIE_GET_PAGE_ID(cookie);
	uint8_t offset = DP_RX_DESC_MULTI_PAGE_COOKIE_GET_OFFSET(cookie);
	struct rx_desc_pool *rx_desc_pool;
	union dp_rx_desc_list_elem_t *rx_desc_elem;

	if (qdf_unlikely(pool_id >= MAX_RXDESC_POOLS))
		return NULL;

	rx_desc_pool = &pool[pool_id];
	rx_desc_elem = (union dp_rx_desc_list_elem_t *)
		(rx_desc_pool->desc_pages.cacheable_pages[page_id] +
		rx_desc_pool->elem_size * offset);

	return &rx_desc_elem->rx_desc;
}

/**
 * dp_rx_cookie_2_va_rxdma_buf() - Converts cookie to a virtual address of
 *			 the Rx descriptor on Rx DMA source ring buffer
 * @soc: core txrx main context
 * @cookie: cookie used to lookup virtual address
 *
 * Return: Pointer to the Rx descriptor
 */
static inline
struct dp_rx_desc *dp_rx_cookie_2_va_rxdma_buf(struct dp_soc *soc,
					       uint32_t cookie)
{
	return dp_get_rx_desc_from_cookie(soc, &soc->rx_desc_buf[0], cookie);
}

/**
 * dp_rx_cookie_2_va_mon_buf() - Converts cookie to a virtual address of
 *			 the Rx descriptor on monitor ring buffer
 * @soc: core txrx main context
 * @cookie: cookie used to lookup virtual address
 *
 * Return: Pointer to the Rx descriptor
 */
static inline
struct dp_rx_desc *dp_rx_cookie_2_va_mon_buf(struct dp_soc *soc,
					     uint32_t cookie)
{
	return dp_get_rx_desc_from_cookie(soc, &soc->rx_desc_mon[0], cookie);
}

/**
 * dp_rx_cookie_2_va_mon_status() - Converts cookie to a virtual address of
 *			 the Rx descriptor on monitor status ring buffer
 * @soc: core txrx main context
 * @cookie: cookie used to lookup virtual address
 *
 * Return: Pointer to the Rx descriptor
 */
static inline
struct dp_rx_desc *dp_rx_cookie_2_va_mon_status(struct dp_soc *soc,
						uint32_t cookie)
{
	return dp_get_rx_desc_from_cookie(soc, &soc->rx_desc_status[0], cookie);
}
#else
/**
 * dp_rx_cookie_2_va_rxdma_buf() - Converts cookie to a virtual address of
 *			 the Rx descriptor on Rx DMA source ring buffer
 * @soc: core txrx main context
 * @cookie: cookie used to lookup virtual address
 *
 * Return: void *: Virtual Address of the Rx descriptor
 */
static inline
void *dp_rx_cookie_2_va_rxdma_buf(struct dp_soc *soc, uint32_t cookie)
{
	uint8_t pool_id = DP_RX_DESC_COOKIE_POOL_ID_GET(cookie);
	uint16_t index = DP_RX_DESC_COOKIE_INDEX_GET(cookie);
	struct rx_desc_pool *rx_desc_pool;

	if (qdf_unlikely(pool_id >= MAX_RXDESC_POOLS))
		return NULL;

	rx_desc_pool = &soc->rx_desc_buf[pool_id];

	if (qdf_unlikely(index >= rx_desc_pool->pool_size))
		return NULL;

	return &(soc->rx_desc_buf[pool_id].array[index].rx_desc);
}

/**
 * dp_rx_cookie_2_va_mon_buf() - Converts cookie to a virtual address of
 *			 the Rx descriptor on monitor ring buffer
 * @soc: core txrx main context
 * @cookie: cookie used to lookup virtual address
 *
 * Return: void *: Virtual Address of the Rx descriptor
 */
static inline
void *dp_rx_cookie_2_va_mon_buf(struct dp_soc *soc, uint32_t cookie)
{
	uint8_t pool_id = DP_RX_DESC_COOKIE_POOL_ID_GET(cookie);
	uint16_t index = DP_RX_DESC_COOKIE_INDEX_GET(cookie);
	/* TODO */
	/* Add sanity for pool_id & index */
	return &(soc->rx_desc_mon[pool_id].array[index].rx_desc);
}

/**
 * dp_rx_cookie_2_va_mon_status() - Converts cookie to a virtual address of
 *			 the Rx descriptor on monitor status ring buffer
 * @soc: core txrx main context
 * @cookie: cookie used to lookup virtual address
 *
 * Return: void *: Virtual Address of the Rx descriptor
 */
static inline
void *dp_rx_cookie_2_va_mon_status(struct dp_soc *soc, uint32_t cookie)
{
	uint8_t pool_id = DP_RX_DESC_COOKIE_POOL_ID_GET(cookie);
	uint16_t index = DP_RX_DESC_COOKIE_INDEX_GET(cookie);
	/* TODO */
	/* Add sanity for pool_id & index */
	return &(soc->rx_desc_status[pool_id].array[index].rx_desc);
}
#endif /* RX_DESC_MULTI_PAGE_ALLOC */

void dp_rx_add_desc_list_to_free_list(struct dp_soc *soc,
				union dp_rx_desc_list_elem_t **local_desc_list,
				union dp_rx_desc_list_elem_t **tail,
				uint16_t pool_id,
				struct rx_desc_pool *rx_desc_pool);

uint16_t dp_rx_get_free_desc_list(struct dp_soc *soc, uint32_t pool_id,
				struct rx_desc_pool *rx_desc_pool,
				uint16_t num_descs,
				union dp_rx_desc_list_elem_t **desc_list,
				union dp_rx_desc_list_elem_t **tail);


QDF_STATUS dp_rx_pdev_attach(struct dp_pdev *pdev);

void dp_rx_pdev_detach(struct dp_pdev *pdev);

void dp_print_napi_stats(struct dp_soc *soc);

/**
 * dp_rx_vdev_detach() - detach vdev from dp rx
 * @vdev: virtual device instance
 *
 * Return: QDF_STATUS_SUCCESS: success
 *         QDF_STATUS_E_RESOURCES: Error return
 */
QDF_STATUS dp_rx_vdev_detach(struct dp_vdev *vdev);

/**
 * dp_rx_vdev_detach() - detach vdev from dp rx
 * @vdev: virtual device instance
 *
 * Return: QDF_STATUS_SUCCESS: success
 *         QDF_STATUS_E_RESOURCES: Error return
 */
QDF_STATUS dp_rx_vdev_detach(struct dp_vdev *vdev);

uint32_t
dp_rx_process(struct dp_intr *int_ctx, hal_ring_handle_t hal_ring_hdl,
	      uint8_t reo_ring_num,
	      uint32_t quota);

/**
 * dp_rx_err_process() - Processes error frames routed to REO error ring
 * @int_ctx: pointer to DP interrupt context
 * @soc: core txrx main context
 * @hal_ring: opaque pointer to the HAL Rx Error Ring, which will be serviced
 * @quota: No. of units (packets) that can be serviced in one shot.
 *
 * This function implements error processing and top level demultiplexer
 * for all the frames routed to REO error ring.
 *
 * Return: uint32_t: No. of elements processed
 */
uint32_t dp_rx_err_process(struct dp_intr *int_ctx, struct dp_soc *soc,
<<<<<<< HEAD
			   void *hal_ring, uint32_t quota);
=======
			   hal_ring_handle_t hal_ring_hdl, uint32_t quota);
>>>>>>> 4d3aee41

/**
 * dp_rx_wbm_err_process() - Processes error frames routed to WBM release ring
 * @int_ctx: pointer to DP interrupt context
 * @soc: core txrx main context
 * @hal_ring: opaque pointer to the HAL Rx Error Ring, which will be serviced
 * @quota: No. of units (packets) that can be serviced in one shot.
 *
 * This function implements error processing and top level demultiplexer
 * for all the frames routed to WBM2HOST sw release ring.
 *
 * Return: uint32_t: No. of elements processed
 */
uint32_t
dp_rx_wbm_err_process(struct dp_intr *int_ctx, struct dp_soc *soc,
<<<<<<< HEAD
		      void *hal_ring, uint32_t quota);
=======
		      hal_ring_handle_t hal_ring_hdl, uint32_t quota);
>>>>>>> 4d3aee41

/**
 * dp_rx_sg_create() - create a frag_list for MSDUs which are spread across
 *		     multiple nbufs.
 * @nbuf: pointer to the first msdu of an amsdu.
 *
 * This function implements the creation of RX frag_list for cases
 * where an MSDU is spread across multiple nbufs.
 *
 * Return: returns the head nbuf which contains complete frag_list.
 */
qdf_nbuf_t dp_rx_sg_create(qdf_nbuf_t nbuf);

/*
 * dp_rx_desc_pool_alloc() - create a pool of software rx_descs
 *			     at the time of dp rx initialization
 *
 * @soc: core txrx main context
 * @pool_id: pool_id which is one of 3 mac_ids
 * @pool_size: number of Rx descriptor in the pool
 * @rx_desc_pool: rx descriptor pool pointer
 *
 * Return: QDF status
 */
QDF_STATUS dp_rx_desc_pool_alloc(struct dp_soc *soc, uint32_t pool_id,
				 uint32_t pool_size, struct rx_desc_pool *pool);

/*
 * dp_rx_desc_nbuf_and_pool_free() - free the sw rx desc pool called during
 *				     de-initialization of wifi module.
 *
 * @soc: core txrx main context
 * @pool_id: pool_id which is one of 3 mac_ids
 * @rx_desc_pool: rx descriptor pool pointer
 *
 * Return: None
 */
void dp_rx_desc_nbuf_and_pool_free(struct dp_soc *soc, uint32_t pool_id,
				   struct rx_desc_pool *rx_desc_pool);

/*
 * dp_rx_desc_nbuf_free() - free the sw rx desc nbufs called during
 *			    de-initialization of wifi module.
 *
 * @soc: core txrx main context
 * @pool_id: pool_id which is one of 3 mac_ids
 * @rx_desc_pool: rx descriptor pool pointer
 *
 * Return: None
 */
void dp_rx_desc_nbuf_free(struct dp_soc *soc,
			  struct rx_desc_pool *rx_desc_pool);

/*
 * dp_rx_desc_pool_free() - free the sw rx desc array called during
 *			    de-initialization of wifi module.
 *
 * @soc: core txrx main context
 * @rx_desc_pool: rx descriptor pool pointer
 *
 * Return: None
 */
void dp_rx_desc_pool_free(struct dp_soc *soc,
			  struct rx_desc_pool *rx_desc_pool);

void dp_rx_deliver_raw(struct dp_vdev *vdev, qdf_nbuf_t nbuf_list,
				struct dp_peer *peer);

#ifdef RX_DESC_DEBUG_CHECK
/*
 * dp_rx_desc_alloc_dbg_info() - Alloc memory for rx descriptor debug
 *  structure
 * @rx_desc: rx descriptor pointer
 *
 * Return: None
 */
static inline
void dp_rx_desc_alloc_dbg_info(struct dp_rx_desc *rx_desc)
{
	rx_desc->dbg_info = qdf_mem_malloc(sizeof(struct dp_rx_desc_dbg_info));
}

/*
 * dp_rx_desc_free_dbg_info() - Free rx descriptor debug
 *  structure memory
 * @rx_desc: rx descriptor pointer
 *
 * Return: None
 */
static inline
void dp_rx_desc_free_dbg_info(struct dp_rx_desc *rx_desc)
{
	qdf_mem_free(rx_desc->dbg_info);
}

/*
 * dp_rx_desc_update_dbg_info() - Update rx descriptor debug info
 *  structure memory
 * @rx_desc: rx descriptor pointer
 *
 * Return: None
 */
static
void dp_rx_desc_update_dbg_info(struct dp_rx_desc *rx_desc,
				const char *func_name, uint8_t flag)
{
	struct dp_rx_desc_dbg_info *info = rx_desc->dbg_info;

	if (!info)
		return;

	if (flag == RX_DESC_REPLENISHED) {
		qdf_str_lcopy(info->replenish_caller, func_name,
			      QDF_MEM_FUNC_NAME_SIZE);
		info->replenish_ts = qdf_get_log_timestamp();
	} else {
		qdf_str_lcopy(info->freelist_caller, func_name,
			      QDF_MEM_FUNC_NAME_SIZE);
		info->freelist_ts = qdf_get_log_timestamp();
	}
}
#else

static inline
void dp_rx_desc_alloc_dbg_info(struct dp_rx_desc *rx_desc)
{
}

static inline
void dp_rx_desc_free_dbg_info(struct dp_rx_desc *rx_desc)
{
}

static inline
void dp_rx_desc_update_dbg_info(struct dp_rx_desc *rx_desc,
				const char *func_name, uint8_t flag)
{
}
#endif /* RX_DESC_DEBUG_CHECK */

/**
 * dp_rx_add_to_free_desc_list() - Adds to a local free descriptor list
 *
 * @head: pointer to the head of local free list
 * @tail: pointer to the tail of local free list
 * @new: new descriptor that is added to the free list
 * @func_name: caller func name
 *
 * Return: void:
 */
static inline
void __dp_rx_add_to_free_desc_list(union dp_rx_desc_list_elem_t **head,
				 union dp_rx_desc_list_elem_t **tail,
				 struct dp_rx_desc *new, const char *func_name)
{
	qdf_assert(head && new);

	new->nbuf = NULL;
	new->in_use = 0;

	((union dp_rx_desc_list_elem_t *)new)->next = *head;
	*head = (union dp_rx_desc_list_elem_t *)new;
	/* reset tail if head->next is NULL */
	if (!*tail || !(*head)->next)
		*tail = *head;

	dp_rx_desc_update_dbg_info(new, func_name, RX_DESC_IN_FREELIST);
}

uint8_t dp_rx_process_invalid_peer(struct dp_soc *soc, qdf_nbuf_t nbuf,
				   uint8_t mac_id);
void dp_rx_process_invalid_peer_wrapper(struct dp_soc *soc,
		qdf_nbuf_t mpdu, bool mpdu_done, uint8_t mac_id);
void dp_rx_process_mic_error(struct dp_soc *soc, qdf_nbuf_t nbuf,
			     uint8_t *rx_tlv_hdr, struct dp_peer *peer);
void dp_2k_jump_handle(struct dp_soc *soc, qdf_nbuf_t nbuf,
		       uint16_t peer_id, uint8_t tid);


#define DP_RX_LIST_APPEND(head, tail, elem) \
	do {                                                          \
		if (!(head)) {                                        \
			(head) = (elem);                              \
			QDF_NBUF_CB_RX_NUM_ELEMENTS_IN_LIST(head) = 1;\
		} else {                                              \
			qdf_nbuf_set_next((tail), (elem));            \
			QDF_NBUF_CB_RX_NUM_ELEMENTS_IN_LIST(head)++;  \
		}                                                     \
		(tail) = (elem);                                      \
		qdf_nbuf_set_next((tail), NULL);                      \
	} while (0)

/*for qcn9000 emulation the pcie is complete phy and no address restrictions*/
#if !defined(BUILD_X86) || defined(QCA_WIFI_QCN9000)
static inline int check_x86_paddr(struct dp_soc *dp_soc, qdf_nbuf_t *rx_netbuf,
		qdf_dma_addr_t *paddr, struct rx_desc_pool *rx_desc_pool)
{
	return QDF_STATUS_SUCCESS;
}
#else
#define MAX_RETRY 100
static inline int check_x86_paddr(struct dp_soc *dp_soc, qdf_nbuf_t *rx_netbuf,
		qdf_dma_addr_t *paddr, struct rx_desc_pool *rx_desc_pool)
{
	uint32_t nbuf_retry = 0;
	int32_t ret;
	const uint32_t x86_phy_addr = 0x50000000;
	/*
	 * in M2M emulation platforms (x86) the memory below 0x50000000
	 * is reserved for target use, so any memory allocated in this
	 * region should not be used by host
	 */
	do {
		if (qdf_likely(*paddr > x86_phy_addr))
			return QDF_STATUS_SUCCESS;
		else {
			QDF_TRACE(QDF_MODULE_ID_DP, QDF_TRACE_LEVEL_INFO,
					"phy addr %pK exceeded 0x50000000 trying again",
					paddr);

			nbuf_retry++;
			if ((*rx_netbuf)) {
				qdf_nbuf_unmap_single(dp_soc->osdev, *rx_netbuf,
						QDF_DMA_FROM_DEVICE);
				/* Not freeing buffer intentionally.
				 * Observed that same buffer is getting
				 * re-allocated resulting in longer load time
				 * WMI init timeout.
				 * This buffer is anyway not useful so skip it.
				 **/
			}

			*rx_netbuf = qdf_nbuf_alloc(dp_soc->osdev,
						    rx_desc_pool->buf_size,
						    RX_BUFFER_RESERVATION,
						    rx_desc_pool->buf_alignment,
						    FALSE);

			if (qdf_unlikely(!(*rx_netbuf)))
				return QDF_STATUS_E_FAILURE;

			ret = qdf_nbuf_map_single(dp_soc->osdev, *rx_netbuf,
							QDF_DMA_FROM_DEVICE);

			if (qdf_unlikely(ret == QDF_STATUS_E_FAILURE)) {
				qdf_nbuf_free(*rx_netbuf);
				*rx_netbuf = NULL;
				continue;
			}

			*paddr = qdf_nbuf_get_frag_paddr(*rx_netbuf, 0);
		}
	} while (nbuf_retry < MAX_RETRY);

	if ((*rx_netbuf)) {
		qdf_nbuf_unmap_single(dp_soc->osdev, *rx_netbuf,
					QDF_DMA_FROM_DEVICE);
		qdf_nbuf_free(*rx_netbuf);
	}

	return QDF_STATUS_E_FAILURE;
}
#endif

/**
 * dp_rx_cookie_2_link_desc_va() - Converts cookie to a virtual address of
 *				   the MSDU Link Descriptor
 * @soc: core txrx main context
 * @buf_info: buf_info includes cookie that is used to lookup
 * virtual address of link descriptor after deriving the page id
 * and the offset or index of the desc on the associatde page.
 *
 * This is the VA of the link descriptor, that HAL layer later uses to
 * retrieve the list of MSDU's for a given MPDU.
 *
 * Return: void *: Virtual Address of the Rx descriptor
 */
static inline
void *dp_rx_cookie_2_link_desc_va(struct dp_soc *soc,
				  struct hal_buf_info *buf_info)
{
	void *link_desc_va;
	struct qdf_mem_multi_page_t *pages;
	uint16_t page_id = LINK_DESC_COOKIE_PAGE_ID(buf_info->sw_cookie);

	pages = &soc->link_desc_pages;
	if (!pages)
		return NULL;
	if (qdf_unlikely(page_id >= pages->num_pages))
		return NULL;
	link_desc_va = pages->dma_pages[page_id].page_v_addr_start +
		(buf_info->paddr - pages->dma_pages[page_id].page_p_addr);
	return link_desc_va;
}

/**
 * dp_rx_cookie_2_mon_link_desc_va() - Converts cookie to a virtual address of
 *				   the MSDU Link Descriptor
 * @pdev: core txrx pdev context
 * @buf_info: buf_info includes cookie that used to lookup virtual address of
 * link descriptor. Normally this is just an index into a per pdev array.
 *
 * This is the VA of the link descriptor in monitor mode destination ring,
 * that HAL layer later uses to retrieve the list of MSDU's for a given MPDU.
 *
 * Return: void *: Virtual Address of the Rx descriptor
 */
static inline
void *dp_rx_cookie_2_mon_link_desc_va(struct dp_pdev *pdev,
				  struct hal_buf_info *buf_info,
				  int mac_id)
{
	void *link_desc_va;

	/* TODO */
	/* Add sanity for  cookie */

	link_desc_va =
	   pdev->soc->mon_link_desc_banks[mac_id][buf_info->sw_cookie]
			.base_vaddr +
	   (buf_info->paddr -
	   pdev->soc->mon_link_desc_banks[mac_id][buf_info->sw_cookie]
			.base_paddr);

	return link_desc_va;
}

/**
 * dp_rx_defrag_concat() - Concatenate the fragments
 *
 * @dst: destination pointer to the buffer
 * @src: source pointer from where the fragment payload is to be copied
 *
 * Return: QDF_STATUS
 */
static inline QDF_STATUS dp_rx_defrag_concat(qdf_nbuf_t dst, qdf_nbuf_t src)
{
	/*
	 * Inside qdf_nbuf_cat, if it is necessary to reallocate dst
	 * to provide space for src, the headroom portion is copied from
	 * the original dst buffer to the larger new dst buffer.
	 * (This is needed, because the headroom of the dst buffer
	 * contains the rx desc.)
	 */
	if (!qdf_nbuf_cat(dst, src)) {
		/*
		 * qdf_nbuf_cat does not free the src memory.
		 * Free src nbuf before returning
		 * For failure case the caller takes of freeing the nbuf
		 */
		qdf_nbuf_free(src);
		return QDF_STATUS_SUCCESS;
	}

	return QDF_STATUS_E_DEFRAG_ERROR;
}

#ifndef FEATURE_WDS
static inline QDF_STATUS dp_rx_ast_set_active(struct dp_soc *soc, uint16_t sa_idx, bool is_active)
{
	return QDF_STATUS_SUCCESS;
}

static inline void
dp_rx_wds_srcport_learn(struct dp_soc *soc,
			uint8_t *rx_tlv_hdr,
			struct dp_peer *ta_peer,
			qdf_nbuf_t nbuf,
			struct hal_rx_msdu_metadata msdu_metadata)
{
}
#endif

/*
 * dp_rx_desc_dump() - dump the sw rx descriptor
 *
 * @rx_desc: sw rx descriptor
 */
static inline void dp_rx_desc_dump(struct dp_rx_desc *rx_desc)
{
	dp_info("rx_desc->nbuf: %pK, rx_desc->cookie: %d, rx_desc->pool_id: %d, rx_desc->in_use: %d, rx_desc->unmapped: %d",
<<<<<<< HEAD
		  rx_desc->nbuf, rx_desc->cookie, rx_desc->pool_id,
		  rx_desc->in_use, rx_desc->unmapped);
=======
		rx_desc->nbuf, rx_desc->cookie, rx_desc->pool_id,
		rx_desc->in_use, rx_desc->unmapped);
>>>>>>> 4d3aee41
}

/*
 * check_qwrap_multicast_loopback() - Check if rx packet is a loopback packet.
 *					In qwrap mode, packets originated from
 *					any vdev should not loopback and
 *					should be dropped.
 * @vdev: vdev on which rx packet is received
 * @nbuf: rx pkt
 *
 */
#if ATH_SUPPORT_WRAP
static inline bool check_qwrap_multicast_loopback(struct dp_vdev *vdev,
						qdf_nbuf_t nbuf)
{
	struct dp_vdev *psta_vdev;
	struct dp_pdev *pdev = vdev->pdev;
	uint8_t *data = qdf_nbuf_data(nbuf);

	if (qdf_unlikely(vdev->proxysta_vdev)) {
		/* In qwrap isolation mode, allow loopback packets as all
		 * packets go to RootAP and Loopback on the mpsta.
		 */
		if (vdev->isolation_vdev)
			return false;
		TAILQ_FOREACH(psta_vdev, &pdev->vdev_list, vdev_list_elem) {
			if (qdf_unlikely(psta_vdev->proxysta_vdev &&
					 !qdf_mem_cmp(psta_vdev->mac_addr.raw,
						      &data[QDF_MAC_ADDR_SIZE],
						      QDF_MAC_ADDR_SIZE))) {
				/* Drop packet if source address is equal to
				 * any of the vdev addresses.
				 */
				return true;
			}
		}
	}
	return false;
}
#else
static inline bool check_qwrap_multicast_loopback(struct dp_vdev *vdev,
						qdf_nbuf_t nbuf)
{
	return false;
}
#endif

#if defined(WLAN_SUPPORT_RX_PROTOCOL_TYPE_TAG) ||\
	defined(WLAN_SUPPORT_RX_TAG_STATISTICS) ||\
	defined(WLAN_SUPPORT_RX_FLOW_TAG)
#include "dp_rx_tag.h"
#endif

#ifndef WLAN_SUPPORT_RX_PROTOCOL_TYPE_TAG
/**
 * dp_rx_update_protocol_tag() - Reads CCE metadata from the RX MSDU end TLV
 *                              and set the corresponding tag in QDF packet
 * @soc: core txrx main context
 * @vdev: vdev on which the packet is received
 * @nbuf: QDF pkt buffer on which the protocol tag should be set
 * @rx_tlv_hdr: rBbase address where the RX TLVs starts
 * @ring_index: REO ring number, not used for error & monitor ring
 * @is_reo_exception: flag to indicate if rx from REO ring or exception ring
 * @is_update_stats: flag to indicate whether to update stats or not
 * Return: void
 */
static inline void
dp_rx_update_protocol_tag(struct dp_soc *soc, struct dp_vdev *vdev,
			  qdf_nbuf_t nbuf, uint8_t *rx_tlv_hdr,
			  uint16_t ring_index,
			  bool is_reo_exception, bool is_update_stats)
{
}
#endif /* WLAN_SUPPORT_RX_PROTOCOL_TYPE_TAG */

#ifndef WLAN_SUPPORT_RX_FLOW_TAG
/**
 * dp_rx_update_flow_tag() - Reads FSE metadata from the RX MSDU end TLV
 *                           and set the corresponding tag in QDF packet
 * @soc: core txrx main context
 * @vdev: vdev on which the packet is received
 * @nbuf: QDF pkt buffer on which the protocol tag should be set
 * @rx_tlv_hdr: base address where the RX TLVs starts
 * @is_update_stats: flag to indicate whether to update stats or not
 *
 * Return: void
 */
static inline void
dp_rx_update_flow_tag(struct dp_soc *soc, struct dp_vdev *vdev,
		      qdf_nbuf_t nbuf, uint8_t *rx_tlv_hdr, bool update_stats)
{
}
#endif /* WLAN_SUPPORT_RX_FLOW_TAG */

#if !defined(WLAN_SUPPORT_RX_PROTOCOL_TYPE_TAG) &&\
	!defined(WLAN_SUPPORT_RX_FLOW_TAG)
/**
 * dp_rx_mon_update_protocol_flow_tag() - Performs necessary checks for monitor
 *                                       mode and then tags appropriate packets
 * @soc: core txrx main context
 * @vdev: pdev on which packet is received
 * @msdu: QDF packet buffer on which the protocol tag should be set
 * @rx_desc: base address where the RX TLVs start
 * Return: void
 */
static inline
void dp_rx_mon_update_protocol_flow_tag(struct dp_soc *soc,
					struct dp_pdev *dp_pdev,
					qdf_nbuf_t msdu, void *rx_desc)
{
}
#endif /* WLAN_SUPPORT_RX_PROTOCOL_TYPE_TAG || WLAN_SUPPORT_RX_FLOW_TAG */

/*
 * dp_rx_buffers_replenish() - replenish rxdma ring with rx nbufs
 *			       called during dp rx initialization
 *			       and at the end of dp_rx_process.
 *
 * @soc: core txrx main context
 * @mac_id: mac_id which is one of 3 mac_ids
 * @dp_rxdma_srng: dp rxdma circular ring
 * @rx_desc_pool: Pointer to free Rx descriptor pool
 * @num_req_buffers: number of buffer to be replenished
 * @desc_list: list of descs if called from dp_rx_process
 *	       or NULL during dp rx initialization or out of buffer
 *	       interrupt.
 * @tail: tail of descs list
 * @func_name: name of the caller function
 * Return: return success or failure
 */
QDF_STATUS __dp_rx_buffers_replenish(struct dp_soc *dp_soc, uint32_t mac_id,
				 struct dp_srng *dp_rxdma_srng,
				 struct rx_desc_pool *rx_desc_pool,
				 uint32_t num_req_buffers,
				 union dp_rx_desc_list_elem_t **desc_list,
				 union dp_rx_desc_list_elem_t **tail,
				 const char *func_name);

/*
 * dp_pdev_rx_buffers_attach() - replenish rxdma ring with rx nbufs
 *                               called during dp rx initialization
 *
 * @soc: core txrx main context
 * @mac_id: mac_id which is one of 3 mac_ids
 * @dp_rxdma_srng: dp rxdma circular ring
 * @rx_desc_pool: Pointer to free Rx descriptor pool
 * @num_req_buffers: number of buffer to be replenished
 *
 * Return: return success or failure
 */
QDF_STATUS
dp_pdev_rx_buffers_attach(struct dp_soc *dp_soc, uint32_t mac_id,
			  struct dp_srng *dp_rxdma_srng,
			  struct rx_desc_pool *rx_desc_pool,
			  uint32_t num_req_buffers);

/**
 * dp_rx_link_desc_return() - Return a MPDU link descriptor to HW
 *			      (WBM), following error handling
 *
 * @soc: core DP main context
 * @buf_addr_info: opaque pointer to the REO error ring descriptor
 * @buf_addr_info: void pointer to the buffer_addr_info
 * @bm_action: put to idle_list or release to msdu_list
 *
 * Return: QDF_STATUS_E_FAILURE for failure else QDF_STATUS_SUCCESS
 */
QDF_STATUS
dp_rx_link_desc_return(struct dp_soc *soc, hal_ring_desc_t ring_desc,
		       uint8_t bm_action);

/**
 * dp_rx_link_desc_return_by_addr - Return a MPDU link descriptor to
 *					(WBM) by address
 *
 * @soc: core DP main context
 * @link_desc_addr: link descriptor addr
 *
 * Return: QDF_STATUS_E_FAILURE for failure else QDF_STATUS_SUCCESS
 */
QDF_STATUS
dp_rx_link_desc_return_by_addr(struct dp_soc *soc,
			       hal_buff_addrinfo_t link_desc_addr,
			       uint8_t bm_action);

/**
 * dp_rxdma_err_process() - RxDMA error processing functionality
 * @soc: core txrx main contex
 * @mac_id: mac id which is one of 3 mac_ids
 * @hal_ring: opaque pointer to the HAL Rx Ring, which will be serviced
 * @quota: No. of units (packets) that can be serviced in one shot.
 *
 * Return: num of buffers processed
 */
uint32_t
dp_rxdma_err_process(struct dp_intr *int_ctx, struct dp_soc *soc,
		     uint32_t mac_id, uint32_t quota);

void dp_rx_fill_mesh_stats(struct dp_vdev *vdev, qdf_nbuf_t nbuf,
				uint8_t *rx_tlv_hdr, struct dp_peer *peer);
QDF_STATUS dp_rx_filter_mesh_packets(struct dp_vdev *vdev, qdf_nbuf_t nbuf,
					uint8_t *rx_tlv_hdr);

int dp_wds_rx_policy_check(uint8_t *rx_tlv_hdr, struct dp_vdev *vdev,
			   struct dp_peer *peer);

qdf_nbuf_t
dp_rx_nbuf_prepare(struct dp_soc *soc, struct dp_pdev *pdev);

/*
 * dp_rx_dump_info_and_assert() - dump RX Ring info and Rx Desc info
 *
 * @soc: core txrx main context
 * @hal_ring: opaque pointer to the HAL Rx Ring, which will be serviced
 * @ring_desc: opaque pointer to the RX ring descriptor
 * @rx_desc: host rs descriptor
 *
 * Return: void
 */
<<<<<<< HEAD
void dp_rx_dump_info_and_assert(struct dp_soc *soc, void *hal_ring,
				void *ring_desc, struct dp_rx_desc *rx_desc);
=======
void dp_rx_dump_info_and_assert(struct dp_soc *soc,
				hal_ring_handle_t hal_ring_hdl,
				hal_ring_desc_t ring_desc,
				struct dp_rx_desc *rx_desc);
>>>>>>> 4d3aee41

void dp_rx_compute_delay(struct dp_vdev *vdev, qdf_nbuf_t nbuf);
#ifdef RX_DESC_DEBUG_CHECK
/**
 * dp_rx_desc_check_magic() - check the magic value in dp_rx_desc
 * @rx_desc: rx descriptor pointer
 *
 * Return: true, if magic is correct, else false.
 */
static inline bool dp_rx_desc_check_magic(struct dp_rx_desc *rx_desc)
{
	if (qdf_unlikely(rx_desc->magic != DP_RX_DESC_MAGIC))
		return false;

	rx_desc->magic = 0;
	return true;
}

/**
 * dp_rx_desc_prep() - prepare rx desc
 * @rx_desc: rx descriptor pointer to be prepared
 * @nbuf: nbuf to be associated with rx_desc
 *
 * Note: assumption is that we are associating a nbuf which is mapped
 *
 * Return: none
 */
static inline void dp_rx_desc_prep(struct dp_rx_desc *rx_desc, qdf_nbuf_t nbuf)
{
	rx_desc->magic = DP_RX_DESC_MAGIC;
	rx_desc->nbuf = nbuf;
	rx_desc->unmapped = 0;
}

#else

static inline bool dp_rx_desc_check_magic(struct dp_rx_desc *rx_desc)
{
	return true;
}

static inline void dp_rx_desc_prep(struct dp_rx_desc *rx_desc, qdf_nbuf_t nbuf)
{
	rx_desc->nbuf = nbuf;
	rx_desc->unmapped = 0;
}
#endif /* RX_DESC_DEBUG_CHECK */

void dp_rx_process_rxdma_err(struct dp_soc *soc, qdf_nbuf_t nbuf,
			     uint8_t *rx_tlv_hdr, struct dp_peer *peer,
			     uint8_t err_code, uint8_t mac_id);
<<<<<<< HEAD
=======

#ifndef QCA_MULTIPASS_SUPPORT
static inline
bool dp_rx_multipass_process(struct dp_peer *peer, qdf_nbuf_t nbuf, uint8_t tid)
{
	return false;
}
#else
bool dp_rx_multipass_process(struct dp_peer *peer, qdf_nbuf_t nbuf,
			     uint8_t tid);
#endif

#ifndef WLAN_RX_PKT_CAPTURE_ENH
static inline
void dp_peer_set_rx_capture_enabled(struct dp_peer *peer_handle, bool value)
{
}
#endif
>>>>>>> 4d3aee41

/**
 * dp_rx_deliver_to_stack() - deliver pkts to network stack
 * Caller to hold peer refcount and check for valid peer
 * @soc: soc
 * @vdev: vdev
 * @peer: peer
 * @nbuf_head: skb list head
 * @nbuf_tail: skb list tail
 *
 * Return: None
 */
void dp_rx_deliver_to_stack(struct dp_soc *soc,
			    struct dp_vdev *vdev,
			    struct dp_peer *peer,
			    qdf_nbuf_t nbuf_head,
			    qdf_nbuf_t nbuf_tail);

#endif /* _DP_RX_H */<|MERGE_RESOLUTION|>--- conflicted
+++ resolved
@@ -37,13 +37,10 @@
 #endif /* RXDMA_OPTIMIZATION */
 
 #ifdef QCA_HOST2FW_RXBUF_RING
-/* RBM value used for re-injecting defragmented packets into REO */
-#define DP_DEFRAG_RBM HAL_RX_BUF_RBM_SW3_BM
 #define DP_WBM2SW_RBM HAL_RX_BUF_RBM_SW1_BM
 /* RBM value used for re-injecting defragmented packets into REO */
 #define DP_DEFRAG_RBM HAL_RX_BUF_RBM_SW3_BM
 #else
-#define DP_DEFRAG_RBM DP_WBM2SW_RBM
 #define DP_WBM2SW_RBM HAL_RX_BUF_RBM_SW3_BM
 #define DP_DEFRAG_RBM DP_WBM2SW_RBM
 #endif /* QCA_HOST2FW_RXBUF_RING */
@@ -170,8 +167,6 @@
 #define FRAME_MASK_IPV4_EAPOL 4
 #define FRAME_MASK_IPV6_DHCP  8
 
-<<<<<<< HEAD
-=======
 #define dp_rx_add_to_free_desc_list(head, tail, new) \
 	__dp_rx_add_to_free_desc_list(head, tail, new, __func__)
 
@@ -180,7 +175,6 @@
 	__dp_rx_buffers_replenish(soc, mac_id, rxdma_srng, rx_desc_pool, \
 				  num_buffers, desc_list, tail, __func__)
 
->>>>>>> 4d3aee41
 #ifdef DP_RX_SPECIAL_FRAME_NEED
 /**
  * dp_rx_is_special_frame() - check is RX frame special needed
@@ -216,10 +210,7 @@
  * @peer: pointer to DP peer
  * @nbuf: pointer to the skb of RX frame
  * @frame_mask: the mask for speical frame needed
-<<<<<<< HEAD
-=======
  * @rx_tlv_hdr: start of rx tlv header
->>>>>>> 4d3aee41
  *
  * note: Msdu_len must have been stored in QDF_NBUF_CB_RX_PKT_LEN(nbuf) and
  * single nbuf is expected.
@@ -227,12 +218,8 @@
  * return: true - nbuf has been delivered to stack, false - not.
  */
 bool dp_rx_deliver_special_frame(struct dp_soc *soc, struct dp_peer *peer,
-<<<<<<< HEAD
-				 qdf_nbuf_t nbuf, uint32_t frame_mask);
-=======
 				 qdf_nbuf_t nbuf, uint32_t frame_mask,
 				 uint8_t *rx_tlv_hdr);
->>>>>>> 4d3aee41
 #else
 static inline
 bool dp_rx_is_special_frame(qdf_nbuf_t nbuf, uint32_t frame_mask)
@@ -242,12 +229,8 @@
 
 static inline
 bool dp_rx_deliver_special_frame(struct dp_soc *soc, struct dp_peer *peer,
-<<<<<<< HEAD
-				 qdf_nbuf_t nbuf, uint32_t frame_mask)
-=======
 				 qdf_nbuf_t nbuf, uint32_t frame_mask,
 				 uint8_t *rx_tlv_hdr)
->>>>>>> 4d3aee41
 {
 	return false;
 }
@@ -580,15 +563,6 @@
  */
 QDF_STATUS dp_rx_vdev_detach(struct dp_vdev *vdev);
 
-/**
- * dp_rx_vdev_detach() - detach vdev from dp rx
- * @vdev: virtual device instance
- *
- * Return: QDF_STATUS_SUCCESS: success
- *         QDF_STATUS_E_RESOURCES: Error return
- */
-QDF_STATUS dp_rx_vdev_detach(struct dp_vdev *vdev);
-
 uint32_t
 dp_rx_process(struct dp_intr *int_ctx, hal_ring_handle_t hal_ring_hdl,
 	      uint8_t reo_ring_num,
@@ -607,11 +581,7 @@
  * Return: uint32_t: No. of elements processed
  */
 uint32_t dp_rx_err_process(struct dp_intr *int_ctx, struct dp_soc *soc,
-<<<<<<< HEAD
-			   void *hal_ring, uint32_t quota);
-=======
 			   hal_ring_handle_t hal_ring_hdl, uint32_t quota);
->>>>>>> 4d3aee41
 
 /**
  * dp_rx_wbm_err_process() - Processes error frames routed to WBM release ring
@@ -627,11 +597,7 @@
  */
 uint32_t
 dp_rx_wbm_err_process(struct dp_intr *int_ctx, struct dp_soc *soc,
-<<<<<<< HEAD
-		      void *hal_ring, uint32_t quota);
-=======
 		      hal_ring_handle_t hal_ring_hdl, uint32_t quota);
->>>>>>> 4d3aee41
 
 /**
  * dp_rx_sg_create() - create a frag_list for MSDUs which are spread across
@@ -807,7 +773,7 @@
 		qdf_nbuf_t mpdu, bool mpdu_done, uint8_t mac_id);
 void dp_rx_process_mic_error(struct dp_soc *soc, qdf_nbuf_t nbuf,
 			     uint8_t *rx_tlv_hdr, struct dp_peer *peer);
-void dp_2k_jump_handle(struct dp_soc *soc, qdf_nbuf_t nbuf,
+void dp_2k_jump_handle(struct dp_soc *soc, qdf_nbuf_t nbuf, uint8_t *rx_tlv_hdr,
 		       uint16_t peer_id, uint8_t tid);
 
 
@@ -1013,13 +979,8 @@
 static inline void dp_rx_desc_dump(struct dp_rx_desc *rx_desc)
 {
 	dp_info("rx_desc->nbuf: %pK, rx_desc->cookie: %d, rx_desc->pool_id: %d, rx_desc->in_use: %d, rx_desc->unmapped: %d",
-<<<<<<< HEAD
-		  rx_desc->nbuf, rx_desc->cookie, rx_desc->pool_id,
-		  rx_desc->in_use, rx_desc->unmapped);
-=======
 		rx_desc->nbuf, rx_desc->cookie, rx_desc->pool_id,
 		rx_desc->in_use, rx_desc->unmapped);
->>>>>>> 4d3aee41
 }
 
 /*
@@ -1239,15 +1200,10 @@
  *
  * Return: void
  */
-<<<<<<< HEAD
-void dp_rx_dump_info_and_assert(struct dp_soc *soc, void *hal_ring,
-				void *ring_desc, struct dp_rx_desc *rx_desc);
-=======
 void dp_rx_dump_info_and_assert(struct dp_soc *soc,
 				hal_ring_handle_t hal_ring_hdl,
 				hal_ring_desc_t ring_desc,
 				struct dp_rx_desc *rx_desc);
->>>>>>> 4d3aee41
 
 void dp_rx_compute_delay(struct dp_vdev *vdev, qdf_nbuf_t nbuf);
 #ifdef RX_DESC_DEBUG_CHECK
@@ -1299,8 +1255,6 @@
 void dp_rx_process_rxdma_err(struct dp_soc *soc, qdf_nbuf_t nbuf,
 			     uint8_t *rx_tlv_hdr, struct dp_peer *peer,
 			     uint8_t err_code, uint8_t mac_id);
-<<<<<<< HEAD
-=======
 
 #ifndef QCA_MULTIPASS_SUPPORT
 static inline
@@ -1319,7 +1273,6 @@
 {
 }
 #endif
->>>>>>> 4d3aee41
 
 /**
  * dp_rx_deliver_to_stack() - deliver pkts to network stack
