--- conflicted
+++ resolved
@@ -532,12 +532,8 @@
 {
 	/* first let's check the buffer parameter's */
 	if (params->buffer.fragment_size == 0 ||
-<<<<<<< HEAD
-	    params->buffer.fragments > U32_MAX / params->buffer.fragment_size)
-=======
-	    params->buffer.fragments > INT_MAX / params->buffer.fragment_size ||
+	    params->buffer.fragments > U32_MAX / params->buffer.fragment_size ||
 	    params->buffer.fragments == 0)
->>>>>>> e7422533
 		return -EINVAL;
 
 	/* now codec parameters */
