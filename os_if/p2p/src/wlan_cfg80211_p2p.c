/*
 * Copyright (c) 2017-2020 The Linux Foundation. All rights reserved.
 *
 * Permission to use, copy, modify, and/or distribute this software for
 * any purpose with or without fee is hereby granted, provided that the
 * above copyright notice and this permission notice appear in all
 * copies.
 *
 * THE SOFTWARE IS PROVIDED "AS IS" AND THE AUTHOR DISCLAIMS ALL
 * WARRANTIES WITH REGARD TO THIS SOFTWARE INCLUDING ALL IMPLIED
 * WARRANTIES OF MERCHANTABILITY AND FITNESS. IN NO EVENT SHALL THE
 * AUTHOR BE LIABLE FOR ANY SPECIAL, DIRECT, INDIRECT, OR CONSEQUENTIAL
 * DAMAGES OR ANY DAMAGES WHATSOEVER RESULTING FROM LOSS OF USE, DATA OR
 * PROFITS, WHETHER IN AN ACTION OF CONTRACT, NEGLIGENCE OR OTHER
 * TORTIOUS ACTION, ARISING OUT OF OR IN CONNECTION WITH THE USE OR
 * PERFORMANCE OF THIS SOFTWARE.
 */

/**
 * DOC: defines driver functions interfacing with linux kernel
 */

#include <qdf_util.h>
#include <wlan_objmgr_psoc_obj.h>
#include <wlan_objmgr_global_obj.h>
#include <wlan_objmgr_pdev_obj.h>
#include <wlan_objmgr_vdev_obj.h>
#include <wlan_objmgr_peer_obj.h>
#include <wlan_p2p_public_struct.h>
#include <wlan_p2p_ucfg_api.h>
#include <wlan_policy_mgr_api.h>
#include <wlan_utility.h>
#include <wlan_osif_priv.h>
#include "wlan_cfg80211.h"
#include "wlan_cfg80211_p2p.h"

#define MAX_NO_OF_2_4_CHANNELS 14
#define MAX_OFFCHAN_TIME_FOR_DNBS 150

/**
 * wlan_p2p_rx_callback() - Callback for rx mgmt frame
 * @user_data: pointer to soc object
 * @rx_frame: RX mgmt frame information
 *
 * This callback will be used to rx frames in os interface.
 *
 * Return: None
 */
static void wlan_p2p_rx_callback(void *user_data,
	struct p2p_rx_mgmt_frame *rx_frame)
{
	struct wlan_objmgr_psoc *psoc;
	struct wlan_objmgr_vdev *vdev;
	struct vdev_osif_priv *osif_priv;
	struct wireless_dev *wdev;
<<<<<<< HEAD
	uint16_t freq;
=======
>>>>>>> 5d8474a2

	psoc = user_data;
	if (!psoc) {
		osif_err("psoc is null");
		return;
	}

	vdev = wlan_objmgr_get_vdev_by_id_from_psoc(psoc,
		rx_frame->vdev_id, WLAN_P2P_ID);
	if (!vdev) {
		osif_err("vdev is null");
		return;
	}

	osif_priv = wlan_vdev_get_ospriv(vdev);
	if (!osif_priv) {
		osif_err("osif_priv is null");
		goto fail;
	}

	wdev = osif_priv->wdev;
	if (!wdev) {
		osif_err("wdev is null");
		goto fail;
	}

<<<<<<< HEAD
	if (rx_frame->rx_chan <= MAX_NO_OF_2_4_CHANNELS)
		freq = ieee80211_channel_to_frequency(
			rx_frame->rx_chan, NL80211_BAND_2GHZ);
	else
		freq = ieee80211_channel_to_frequency(
			rx_frame->rx_chan, NL80211_BAND_5GHZ);

	cfg80211_debug("Indicate frame over nl80211, idx:%d",
		       wdev->netdev->ifindex);
=======
	osif_debug("Indicate frame over nl80211, idx:%d",
		   wdev->netdev->ifindex);
>>>>>>> 5d8474a2

#if (LINUX_VERSION_CODE >= KERNEL_VERSION(3, 18, 0))
	cfg80211_rx_mgmt(wdev, rx_frame->rx_freq, rx_frame->rx_rssi * 100,
			 rx_frame->buf, rx_frame->frame_len,
			 NL80211_RXMGMT_FLAG_ANSWERED);
#elif (LINUX_VERSION_CODE >= KERNEL_VERSION(3, 12, 0))
	cfg80211_rx_mgmt(wdev, rx_frame->rx_freq, rx_frame->rx_rssi * 100,
			 rx_frame->buf, rx_frame->frame_len,
			 NL80211_RXMGMT_FLAG_ANSWERED, GFP_ATOMIC);
#else
	cfg80211_rx_mgmt(wdev, rx_frame->rx_freq, rx_frame->rx_rssi * 100,
			 rx_frame->buf, rx_frame->frame_len, GFP_ATOMIC);
#endif /* LINUX_VERSION_CODE */
fail:
	wlan_objmgr_vdev_release_ref(vdev, WLAN_P2P_ID);
}

/**
 * wlan_p2p_action_tx_cnf_callback() - Callback for tx confirmation
 * @user_data: pointer to soc object
 * @tx_cnf: tx confirmation information
 *
 * This callback will be used to give tx mgmt frame confirmation to
 * os interface.
 *
 * Return: None
 */
static void wlan_p2p_action_tx_cnf_callback(void *user_data,
	struct p2p_tx_cnf *tx_cnf)
{
	struct wlan_objmgr_psoc *psoc;
	struct wlan_objmgr_vdev *vdev;
	struct vdev_osif_priv *osif_priv;
	struct wireless_dev *wdev;
	bool is_success;

	psoc = user_data;
	if (!psoc) {
		osif_err("psoc is null");
		return;
	}

	vdev = wlan_objmgr_get_vdev_by_id_from_psoc(psoc,
		tx_cnf->vdev_id, WLAN_P2P_ID);
	if (!vdev) {
		osif_err("vdev is null");
		return;
	}

	osif_priv = wlan_vdev_get_ospriv(vdev);
	if (!osif_priv) {
		osif_err("osif_priv is null");
		goto fail;
	}

	wdev = osif_priv->wdev;
	if (!wdev) {
		osif_err("wireless dev is null");
		goto fail;
	}

	is_success = tx_cnf->status ? false : true;
	cfg80211_mgmt_tx_status(
		wdev,
		tx_cnf->action_cookie,
		tx_cnf->buf, tx_cnf->buf_len,
		is_success, GFP_KERNEL);
fail:
	wlan_objmgr_vdev_release_ref(vdev, WLAN_P2P_ID);
}

#ifdef FEATURE_P2P_LISTEN_OFFLOAD
/**
 * wlan_p2p_lo_event_callback() - Callback for listen offload event
 * @user_data: pointer to soc object
 * @p2p_lo_event: listen offload event information
 *
 * This callback will be used to give listen offload event to os interface.
 *
 * Return: None
 */
static void wlan_p2p_lo_event_callback(void *user_data,
	struct p2p_lo_event *p2p_lo_event)
{
	struct wlan_objmgr_psoc *psoc;
	struct wlan_objmgr_vdev *vdev;
	struct vdev_osif_priv *osif_priv;
	struct wireless_dev *wdev;
	struct sk_buff *vendor_event;

	osif_debug("user data:%pK, vdev id:%d, reason code:%d",
		   user_data, p2p_lo_event->vdev_id,
		   p2p_lo_event->reason_code);

	psoc = user_data;
	if (!psoc) {
		osif_err("psoc is null");
		return;
	}

	vdev = wlan_objmgr_get_vdev_by_id_from_psoc(psoc,
		p2p_lo_event->vdev_id, WLAN_P2P_ID);
	if (!vdev) {
		osif_err("vdev is null");
		return;
	}

	osif_priv = wlan_vdev_get_ospriv(vdev);
	if (!osif_priv) {
		osif_err("osif_priv is null");
		goto fail;
	}

	wdev = osif_priv->wdev;
	if (!wdev) {
		osif_err("wireless dev is null");
		goto fail;
	}

	vendor_event = cfg80211_vendor_event_alloc(wdev->wiphy, NULL,
			sizeof(uint32_t) + NLMSG_HDRLEN,
			QCA_NL80211_VENDOR_SUBCMD_P2P_LO_EVENT_INDEX,
			GFP_KERNEL);
	if (!vendor_event) {
		osif_err("cfg80211_vendor_event_alloc failed");
		goto fail;
	}

	if (nla_put_u32(vendor_event,
		QCA_WLAN_VENDOR_ATTR_P2P_LISTEN_OFFLOAD_STOP_REASON,
		p2p_lo_event->reason_code)) {
		osif_err("nla put failed");
		kfree_skb(vendor_event);
		goto fail;
	}

	cfg80211_vendor_event(vendor_event, GFP_KERNEL);

fail:
	wlan_objmgr_vdev_release_ref(vdev, WLAN_P2P_ID);
}

static inline void wlan_p2p_init_lo_event(struct p2p_start_param *start_param,
					  struct wlan_objmgr_psoc *psoc)
{
	start_param->lo_event_cb = wlan_p2p_lo_event_callback;
	start_param->lo_event_cb_data = psoc;
}
#else
static inline void wlan_p2p_init_lo_event(struct p2p_start_param *start_param,
					  struct wlan_objmgr_psoc *psoc)
{
}
#endif /* FEATURE_P2P_LISTEN_OFFLOAD */
/**
 * wlan_p2p_event_callback() - Callback for P2P event
 * @user_data: pointer to soc object
 * @p2p_event: p2p event information
 *
 * This callback will be used to give p2p event to os interface.
 *
 * Return: None
 */
static void wlan_p2p_event_callback(void *user_data,
	struct p2p_event *p2p_event)
{
	struct wlan_objmgr_psoc *psoc;
	struct wlan_objmgr_vdev *vdev;
	struct ieee80211_channel *chan;
	struct vdev_osif_priv *osif_priv;
	struct wireless_dev *wdev;

	osif_debug("user data:%pK, vdev id:%d, event type:%d",
		   user_data, p2p_event->vdev_id, p2p_event->roc_event);

	psoc = user_data;
	if (!psoc) {
		osif_err("psoc is null");
		return;
	}

	vdev = wlan_objmgr_get_vdev_by_id_from_psoc(psoc,
		p2p_event->vdev_id, WLAN_P2P_ID);
	if (!vdev) {
		osif_err("vdev is null");
		return;
	}

	osif_priv = wlan_vdev_get_ospriv(vdev);
	if (!osif_priv) {
		osif_err("osif_priv is null");
		goto fail;
	}

	wdev = osif_priv->wdev;
	if (!wdev) {
		osif_err("wireless dev is null");
		goto fail;
	}

	chan = ieee80211_get_channel(wdev->wiphy,
				     wlan_chan_to_freq(p2p_event->chan));
	if (!chan) {
		osif_err("channel conversion failed");
		goto fail;
	}

	if (p2p_event->roc_event == ROC_EVENT_READY_ON_CHAN) {
		cfg80211_ready_on_channel(wdev,
			p2p_event->cookie, chan,
			p2p_event->duration, GFP_KERNEL);
	} else if (p2p_event->roc_event == ROC_EVENT_COMPLETED) {
		cfg80211_remain_on_channel_expired(wdev,
			p2p_event->cookie, chan, GFP_KERNEL);
	} else {
		osif_err("Invalid p2p event");
	}

fail:
	wlan_objmgr_vdev_release_ref(vdev, WLAN_P2P_ID);
}

QDF_STATUS p2p_psoc_enable(struct wlan_objmgr_psoc *psoc)
{
	struct p2p_start_param start_param;

	if (!psoc) {
		osif_err("psoc null");
		return QDF_STATUS_E_INVAL;
	}

	start_param.rx_cb = wlan_p2p_rx_callback;
	start_param.rx_cb_data = psoc;
	start_param.event_cb = wlan_p2p_event_callback;
	start_param.event_cb_data = psoc;
	start_param.tx_cnf_cb = wlan_p2p_action_tx_cnf_callback;
	start_param.tx_cnf_cb_data = psoc;
	wlan_p2p_init_lo_event(&start_param, psoc);

	return ucfg_p2p_psoc_start(psoc, &start_param);
}

QDF_STATUS p2p_psoc_disable(struct wlan_objmgr_psoc *psoc)
{
	if (!psoc) {
		osif_err("psoc null");
		return QDF_STATUS_E_INVAL;
	}

	return ucfg_p2p_psoc_stop(psoc);
}

int wlan_cfg80211_roc(struct wlan_objmgr_vdev *vdev,
	struct ieee80211_channel *chan, uint32_t duration,
	uint64_t *cookie)
{
	struct p2p_roc_req roc_req = {0};
	struct wlan_objmgr_psoc *psoc;
	uint8_t vdev_id;
	bool ok;
	int ret;

	if (!vdev) {
		osif_err("invalid vdev object");
		return -EINVAL;
	}

	if (!chan) {
		osif_err("invalid channel");
		return -EINVAL;
	}

	psoc = wlan_vdev_get_psoc(vdev);
	vdev_id = wlan_vdev_get_id(vdev);
	if (!psoc) {
		osif_err("psoc handle is NULL");
		return -EINVAL;
	}

	roc_req.chan = (uint32_t)wlan_freq_to_chan(chan->center_freq);
	roc_req.duration = duration;
	roc_req.vdev_id = (uint32_t)vdev_id;

	ret = policy_mgr_is_chan_ok_for_dnbs(psoc, chan->center_freq, &ok);
	if (QDF_IS_STATUS_ERROR(ret)) {
		osif_err("policy_mgr_is_chan_ok_for_dnbs():ret:%d",
			 ret);
		return -EINVAL;
	}

	if (!ok) {
		osif_err("channel%d not OK for DNBS", roc_req.chan);
		return -EINVAL;
	}

	return qdf_status_to_os_return(
		ucfg_p2p_roc_req(psoc, &roc_req, cookie));
}

int wlan_cfg80211_cancel_roc(struct wlan_objmgr_vdev *vdev,
		uint64_t cookie)
{
	struct wlan_objmgr_psoc *psoc;

	if (!vdev) {
		osif_err("invalid vdev object");
		return -EINVAL;
	}

	psoc = wlan_vdev_get_psoc(vdev);
	if (!psoc) {
		osif_err("psoc handle is NULL");
		return -EINVAL;
	}

	return qdf_status_to_os_return(
		ucfg_p2p_roc_cancel_req(psoc, cookie));
}

int wlan_cfg80211_mgmt_tx(struct wlan_objmgr_vdev *vdev,
		struct ieee80211_channel *chan, bool offchan,
		unsigned int wait,
		const uint8_t *buf, uint32_t len, bool no_cck,
		bool dont_wait_for_ack, uint64_t *cookie)
{
	struct p2p_mgmt_tx mgmt_tx = {0};
	struct wlan_objmgr_psoc *psoc;
	uint8_t vdev_id;
	uint32_t channel = 0;

	if (!vdev) {
		osif_err("invalid vdev object");
		return -EINVAL;
	}

	if (chan)
		channel = (uint32_t)wlan_freq_to_chan(chan->center_freq);
	else
		osif_debug("NULL chan, set channel to 0");

	psoc = wlan_vdev_get_psoc(vdev);
	vdev_id = wlan_vdev_get_id(vdev);
	if (!psoc) {
		osif_err("psoc handle is NULL");
		return -EINVAL;
	}

	/**
	 * When offchannel time is more than MAX_OFFCHAN_TIME_FOR_DNBS,
	 * allow offchannel only if Do_Not_Switch_Channel is not set.
	 */
	if (wait > MAX_OFFCHAN_TIME_FOR_DNBS) {
		int ret;
		bool ok;

		ret = policy_mgr_is_chan_ok_for_dnbs(
				psoc, wlan_chan_to_freq(channel), &ok);
		if (QDF_IS_STATUS_ERROR(ret)) {
			osif_err("policy_mgr_is_chan_ok_for_dnbs():ret:%d",
				 ret);
			return -EINVAL;
		}
		if (!ok) {
			osif_err("Rejecting mgmt_tx for channel:%d as DNSC is set",
				 channel);
			return -EINVAL;
		}
	}

	mgmt_tx.vdev_id = (uint32_t)vdev_id;
	mgmt_tx.chan = channel;
	mgmt_tx.wait = wait;
	mgmt_tx.len = len;
	mgmt_tx.no_cck = (uint32_t)no_cck;
	mgmt_tx.dont_wait_for_ack = (uint32_t)dont_wait_for_ack;
	mgmt_tx.off_chan = (uint32_t)offchan;
	mgmt_tx.buf = buf;

	return qdf_status_to_os_return(
		ucfg_p2p_mgmt_tx(psoc, &mgmt_tx, cookie));
}

int wlan_cfg80211_mgmt_tx_cancel(struct wlan_objmgr_vdev *vdev,
	uint64_t cookie)
{
	struct wlan_objmgr_psoc *psoc;

	if (!vdev) {
		osif_err("invalid vdev object");
		return -EINVAL;
	}

	psoc = wlan_vdev_get_psoc(vdev);
	if (!psoc) {
		osif_err("psoc handle is NULL");
		return -EINVAL;
	}

	return qdf_status_to_os_return(
		ucfg_p2p_mgmt_tx_cancel(psoc, vdev, cookie));
}<|MERGE_RESOLUTION|>--- conflicted
+++ resolved
@@ -53,10 +53,6 @@
 	struct wlan_objmgr_vdev *vdev;
 	struct vdev_osif_priv *osif_priv;
 	struct wireless_dev *wdev;
-<<<<<<< HEAD
-	uint16_t freq;
-=======
->>>>>>> 5d8474a2
 
 	psoc = user_data;
 	if (!psoc) {
@@ -83,20 +79,8 @@
 		goto fail;
 	}
 
-<<<<<<< HEAD
-	if (rx_frame->rx_chan <= MAX_NO_OF_2_4_CHANNELS)
-		freq = ieee80211_channel_to_frequency(
-			rx_frame->rx_chan, NL80211_BAND_2GHZ);
-	else
-		freq = ieee80211_channel_to_frequency(
-			rx_frame->rx_chan, NL80211_BAND_5GHZ);
-
-	cfg80211_debug("Indicate frame over nl80211, idx:%d",
-		       wdev->netdev->ifindex);
-=======
 	osif_debug("Indicate frame over nl80211, idx:%d",
 		   wdev->netdev->ifindex);
->>>>>>> 5d8474a2
 
 #if (LINUX_VERSION_CODE >= KERNEL_VERSION(3, 18, 0))
 	cfg80211_rx_mgmt(wdev, rx_frame->rx_freq, rx_frame->rx_rssi * 100,
