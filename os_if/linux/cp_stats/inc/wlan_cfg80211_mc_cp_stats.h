--- conflicted
+++ resolved
@@ -1,9 +1,5 @@
 /*
-<<<<<<< HEAD
- * Copyright (c) 2011-2018, 2020 The Linux Foundation. All rights reserved.
-=======
  * Copyright (c) 2011-2019 The Linux Foundation. All rights reserved.
->>>>>>> 4d3aee41
  *
  * Permission to use, copy, modify, and/or distribute this software for
  * any purpose with or without fee is hereby granted, provided that the
@@ -116,7 +112,6 @@
 {
 	return 0;
 }
-<<<<<<< HEAD
 
 static inline int wlan_cfg80211_mc_cp_stats_get_wakelock_stats(
 				struct wlan_objmgr_psoc *psoc,
@@ -136,27 +131,6 @@
 			struct stats_event *info)
 {}
 
-=======
-
-static inline int wlan_cfg80211_mc_cp_stats_get_wakelock_stats(
-				struct wlan_objmgr_psoc *psoc,
-				struct wiphy *wiphy)
-{
-	return 0;
-}
-
-static inline struct stats_event *
-wlan_cfg80211_mc_cp_stats_get_peer_rssi(struct wlan_objmgr_vdev *vdev,
-					uint8_t *macaddress, int *errno)
-{
-	return NULL;
-}
-
-static inline void wlan_cfg80211_mc_cp_stats_free_stats_event(
-			struct stats_event *info)
-{}
-
->>>>>>> 4d3aee41
 static inline struct stats_event *
 wlan_cfg80211_mc_cp_stats_get_station_stats(struct wlan_objmgr_vdev *vdev,
 					    int *errno)
