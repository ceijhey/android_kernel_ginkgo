--- conflicted
+++ resolved
@@ -62,11 +62,7 @@
 	struct stats_event *stats = priv;
 
 	if (!stats) {
-<<<<<<< HEAD
-		cfg80211_err("stats is NULL");
-=======
 		osif_err("stats is NULL");
->>>>>>> 4d3aee41
 		return;
 	}
 
@@ -520,11 +516,7 @@
 		.dealloc = wlan_cfg80211_mc_cp_stats_dealloc,
 	};
 
-<<<<<<< HEAD
-	cfg80211_debug("Enter");
-=======
 	osif_debug("Enter");
->>>>>>> 4d3aee41
 
 	out = qdf_mem_malloc(sizeof(*out));
 	if (!out) {
@@ -594,11 +586,7 @@
 	priv->peer_adv_stats = NULL;
 	osif_request_put(request);
 
-<<<<<<< HEAD
-	cfg80211_debug("Exit");
-=======
 	osif_debug("Exit");
->>>>>>> 4d3aee41
 
 	return out;
 
@@ -606,9 +594,6 @@
 	osif_request_put(request);
 	wlan_cfg80211_mc_cp_stats_free_stats_event(out);
 
-<<<<<<< HEAD
-	cfg80211_debug("Exit");
-=======
 	osif_debug("Exit");
 
 	return NULL;
@@ -728,7 +713,6 @@
 get_mib_stats_fail:
 	osif_request_put(request);
 	wlan_cfg80211_mc_cp_stats_free_stats_event(out);
->>>>>>> 4d3aee41
 
 	return NULL;
 }
