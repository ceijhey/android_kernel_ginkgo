--- conflicted
+++ resolved
@@ -360,8 +360,6 @@
  *	binary blobs from application/service to firmware. The attributes
  *	defined in enum qca_wlan_vendor_attr_oem_data_params are used to
  *	deliver the parameters.
-<<<<<<< HEAD
-=======
  * @QCA_NL80211_VENDOR_SUBCMD_AVOID_FREQUENCY_EXT: This command/event is used
  *	to send/receive avoid frequency data using
  *	enum qca_wlan_vendor_attr_avoid_frequency_ext.
@@ -376,7 +374,6 @@
  *	coex chain mode from application/service.
  *	The attributes defined in enum qca_vendor_attr_btc_chain_mode are used
  *	to deliver the parameters.
->>>>>>> 4d3aee41
  * @QCA_NL80211_VENDOR_SUBCMD_REQUEST_SAR_LIMITS_EVENT: This acts as an event.
  *	Host drivers can request the user space entity to set the SAR power
  *	limits with this event. Accordingly, the user space entity is expected
@@ -617,12 +614,9 @@
 	QCA_NL80211_VENDOR_SUBCMD_BEACON_REPORTING = 180,
 	QCA_NL80211_VENDOR_SUBCMD_INTEROP_ISSUES_AP = 181,
 	QCA_NL80211_VENDOR_SUBCMD_OEM_DATA = 182,
-<<<<<<< HEAD
-=======
 	QCA_NL80211_VENDOR_SUBCMD_AVOID_FREQUENCY_EXT = 183,
 	QCA_NL80211_VENDOR_SUBCMD_ADD_STA_NODE = 184,
 	QCA_NL80211_VENDOR_SUBCMD_BTC_CHAIN_MODE = 185,
->>>>>>> 4d3aee41
 	QCA_NL80211_VENDOR_SUBCMD_GET_SAR_LIMITS_EVENT = 187,
 	QCA_NL80211_VENDOR_SUBCMD_UPDATE_STA_INFO = 188,
 	QCA_NL80211_VENDOR_SUBCMD_DRIVER_DISCONNECT_REASON = 189,
@@ -903,8 +897,7 @@
  * @QCA_WLAN_VENDOR_ATTR_GET_STATION_INFO_REMOTE_MAX_PHY_RATE:
  *  Max phy rate of remote station
  * @QCA_WLAN_VENDOR_ATTR_GET_STATION_INFO_REMOTE_TX_PACKETS:
- *  Unsigned 32 bit value. Represent the number of all frames from host to
- *  firmware.
+ *  TX packets to remote station
  * @QCA_WLAN_VENDOR_ATTR_GET_STATION_INFO_REMOTE_TX_BYTES:
  *  TX bytes to remote station
  * @QCA_WLAN_VENDOR_ATTR_GET_STATION_INFO_REMOTE_RX_PACKETS:
@@ -930,42 +923,6 @@
  * @QCA_WLAN_VENDOR_ATTR_GET_STATION_INFO_REMOTE_SGI_ENABLE:
  *  Remote station short GI enable/disable
  * @QCA_WLAN_VENDOR_ATTR_GET_STATION_INFO_PAD: Attribute type for padding
-<<<<<<< HEAD
- * @QCA_WLAN_VENDOR_ATTR_GET_STATION_INFO_REMOTE_RX_RETRY_COUNT:
- *  Unsigned 32 bit value. Represents the number of retried frames received
- *  from remote station.
- * @QCA_WLAN_VENDOR_ATTR_GET_STATION_INFO_REMOTE_RX_BC_MC_COUNT:
- *  Unsigned 32 bit value. Represents the number of broadcast and multicast
- *  frames received from remote station.
- * @QCA_WLAN_VENDOR_ATTR_GET_STATION_INFO_REMOTE_TX_FAILURE:
- *  Unsigned 32 bit value. Represents the number of frames which is failed to
- *  be transmitted.
- * @QCA_WLAN_VENDOR_ATTR_GET_STATION_INFO_REMOTE_AVG_RSSI_PER_CHAIN:
- *  An array of CHAINS x signed 32 bit value. Represents the average value of
- *  RSSI per chain calculated for the remote station.
- * @QCA_WLAN_VENDOR_ATTR_GET_STATION_INFO_REMOTE_TX_RETRY_SUCCEED:
- *  Unsigned 32 bit value. Represents the number of frames retried but
- *  successfully transmitted to remote station.
- * @QCA_WLAN_VENDOR_ATTR_GET_STATION_INFO_REMOTE_RX_LAST_PKT_RSSI:
- *  Signed 32 bit value. Represents the RSSI calculated by last packet received
- *  from remote station.
- * @QCA_WLAN_VENDOR_ATTR_GET_STATION_INFO_REMOTE_TX_RETRY:
- *  Unsigned 32 bit value. Represent the number of retried frames from host
- *  to firmware.
- * @QCA_WLAN_VENDOR_ATTR_GET_STATION_INFO_REMOTE_TX_RETRY_EXHAUST:
- *  Unsigned 32 bit value. Represent the number of frames retried but finally
- *  failed from host to firmware.
- * @QCA_WLAN_VENDOR_ATTR_GET_STATION_INFO_REMOTE_TX_TOTAL_FW:
- *  Unsigned 32 bit value. Represent the number of all frames from firmware
- *  to remote station.
- * @QCA_WLAN_VENDOR_ATTR_GET_STATION_INFO_REMOTE_TX_RETRY_FW:
- *  Unsigned 32 bit value. Represent the number of retried frames from
- *  firmware to remote station.
- * @QCA_WLAN_VENDOR_ATTR_GET_STATION_INFO_REMOTE_TX_RETRY_EXHAUST_FW:
- *  Unsigned 32 bit value. Represent the number of frames retried but finally
- *  failed from firmware to remote station.
-=======
->>>>>>> 4d3aee41
  * @QCA_WLAN_VENDOR_ATTR_GET_STATION_INFO_BEACON_IES: Binary attribute
  *  containing the raw information elements from Beacon frames. Represents
  *  the Beacon frames of the current BSS in the connected state. When queried
@@ -981,11 +938,8 @@
  *  mac address of peer station when it disconnects. Host driver sends
  *  assoc request frame of the given station. Host driver doesn't provide
  *  the IEs when the peer station is still in connected state.
-<<<<<<< HEAD
-=======
  * @QCA_WLAN_VENDOR_ATTR_GET_STATION_INFO_HE_OPERATION: Attribute type for
  * sending HE operation info.
->>>>>>> 4d3aee41
  * @QCA_WLAN_VENDOR_ATTR_GET_STATION_INFO_AFTER_LAST: After last
  */
 enum qca_wlan_vendor_attr_get_station_info {
@@ -1028,10 +982,7 @@
 	QCA_WLAN_VENDOR_ATTR_GET_STATION_INFO_BEACON_IES,
 	QCA_WLAN_VENDOR_ATTR_GET_STATION_INFO_DRIVER_DISCONNECT_REASON,
 	QCA_WLAN_VENDOR_ATTR_GET_STATION_INFO_ASSOC_REQ_IES,
-<<<<<<< HEAD
-=======
 	QCA_WLAN_VENDOR_ATTR_GET_STATION_INFO_HE_OPERATION,
->>>>>>> 4d3aee41
 
 	/* keep last */
 	QCA_WLAN_VENDOR_ATTR_GET_STATION_INFO_AFTER_LAST,
@@ -3217,19 +3168,11 @@
  * @QCA_WLAN_VENDOR_ROAMING_SUBCMD_SET_BLACKLIST_BSSID: Sets the Blacklist
  *	BSSIDs. Refers QCA_WLAN_VENDOR_ATTR_ROAMING_PARAM_SET_BSSID_PARAMS to
  *	set the same.
-<<<<<<< HEAD
  *
  * @QCA_WLAN_VENDOR_ROAMING_SUBCMD_CONTROL_SET: Command to set the
  *	roam control config to the driver with the attribute
  *	QCA_WLAN_VENDOR_ATTR_ROAMING_PARAM_CONTROL.
  *
-=======
- *
- * @QCA_WLAN_VENDOR_ROAMING_SUBCMD_CONTROL_SET: Command to set the
- *	roam control config to the driver with the attribute
- *	QCA_WLAN_VENDOR_ATTR_ROAMING_PARAM_CONTROL.
- *
->>>>>>> 4d3aee41
  * @QCA_WLAN_VENDOR_ROAMING_SUBCMD_CONTROL_GET: Command to obtain the
  *	roam control config from driver with the attribute
  *	QCA_WLAN_VENDOR_ATTR_ROAMING_PARAM_CONTROL.
@@ -3761,12 +3704,7 @@
 	QCA_WLAN_VENDOR_FEATURE_6GHZ_SUPPORT = 10,
 	QCA_WLAN_VENDOR_FEATURE_THERMAL_CONFIG = 11,
 
-<<<<<<< HEAD
-	/* Additional features need to be added above this */
-	NUM_QCA_WLAN_VENDOR_FEATURES
-=======
 	NUM_QCA_WLAN_VENDOR_FEATURES /* keep last */
->>>>>>> 4d3aee41
 };
 
 /**
@@ -4336,19 +4274,13 @@
 	 * take the union of IEs from both of these interfaces and send in
 	 * further disassoc/deauth frames.
 	 */
-<<<<<<< HEAD
-	QCA_WLAN_VENDOR_ATTR_DISCONNECT_IES = 58,
-=======
 	QCA_WLAN_VENDOR_ATTR_CONFIG_DISCONNECT_IES = 58,
->>>>>>> 4d3aee41
 
 	/* 8-bit unsigned value for ELNA bypass.
 	 * 1-Enable, 0-Disable
 	 */
 	QCA_WLAN_VENDOR_ATTR_CONFIG_ELNA_BYPASS = 59,
 
-<<<<<<< HEAD
-=======
 	QCA_WLAN_VENDOR_ATTR_CONFIG_BEACON_REPORT_FAIL = 60,
 
 	/* 8-bit unsigned value. This attribute enables/disables the host driver
@@ -4357,7 +4289,6 @@
 	 */
 	QCA_WLAN_VENDOR_ATTR_CONFIG_ROAM_REASON = 61,
 
->>>>>>> 4d3aee41
 	/* keep last */
 	QCA_WLAN_VENDOR_ATTR_CONFIG_AFTER_LAST,
 	QCA_WLAN_VENDOR_ATTR_CONFIG_MAX =
@@ -6797,8 +6728,6 @@
 	 * This attribute is included only in failure scenarios.
 	 */
 	QCA_WLAN_VENDOR_ATTR_SPECTRAL_SCAN_ERROR_CODE = 26,
-<<<<<<< HEAD
-=======
 	/* 8-bit unsigned value to enable/disable debug of the
 	 * Spectral DMA ring.
 	 * 1-enable, 0-disable
@@ -6809,7 +6738,6 @@
 	 * 1-enable, 0-disable
 	 */
 	QCA_WLAN_VENDOR_ATTR_SPECTRAL_SCAN_CONFIG_DMA_BUFFER_DEBUG = 28,
->>>>>>> 4d3aee41
 
 	QCA_WLAN_VENDOR_ATTR_SPECTRAL_SCAN_CONFIG_AFTER_LAST,
 	QCA_WLAN_VENDOR_ATTR_SPECTRAL_SCAN_CONFIG_MAX =
@@ -6888,10 +6816,6 @@
 	 * u8 attribute.
 	 */
 	QCA_WLAN_VENDOR_ATTR_SPECTRAL_SCAN_CAP_DEFAULT_AGC_MAX_GAIN = 10,
-<<<<<<< HEAD
-	/* Flag attribute to indicate agile spectral scan capability */
-	QCA_WLAN_VENDOR_ATTR_SPECTRAL_SCAN_CAP_AGILE_SPECTRAL = 11,
-=======
 	/* Flag attribute to indicate agile spectral scan capability
 	 * for 20/40/80 MHz modes.
 	 */
@@ -6904,7 +6828,6 @@
 	 * for 80+80 MHz mode.
 	 */
 	QCA_WLAN_VENDOR_ATTR_SPECTRAL_SCAN_CAP_AGILE_SPECTRAL_80_80 = 13,
->>>>>>> 4d3aee41
 
 	QCA_WLAN_VENDOR_ATTR_SPECTRAL_SCAN_CAP_AFTER_LAST,
 	QCA_WLAN_VENDOR_ATTR_SPECTRAL_SCAN_CAP_MAX =
@@ -8669,12 +8592,6 @@
  * enum qca_wlan_vendor_attr_oem_data_params - Used by the vendor command
  * QCA_NL80211_VENDOR_SUBCMD_OEM_DATA.
  *
-<<<<<<< HEAD
- * @QCA_WLAN_VENDOR_ATTR_OEM_DATA_CMD_DATA: The binary blob for the vendor
- * command QCA_NL80211_VENDOR_SUBCMD_OEM_DATA are carried through this
- * attribute.
- * NLA_BINARY attribute, the max size is 1024 bytes.
-=======
  * @QCA_WLAN_VENDOR_ATTR_OEM_DATA_CMD_DATA: This NLA_BINARY attribute is
  * used to set/query the data to/from the firmware. On query, the same
  * attribute is used to carry the respective data in the reply sent by the
@@ -8687,15 +8604,11 @@
  * @QCA_WLAN_VENDOR_ATTR_OEM_DATA_RESPONSE_EXPECTED: This NLA_FLAG attribute
  * is set when the userspace queries data from the firmware. This attribute
  * should not be set when userspace sets the OEM data to the firmware.
->>>>>>> 4d3aee41
  */
 enum qca_wlan_vendor_attr_oem_data_params {
 	QCA_WLAN_VENDOR_ATTR_OEM_DATA_INVALID = 0,
 	QCA_WLAN_VENDOR_ATTR_OEM_DATA_CMD_DATA = 1,
-<<<<<<< HEAD
-=======
 	QCA_WLAN_VENDOR_ATTR_OEM_DATA_RESPONSE_EXPECTED = 3,
->>>>>>> 4d3aee41
 
 	/* keep last */
 	QCA_WLAN_VENDOR_ATTR_OEM_DATA_PARAMS_AFTER_LAST,
@@ -8704,8 +8617,6 @@
 };
 
 /**
-<<<<<<< HEAD
-=======
  * enum qca_wlan_vendor_attr_avoid_frequency_ext - Defines attributes to be
  * used with vendor command/event QCA_NL80211_VENDOR_SUBCMD_AVOID_FREQUENCY_EXT.
  *
@@ -8789,7 +8700,6 @@
 };
 
 /**
->>>>>>> 4d3aee41
  * enum qca_disconnect_reason_codes - Specifies driver disconnect reason codes.
  * Used when the driver triggers the STA to disconnect from the AP.
  *
