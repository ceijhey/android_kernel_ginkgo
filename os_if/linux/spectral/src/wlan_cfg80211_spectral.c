/*
 * Copyright (c) 2017-2020 The Linux Foundation. All rights reserved.
 *
 * Permission to use, copy, modify, and/or distribute this software for
 * any purpose with or without fee is hereby granted, provided that the
 * above copyright notice and this permission notice appear in all
 * copies.
 *
 * THE SOFTWARE IS PROVIDED "AS IS" AND THE AUTHOR DISCLAIMS ALL
 * WARRANTIES WITH REGARD TO THIS SOFTWARE INCLUDING ALL IMPLIED
 * WARRANTIES OF MERCHANTABILITY AND FITNESS. IN NO EVENT SHALL THE
 * AUTHOR BE LIABLE FOR ANY SPECIAL, DIRECT, INDIRECT, OR CONSEQUENTIAL
 * DAMAGES OR ANY DAMAGES WHATSOEVER RESULTING FROM LOSS OF USE, DATA OR
 * PROFITS, WHETHER IN AN ACTION OF CONTRACT, NEGLIGENCE OR OTHER
 * TORTIOUS ACTION, ARISING OUT OF OR IN CONNECTION WITH THE USE OR
 * PERFORMANCE OF THIS SOFTWARE.
 */

/**
 * DOC: defines driver functions interfacing with linux kernel
 */

#include <qdf_list.h>
#include <qdf_status.h>
#include <linux/wireless.h>
#include <linux/netdevice.h>
#include <net/cfg80211.h>
#include <wlan_cfg80211.h>
#include <wlan_osif_priv.h>
#include <qdf_mem.h>
#include <wlan_spectral_ucfg_api.h>
#include <wlan_cfg80211_spectral.h>
#include <spectral_ioctl.h>

static const struct nla_policy spectral_scan_policy[
		QCA_WLAN_VENDOR_ATTR_SPECTRAL_SCAN_CONFIG_MAX + 1] = {
	[QCA_WLAN_VENDOR_ATTR_SPECTRAL_SCAN_CONFIG_SCAN_COUNT] = {
							.type = NLA_U32},
	[QCA_WLAN_VENDOR_ATTR_SPECTRAL_SCAN_CONFIG_SCAN_PERIOD] = {
							.type = NLA_U32},
	[QCA_WLAN_VENDOR_ATTR_SPECTRAL_SCAN_CONFIG_PRIORITY] = {
							.type = NLA_U32},
	[QCA_WLAN_VENDOR_ATTR_SPECTRAL_SCAN_CONFIG_FFT_SIZE] = {
							.type = NLA_U32},
	[QCA_WLAN_VENDOR_ATTR_SPECTRAL_SCAN_CONFIG_GC_ENA] = {
							.type = NLA_U32},
	[QCA_WLAN_VENDOR_ATTR_SPECTRAL_SCAN_CONFIG_RESTART_ENA] = {
							.type = NLA_U32},
	[QCA_WLAN_VENDOR_ATTR_SPECTRAL_SCAN_CONFIG_NOISE_FLOOR_REF] = {
							.type = NLA_U32},
	[QCA_WLAN_VENDOR_ATTR_SPECTRAL_SCAN_CONFIG_INIT_DELAY] = {
							.type = NLA_U32},
	[QCA_WLAN_VENDOR_ATTR_SPECTRAL_SCAN_CONFIG_NB_TONE_THR] = {
							.type = NLA_U32},
	[QCA_WLAN_VENDOR_ATTR_SPECTRAL_SCAN_CONFIG_STR_BIN_THR] = {
							.type = NLA_U32},
	[QCA_WLAN_VENDOR_ATTR_SPECTRAL_SCAN_CONFIG_WB_RPT_MODE] = {
							.type = NLA_U32},
	[QCA_WLAN_VENDOR_ATTR_SPECTRAL_SCAN_CONFIG_RSSI_RPT_MODE] = {
							.type = NLA_U32},
	[QCA_WLAN_VENDOR_ATTR_SPECTRAL_SCAN_CONFIG_RSSI_THR] = {
							.type = NLA_U32},
	[QCA_WLAN_VENDOR_ATTR_SPECTRAL_SCAN_CONFIG_PWR_FORMAT] = {
							.type = NLA_U32},
	[QCA_WLAN_VENDOR_ATTR_SPECTRAL_SCAN_CONFIG_RPT_MODE] = {
							.type = NLA_U32},
	[QCA_WLAN_VENDOR_ATTR_SPECTRAL_SCAN_CONFIG_BIN_SCALE] = {
							.type = NLA_U32},
	[QCA_WLAN_VENDOR_ATTR_SPECTRAL_SCAN_CONFIG_DBM_ADJ] = {
							.type = NLA_U32},
	[QCA_WLAN_VENDOR_ATTR_SPECTRAL_SCAN_CONFIG_CHN_MASK] = {
							.type = NLA_U32},
	[QCA_WLAN_VENDOR_ATTR_SPECTRAL_SCAN_REQUEST_TYPE] = {
							.type = NLA_U32},
	[QCA_WLAN_VENDOR_ATTR_SPECTRAL_SCAN_COOKIE] = {
							.type = NLA_U64},
	[QCA_WLAN_VENDOR_ATTR_SPECTRAL_SCAN_CONFIG_FFT_PERIOD] = {
							.type = NLA_U32},
	[QCA_WLAN_VENDOR_ATTR_SPECTRAL_SCAN_CONFIG_SHORT_REPORT] = {
							.type = NLA_U32},
	[QCA_WLAN_VENDOR_ATTR_SPECTRAL_SCAN_CONFIG_DEBUG_LEVEL] = {
							.type = NLA_U32},
	[QCA_WLAN_VENDOR_ATTR_SPECTRAL_SCAN_CONFIG_FREQUENCY] = {
							.type = NLA_U32},
	[QCA_WLAN_VENDOR_ATTR_SPECTRAL_SCAN_MODE] = {
<<<<<<< HEAD
						.type = NLA_U32},
=======
							.type = NLA_U32},
	[QCA_WLAN_VENDOR_ATTR_SPECTRAL_SCAN_CONFIG_DMA_RING_DEBUG] = {
							.type = NLA_U8},
	[QCA_WLAN_VENDOR_ATTR_SPECTRAL_SCAN_CONFIG_DMA_BUFFER_DEBUG] = {
							.type = NLA_U8},
>>>>>>> 4d3aee41
};

static void wlan_spectral_intit_config(struct spectral_config *config_req)
{
	config_req->ss_period =          SPECTRAL_PHYERR_PARAM_NOVAL;
	config_req->ss_count =           SPECTRAL_PHYERR_PARAM_NOVAL;
	config_req->ss_fft_period =      SPECTRAL_PHYERR_PARAM_NOVAL;
	config_req->ss_short_report =    SPECTRAL_PHYERR_PARAM_NOVAL;
	config_req->ss_spectral_pri =    SPECTRAL_PHYERR_PARAM_NOVAL;
	config_req->ss_fft_size =        SPECTRAL_PHYERR_PARAM_NOVAL;
	config_req->ss_gc_ena =          SPECTRAL_PHYERR_PARAM_NOVAL;
	config_req->ss_restart_ena =     SPECTRAL_PHYERR_PARAM_NOVAL;
	config_req->ss_noise_floor_ref = SPECTRAL_PHYERR_PARAM_NOVAL;
	config_req->ss_init_delay =      SPECTRAL_PHYERR_PARAM_NOVAL;
	config_req->ss_nb_tone_thr =     SPECTRAL_PHYERR_PARAM_NOVAL;
	config_req->ss_str_bin_thr =     SPECTRAL_PHYERR_PARAM_NOVAL;
	config_req->ss_wb_rpt_mode =     SPECTRAL_PHYERR_PARAM_NOVAL;
	config_req->ss_rssi_rpt_mode =   SPECTRAL_PHYERR_PARAM_NOVAL;
	config_req->ss_rssi_thr =        SPECTRAL_PHYERR_PARAM_NOVAL;
	config_req->ss_pwr_format =      SPECTRAL_PHYERR_PARAM_NOVAL;
	config_req->ss_rpt_mode =        SPECTRAL_PHYERR_PARAM_NOVAL;
	config_req->ss_bin_scale =       SPECTRAL_PHYERR_PARAM_NOVAL;
	config_req->ss_dbm_adj =         SPECTRAL_PHYERR_PARAM_NOVAL;
	config_req->ss_chn_mask =        SPECTRAL_PHYERR_PARAM_NOVAL;
	config_req->ss_frequency =       SPECTRAL_PHYERR_PARAM_NOVAL;
}

/**
 * convert_spectral_mode_nl_to_internal() - Get Spectral mode
 * @nl_spectral_mode: Spectral mode in vendor attribute
 * @mode: Converted Spectral mode
 *
 * Return: QDF_STATUS_SUCCESS on success, else QDF_STATUS_E_FAILURE
 */
static QDF_STATUS
convert_spectral_mode_nl_to_internal
		(enum qca_wlan_vendor_spectral_scan_mode nl_spectral_mode,
		 enum spectral_scan_mode *mode)
<<<<<<< HEAD
{
	switch (nl_spectral_mode) {
	case QCA_WLAN_VENDOR_SPECTRAL_SCAN_MODE_NORMAL:
		*mode = SPECTRAL_SCAN_MODE_NORMAL;
		break;

	case QCA_WLAN_VENDOR_SPECTRAL_SCAN_MODE_AGILE:
		*mode = SPECTRAL_SCAN_MODE_AGILE;
		break;

	default:
		cfg80211_err("Invalid spectral mode %u", nl_spectral_mode);
		return QDF_STATUS_E_FAILURE;
	}

=======
{
	switch (nl_spectral_mode) {
	case QCA_WLAN_VENDOR_SPECTRAL_SCAN_MODE_NORMAL:
		*mode = SPECTRAL_SCAN_MODE_NORMAL;
		break;

	case QCA_WLAN_VENDOR_SPECTRAL_SCAN_MODE_AGILE:
		*mode = SPECTRAL_SCAN_MODE_AGILE;
		break;

	default:
		osif_err("Invalid spectral mode %u", nl_spectral_mode);
		return QDF_STATUS_E_FAILURE;
	}

	return QDF_STATUS_SUCCESS;
}

/**
 * convert_spectral_err_code_internal_to_nl() - Get Spectral error code
 * @spectral_err_code: Spectral error code used internally
 * @nl_err_code: Spectral error code for cfg80211
 *
 * Return: QDF_STATUS_SUCCESS on success, else QDF_STATUS_E_FAILURE
 */
static QDF_STATUS
convert_spectral_err_code_internal_to_nl
		(enum spectral_cp_error_code spectral_err_code,
		 enum qca_wlan_vendor_spectral_scan_error_code *nl_err_code)
{
	switch (spectral_err_code) {
	case SPECTRAL_SCAN_ERR_PARAM_UNSUPPORTED:
		*nl_err_code =
			QCA_WLAN_VENDOR_SPECTRAL_SCAN_ERR_PARAM_UNSUPPORTED;
		break;

	case SPECTRAL_SCAN_ERR_MODE_UNSUPPORTED:
		*nl_err_code =
			QCA_WLAN_VENDOR_SPECTRAL_SCAN_ERR_MODE_UNSUPPORTED;
		break;

	case SPECTRAL_SCAN_ERR_PARAM_INVALID_VALUE:
		*nl_err_code =
			QCA_WLAN_VENDOR_SPECTRAL_SCAN_ERR_PARAM_INVALID_VALUE;
		break;

	case SPECTRAL_SCAN_ERR_PARAM_NOT_INITIALIZED:
		*nl_err_code =
			QCA_WLAN_VENDOR_SPECTRAL_SCAN_ERR_PARAM_NOT_INITIALIZED;
		break;

	default:
		osif_err("Invalid spectral error code %u", spectral_err_code);
		return QDF_STATUS_E_FAILURE;
	}

	return QDF_STATUS_SUCCESS;
}

#ifdef DIRECT_BUF_RX_DEBUG
QDF_STATUS wlan_cfg80211_spectral_scan_dma_debug_config(
	struct wlan_objmgr_pdev *pdev,
	struct nlattr **tb,
	enum spectral_scan_mode sscan_mode)
{
	struct spectral_cp_request sscan_req;
	uint8_t dma_debug_enable;
	QDF_STATUS status;

	if (!tb || !pdev)
		return QDF_STATUS_E_FAILURE;

	if (tb[QCA_WLAN_VENDOR_ATTR_SPECTRAL_SCAN_CONFIG_DMA_RING_DEBUG]) {
		dma_debug_enable = nla_get_u8(tb[
		   QCA_WLAN_VENDOR_ATTR_SPECTRAL_SCAN_CONFIG_DMA_RING_DEBUG]);
		sscan_req.ss_mode = sscan_mode;
		sscan_req.dma_debug_req.dma_debug_enable = !!dma_debug_enable;
		sscan_req.dma_debug_req.dma_debug_type =
				SPECTRAL_DMA_RING_DEBUG;
		sscan_req.req_id = SPECTRAL_SET_DMA_DEBUG;
		status = ucfg_spectral_control(pdev, &sscan_req);
		if (status != QDF_STATUS_SUCCESS) {
			osif_err("Could not configure dma ring debug");
			return QDF_STATUS_E_FAILURE;
		}
	}

	if (tb[QCA_WLAN_VENDOR_ATTR_SPECTRAL_SCAN_CONFIG_DMA_BUFFER_DEBUG]) {
		dma_debug_enable = nla_get_u8(tb[
		   QCA_WLAN_VENDOR_ATTR_SPECTRAL_SCAN_CONFIG_DMA_BUFFER_DEBUG]);
		sscan_req.ss_mode = sscan_mode;
		sscan_req.dma_debug_req.dma_debug_enable = !!dma_debug_enable;
		sscan_req.dma_debug_req.dma_debug_type =
				SPECTRAL_DMA_BUFFER_DEBUG;
		sscan_req.req_id = SPECTRAL_SET_DMA_DEBUG;
		return ucfg_spectral_control(pdev, &sscan_req);
	}

	return QDF_STATUS_SUCCESS;
}
#else
QDF_STATUS wlan_cfg80211_spectral_scan_dma_debug_config(
	struct wlan_objmgr_pdev *pdev,
	struct nlattr **tb,
	enum spectral_scan_mode sscan_mode)
{
>>>>>>> 4d3aee41
	return QDF_STATUS_SUCCESS;
}
#endif /* DIRECT_BUF_RX_DEBUG */

int wlan_cfg80211_spectral_scan_config_and_start(struct wiphy *wiphy,
						 struct wlan_objmgr_pdev *pdev,
						 const void *data,
						 int data_len)
{
	struct nlattr *tb[QCA_WLAN_VENDOR_ATTR_SPECTRAL_SCAN_CONFIG_MAX + 1];
	struct spectral_config config_req;
	QDF_STATUS status;
	uint64_t cookie;
	struct sk_buff *skb;
	uint32_t spectral_dbg_level;
	uint32_t scan_req_type = 0;
	struct spectral_cp_request sscan_req;
	enum spectral_scan_mode sscan_mode = SPECTRAL_SCAN_MODE_NORMAL;
<<<<<<< HEAD
=======
	uint16_t skb_len;
>>>>>>> 4d3aee41

	if (wlan_cfg80211_nla_parse(
			tb,
			QCA_WLAN_VENDOR_ATTR_SPECTRAL_SCAN_CONFIG_MAX,
			data,
			data_len,
			spectral_scan_policy)) {
<<<<<<< HEAD
		cfg80211_err("Invalid Spectral Scan config ATTR");
=======
		osif_err("Invalid Spectral Scan config ATTR");
>>>>>>> 4d3aee41
		return -EINVAL;
	}

	wlan_spectral_intit_config(&config_req);

	if (tb[QCA_WLAN_VENDOR_ATTR_SPECTRAL_SCAN_CONFIG_SCAN_COUNT])
		config_req.ss_count = nla_get_u32(tb
			[QCA_WLAN_VENDOR_ATTR_SPECTRAL_SCAN_CONFIG_SCAN_COUNT]);

	if (tb[QCA_WLAN_VENDOR_ATTR_SPECTRAL_SCAN_CONFIG_SCAN_PERIOD])
		config_req.ss_period = nla_get_u32(tb
		[QCA_WLAN_VENDOR_ATTR_SPECTRAL_SCAN_CONFIG_SCAN_PERIOD]);

	if (tb[QCA_WLAN_VENDOR_ATTR_SPECTRAL_SCAN_CONFIG_PRIORITY])
		config_req.ss_spectral_pri = nla_get_u32(tb
			[QCA_WLAN_VENDOR_ATTR_SPECTRAL_SCAN_CONFIG_PRIORITY]);

	if (tb[QCA_WLAN_VENDOR_ATTR_SPECTRAL_SCAN_CONFIG_FFT_SIZE])
		config_req.ss_fft_size = nla_get_u32(tb
			[QCA_WLAN_VENDOR_ATTR_SPECTRAL_SCAN_CONFIG_FFT_SIZE]);

	if (tb[QCA_WLAN_VENDOR_ATTR_SPECTRAL_SCAN_CONFIG_GC_ENA])
		config_req.ss_gc_ena = nla_get_u32(tb
			[QCA_WLAN_VENDOR_ATTR_SPECTRAL_SCAN_CONFIG_GC_ENA]);

	if (tb[QCA_WLAN_VENDOR_ATTR_SPECTRAL_SCAN_CONFIG_RESTART_ENA])
		config_req.ss_restart_ena = nla_get_u32(tb
		   [QCA_WLAN_VENDOR_ATTR_SPECTRAL_SCAN_CONFIG_RESTART_ENA]);

	if (tb[QCA_WLAN_VENDOR_ATTR_SPECTRAL_SCAN_CONFIG_NOISE_FLOOR_REF])
		config_req.ss_noise_floor_ref = nla_get_u32(tb
		   [QCA_WLAN_VENDOR_ATTR_SPECTRAL_SCAN_CONFIG_NOISE_FLOOR_REF]);

	if (tb[QCA_WLAN_VENDOR_ATTR_SPECTRAL_SCAN_CONFIG_INIT_DELAY])
		config_req.ss_init_delay = nla_get_u32(tb
		   [QCA_WLAN_VENDOR_ATTR_SPECTRAL_SCAN_CONFIG_INIT_DELAY]);

	if (tb[QCA_WLAN_VENDOR_ATTR_SPECTRAL_SCAN_CONFIG_NB_TONE_THR])
		config_req.ss_nb_tone_thr = nla_get_u32(tb
		   [QCA_WLAN_VENDOR_ATTR_SPECTRAL_SCAN_CONFIG_NB_TONE_THR]);

	if (tb[QCA_WLAN_VENDOR_ATTR_SPECTRAL_SCAN_CONFIG_STR_BIN_THR])
		config_req.ss_str_bin_thr = nla_get_u32(tb
		   [QCA_WLAN_VENDOR_ATTR_SPECTRAL_SCAN_CONFIG_STR_BIN_THR]);

	if (tb[QCA_WLAN_VENDOR_ATTR_SPECTRAL_SCAN_CONFIG_WB_RPT_MODE])
		config_req.ss_wb_rpt_mode = nla_get_u32(tb
		   [QCA_WLAN_VENDOR_ATTR_SPECTRAL_SCAN_CONFIG_WB_RPT_MODE]);

	if (tb[QCA_WLAN_VENDOR_ATTR_SPECTRAL_SCAN_CONFIG_RSSI_RPT_MODE])
		config_req.ss_rssi_rpt_mode = nla_get_u32(tb
		   [QCA_WLAN_VENDOR_ATTR_SPECTRAL_SCAN_CONFIG_RSSI_RPT_MODE]);

	if (tb[QCA_WLAN_VENDOR_ATTR_SPECTRAL_SCAN_CONFIG_RSSI_THR])
		config_req.ss_rssi_thr = nla_get_u32(tb
		   [QCA_WLAN_VENDOR_ATTR_SPECTRAL_SCAN_CONFIG_RSSI_THR]);

	if (tb[QCA_WLAN_VENDOR_ATTR_SPECTRAL_SCAN_CONFIG_PWR_FORMAT])
		config_req.ss_pwr_format = nla_get_u32(tb
		   [QCA_WLAN_VENDOR_ATTR_SPECTRAL_SCAN_CONFIG_PWR_FORMAT]);

	if (tb[QCA_WLAN_VENDOR_ATTR_SPECTRAL_SCAN_CONFIG_RPT_MODE])
		config_req.ss_rpt_mode = nla_get_u32(tb
		   [QCA_WLAN_VENDOR_ATTR_SPECTRAL_SCAN_CONFIG_RPT_MODE]);

	if (tb[QCA_WLAN_VENDOR_ATTR_SPECTRAL_SCAN_CONFIG_BIN_SCALE])
		config_req.ss_bin_scale = nla_get_u32(tb
		   [QCA_WLAN_VENDOR_ATTR_SPECTRAL_SCAN_CONFIG_BIN_SCALE]);

	if (tb[QCA_WLAN_VENDOR_ATTR_SPECTRAL_SCAN_CONFIG_DBM_ADJ])
		config_req.ss_dbm_adj = nla_get_u32(tb
		   [QCA_WLAN_VENDOR_ATTR_SPECTRAL_SCAN_CONFIG_DBM_ADJ]);

	if (tb[QCA_WLAN_VENDOR_ATTR_SPECTRAL_SCAN_CONFIG_CHN_MASK])
		config_req.ss_chn_mask = nla_get_u32(tb
		   [QCA_WLAN_VENDOR_ATTR_SPECTRAL_SCAN_CONFIG_CHN_MASK]);

	if (tb[QCA_WLAN_VENDOR_ATTR_SPECTRAL_SCAN_CONFIG_FFT_PERIOD])
		config_req.ss_fft_period = nla_get_u32(tb
		   [QCA_WLAN_VENDOR_ATTR_SPECTRAL_SCAN_CONFIG_FFT_PERIOD]);

	if (tb[QCA_WLAN_VENDOR_ATTR_SPECTRAL_SCAN_CONFIG_SHORT_REPORT])
		config_req.ss_short_report = nla_get_u32(tb
		   [QCA_WLAN_VENDOR_ATTR_SPECTRAL_SCAN_CONFIG_SHORT_REPORT]);

	if (tb[QCA_WLAN_VENDOR_ATTR_SPECTRAL_SCAN_CONFIG_FREQUENCY])
		config_req.ss_frequency = nla_get_u32(tb
		   [QCA_WLAN_VENDOR_ATTR_SPECTRAL_SCAN_CONFIG_FREQUENCY]);

	if (tb[QCA_WLAN_VENDOR_ATTR_SPECTRAL_SCAN_MODE]) {
		status = convert_spectral_mode_nl_to_internal(nla_get_u32(tb
		   [QCA_WLAN_VENDOR_ATTR_SPECTRAL_SCAN_MODE]), &sscan_mode);

		if (QDF_IS_STATUS_ERROR(status))
			return -EINVAL;
	}

	if (tb[QCA_WLAN_VENDOR_ATTR_SPECTRAL_SCAN_CONFIG_DEBUG_LEVEL]) {
		spectral_dbg_level = nla_get_u32(tb
		   [QCA_WLAN_VENDOR_ATTR_SPECTRAL_SCAN_CONFIG_DEBUG_LEVEL]);
		sscan_req.ss_mode = sscan_mode;
		sscan_req.debug_req.spectral_dbg_level = spectral_dbg_level;
		sscan_req.req_id = SPECTRAL_SET_DEBUG_LEVEL;
		status = ucfg_spectral_control(pdev, &sscan_req);
		if (QDF_IS_STATUS_ERROR(status))
			return -EINVAL;
	}

	if (tb[QCA_WLAN_VENDOR_ATTR_SPECTRAL_SCAN_REQUEST_TYPE])
		scan_req_type = nla_get_u32(tb
		   [QCA_WLAN_VENDOR_ATTR_SPECTRAL_SCAN_REQUEST_TYPE]);

<<<<<<< HEAD
	if (CONFIG_REQUESTED(scan_req_type)) {
		sscan_req.ss_mode = sscan_mode;
		sscan_req.req_id = SPECTRAL_SET_CONFIG;
		qdf_mem_copy(&sscan_req.config_req.sscan_config, &config_req,
			     qdf_min(sizeof(sscan_req.config_req.sscan_config),
				     sizeof(config_req)));
		status = ucfg_spectral_control(pdev, &sscan_req);
		if (QDF_IS_STATUS_ERROR(status))
			return -EINVAL;
	}

	if (SCAN_REQUESTED(scan_req_type)) {
		sscan_req.ss_mode = sscan_mode;
		sscan_req.req_id = SPECTRAL_ACTIVATE_SCAN;
		status = ucfg_spectral_control(pdev, &sscan_req);
		if (QDF_IS_STATUS_ERROR(status))
			return -EINVAL;
	}

	skb = cfg80211_vendor_cmd_alloc_reply_skb(wiphy, sizeof(u64) +
		NLA_HDRLEN + NLMSG_HDRLEN);
	if (!skb) {
		cfg80211_err(" reply skb alloc failed");
		return -ENOMEM;
=======
	skb_len = NLMSG_HDRLEN;
	/* QCA_WLAN_VENDOR_ATTR_SPECTRAL_SCAN_ERROR_CODE */
	skb_len += NLA_HDRLEN + sizeof(u32);
	/* QCA_WLAN_VENDOR_ATTR_SPECTRAL_SCAN_COOKIE */
	skb_len += NLA_HDRLEN + sizeof(u64);
	skb = wlan_cfg80211_vendor_cmd_alloc_reply_skb(wiphy, skb_len);

	if (!skb) {
		osif_err(" reply skb alloc failed");
		return -ENOMEM;
	}

	status = wlan_cfg80211_spectral_scan_dma_debug_config(
			pdev, tb, sscan_mode);
	if (QDF_IS_STATUS_ERROR(status)) {
		status = QDF_STATUS_E_INVAL;
		goto free_skb_return_os_status;
	}

	if (CONFIG_REQUESTED(scan_req_type)) {
		sscan_req.ss_mode = sscan_mode;
		sscan_req.req_id = SPECTRAL_SET_CONFIG;
		qdf_mem_copy(&sscan_req.config_req.sscan_config, &config_req,
			     qdf_min(sizeof(sscan_req.config_req.sscan_config),
				     sizeof(config_req)));
		status = ucfg_spectral_control(pdev, &sscan_req);
		if (QDF_IS_STATUS_ERROR(status)) {
			enum qca_wlan_vendor_spectral_scan_error_code
							spectral_nl_err_code;

			/* No error reasons populated, just return error */
			if (sscan_req.config_req.sscan_err_code ==
					SPECTRAL_SCAN_ERR_INVALID)
				goto free_skb_return_os_status;

			status = convert_spectral_err_code_internal_to_nl
					(sscan_req.config_req.sscan_err_code,
					 &spectral_nl_err_code);
			if (QDF_IS_STATUS_ERROR(status)) {
				status = QDF_STATUS_E_INVAL;
				goto free_skb_return_os_status;
			}

			if (nla_put_u32
			    (skb,
			     QCA_WLAN_VENDOR_ATTR_SPECTRAL_SCAN_ERROR_CODE,
			     spectral_nl_err_code)) {
				status = QDF_STATUS_E_INVAL;
				goto free_skb_return_os_status;
			}
		}
	}

	if (SCAN_REQUESTED(scan_req_type)) {
		sscan_req.ss_mode = sscan_mode;
		sscan_req.req_id = SPECTRAL_ACTIVATE_SCAN;
		status = ucfg_spectral_control(pdev, &sscan_req);
		if (QDF_IS_STATUS_ERROR(status)) {
			enum qca_wlan_vendor_spectral_scan_error_code
							spectral_nl_err_code;

			/* No error reasons populated, just return error */
			if (sscan_req.action_req.sscan_err_code ==
					SPECTRAL_SCAN_ERR_INVALID)
				goto free_skb_return_os_status;

			status = convert_spectral_err_code_internal_to_nl
					(sscan_req.action_req.sscan_err_code,
					 &spectral_nl_err_code);
			if (QDF_IS_STATUS_ERROR(status)) {
				status = QDF_STATUS_E_INVAL;
				goto free_skb_return_os_status;
			}

			if (nla_put_u32
			    (skb,
			     QCA_WLAN_VENDOR_ATTR_SPECTRAL_SCAN_ERROR_CODE,
			     spectral_nl_err_code)) {
				status = QDF_STATUS_E_INVAL;
				goto free_skb_return_os_status;
			}
		}
>>>>>>> 4d3aee41
	}

	cookie = 0;
	if (wlan_cfg80211_nla_put_u64(skb,
				      QCA_WLAN_VENDOR_ATTR_SPECTRAL_SCAN_COOKIE,
				      cookie)) {
		status = QDF_STATUS_E_INVAL;
		goto free_skb_return_os_status;
	}

	wlan_cfg80211_qal_devcfg_send_response((qdf_nbuf_t)skb);
	return 0;
free_skb_return_os_status:
	wlan_cfg80211_vendor_free_skb(skb);
	return qdf_status_to_os_return(status);
}

int wlan_cfg80211_spectral_scan_stop(struct wiphy *wiphy,
				     struct wlan_objmgr_pdev *pdev,
				     const void *data,
				     int data_len)
{
	struct nlattr *tb[QCA_WLAN_VENDOR_ATTR_SPECTRAL_SCAN_CONFIG_MAX + 1];
	QDF_STATUS status;
	struct spectral_cp_request sscan_req;
	enum spectral_scan_mode sscan_mode = SPECTRAL_SCAN_MODE_NORMAL;
<<<<<<< HEAD

	if (wlan_cfg80211_nla_parse(
			tb,
			QCA_WLAN_VENDOR_ATTR_SPECTRAL_SCAN_CONFIG_MAX,
			data,
			data_len,
			spectral_scan_policy)) {
		cfg80211_err("Invalid Spectral Scan stop ATTR");
		return -EINVAL;
	}

	if (tb[QCA_WLAN_VENDOR_ATTR_SPECTRAL_SCAN_MODE]) {
		status = convert_spectral_mode_nl_to_internal(nla_get_u32(tb
		   [QCA_WLAN_VENDOR_ATTR_SPECTRAL_SCAN_MODE]), &sscan_mode);

		if (QDF_IS_STATUS_ERROR(status))
			return -EINVAL;
	}

	sscan_req.ss_mode = sscan_mode;
	sscan_req.req_id = SPECTRAL_STOP_SCAN;
	status = ucfg_spectral_control(pdev, &sscan_req);
	if (QDF_IS_STATUS_ERROR(status))
		return -EINVAL;
=======
	struct sk_buff *skb;

	if (wlan_cfg80211_nla_parse(
			tb,
			QCA_WLAN_VENDOR_ATTR_SPECTRAL_SCAN_CONFIG_MAX,
			data,
			data_len,
			spectral_scan_policy)) {
		osif_err("Invalid Spectral Scan stop ATTR");
		return -EINVAL;
	}

	if (tb[QCA_WLAN_VENDOR_ATTR_SPECTRAL_SCAN_MODE]) {
		status = convert_spectral_mode_nl_to_internal(nla_get_u32(tb
		   [QCA_WLAN_VENDOR_ATTR_SPECTRAL_SCAN_MODE]), &sscan_mode);

		if (QDF_IS_STATUS_ERROR(status))
			return -EINVAL;
	}

	sscan_req.ss_mode = sscan_mode;
	sscan_req.req_id = SPECTRAL_STOP_SCAN;
	status = ucfg_spectral_control(pdev, &sscan_req);
	if (QDF_IS_STATUS_ERROR(status)) {
		enum qca_wlan_vendor_spectral_scan_error_code
						spectral_nl_err_code;

		/* No error reasons populated, just return error */
		if (sscan_req.action_req.sscan_err_code ==
				SPECTRAL_SCAN_ERR_INVALID)
			return qdf_status_to_os_return(status);

		status = convert_spectral_err_code_internal_to_nl
				(sscan_req.action_req.sscan_err_code,
				 &spectral_nl_err_code);
		if (QDF_IS_STATUS_ERROR(status))
			return -EINVAL;

		skb = wlan_cfg80211_vendor_cmd_alloc_reply_skb(wiphy,
				NLMSG_HDRLEN + sizeof(u32) + NLA_HDRLEN);

		if (!skb) {
			osif_err(" reply skb alloc failed");
			return -ENOMEM;
		}

		if (nla_put_u32
		    (skb,
		     QCA_WLAN_VENDOR_ATTR_SPECTRAL_SCAN_ERROR_CODE,
		     spectral_nl_err_code)) {
			wlan_cfg80211_vendor_free_skb(skb);
			return -EINVAL;
		}
		wlan_cfg80211_qal_devcfg_send_response((qdf_nbuf_t)skb);
	}
>>>>>>> 4d3aee41

	return 0;
}

int wlan_cfg80211_spectral_scan_get_config(struct wiphy *wiphy,
					   struct wlan_objmgr_pdev *pdev,
					   const void *data,
					   int data_len)
{
	struct nlattr *tb[QCA_WLAN_VENDOR_ATTR_SPECTRAL_SCAN_CONFIG_MAX + 1];
	struct spectral_config *sconfig;
	uint32_t spectral_dbg_level;
	struct sk_buff *skb;
	struct spectral_cp_request sscan_req;
	enum spectral_scan_mode sscan_mode = SPECTRAL_SCAN_MODE_NORMAL;
	QDF_STATUS status;
<<<<<<< HEAD

	if (wlan_cfg80211_nla_parse(
			tb,
			QCA_WLAN_VENDOR_ATTR_SPECTRAL_SCAN_CONFIG_MAX,
			data,
			data_len,
			spectral_scan_policy)) {
		cfg80211_err("Invalid Spectral Scan config ATTR");
		return -EINVAL;
	}

	if (tb[QCA_WLAN_VENDOR_ATTR_SPECTRAL_SCAN_MODE]) {
		status = convert_spectral_mode_nl_to_internal(nla_get_u32(tb
		   [QCA_WLAN_VENDOR_ATTR_SPECTRAL_SCAN_MODE]), &sscan_mode);

=======

	if (wlan_cfg80211_nla_parse(
			tb,
			QCA_WLAN_VENDOR_ATTR_SPECTRAL_SCAN_CONFIG_MAX,
			data,
			data_len,
			spectral_scan_policy)) {
		osif_err("Invalid Spectral Scan config ATTR");
		return -EINVAL;
	}

	if (tb[QCA_WLAN_VENDOR_ATTR_SPECTRAL_SCAN_MODE]) {
		status = convert_spectral_mode_nl_to_internal(nla_get_u32(tb
		   [QCA_WLAN_VENDOR_ATTR_SPECTRAL_SCAN_MODE]), &sscan_mode);

>>>>>>> 4d3aee41
		if (QDF_IS_STATUS_ERROR(status))
			return -EINVAL;
	}

<<<<<<< HEAD
	skb = cfg80211_vendor_cmd_alloc_reply_skb(wiphy, (sizeof(u32) +
		NLA_HDRLEN) * QCA_WLAN_VENDOR_ATTR_SPECTRAL_SCAN_CONFIG_MAX +
		NLMSG_HDRLEN);
	if (!skb) {
		cfg80211_err(" reply skb alloc failed");
=======
	skb = wlan_cfg80211_vendor_cmd_alloc_reply_skb(wiphy,
		(sizeof(u32) +
		NLA_HDRLEN) * QCA_WLAN_VENDOR_ATTR_SPECTRAL_SCAN_CONFIG_MAX +
		NLMSG_HDRLEN);
	if (!skb) {
		osif_err(" reply skb alloc failed");
>>>>>>> 4d3aee41
		return -ENOMEM;
	}

	sscan_req.ss_mode = sscan_mode;
	sscan_req.req_id = SPECTRAL_GET_CONFIG;
	status = ucfg_spectral_control(pdev, &sscan_req);
	sconfig = &sscan_req.config_req.sscan_config;
	if (nla_put_u32(skb,
			QCA_WLAN_VENDOR_ATTR_SPECTRAL_SCAN_CONFIG_SCAN_COUNT,
			sconfig->ss_count) ||
	    nla_put_u32(skb,
			QCA_WLAN_VENDOR_ATTR_SPECTRAL_SCAN_CONFIG_SCAN_PERIOD,
			sconfig->ss_period) ||
	    nla_put_u32(skb,
			QCA_WLAN_VENDOR_ATTR_SPECTRAL_SCAN_CONFIG_PRIORITY,
			sconfig->ss_spectral_pri) ||
	    nla_put_u32(skb,
			QCA_WLAN_VENDOR_ATTR_SPECTRAL_SCAN_CONFIG_FFT_SIZE,
			sconfig->ss_fft_size) ||
	    nla_put_u32(skb,
			QCA_WLAN_VENDOR_ATTR_SPECTRAL_SCAN_CONFIG_GC_ENA,
			sconfig->ss_gc_ena) ||
	    nla_put_u32(skb,
			QCA_WLAN_VENDOR_ATTR_SPECTRAL_SCAN_CONFIG_RESTART_ENA,
			sconfig->ss_restart_ena) ||
	    nla_put_u32(
		skb,
		QCA_WLAN_VENDOR_ATTR_SPECTRAL_SCAN_CONFIG_NOISE_FLOOR_REF,
		sconfig->ss_noise_floor_ref) ||
	    nla_put_u32(skb,
			QCA_WLAN_VENDOR_ATTR_SPECTRAL_SCAN_CONFIG_INIT_DELAY,
			sconfig->ss_init_delay) ||
	    nla_put_u32(skb,
			QCA_WLAN_VENDOR_ATTR_SPECTRAL_SCAN_CONFIG_NB_TONE_THR,
			sconfig->ss_nb_tone_thr) ||
	    nla_put_u32(skb,
			QCA_WLAN_VENDOR_ATTR_SPECTRAL_SCAN_CONFIG_STR_BIN_THR,
			sconfig->ss_str_bin_thr) ||
	    nla_put_u32(skb,
			QCA_WLAN_VENDOR_ATTR_SPECTRAL_SCAN_CONFIG_WB_RPT_MODE,
			sconfig->ss_wb_rpt_mode) ||
	    nla_put_u32(skb,
			QCA_WLAN_VENDOR_ATTR_SPECTRAL_SCAN_CONFIG_RSSI_RPT_MODE,
			sconfig->ss_rssi_rpt_mode) ||
	    nla_put_u32(skb,
			QCA_WLAN_VENDOR_ATTR_SPECTRAL_SCAN_CONFIG_RSSI_THR,
			sconfig->ss_rssi_thr) ||
	    nla_put_u32(skb,
			QCA_WLAN_VENDOR_ATTR_SPECTRAL_SCAN_CONFIG_PWR_FORMAT,
			sconfig->ss_pwr_format) ||
	    nla_put_u32(skb,
			QCA_WLAN_VENDOR_ATTR_SPECTRAL_SCAN_CONFIG_RPT_MODE,
			sconfig->ss_rpt_mode) ||
	    nla_put_u32(skb,
			QCA_WLAN_VENDOR_ATTR_SPECTRAL_SCAN_CONFIG_BIN_SCALE,
			sconfig->ss_bin_scale) ||
	    nla_put_u32(skb,
			QCA_WLAN_VENDOR_ATTR_SPECTRAL_SCAN_CONFIG_DBM_ADJ,
			sconfig->ss_dbm_adj) ||
	    nla_put_u32(skb,
			QCA_WLAN_VENDOR_ATTR_SPECTRAL_SCAN_CONFIG_CHN_MASK,
			sconfig->ss_chn_mask) ||
	    nla_put_u32(skb,
			QCA_WLAN_VENDOR_ATTR_SPECTRAL_SCAN_CONFIG_FFT_PERIOD,
			sconfig->ss_fft_period) ||
	    nla_put_u32(skb,
			QCA_WLAN_VENDOR_ATTR_SPECTRAL_SCAN_CONFIG_SHORT_REPORT,
			sconfig->ss_short_report) ||
	    nla_put_u32(skb,
			QCA_WLAN_VENDOR_ATTR_SPECTRAL_SCAN_CONFIG_FREQUENCY,
<<<<<<< HEAD
			sconfig->ss_frequency)) {
		kfree_skb(skb);
		return -EINVAL;
	}
=======
			sconfig->ss_frequency))
		goto fail;
>>>>>>> 4d3aee41

	sscan_req.ss_mode = sscan_mode;
	sscan_req.req_id = SPECTRAL_GET_DEBUG_LEVEL;
	status = ucfg_spectral_control(pdev, &sscan_req);
	spectral_dbg_level = sscan_req.debug_req.spectral_dbg_level;
	if (nla_put_u32(skb,
			QCA_WLAN_VENDOR_ATTR_SPECTRAL_SCAN_CONFIG_DEBUG_LEVEL,
			spectral_dbg_level))
		goto fail;

	wlan_cfg80211_qal_devcfg_send_response((qdf_nbuf_t)skb);
	return 0;
fail:
	wlan_cfg80211_vendor_free_skb(skb);
	return -EINVAL;
}

int wlan_cfg80211_spectral_scan_get_cap(struct wiphy *wiphy,
					struct wlan_objmgr_pdev *pdev,
					const void *data,
					int data_len)
{
	struct spectral_caps *scaps;
	struct sk_buff *skb;
	struct spectral_cp_request sscan_req;
	QDF_STATUS status;

	sscan_req.req_id = SPECTRAL_GET_CAPABILITY_INFO;
	status = ucfg_spectral_control(pdev, &sscan_req);
	scaps = &sscan_req.caps_req.sscan_caps;

<<<<<<< HEAD
	skb = cfg80211_vendor_cmd_alloc_reply_skb(wiphy, (sizeof(u32) +
		NLA_HDRLEN) * QCA_WLAN_VENDOR_ATTR_SPECTRAL_SCAN_CAP_MAX +
		NLMSG_HDRLEN);
	if (!skb) {
		cfg80211_err(" reply skb alloc failed");
=======
	skb = wlan_cfg80211_vendor_cmd_alloc_reply_skb(wiphy,
		(sizeof(u32) +
		NLA_HDRLEN) * QCA_WLAN_VENDOR_ATTR_SPECTRAL_SCAN_CAP_MAX +
		NLMSG_HDRLEN);
	if (!skb) {
		osif_err(" reply skb alloc failed");
>>>>>>> 4d3aee41
		return -ENOMEM;
	}

	if (scaps->phydiag_cap)
		if (nla_put_flag(
			skb,
			QCA_WLAN_VENDOR_ATTR_SPECTRAL_SCAN_CAP_PHYDIAG))
			goto fail;

	if (scaps->radar_cap)
		if (nla_put_flag(skb,
				 QCA_WLAN_VENDOR_ATTR_SPECTRAL_SCAN_CAP_RADAR))
			goto fail;

	if (scaps->spectral_cap)
		if (nla_put_flag(
			skb,
			QCA_WLAN_VENDOR_ATTR_SPECTRAL_SCAN_CAP_SPECTRAL))
			goto fail;

	if (scaps->advncd_spectral_cap)
		if (nla_put_flag(
		skb,
		QCA_WLAN_VENDOR_ATTR_SPECTRAL_SCAN_CAP_ADVANCED_SPECTRAL))
			goto fail;

	if (nla_put_u32(skb,
			QCA_WLAN_VENDOR_ATTR_SPECTRAL_SCAN_CAP_HW_GEN,
			scaps->hw_gen))
		goto fail;

	if (scaps->is_scaling_params_populated) {
		if (nla_put_u16(
			skb,
			QCA_WLAN_VENDOR_ATTR_SPECTRAL_SCAN_CAP_FORMULA_ID,
			scaps->formula_id))
			goto fail;

		if (nla_put_u16(
			skb,
			QCA_WLAN_VENDOR_ATTR_SPECTRAL_SCAN_CAP_LOW_LEVEL_OFFSET,
			scaps->low_level_offset))
			goto fail;

		if (nla_put_u16(
		       skb,
		       QCA_WLAN_VENDOR_ATTR_SPECTRAL_SCAN_CAP_HIGH_LEVEL_OFFSET,
		       scaps->high_level_offset))
			goto fail;

		if (nla_put_u16(
			skb,
			QCA_WLAN_VENDOR_ATTR_SPECTRAL_SCAN_CAP_RSSI_THR,
			scaps->rssi_thr))
			goto fail;

		if (nla_put_u8(
		    skb,
		    QCA_WLAN_VENDOR_ATTR_SPECTRAL_SCAN_CAP_DEFAULT_AGC_MAX_GAIN,
		    scaps->default_agc_max_gain))
<<<<<<< HEAD
			goto fail;
	}

	if (scaps->agile_spectral_cap) {
		int ret;

		ret = nla_put_flag
			(skb,
			 QCA_WLAN_VENDOR_ATTR_SPECTRAL_SCAN_CAP_AGILE_SPECTRAL);
		if (ret)
			goto fail;
	}
	qal_devcfg_send_response((qdf_nbuf_t)skb);
=======
			goto fail;
	}

	if (scaps->agile_spectral_cap) {
		int ret;

		ret = nla_put_flag
			(skb,
			 QCA_WLAN_VENDOR_ATTR_SPECTRAL_SCAN_CAP_AGILE_SPECTRAL);
		if (ret)
			goto fail;
	}

	if (scaps->agile_spectral_cap_160) {
		int ret;

		ret = nla_put_flag
		    (skb,
		     QCA_WLAN_VENDOR_ATTR_SPECTRAL_SCAN_CAP_AGILE_SPECTRAL_160);
		if (ret)
			goto fail;
	}
	if (scaps->agile_spectral_cap_80p80) {
		int ret;

		ret = nla_put_flag
		  (skb,
		   QCA_WLAN_VENDOR_ATTR_SPECTRAL_SCAN_CAP_AGILE_SPECTRAL_80_80);
		if (ret)
			goto fail;
	}
	wlan_cfg80211_qal_devcfg_send_response((qdf_nbuf_t)skb);
>>>>>>> 4d3aee41

	return 0;

fail:
	wlan_cfg80211_vendor_free_skb(skb);
	return -EINVAL;
}

int wlan_cfg80211_spectral_scan_get_diag_stats(struct wiphy *wiphy,
					       struct wlan_objmgr_pdev *pdev,
					       const void *data,
					       int data_len)
{
	struct spectral_diag_stats *spetcral_diag;
	struct sk_buff *skb;
	struct spectral_cp_request sscan_req;
	QDF_STATUS status;

	sscan_req.req_id = SPECTRAL_GET_DIAG_STATS;
	status = ucfg_spectral_control(pdev, &sscan_req);
	spetcral_diag = &sscan_req.diag_req.sscan_diag;

<<<<<<< HEAD
	skb = cfg80211_vendor_cmd_alloc_reply_skb(wiphy, (sizeof(u64) +
		NLA_HDRLEN) * QCA_WLAN_VENDOR_ATTR_SPECTRAL_SCAN_DIAG_MAX +
		NLMSG_HDRLEN);
	if (!skb) {
		cfg80211_err(" reply skb alloc failed");
=======
	skb = wlan_cfg80211_vendor_cmd_alloc_reply_skb(wiphy,
		(sizeof(u64) + NLA_HDRLEN) *
		QCA_WLAN_VENDOR_ATTR_SPECTRAL_SCAN_DIAG_MAX +
		NLMSG_HDRLEN);
	if (!skb) {
		osif_err(" reply skb alloc failed");
>>>>>>> 4d3aee41
		return -ENOMEM;
	}

	if (wlan_cfg80211_nla_put_u64(
		skb,
		QCA_WLAN_VENDOR_ATTR_SPECTRAL_SCAN_DIAG_SIG_MISMATCH,
		spetcral_diag->spectral_mismatch) ||
	    wlan_cfg80211_nla_put_u64(
		skb,
		QCA_WLAN_VENDOR_ATTR_SPECTRAL_SCAN_DIAG_SEC80_SFFT_INSUFFLEN,
		spetcral_diag->spectral_sec80_sfft_insufflen) ||
	    wlan_cfg80211_nla_put_u64(
		skb,
		QCA_WLAN_VENDOR_ATTR_SPECTRAL_SCAN_DIAG_NOSEC80_SFFT,
		spetcral_diag->spectral_no_sec80_sfft) ||
	    wlan_cfg80211_nla_put_u64(
		skb,
		QCA_WLAN_VENDOR_ATTR_SPECTRAL_SCAN_DIAG_VHTSEG1ID_MISMATCH,
		spetcral_diag->spectral_vhtseg1id_mismatch) ||
	    wlan_cfg80211_nla_put_u64(
		skb,
		QCA_WLAN_VENDOR_ATTR_SPECTRAL_SCAN_DIAG_VHTSEG2ID_MISMATCH,
		spetcral_diag->spectral_vhtseg2id_mismatch)) {
<<<<<<< HEAD
		kfree_skb(skb);
=======
		wlan_cfg80211_vendor_free_skb(skb);
>>>>>>> 4d3aee41
		return -EINVAL;
	}
	wlan_cfg80211_qal_devcfg_send_response((qdf_nbuf_t)skb);

	return 0;
}

int wlan_cfg80211_spectral_scan_get_status(struct wiphy *wiphy,
					   struct wlan_objmgr_pdev *pdev,
					   const void *data,
					   int data_len)
{
	struct nlattr *tb[QCA_WLAN_VENDOR_ATTR_SPECTRAL_SCAN_STATUS_MAX + 1];
	struct spectral_scan_state sscan_state = { 0 };
	struct sk_buff *skb;
	struct spectral_cp_request sscan_req;
	enum spectral_scan_mode sscan_mode = SPECTRAL_SCAN_MODE_NORMAL;
	QDF_STATUS status;
<<<<<<< HEAD

	if (wlan_cfg80211_nla_parse(
			tb,
			QCA_WLAN_VENDOR_ATTR_SPECTRAL_SCAN_STATUS_MAX,
			data,
			data_len,
			NULL)) {
		cfg80211_err("Invalid Spectral Scan config ATTR");
		return -EINVAL;
	}

=======

	if (wlan_cfg80211_nla_parse(
			tb,
			QCA_WLAN_VENDOR_ATTR_SPECTRAL_SCAN_STATUS_MAX,
			data,
			data_len,
			NULL)) {
		osif_err("Invalid Spectral Scan config ATTR");
		return -EINVAL;
	}

>>>>>>> 4d3aee41
	if (tb[QCA_WLAN_VENDOR_ATTR_SPECTRAL_SCAN_STATUS_MODE]) {
		status = convert_spectral_mode_nl_to_internal(nla_get_u32(tb
		[QCA_WLAN_VENDOR_ATTR_SPECTRAL_SCAN_STATUS_MODE]), &sscan_mode);

		if (QDF_IS_STATUS_ERROR(status))
			return -EINVAL;
	}

	/* Sending a request and extracting response from it has to be atomic */
	sscan_req.ss_mode = sscan_mode;
	sscan_req.req_id = SPECTRAL_IS_ACTIVE;
	status = ucfg_spectral_control(pdev, &sscan_req);
	sscan_state.is_active = sscan_req.status_req.is_active;

	sscan_req.ss_mode = sscan_mode;
	sscan_req.req_id = SPECTRAL_IS_ENABLED;
	status = ucfg_spectral_control(pdev, &sscan_req);
	sscan_state.is_enabled = sscan_req.status_req.is_enabled;

<<<<<<< HEAD
	skb = cfg80211_vendor_cmd_alloc_reply_skb(wiphy, 2 * (sizeof(u32) +
		NLA_HDRLEN) + NLMSG_HDRLEN);
	if (!skb) {
		cfg80211_err(" reply skb alloc failed");
=======
	skb = wlan_cfg80211_vendor_cmd_alloc_reply_skb(wiphy,
		2 * (sizeof(u32) + NLA_HDRLEN) + NLMSG_HDRLEN);
	if (!skb) {
		osif_err(" reply skb alloc failed");
>>>>>>> 4d3aee41
		return -ENOMEM;
	}

	if (sscan_state.is_enabled)
		if (nla_put_flag(
			skb,
			QCA_WLAN_VENDOR_ATTR_SPECTRAL_SCAN_STATUS_IS_ENABLED))
			goto fail;

	if (sscan_state.is_active)
		if (nla_put_flag(
			skb,
			QCA_WLAN_VENDOR_ATTR_SPECTRAL_SCAN_STATUS_IS_ACTIVE))
			goto fail;
<<<<<<< HEAD
	qal_devcfg_send_response((qdf_nbuf_t)skb);
=======
	wlan_cfg80211_qal_devcfg_send_response((qdf_nbuf_t)skb);
>>>>>>> 4d3aee41

	return 0;
fail:
	wlan_cfg80211_vendor_free_skb(skb);
	return -EINVAL;
}<|MERGE_RESOLUTION|>--- conflicted
+++ resolved
@@ -83,15 +83,11 @@
 	[QCA_WLAN_VENDOR_ATTR_SPECTRAL_SCAN_CONFIG_FREQUENCY] = {
 							.type = NLA_U32},
 	[QCA_WLAN_VENDOR_ATTR_SPECTRAL_SCAN_MODE] = {
-<<<<<<< HEAD
-						.type = NLA_U32},
-=======
 							.type = NLA_U32},
 	[QCA_WLAN_VENDOR_ATTR_SPECTRAL_SCAN_CONFIG_DMA_RING_DEBUG] = {
 							.type = NLA_U8},
 	[QCA_WLAN_VENDOR_ATTR_SPECTRAL_SCAN_CONFIG_DMA_BUFFER_DEBUG] = {
 							.type = NLA_U8},
->>>>>>> 4d3aee41
 };
 
 static void wlan_spectral_intit_config(struct spectral_config *config_req)
@@ -130,23 +126,6 @@
 convert_spectral_mode_nl_to_internal
 		(enum qca_wlan_vendor_spectral_scan_mode nl_spectral_mode,
 		 enum spectral_scan_mode *mode)
-<<<<<<< HEAD
-{
-	switch (nl_spectral_mode) {
-	case QCA_WLAN_VENDOR_SPECTRAL_SCAN_MODE_NORMAL:
-		*mode = SPECTRAL_SCAN_MODE_NORMAL;
-		break;
-
-	case QCA_WLAN_VENDOR_SPECTRAL_SCAN_MODE_AGILE:
-		*mode = SPECTRAL_SCAN_MODE_AGILE;
-		break;
-
-	default:
-		cfg80211_err("Invalid spectral mode %u", nl_spectral_mode);
-		return QDF_STATUS_E_FAILURE;
-	}
-
-=======
 {
 	switch (nl_spectral_mode) {
 	case QCA_WLAN_VENDOR_SPECTRAL_SCAN_MODE_NORMAL:
@@ -253,7 +232,6 @@
 	struct nlattr **tb,
 	enum spectral_scan_mode sscan_mode)
 {
->>>>>>> 4d3aee41
 	return QDF_STATUS_SUCCESS;
 }
 #endif /* DIRECT_BUF_RX_DEBUG */
@@ -272,10 +250,7 @@
 	uint32_t scan_req_type = 0;
 	struct spectral_cp_request sscan_req;
 	enum spectral_scan_mode sscan_mode = SPECTRAL_SCAN_MODE_NORMAL;
-<<<<<<< HEAD
-=======
 	uint16_t skb_len;
->>>>>>> 4d3aee41
 
 	if (wlan_cfg80211_nla_parse(
 			tb,
@@ -283,11 +258,7 @@
 			data,
 			data_len,
 			spectral_scan_policy)) {
-<<<<<<< HEAD
-		cfg80211_err("Invalid Spectral Scan config ATTR");
-=======
 		osif_err("Invalid Spectral Scan config ATTR");
->>>>>>> 4d3aee41
 		return -EINVAL;
 	}
 
@@ -400,32 +371,6 @@
 		scan_req_type = nla_get_u32(tb
 		   [QCA_WLAN_VENDOR_ATTR_SPECTRAL_SCAN_REQUEST_TYPE]);
 
-<<<<<<< HEAD
-	if (CONFIG_REQUESTED(scan_req_type)) {
-		sscan_req.ss_mode = sscan_mode;
-		sscan_req.req_id = SPECTRAL_SET_CONFIG;
-		qdf_mem_copy(&sscan_req.config_req.sscan_config, &config_req,
-			     qdf_min(sizeof(sscan_req.config_req.sscan_config),
-				     sizeof(config_req)));
-		status = ucfg_spectral_control(pdev, &sscan_req);
-		if (QDF_IS_STATUS_ERROR(status))
-			return -EINVAL;
-	}
-
-	if (SCAN_REQUESTED(scan_req_type)) {
-		sscan_req.ss_mode = sscan_mode;
-		sscan_req.req_id = SPECTRAL_ACTIVATE_SCAN;
-		status = ucfg_spectral_control(pdev, &sscan_req);
-		if (QDF_IS_STATUS_ERROR(status))
-			return -EINVAL;
-	}
-
-	skb = cfg80211_vendor_cmd_alloc_reply_skb(wiphy, sizeof(u64) +
-		NLA_HDRLEN + NLMSG_HDRLEN);
-	if (!skb) {
-		cfg80211_err(" reply skb alloc failed");
-		return -ENOMEM;
-=======
 	skb_len = NLMSG_HDRLEN;
 	/* QCA_WLAN_VENDOR_ATTR_SPECTRAL_SCAN_ERROR_CODE */
 	skb_len += NLA_HDRLEN + sizeof(u32);
@@ -508,7 +453,6 @@
 				goto free_skb_return_os_status;
 			}
 		}
->>>>>>> 4d3aee41
 	}
 
 	cookie = 0;
@@ -535,32 +479,6 @@
 	QDF_STATUS status;
 	struct spectral_cp_request sscan_req;
 	enum spectral_scan_mode sscan_mode = SPECTRAL_SCAN_MODE_NORMAL;
-<<<<<<< HEAD
-
-	if (wlan_cfg80211_nla_parse(
-			tb,
-			QCA_WLAN_VENDOR_ATTR_SPECTRAL_SCAN_CONFIG_MAX,
-			data,
-			data_len,
-			spectral_scan_policy)) {
-		cfg80211_err("Invalid Spectral Scan stop ATTR");
-		return -EINVAL;
-	}
-
-	if (tb[QCA_WLAN_VENDOR_ATTR_SPECTRAL_SCAN_MODE]) {
-		status = convert_spectral_mode_nl_to_internal(nla_get_u32(tb
-		   [QCA_WLAN_VENDOR_ATTR_SPECTRAL_SCAN_MODE]), &sscan_mode);
-
-		if (QDF_IS_STATUS_ERROR(status))
-			return -EINVAL;
-	}
-
-	sscan_req.ss_mode = sscan_mode;
-	sscan_req.req_id = SPECTRAL_STOP_SCAN;
-	status = ucfg_spectral_control(pdev, &sscan_req);
-	if (QDF_IS_STATUS_ERROR(status))
-		return -EINVAL;
-=======
 	struct sk_buff *skb;
 
 	if (wlan_cfg80211_nla_parse(
@@ -616,7 +534,6 @@
 		}
 		wlan_cfg80211_qal_devcfg_send_response((qdf_nbuf_t)skb);
 	}
->>>>>>> 4d3aee41
 
 	return 0;
 }
@@ -633,23 +550,6 @@
 	struct spectral_cp_request sscan_req;
 	enum spectral_scan_mode sscan_mode = SPECTRAL_SCAN_MODE_NORMAL;
 	QDF_STATUS status;
-<<<<<<< HEAD
-
-	if (wlan_cfg80211_nla_parse(
-			tb,
-			QCA_WLAN_VENDOR_ATTR_SPECTRAL_SCAN_CONFIG_MAX,
-			data,
-			data_len,
-			spectral_scan_policy)) {
-		cfg80211_err("Invalid Spectral Scan config ATTR");
-		return -EINVAL;
-	}
-
-	if (tb[QCA_WLAN_VENDOR_ATTR_SPECTRAL_SCAN_MODE]) {
-		status = convert_spectral_mode_nl_to_internal(nla_get_u32(tb
-		   [QCA_WLAN_VENDOR_ATTR_SPECTRAL_SCAN_MODE]), &sscan_mode);
-
-=======
 
 	if (wlan_cfg80211_nla_parse(
 			tb,
@@ -665,25 +565,16 @@
 		status = convert_spectral_mode_nl_to_internal(nla_get_u32(tb
 		   [QCA_WLAN_VENDOR_ATTR_SPECTRAL_SCAN_MODE]), &sscan_mode);
 
->>>>>>> 4d3aee41
 		if (QDF_IS_STATUS_ERROR(status))
 			return -EINVAL;
 	}
 
-<<<<<<< HEAD
-	skb = cfg80211_vendor_cmd_alloc_reply_skb(wiphy, (sizeof(u32) +
-		NLA_HDRLEN) * QCA_WLAN_VENDOR_ATTR_SPECTRAL_SCAN_CONFIG_MAX +
-		NLMSG_HDRLEN);
-	if (!skb) {
-		cfg80211_err(" reply skb alloc failed");
-=======
 	skb = wlan_cfg80211_vendor_cmd_alloc_reply_skb(wiphy,
 		(sizeof(u32) +
 		NLA_HDRLEN) * QCA_WLAN_VENDOR_ATTR_SPECTRAL_SCAN_CONFIG_MAX +
 		NLMSG_HDRLEN);
 	if (!skb) {
 		osif_err(" reply skb alloc failed");
->>>>>>> 4d3aee41
 		return -ENOMEM;
 	}
 
@@ -754,15 +645,8 @@
 			sconfig->ss_short_report) ||
 	    nla_put_u32(skb,
 			QCA_WLAN_VENDOR_ATTR_SPECTRAL_SCAN_CONFIG_FREQUENCY,
-<<<<<<< HEAD
-			sconfig->ss_frequency)) {
-		kfree_skb(skb);
-		return -EINVAL;
-	}
-=======
 			sconfig->ss_frequency))
 		goto fail;
->>>>>>> 4d3aee41
 
 	sscan_req.ss_mode = sscan_mode;
 	sscan_req.req_id = SPECTRAL_GET_DEBUG_LEVEL;
@@ -794,20 +678,12 @@
 	status = ucfg_spectral_control(pdev, &sscan_req);
 	scaps = &sscan_req.caps_req.sscan_caps;
 
-<<<<<<< HEAD
-	skb = cfg80211_vendor_cmd_alloc_reply_skb(wiphy, (sizeof(u32) +
-		NLA_HDRLEN) * QCA_WLAN_VENDOR_ATTR_SPECTRAL_SCAN_CAP_MAX +
-		NLMSG_HDRLEN);
-	if (!skb) {
-		cfg80211_err(" reply skb alloc failed");
-=======
 	skb = wlan_cfg80211_vendor_cmd_alloc_reply_skb(wiphy,
 		(sizeof(u32) +
 		NLA_HDRLEN) * QCA_WLAN_VENDOR_ATTR_SPECTRAL_SCAN_CAP_MAX +
 		NLMSG_HDRLEN);
 	if (!skb) {
 		osif_err(" reply skb alloc failed");
->>>>>>> 4d3aee41
 		return -ENOMEM;
 	}
 
@@ -868,7 +744,6 @@
 		    skb,
 		    QCA_WLAN_VENDOR_ATTR_SPECTRAL_SCAN_CAP_DEFAULT_AGC_MAX_GAIN,
 		    scaps->default_agc_max_gain))
-<<<<<<< HEAD
 			goto fail;
 	}
 
@@ -881,20 +756,6 @@
 		if (ret)
 			goto fail;
 	}
-	qal_devcfg_send_response((qdf_nbuf_t)skb);
-=======
-			goto fail;
-	}
-
-	if (scaps->agile_spectral_cap) {
-		int ret;
-
-		ret = nla_put_flag
-			(skb,
-			 QCA_WLAN_VENDOR_ATTR_SPECTRAL_SCAN_CAP_AGILE_SPECTRAL);
-		if (ret)
-			goto fail;
-	}
 
 	if (scaps->agile_spectral_cap_160) {
 		int ret;
@@ -915,7 +776,6 @@
 			goto fail;
 	}
 	wlan_cfg80211_qal_devcfg_send_response((qdf_nbuf_t)skb);
->>>>>>> 4d3aee41
 
 	return 0;
 
@@ -938,20 +798,12 @@
 	status = ucfg_spectral_control(pdev, &sscan_req);
 	spetcral_diag = &sscan_req.diag_req.sscan_diag;
 
-<<<<<<< HEAD
-	skb = cfg80211_vendor_cmd_alloc_reply_skb(wiphy, (sizeof(u64) +
-		NLA_HDRLEN) * QCA_WLAN_VENDOR_ATTR_SPECTRAL_SCAN_DIAG_MAX +
-		NLMSG_HDRLEN);
-	if (!skb) {
-		cfg80211_err(" reply skb alloc failed");
-=======
 	skb = wlan_cfg80211_vendor_cmd_alloc_reply_skb(wiphy,
 		(sizeof(u64) + NLA_HDRLEN) *
 		QCA_WLAN_VENDOR_ATTR_SPECTRAL_SCAN_DIAG_MAX +
 		NLMSG_HDRLEN);
 	if (!skb) {
 		osif_err(" reply skb alloc failed");
->>>>>>> 4d3aee41
 		return -ENOMEM;
 	}
 
@@ -975,11 +827,7 @@
 		skb,
 		QCA_WLAN_VENDOR_ATTR_SPECTRAL_SCAN_DIAG_VHTSEG2ID_MISMATCH,
 		spetcral_diag->spectral_vhtseg2id_mismatch)) {
-<<<<<<< HEAD
-		kfree_skb(skb);
-=======
 		wlan_cfg80211_vendor_free_skb(skb);
->>>>>>> 4d3aee41
 		return -EINVAL;
 	}
 	wlan_cfg80211_qal_devcfg_send_response((qdf_nbuf_t)skb);
@@ -998,19 +846,6 @@
 	struct spectral_cp_request sscan_req;
 	enum spectral_scan_mode sscan_mode = SPECTRAL_SCAN_MODE_NORMAL;
 	QDF_STATUS status;
-<<<<<<< HEAD
-
-	if (wlan_cfg80211_nla_parse(
-			tb,
-			QCA_WLAN_VENDOR_ATTR_SPECTRAL_SCAN_STATUS_MAX,
-			data,
-			data_len,
-			NULL)) {
-		cfg80211_err("Invalid Spectral Scan config ATTR");
-		return -EINVAL;
-	}
-
-=======
 
 	if (wlan_cfg80211_nla_parse(
 			tb,
@@ -1022,7 +857,6 @@
 		return -EINVAL;
 	}
 
->>>>>>> 4d3aee41
 	if (tb[QCA_WLAN_VENDOR_ATTR_SPECTRAL_SCAN_STATUS_MODE]) {
 		status = convert_spectral_mode_nl_to_internal(nla_get_u32(tb
 		[QCA_WLAN_VENDOR_ATTR_SPECTRAL_SCAN_STATUS_MODE]), &sscan_mode);
@@ -1042,17 +876,10 @@
 	status = ucfg_spectral_control(pdev, &sscan_req);
 	sscan_state.is_enabled = sscan_req.status_req.is_enabled;
 
-<<<<<<< HEAD
-	skb = cfg80211_vendor_cmd_alloc_reply_skb(wiphy, 2 * (sizeof(u32) +
-		NLA_HDRLEN) + NLMSG_HDRLEN);
-	if (!skb) {
-		cfg80211_err(" reply skb alloc failed");
-=======
 	skb = wlan_cfg80211_vendor_cmd_alloc_reply_skb(wiphy,
 		2 * (sizeof(u32) + NLA_HDRLEN) + NLMSG_HDRLEN);
 	if (!skb) {
 		osif_err(" reply skb alloc failed");
->>>>>>> 4d3aee41
 		return -ENOMEM;
 	}
 
@@ -1067,11 +894,7 @@
 			skb,
 			QCA_WLAN_VENDOR_ATTR_SPECTRAL_SCAN_STATUS_IS_ACTIVE))
 			goto fail;
-<<<<<<< HEAD
-	qal_devcfg_send_response((qdf_nbuf_t)skb);
-=======
 	wlan_cfg80211_qal_devcfg_send_response((qdf_nbuf_t)skb);
->>>>>>> 4d3aee41
 
 	return 0;
 fail:
