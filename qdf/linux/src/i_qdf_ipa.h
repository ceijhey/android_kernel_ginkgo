--- conflicted
+++ resolved
@@ -1,9 +1,5 @@
 /*
-<<<<<<< HEAD
- * Copyright (c) 2017-2019, The Linux Foundation. All rights reserved.
-=======
  * Copyright (c) 2017-2020, The Linux Foundation. All rights reserved.
->>>>>>> 4d3aee41
  *
  * Permission to use, copy, modify, and/or distribute this software for any
  * purpose with or without fee is hereby granted, provided that the above
@@ -383,12 +379,6 @@
 typedef struct ipa_gsi_ep_config __qdf_ipa_gsi_ep_config_t;
 
 #ifdef WDI3_STATS_UPDATE
-<<<<<<< HEAD
-typedef struct ipa_wdi_tx_info __qdf_ipa_wdi_tx_info_t;
-typedef struct ipa_wdi_bw_info __qdf_ipa_wdi_bw_info_t;
-typedef struct ipa_inform_wlan_bw  __qdf_ipa_inform_wlan_bw_t;
-#endif
-=======
 /**
  * __qdf_ipa_wdi_tx_info_t - WLAN embedded TX information
  */
@@ -423,7 +413,6 @@
 	(((struct ipa_inform_wlan_bw*)bw_inform)->throughput)
 
 #endif /* WDI3_STATS_UPDATE */
->>>>>>> 4d3aee41
 
 /**
  * __qdf_ipa_dp_evt_type_t - type of event client callback is
