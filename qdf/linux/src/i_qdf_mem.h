/*
 * Copyright (c) 2014-2020 The Linux Foundation. All rights reserved.
 *
 * Permission to use, copy, modify, and/or distribute this software for
 * any purpose with or without fee is hereby granted, provided that the
 * above copyright notice and this permission notice appear in all
 * copies.
 *
 * THE SOFTWARE IS PROVIDED "AS IS" AND THE AUTHOR DISCLAIMS ALL
 * WARRANTIES WITH REGARD TO THIS SOFTWARE INCLUDING ALL IMPLIED
 * WARRANTIES OF MERCHANTABILITY AND FITNESS. IN NO EVENT SHALL THE
 * AUTHOR BE LIABLE FOR ANY SPECIAL, DIRECT, INDIRECT, OR CONSEQUENTIAL
 * DAMAGES OR ANY DAMAGES WHATSOEVER RESULTING FROM LOSS OF USE, DATA OR
 * PROFITS, WHETHER IN AN ACTION OF CONTRACT, NEGLIGENCE OR OTHER
 * TORTIOUS ACTION, ARISING OUT OF OR IN CONNECTION WITH THE USE OR
 * PERFORMANCE OF THIS SOFTWARE.
 */

/**
 * DOC: i_qdf_mem.h
 * Linux-specific definitions for QDF memory API's
 */

#ifndef __I_QDF_MEM_H
#define __I_QDF_MEM_H

#ifdef __KERNEL__
#if LINUX_VERSION_CODE > KERNEL_VERSION(2, 6, 17)
#if LINUX_VERSION_CODE < KERNEL_VERSION(2, 6, 33)
#include <linux/autoconf.h>
#else
#include <generated/autoconf.h>
#endif
#endif
#include <linux/slab.h>
#include <linux/hardirq.h>
#include <linux/vmalloc.h>
#include <linux/pci.h> /* pci_alloc_consistent */
#include <linux/cache.h> /* L1_CACHE_BYTES */

#define __qdf_cache_line_sz L1_CACHE_BYTES
#include "queue.h"

#else
/*
 * Provide dummy defs for kernel data types, functions, and enums
 * used in this header file.
 */
#define GFP_KERNEL 0
#define GFP_ATOMIC 0
#define kzalloc(size, flags) NULL
#define vmalloc(size)        NULL
#define kfree(buf)
#define vfree(buf)
#define pci_alloc_consistent(dev, size, paddr) NULL
#define __qdf_mempool_t void*
#define QDF_RET_IP NULL
#endif /* __KERNEL__ */
#include <qdf_status.h>

#ifdef CONFIG_ARM_SMMU
#include <pld_common.h>
#ifdef ENABLE_SMMU_S1_TRANSLATION
#include <asm/dma-iommu.h>
#endif
#include <linux/iommu.h>
#endif

#ifdef __KERNEL__
typedef struct mempool_elem {
	STAILQ_ENTRY(mempool_elem) mempool_entry;
} mempool_elem_t;

/**
 * typedef __qdf_mempool_ctxt_t - Memory pool context
 * @pool_id: pool identifier
 * @flags: flags
 * @elem_size: size of each pool element in bytes
 * @pool_mem: pool_addr address of the pool created
 * @mem_size: Total size of the pool in bytes
 * @free_list: free pool list
 * @lock: spinlock object
 * @max_elem: Maximum number of elements in tha pool
 * @free_cnt: Number of free elements available
 */
typedef struct __qdf_mempool_ctxt {
	int pool_id;
	u_int32_t flags;
	size_t elem_size;
	void *pool_mem;
	u_int32_t mem_size;

	STAILQ_HEAD(, mempool_elem) free_list;
	spinlock_t lock;
	u_int32_t max_elem;
	u_int32_t free_cnt;
} __qdf_mempool_ctxt_t;

#endif /* __KERNEL__ */

#define __page_size ((size_t)PAGE_SIZE)
#define __qdf_align(a, mask) ALIGN(a, mask)

#ifdef DISABLE_MEMDEBUG_PANIC
#define QDF_MEMDEBUG_PANIC(reason_fmt, args...) \
	do { \
		/* no-op */ \
	} while (false)
#else
#define QDF_MEMDEBUG_PANIC(reason_fmt, args...) \
	QDF_DEBUG_PANIC(reason_fmt, ## args)
#endif

/* typedef for dma_data_direction */
typedef enum dma_data_direction __dma_data_direction;

/**
 * __qdf_dma_dir_to_os() - Convert DMA data direction to OS specific enum
 * @dir: QDF DMA data direction
 *
 * Return:
 * enum dma_data_direction
 */
static inline
enum dma_data_direction __qdf_dma_dir_to_os(qdf_dma_dir_t qdf_dir)
{
	switch (qdf_dir) {
	case QDF_DMA_BIDIRECTIONAL:
		return DMA_BIDIRECTIONAL;
	case QDF_DMA_TO_DEVICE:
		return DMA_TO_DEVICE;
	case QDF_DMA_FROM_DEVICE:
		return DMA_FROM_DEVICE;
	default:
		return DMA_NONE;
	}
}


/**
 * __qdf_mem_map_nbytes_single - Map memory for DMA
 * @osdev: pomter OS device context
 * @buf: pointer to memory to be dma mapped
 * @dir: DMA map direction
 * @nbytes: number of bytes to be mapped.
 * @phy_addr: ponter to recive physical address.
 *
 * Return: success/failure
 */
static inline uint32_t __qdf_mem_map_nbytes_single(qdf_device_t osdev,
						  void *buf, qdf_dma_dir_t dir,
						  int nbytes,
						  qdf_dma_addr_t *phy_addr)
{
	/* assume that the OS only provides a single fragment */
	*phy_addr = dma_map_single(osdev->dev, buf, nbytes,
					__qdf_dma_dir_to_os(dir));
	return dma_mapping_error(osdev->dev, *phy_addr) ?
	QDF_STATUS_E_FAILURE : QDF_STATUS_SUCCESS;
}

#if LINUX_VERSION_CODE < KERNEL_VERSION(2, 6, 20)
static inline void __qdf_mem_dma_cache_sync(qdf_device_t osdev,
					    qdf_dma_addr_t buf,
					    qdf_dma_dir_t dir,
					    int nbytes)
{
	dma_cache_sync(osdev->dev, buf, nbytes, __qdf_dma_dir_to_os(dir));
}
#else
static inline void __qdf_mem_dma_cache_sync(qdf_device_t osdev,
					    qdf_dma_addr_t buf,
					    qdf_dma_dir_t dir,
					    int nbytes)
{
	dma_sync_single_for_cpu(osdev->dev, buf, nbytes,
				__qdf_dma_dir_to_os(dir));
}
#endif

/**
 * __qdf_mem_unmap_nbytes_single() - un_map memory for DMA
 *
 * @osdev: pomter OS device context
 * @phy_addr: physical address of memory to be dma unmapped
 * @dir: DMA unmap direction
 * @nbytes: number of bytes to be unmapped.
 *
 * Return - none
 */
static inline void __qdf_mem_unmap_nbytes_single(qdf_device_t osdev,
						 qdf_dma_addr_t phy_addr,
						 qdf_dma_dir_t dir, int nbytes)
{
	dma_unmap_single(osdev->dev, phy_addr, nbytes,
				__qdf_dma_dir_to_os(dir));
}
#ifdef __KERNEL__

typedef __qdf_mempool_ctxt_t *__qdf_mempool_t;

int __qdf_mempool_init(qdf_device_t osdev, __qdf_mempool_t *pool, int pool_cnt,
		       size_t pool_entry_size, u_int32_t flags);
void __qdf_mempool_destroy(qdf_device_t osdev, __qdf_mempool_t pool);
void *__qdf_mempool_alloc(qdf_device_t osdev, __qdf_mempool_t pool);
void __qdf_mempool_free(qdf_device_t osdev, __qdf_mempool_t pool, void *buf);
#define QDF_RET_IP ((void *)_RET_IP_)

#define __qdf_mempool_elem_size(_pool) ((_pool)->elem_size)
#endif

/**
 * __qdf_mem_smmu_s1_enabled() - Return SMMU stage 1 translation enable status
 * @osdev parent device instance
 *
 * Return: true if smmu s1 enabled, false if smmu s1 is bypassed
 */
static inline bool __qdf_mem_smmu_s1_enabled(qdf_device_t osdev)
{
	return osdev->smmu_s1_enabled;
}

<<<<<<< HEAD
#ifdef CONFIG_ARM_SMMU
=======
#if defined(CONFIG_ARM_SMMU) && defined(ENABLE_SMMU_S1_TRANSLATION)
>>>>>>> 4d3aee41
#if (LINUX_VERSION_CODE >= KERNEL_VERSION(4, 19, 0))
/**
 * __qdf_dev_get_domain() - get iommu domain from osdev
 * @osdev: parent device instance
 *
 * Return: iommu domain
 */
static inline struct iommu_domain *
__qdf_dev_get_domain(qdf_device_t osdev)
{
	return osdev->domain;
}
#else
static inline struct iommu_domain *
__qdf_dev_get_domain(qdf_device_t osdev)
{
	if (osdev->iommu_mapping)
		return osdev->iommu_mapping->domain;

	return NULL;
}
#endif

/**
 * __qdf_mem_paddr_from_dmaaddr() - get actual physical address from dma_addr
 * @osdev: parent device instance
 * @dma_addr: dma_addr
 *
 * Get actual physical address from dma_addr based on SMMU enablement status.
 * IF SMMU Stage 1 translation is enabled, DMA APIs return IO virtual address
 * (IOVA) otherwise returns physical address. So get SMMU physical address
 * mapping from IOVA.
 *
 * Return: dmaable physical address
 */
static inline unsigned long
__qdf_mem_paddr_from_dmaaddr(qdf_device_t osdev,
			     qdf_dma_addr_t dma_addr)
{
	struct iommu_domain *domain;

	if (__qdf_mem_smmu_s1_enabled(osdev)) {
		domain = __qdf_dev_get_domain(osdev);
		if (domain)
			return iommu_iova_to_phys(domain, dma_addr);
	}

	return dma_addr;
}
#else
static inline unsigned long
__qdf_mem_paddr_from_dmaaddr(qdf_device_t osdev,
			     qdf_dma_addr_t dma_addr)
{
	return dma_addr;
}
#endif

/**
 * __qdf_os_mem_dma_get_sgtable() - Returns DMA memory scatter gather table
 * @dev: device instace
 * @sgt: scatter gather table pointer
 * @cpu_addr: HLOS virtual address
 * @dma_addr: dma/iova
 * @size: allocated memory size
 *
 * Return: physical address
 */
static inline int
__qdf_os_mem_dma_get_sgtable(struct device *dev, void *sgt, void *cpu_addr,
			     qdf_dma_addr_t dma_addr, size_t size)
{
	return dma_get_sgtable(dev, (struct sg_table *)sgt, cpu_addr, dma_addr,
				size);
}

/**
 * __qdf_os_mem_free_sgtable() - Free a previously allocated sg table
 * @sgt: the mapped sg table header
 *
 * Return: None
 */
static inline void
__qdf_os_mem_free_sgtable(struct sg_table *sgt)
{
	sg_free_table(sgt);
}

/**
 * __qdf_dma_get_sgtable_dma_addr()-Assigns DMA address to scatterlist elements
 * @sgt: scatter gather table pointer
 *
 * Return: None
 */
static inline void
__qdf_dma_get_sgtable_dma_addr(struct sg_table *sgt)
{
	struct scatterlist *sg;
	int i;

	for_each_sg(sgt->sgl, sg, sgt->nents, i) {
		if (!sg)
			break;

		sg->dma_address = sg_phys(sg);
	}
}

/**
 * __qdf_mem_get_dma_addr() - Return dma addr based on SMMU translation status
 * @osdev: parent device instance
 * @mem_info: Pointer to allocated memory information
 *
 * Based on smmu stage 1 translation enablement status, return corresponding dma
 * address from qdf_mem_info_t. If stage 1 translation enabled, return
 * IO virtual address otherwise return physical address.
 *
 * Return: dma address
 */
static inline qdf_dma_addr_t __qdf_mem_get_dma_addr(qdf_device_t osdev,
						    qdf_mem_info_t *mem_info)
{
	if (__qdf_mem_smmu_s1_enabled(osdev))
		return (qdf_dma_addr_t)mem_info->iova;
	else
		return (qdf_dma_addr_t)mem_info->pa;
}

/**
 * __qdf_mem_get_dma_addr_ptr() - Return DMA address storage pointer
 * @osdev: parent device instance
 * @mem_info: Pointer to allocated memory information
 *
 * Based on smmu stage 1 translation enablement status, return corresponding
 * dma address pointer from qdf_mem_info_t structure. If stage 1 translation
 * enabled, return pointer to IO virtual address otherwise return pointer to
 * physical address
 *
 * Return: dma address storage pointer
 */
static inline qdf_dma_addr_t *
__qdf_mem_get_dma_addr_ptr(qdf_device_t osdev,
			   qdf_mem_info_t *mem_info)
{
	if (__qdf_mem_smmu_s1_enabled(osdev))
		return (qdf_dma_addr_t *)(&mem_info->iova);
	else
		return (qdf_dma_addr_t *)(&mem_info->pa);
}

/**
 * __qdf_update_mem_map_table() - Update DMA memory map info
 * @osdev: Parent device instance
 * @mem_info: Pointer to shared memory information
 * @dma_addr: dma address
 * @mem_size: memory size allocated
 *
 * Store DMA shared memory information
 *
 * Return: none
 */
static inline void __qdf_update_mem_map_table(qdf_device_t osdev,
					      qdf_mem_info_t *mem_info,
					      qdf_dma_addr_t dma_addr,
					      uint32_t mem_size)
{
	mem_info->pa = __qdf_mem_paddr_from_dmaaddr(osdev, dma_addr);
	mem_info->iova = dma_addr;
	mem_info->size = mem_size;
}

/**
 * __qdf_mem_get_dma_size() - Return DMA memory size
 * @osdev: parent device instance
 * @mem_info: Pointer to allocated memory information
 *
 * Return: DMA memory size
 */
static inline uint32_t
__qdf_mem_get_dma_size(qdf_device_t osdev,
		       qdf_mem_info_t *mem_info)
{
	return mem_info->size;
}

/**
 * __qdf_mem_set_dma_size() - Set DMA memory size
 * @osdev: parent device instance
 * @mem_info: Pointer to allocated memory information
 * @mem_size: memory size allocated
 *
 * Return: none
 */
static inline void
__qdf_mem_set_dma_size(qdf_device_t osdev,
		       qdf_mem_info_t *mem_info,
		       uint32_t mem_size)
{
	mem_info->size = mem_size;
}

/**
 * __qdf_mem_get_dma_size() - Return DMA physical address
 * @osdev: parent device instance
 * @mem_info: Pointer to allocated memory information
 *
 * Return: DMA physical address
 */
static inline qdf_dma_addr_t
__qdf_mem_get_dma_pa(qdf_device_t osdev,
		     qdf_mem_info_t *mem_info)
{
	return mem_info->pa;
}

/**
 * __qdf_mem_set_dma_size() - Set DMA physical address
 * @osdev: parent device instance
 * @mem_info: Pointer to allocated memory information
 * @dma_pa: DMA phsical address
 *
 * Return: none
 */
static inline void
__qdf_mem_set_dma_pa(qdf_device_t osdev,
		     qdf_mem_info_t *mem_info,
		     qdf_dma_addr_t dma_pa)
{
	mem_info->pa = dma_pa;
}

/**
 * __qdf_mem_alloc_consistent() - allocates consistent qdf memory
 * @osdev: OS device handle
 * @dev: Pointer to device handle
 * @size: Size to be allocated
 * @paddr: Physical address
 * @func: Function name of the call site
 * @line: line numbe rof the call site
 *
 * Return: pointer of allocated memory or null if memory alloc fails
 */
void *__qdf_mem_alloc_consistent(qdf_device_t osdev, void *dev,
				 qdf_size_t size, qdf_dma_addr_t *paddr,
				 const char *func, uint32_t line);

/**
 * __qdf_mem_malloc() - allocates QDF memory
 * @size: Number of bytes of memory to allocate.
 *
 * @func: Function name of the call site
 * @line: line numbe rof the call site
 *
 * This function will dynamicallly allocate the specified number of bytes of
 * memory.
 *
 * Return:
 * Upon successful allocate, returns a non-NULL pointer to the allocated
 * memory.  If this function is unable to allocate the amount of memory
 * specified (for any reason) it returns NULL.
 */
void *__qdf_mem_malloc(qdf_size_t size, const char *func, uint32_t line);

/**
 * __qdf_mem_free() - free QDF memory
 * @ptr: Pointer to the starting address of the memory to be freed.
 *
 * This function will free the memory pointed to by 'ptr'.
 * Return: None
 */
void __qdf_mem_free(void *ptr);

/**
 * __qdf_mem_free_consistent() - free consistent qdf memory
 * @osdev: OS device handle
 * @dev: Pointer to device handle
 * @size: Size to be allocated
 * @vaddr: virtual address
 * @paddr: Physical address
 * @memctx: Pointer to DMA context
 *
 * Return: none
 */
void __qdf_mem_free_consistent(qdf_device_t osdev, void *dev,
			       qdf_size_t size, void *vaddr,
			       qdf_dma_addr_t paddr, qdf_dma_context_t memctx);

#endif /* __I_QDF_MEM_H */<|MERGE_RESOLUTION|>--- conflicted
+++ resolved
@@ -220,11 +220,7 @@
 	return osdev->smmu_s1_enabled;
 }
 
-<<<<<<< HEAD
-#ifdef CONFIG_ARM_SMMU
-=======
 #if defined(CONFIG_ARM_SMMU) && defined(ENABLE_SMMU_S1_TRANSLATION)
->>>>>>> 4d3aee41
 #if (LINUX_VERSION_CODE >= KERNEL_VERSION(4, 19, 0))
 /**
  * __qdf_dev_get_domain() - get iommu domain from osdev
