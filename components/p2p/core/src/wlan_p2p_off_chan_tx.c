/*
 * Copyright (c) 2017-2020 The Linux Foundation. All rights reserved.
 *
 * Permission to use, copy, modify, and/or distribute this software for
 * any purpose with or without fee is hereby granted, provided that the
 * above copyright notice and this permission notice appear in all
 * copies.
 *
 * THE SOFTWARE IS PROVIDED "AS IS" AND THE AUTHOR DISCLAIMS ALL
 * WARRANTIES WITH REGARD TO THIS SOFTWARE INCLUDING ALL IMPLIED
 * WARRANTIES OF MERCHANTABILITY AND FITNESS. IN NO EVENT SHALL THE
 * AUTHOR BE LIABLE FOR ANY SPECIAL, DIRECT, INDIRECT, OR CONSEQUENTIAL
 * DAMAGES OR ANY DAMAGES WHATSOEVER RESULTING FROM LOSS OF USE, DATA OR
 * PROFITS, WHETHER IN AN ACTION OF CONTRACT, NEGLIGENCE OR OTHER
 * TORTIOUS ACTION, ARISING OUT OF OR IN CONNECTION WITH THE USE OR
 * PERFORMANCE OF THIS SOFTWARE.
 */

/**
 * DOC: This file contains off channel tx API definitions
 */

#include <wmi_unified_api.h>
#include <wlan_mgmt_txrx_utils_api.h>
#include <wlan_objmgr_psoc_obj.h>
#include <wlan_objmgr_peer_obj.h>
#include <wlan_utility.h>
#include <scheduler_api.h>
#include "wlan_p2p_public_struct.h"
#include "wlan_p2p_tgt_api.h"
#include "wlan_p2p_ucfg_api.h"
#include "wlan_p2p_roc.h"
#include "wlan_p2p_main.h"
#include "wlan_p2p_off_chan_tx.h"
#include "wlan_osif_request_manager.h"
#include <wlan_mlme_main.h>

/**
 * p2p_psoc_get_tx_ops() - get p2p tx ops
 * @psoc:        psoc object
 *
 * This function returns p2p tx ops callbacks.
 *
 * Return: wlan_lmac_if_p2p_tx_ops
 */
static inline struct wlan_lmac_if_p2p_tx_ops *
p2p_psoc_get_tx_ops(struct wlan_objmgr_psoc *psoc)
{
	return &psoc->soc_cb.tx_ops.p2p;
}

/**
 * p2p_tx_context_check_valid() - check tx action context
 * @tx_ctx:         tx context
 *
 * This function check if tx action context and parameters are valid.
 *
 * Return: QDF_STATUS_SUCCESS - in case of success
 */
static QDF_STATUS p2p_tx_context_check_valid(struct tx_action_context *tx_ctx)
{
	struct wlan_objmgr_psoc *psoc;
	struct p2p_soc_priv_obj *p2p_soc_obj;

	if (!tx_ctx) {
		p2p_err("null tx action context");
		return QDF_STATUS_E_INVAL;
	}

	p2p_soc_obj = tx_ctx->p2p_soc_obj;
	if (!p2p_soc_obj) {
		p2p_err("null p2p soc private object");
		return QDF_STATUS_E_INVAL;
	}

	psoc = p2p_soc_obj->soc;
	if (!psoc) {
		p2p_err("null p2p soc object");
		return QDF_STATUS_E_INVAL;
	}

	if (!tx_ctx->buf) {
		p2p_err("null tx buffer");
		return QDF_STATUS_E_INVAL;
	}

	return QDF_STATUS_SUCCESS;
}

/**
 * p2p_vdev_check_valid() - check vdev and vdev mode
 * @tx_ctx:         tx context
 *
 * This function check if vdev and vdev mode are valid. It will drop
 * probe response in sta mode.
 *
 * Return: QDF_STATUS_SUCCESS - in case of success
 */
#ifdef SUPPORT_P2P_BY_ONE_INTF_WLAN
static QDF_STATUS p2p_vdev_check_valid(struct tx_action_context *tx_ctx)
{
	enum QDF_OPMODE mode;
	struct wlan_objmgr_vdev *vdev;
	struct wlan_objmgr_psoc *psoc;
	struct p2p_soc_priv_obj *p2p_soc_obj;
	QDF_STATUS status = QDF_STATUS_SUCCESS;

	p2p_soc_obj = tx_ctx->p2p_soc_obj;
	psoc = p2p_soc_obj->soc;
	vdev = wlan_objmgr_get_vdev_by_id_from_psoc(
			psoc, tx_ctx->vdev_id, WLAN_P2P_ID);
	if (!vdev) {
		p2p_err("null vdev object");
		return QDF_STATUS_E_INVAL;
	}

	mode = wlan_vdev_mlme_get_opmode(vdev);
	p2p_debug("vdev mode:%d", mode);

	/* drop probe response/disassoc/deauth for go, sap */
	if ((mode == QDF_SAP_MODE ||
	     mode == QDF_P2P_GO_MODE) &&
	    ((tx_ctx->frame_info.sub_type == P2P_MGMT_PROBE_RSP) ||
	     (tx_ctx->frame_info.sub_type == P2P_MGMT_DISASSOC) ||
	     (tx_ctx->frame_info.sub_type == P2P_MGMT_DEAUTH))) {
		p2p_debug("drop frame, mode:%d, sub type:%d", mode,
			  tx_ctx->frame_info.sub_type);
		status = QDF_STATUS_E_FAILURE;
	}

	wlan_objmgr_vdev_release_ref(vdev, WLAN_P2P_ID);

	return status;
}
#else
static QDF_STATUS p2p_vdev_check_valid(struct tx_action_context *tx_ctx)
{
	enum QDF_OPMODE mode;
	struct wlan_objmgr_vdev *vdev;
	struct wlan_objmgr_psoc *psoc;
	struct p2p_soc_priv_obj *p2p_soc_obj;
	QDF_STATUS status = QDF_STATUS_SUCCESS;

	p2p_soc_obj = tx_ctx->p2p_soc_obj;
	psoc = p2p_soc_obj->soc;
	vdev = wlan_objmgr_get_vdev_by_id_from_psoc(
			psoc, tx_ctx->vdev_id, WLAN_P2P_ID);
	if (!vdev) {
		p2p_err("null vdev object");
		return QDF_STATUS_E_INVAL;
	}

	mode = wlan_vdev_mlme_get_opmode(vdev);
	p2p_debug("vdev mode:%d", mode);

	/* drop probe response/disassoc/deauth for sta, go, sap */
	if ((mode == QDF_STA_MODE &&
	     tx_ctx->frame_info.sub_type == P2P_MGMT_PROBE_RSP) ||
	    ((mode == QDF_SAP_MODE || mode == QDF_P2P_GO_MODE) &&
	     ((tx_ctx->frame_info.sub_type == P2P_MGMT_PROBE_RSP) ||
	     (tx_ctx->frame_info.sub_type == P2P_MGMT_DISASSOC) ||
	     (tx_ctx->frame_info.sub_type == P2P_MGMT_DEAUTH)))) {
		p2p_debug("drop frame, mode:%d, sub type:%d", mode,
			  tx_ctx->frame_info.sub_type);
		status = QDF_STATUS_E_FAILURE;
	}

	wlan_objmgr_vdev_release_ref(vdev, WLAN_P2P_ID);

	return status;
}
#endif /* SUPPORT_P2P_BY_ONE_INTF_WLAN */

/**
 * p2p_check_and_update_channel() - check and update tx channel
 * @tx_ctx:         tx context
 *
 * This function checks and updates tx channel if channel is 0 in tx context.
 * It will update channel to current roc channel if vdev mode is
 * P2P DEVICE/CLIENT/GO.
 *
 * Return: QDF_STATUS_SUCCESS - in case of success
 */
static QDF_STATUS p2p_check_and_update_channel(struct tx_action_context *tx_ctx)
{
	enum QDF_OPMODE mode;
	struct wlan_objmgr_vdev *vdev;
	struct wlan_objmgr_psoc *psoc;
	struct p2p_soc_priv_obj *p2p_soc_obj;
	struct p2p_roc_context *curr_roc_ctx;

	if (!tx_ctx || tx_ctx->chan) {
		p2p_err("NULL tx ctx or channel valid");
		return QDF_STATUS_E_INVAL;
	}

	p2p_soc_obj = tx_ctx->p2p_soc_obj;
	psoc = p2p_soc_obj->soc;
	vdev = wlan_objmgr_get_vdev_by_id_from_psoc(
			psoc, tx_ctx->vdev_id, WLAN_P2P_ID);
	if (!vdev) {
		p2p_err("null vdev object");
		return QDF_STATUS_E_INVAL;
	}

	mode = wlan_vdev_mlme_get_opmode(vdev);
	curr_roc_ctx = p2p_find_current_roc_ctx(p2p_soc_obj);

	if (curr_roc_ctx &&
	    (mode == QDF_P2P_DEVICE_MODE ||
	     mode == QDF_P2P_CLIENT_MODE ||
	     mode == QDF_P2P_GO_MODE))
		tx_ctx->chan = curr_roc_ctx->chan;

	wlan_objmgr_vdev_release_ref(vdev, WLAN_P2P_ID);

	return QDF_STATUS_SUCCESS;
}

/**
 * p2p_get_p2pie_ptr() - get the pointer to p2p ie
 * @ie:      source ie
 * @ie_len:  source ie length
 *
 * This function finds out p2p ie by p2p oui and return the pointer.
 *
 * Return: pointer to p2p ie
 */
const uint8_t *p2p_get_p2pie_ptr(const uint8_t *ie, uint16_t ie_len)
{
	return wlan_get_vendor_ie_ptr_from_oui(P2P_OUI,
			P2P_OUI_SIZE, ie, ie_len);
}

/**
 * p2p_get_p2pie_from_probe_rsp() - get the pointer to p2p ie from
 * probe response
 * @tx_ctx:      tx context
 *
 * This function finds out p2p ie and return the pointer if it is a
 * probe response frame.
 *
 * Return: pointer to p2p ie
 */
static const uint8_t *p2p_get_p2pie_from_probe_rsp(
	struct tx_action_context *tx_ctx)
{
	const uint8_t *ie;
	const uint8_t *p2p_ie;
	const uint8_t *tmp_p2p_ie = NULL;
	uint16_t ie_len;

	if (tx_ctx->buf_len <= PROBE_RSP_IE_OFFSET) {
		p2p_err("Invalid header len for probe response");
		return NULL;
	}

	ie = tx_ctx->buf + PROBE_RSP_IE_OFFSET;
	ie_len = tx_ctx->buf_len - PROBE_RSP_IE_OFFSET;
	p2p_ie = p2p_get_p2pie_ptr(ie, ie_len);
	while ((p2p_ie) &&
		(WLAN_MAX_IE_LEN == p2p_ie[1])) {
		ie_len = tx_ctx->buf_len - (p2p_ie - tx_ctx->buf);
		if (ie_len > 2) {
			ie = p2p_ie + WLAN_MAX_IE_LEN + 2;
			tmp_p2p_ie = p2p_get_p2pie_ptr(ie, ie_len);
		}

		if (tmp_p2p_ie) {
			p2p_ie = tmp_p2p_ie;
			tmp_p2p_ie = NULL;
		} else {
			break;
		}
	}

	return p2p_ie;
}

/**
 * p2p_get_presence_noa_attr() - get the pointer to noa attr
 * @pies:      source ie
 * @length:    source ie length
 *
 * This function finds out noa attr by noa eid and return the pointer.
 *
 * Return: pointer to noa attr
 */
static const uint8_t *p2p_get_presence_noa_attr(const uint8_t *pies, int length)
{
	int left = length;
	const uint8_t *ptr = pies;
	uint8_t elem_id;
	uint16_t elem_len;

	p2p_debug("pies:%pK, length:%d", pies, length);

	while (left >= 3) {
		elem_id = ptr[0];
		elem_len = ((uint16_t) ptr[1]) | (ptr[2] << 8);

		left -= 3;
		if (elem_len > left) {
			p2p_err("****Invalid IEs, elem_len=%d left=%d*****",
				elem_len, left);
			return NULL;
		}
		if (elem_id == P2P_NOA_ATTR)
			return ptr;

		left -= elem_len;
		ptr += (elem_len + 3);
	}

	return NULL;
}

/**
 * p2p_get_noa_attr_stream_in_mult_p2p_ies() - get the pointer to noa
 * attr from multi p2p ie
 * @noa_stream:      noa stream
 * @noa_len:         noa stream length
 * @overflow_len:    overflow length
 *
 * This function finds out noa attr from multi p2p ies.
 *
 * Return: noa length
 */
static uint8_t p2p_get_noa_attr_stream_in_mult_p2p_ies(uint8_t *noa_stream,
	uint8_t noa_len, uint8_t overflow_len)
{
	uint8_t overflow_p2p_stream[P2P_MAX_NOA_ATTR_LEN];

	p2p_debug("noa_stream:%pK, noa_len:%d, overflow_len:%d",
		noa_stream, noa_len, overflow_len);
	if ((noa_len <= (P2P_MAX_NOA_ATTR_LEN + P2P_IE_HEADER_LEN)) &&
	    (noa_len >= overflow_len) &&
	    (overflow_len <= P2P_MAX_NOA_ATTR_LEN)) {
		qdf_mem_copy(overflow_p2p_stream,
			     noa_stream + noa_len - overflow_len,
			     overflow_len);
		noa_stream[noa_len - overflow_len] =
			P2P_EID_VENDOR;
		noa_stream[noa_len - overflow_len + 1] =
			overflow_len + P2P_OUI_SIZE;
		qdf_mem_copy(noa_stream + noa_len - overflow_len + 2,
			P2P_OUI, P2P_OUI_SIZE);
		qdf_mem_copy(noa_stream + noa_len + 2 + P2P_OUI_SIZE -
			overflow_len, overflow_p2p_stream,
			overflow_len);
	}

	return noa_len + P2P_IE_HEADER_LEN;
}

/**
 * p2p_get_vdev_noa_info() - get vdev noa information
 * @tx_ctx:         tx context
 *
 * This function gets vdev noa information
 *
 * Return: pointer to noa information
 */
static struct p2p_noa_info *p2p_get_vdev_noa_info(
	struct tx_action_context *tx_ctx)
{
	struct p2p_vdev_priv_obj *p2p_vdev_obj;
	struct p2p_soc_priv_obj *p2p_soc_obj;
	struct wlan_objmgr_vdev *vdev;
	struct wlan_objmgr_psoc *psoc;
	enum QDF_OPMODE mode;
	struct p2p_noa_info *noa_info = NULL;

	p2p_soc_obj = tx_ctx->p2p_soc_obj;
	psoc = p2p_soc_obj->soc;
	vdev = wlan_objmgr_get_vdev_by_id_from_psoc(psoc,
			tx_ctx->vdev_id, WLAN_P2P_ID);
	if (!vdev) {
		p2p_err("vdev obj is NULL");
		return NULL;
	}

	mode = wlan_vdev_mlme_get_opmode(vdev);
	p2p_debug("vdev mode:%d", mode);
	if (mode != QDF_P2P_GO_MODE) {
		p2p_debug("invalid p2p vdev mode:%d", mode);
		goto fail;
	}

	p2p_vdev_obj = wlan_objmgr_vdev_get_comp_private_obj(vdev,
			WLAN_UMAC_COMP_P2P);

	if (!p2p_vdev_obj || !(p2p_vdev_obj->noa_info)) {
		p2p_debug("null noa info");
		goto fail;
	}

	noa_info = p2p_vdev_obj->noa_info;

fail:
	wlan_objmgr_vdev_release_ref(vdev, WLAN_P2P_ID);

	return noa_info;
}

/**
 * p2p_get_noa_attr_stream() - get noa stream from p2p vdev object
 * @tx_ctx:         tx context
 * @pnoa_stream:    pointer to noa stream
 *
 * This function finds out noa stream from p2p vdev object
 *
 * Return: noa stream length
 */
static uint8_t p2p_get_noa_attr_stream(
	struct tx_action_context *tx_ctx, uint8_t *pnoa_stream)
{
	struct p2p_noa_info *noa_info;
	struct noa_descriptor *noa_desc_0;
	struct noa_descriptor *noa_desc_1;
	uint8_t *pbody = pnoa_stream;
	uint8_t len = 0;

	noa_info = p2p_get_vdev_noa_info(tx_ctx);
	if (!noa_info) {
		p2p_debug("not valid noa information");
		return 0;
	}

	noa_desc_0 = &(noa_info->noa_desc[0]);
	noa_desc_1 = &(noa_info->noa_desc[1]);
	if ((!(noa_desc_0->duration)) &&
		(!(noa_desc_1->duration)) &&
		(!noa_info->opps_ps)) {
		p2p_debug("opps ps and duration are 0");
		return 0;
	}

	pbody[0] = P2P_NOA_ATTR;
	pbody[3] = noa_info->index;
	pbody[4] = noa_info->ct_window | (noa_info->opps_ps << 7);
	len = 5;
	pbody += len;

	if (noa_desc_0->duration) {
		*pbody = noa_desc_0->type_count;
		pbody += 1;
		len += 1;

		*((uint32_t *) (pbody)) = noa_desc_0->duration;
		pbody += sizeof(uint32_t);
		len += 4;

		*((uint32_t *) (pbody)) = noa_desc_0->interval;
		pbody += sizeof(uint32_t);
		len += 4;

		*((uint32_t *) (pbody)) = noa_desc_0->start_time;
		pbody += sizeof(uint32_t);
		len += 4;
	}

	if (noa_desc_1->duration) {
		*pbody = noa_desc_1->type_count;
		pbody += 1;
		len += 1;

		*((uint32_t *) (pbody)) = noa_desc_1->duration;
		pbody += sizeof(uint32_t);
		len += 4;

		*((uint32_t *) (pbody)) = noa_desc_1->interval;
		pbody += sizeof(uint32_t);
		len += 4;

		*((uint32_t *) (pbody)) = noa_desc_1->start_time;
		pbody += sizeof(uint32_t);
		len += 4;
	}

	pbody = pnoa_stream + 1;
	 /* one byte for Attr and 2 bytes for length */
	*((uint16_t *) (pbody)) = len - 3;

	return len;
}

/**
 * p2p_update_noa_stream() - update noa stream
 * @tx_ctx:       tx context
 * @p2p_ie:       pointer to p2p ie
 * @noa_attr:     pointer to noa attr
 * @total_len:    pointer to total length of ie
 *
 * This function updates noa stream.
 *
 * Return: noa stream length
 */
static uint16_t p2p_update_noa_stream(struct tx_action_context *tx_ctx,
	uint8_t *p2p_ie, const uint8_t *noa_attr, uint32_t *total_len,
	uint8_t *noa_stream)
{
	uint16_t noa_len;
	uint16_t overflow_len;
	uint8_t orig_len;
	uint32_t nbytes_copy;
	uint32_t buf_len = *total_len;

	noa_len = p2p_get_noa_attr_stream(tx_ctx, noa_stream);
	if (noa_len <= 0) {
		p2p_debug("do not find out noa attr");
		return 0;
	}

	orig_len = p2p_ie[1];
	if (noa_attr) {
		noa_len = noa_attr[1] | (noa_attr[2] << 8);
		orig_len -= (noa_len + 1 + 2);
		buf_len -= (noa_len + 1 + 2);
		p2p_ie[1] = orig_len;
	}

	if ((p2p_ie[1] + noa_len) > WLAN_MAX_IE_LEN) {
		overflow_len = p2p_ie[1] + noa_len -
				WLAN_MAX_IE_LEN;
		noa_len = p2p_get_noa_attr_stream_in_mult_p2p_ies(
				noa_stream, noa_len, overflow_len);
		p2p_ie[1] = WLAN_MAX_IE_LEN;
	} else {
		/* increment the length of P2P IE */
		p2p_ie[1] += noa_len;
	}

	*total_len = buf_len;
	nbytes_copy = (p2p_ie + orig_len + 2) - tx_ctx->buf;

	p2p_debug("noa_len=%d orig_len=%d p2p_ie=%pK buf_len=%d nbytes copy=%d ",
		noa_len, orig_len, p2p_ie, buf_len, nbytes_copy);

	return noa_len;
}

/**
 * p2p_set_ht_caps() - set ht capability
 * @tx_ctx:         tx context
 * @num_bytes:      number bytes
 *
 * This function sets ht capability
 *
 * Return: None
 */
static void p2p_set_ht_caps(struct tx_action_context *tx_ctx,
	uint32_t num_bytes)
{
}

/**
 * p2p_populate_mac_header() - update sequence number
 * @tx_ctx:      tx context
 *
 * This function updates sequence number of this mgmt frame
 *
 * Return: QDF_STATUS_SUCCESS - in case of success
 */
static QDF_STATUS p2p_populate_mac_header(
	struct tx_action_context *tx_ctx)
{
	struct wlan_seq_ctl *seq_ctl;
	struct wlan_frame_hdr *wh;
	struct wlan_objmgr_peer *peer;
	struct wlan_objmgr_psoc *psoc;
	void *mac_addr;
	uint16_t seq_num;
	uint8_t pdev_id;
	struct wlan_objmgr_vdev *vdev;

	psoc = tx_ctx->p2p_soc_obj->soc;

	wh = (struct wlan_frame_hdr *)tx_ctx->buf;
	/*
	 * Remove the WEP bit if already set, p2p_populate_rmf_field will set it
	 * if required.
	 */
	wh->i_fc[1] &= ~IEEE80211_FC1_WEP;
	mac_addr = wh->i_addr1;
	pdev_id = wlan_get_pdev_id_from_vdev_id(psoc, tx_ctx->vdev_id,
						WLAN_P2P_ID);
	peer = wlan_objmgr_get_peer(psoc, pdev_id, mac_addr, WLAN_P2P_ID);
	if (!peer) {
		mac_addr = wh->i_addr2;
		peer = wlan_objmgr_get_peer(psoc, pdev_id, mac_addr,
					    WLAN_P2P_ID);
	}
	if (!peer && tx_ctx->rand_mac_tx) {
		vdev = wlan_objmgr_get_vdev_by_id_from_psoc(psoc,
							    tx_ctx->vdev_id,
							    WLAN_P2P_ID);
		if (vdev) {
			mac_addr = wlan_vdev_mlme_get_macaddr(vdev);
			peer = wlan_objmgr_get_peer(psoc, pdev_id, mac_addr,
						    WLAN_P2P_ID);
			wlan_objmgr_vdev_release_ref(vdev, WLAN_P2P_ID);
		}
	}
	if (!peer) {
		p2p_err("no valid peer");
		return QDF_STATUS_E_INVAL;
	}
	seq_num = (uint16_t)wlan_peer_mlme_get_next_seq_num(peer);
	seq_ctl = (struct wlan_seq_ctl *)(tx_ctx->buf +
			WLAN_SEQ_CTL_OFFSET);
	seq_ctl->seq_num_lo = (seq_num & WLAN_LOW_SEQ_NUM_MASK);
	seq_ctl->seq_num_hi = ((seq_num & WLAN_HIGH_SEQ_NUM_MASK) >>
				WLAN_HIGH_SEQ_NUM_OFFSET);
	p2p_debug("seq num: %d", seq_num);

	wlan_objmgr_peer_release_ref(peer, WLAN_P2P_ID);

	return QDF_STATUS_SUCCESS;
}

/**
 * p2p_get_frame_type_str() - parse frame type to string
 * @frame_info: frame information
 *
 * This function parse frame type to string.
 *
 * Return: command string
 */
static char *p2p_get_frame_type_str(struct p2p_frame_info *frame_info)
{
	if (frame_info->type == P2P_FRAME_NOT_SUPPORT)
		return "Not support frame";

	if (frame_info->sub_type == P2P_MGMT_NOT_SUPPORT)
		return "Not support sub frame";

	if (frame_info->action_type == P2P_ACTION_PRESENCE_REQ)
		return "P2P action presence request";
	if (frame_info->action_type == P2P_ACTION_PRESENCE_RSP)
		return "P2P action presence response";

	switch (frame_info->public_action_type) {
	case P2P_PUBLIC_ACTION_NEG_REQ:
		return "GO negotiation request frame";
	case P2P_PUBLIC_ACTION_NEG_RSP:
		return "GO negotiation response frame";
	case P2P_PUBLIC_ACTION_NEG_CNF:
		return "GO negotiation confirm frame";
	case P2P_PUBLIC_ACTION_INVIT_REQ:
		return "P2P invitation request";
	case P2P_PUBLIC_ACTION_INVIT_RSP:
		return "P2P invitation response";
	case P2P_PUBLIC_ACTION_DEV_DIS_REQ:
		return "Device discoverability request";
	case P2P_PUBLIC_ACTION_DEV_DIS_RSP:
		return "Device discoverability response";
	case P2P_PUBLIC_ACTION_PROV_DIS_REQ:
		return "Provision discovery request";
	case P2P_PUBLIC_ACTION_PROV_DIS_RSP:
		return "Provision discovery response";
	case P2P_PUBLIC_ACTION_GAS_INIT_REQ:
		return "GAS init request";
	case P2P_PUBLIC_ACTION_GAS_INIT_RSP:
		return "GAS init response";
	case P2P_PUBLIC_ACTION_GAS_COMB_REQ:
		return "GAS come back request";
	case P2P_PUBLIC_ACTION_GAS_COMB_RSP:
		return "GAS come back response";
	default:
		return "Other frame";
	}
}

/**
 * p2p_init_frame_info() - init frame information structure
 * @frame_info:     pointer to frame information
 *
 * This function init frame information structure.
 *
 * Return: None
 */
static void p2p_init_frame_info(struct p2p_frame_info *frame_info)
{
	frame_info->type = P2P_FRAME_NOT_SUPPORT;
	frame_info->sub_type = P2P_MGMT_NOT_SUPPORT;
	frame_info->public_action_type =
				P2P_PUBLIC_ACTION_NOT_SUPPORT;
	frame_info->action_type = P2P_ACTION_NOT_SUPPORT;
}

/**
 * p2p_get_frame_info() - get frame information from packet
 * @data_buf:          data buffer address
 * @length:            buffer length
 * @frame_info:        frame information
 *
 * This function gets frame information from packet.
 *
 * Return: QDF_STATUS_SUCCESS - in case of success
 */
static QDF_STATUS p2p_get_frame_info(uint8_t *data_buf, uint32_t length,
	struct p2p_frame_info *frame_info)
{
	uint8_t type;
	uint8_t sub_type;
	uint8_t action_type;
	uint8_t *buf = data_buf;

	p2p_init_frame_info(frame_info);

	if (length < P2P_ACTION_OFFSET + 1) {
		p2p_err("invalid p2p mgmt hdr len");
		return QDF_STATUS_E_INVAL;
	}

	type = P2P_GET_TYPE_FRM_FC(buf[0]);
	sub_type = P2P_GET_SUBTYPE_FRM_FC(buf[0]);
	if (type != P2P_FRAME_MGMT) {
		p2p_err("just support mgmt frame");
		return QDF_STATUS_E_FAILURE;
	}

<<<<<<< HEAD
	frame_info->type = P2P_FRAME_MGMT;
=======
	frame_info->type = type;
	frame_info->sub_type = sub_type;
>>>>>>> 5d8474a2

	if (sub_type != P2P_MGMT_ACTION)
		return QDF_STATUS_SUCCESS;

<<<<<<< HEAD
	if (sub_type == P2P_MGMT_PROBE_REQ) {
		frame_info->sub_type = P2P_MGMT_PROBE_REQ;
		p2p_debug("Probe Request");
		return QDF_STATUS_SUCCESS;
	}

	if (sub_type != P2P_MGMT_ACTION) {
		p2p_debug("not support sub type");
		return QDF_STATUS_E_FAILURE;
	}

	frame_info->sub_type = P2P_MGMT_ACTION;
=======
>>>>>>> 5d8474a2
	buf += P2P_ACTION_OFFSET;
	if (length > P2P_PUBLIC_ACTION_FRAME_TYPE_OFFSET &&
	    buf[0] == P2P_PUBLIC_ACTION_FRAME &&
	    buf[1] == P2P_PUBLIC_ACTION_VENDOR_SPECIFIC &&
	    !qdf_mem_cmp(&buf[2], P2P_OUI, P2P_OUI_SIZE)) {
		buf = data_buf +
			P2P_PUBLIC_ACTION_FRAME_TYPE_OFFSET;
		action_type = buf[0];
		if (action_type > P2P_PUBLIC_ACTION_PROV_DIS_RSP)
			frame_info->public_action_type =
				P2P_PUBLIC_ACTION_NOT_SUPPORT;
		else
			frame_info->public_action_type = action_type;
	} else if (length > P2P_ACTION_FRAME_TYPE_OFFSET &&
		   buf[0] == P2P_ACTION_VENDOR_SPECIFIC_CATEGORY &&
		   !qdf_mem_cmp(&buf[1], P2P_OUI, P2P_OUI_SIZE)) {
		buf = data_buf +
			P2P_ACTION_FRAME_TYPE_OFFSET;
		action_type = buf[0];
		if (action_type == P2P_ACTION_PRESENCE_REQ)
			frame_info->action_type =
				P2P_ACTION_PRESENCE_REQ;
		if (action_type == P2P_ACTION_PRESENCE_RSP)
			frame_info->action_type =
				P2P_ACTION_PRESENCE_RSP;
	} else {
		p2p_debug("this is not vendor specific p2p action frame");
		return QDF_STATUS_SUCCESS;
	}

	p2p_debug("%s", p2p_get_frame_type_str(frame_info));

	return QDF_STATUS_SUCCESS;
}

#ifdef WLAN_FEATURE_P2P_DEBUG
/**
 * p2p_tx_update_connection_status() - Update P2P connection status
 * with tx frame
 * @p2p_soc_obj:        P2P soc private object
 * @tx_frame_info:      frame information
 * @mac_to:              Pointer to dest MAC address
 *
 * This function updates P2P connection status with tx frame.
 *
 * Return: QDF_STATUS_SUCCESS - in case of success
 */
static QDF_STATUS p2p_tx_update_connection_status(
	struct p2p_soc_priv_obj *p2p_soc_obj,
	struct p2p_frame_info *tx_frame_info,
	uint8_t *mac_to)
{
	if (!p2p_soc_obj || !tx_frame_info || !mac_to) {
		p2p_err("invalid p2p_soc_obj:%pK or tx_frame_info:%pK or mac_to:%pK",
			p2p_soc_obj, tx_frame_info, mac_to);
		return QDF_STATUS_E_INVAL;
	}

	if (tx_frame_info->public_action_type !=
		P2P_PUBLIC_ACTION_NOT_SUPPORT)
		p2p_debug("%s ---> OTA to " QDF_MAC_ADDR_STR,
			  p2p_get_frame_type_str(tx_frame_info),
			  QDF_MAC_ADDR_ARRAY(mac_to));

	if ((tx_frame_info->public_action_type ==
	     P2P_PUBLIC_ACTION_PROV_DIS_REQ) &&
	    (p2p_soc_obj->connection_status == P2P_NOT_ACTIVE)) {
		p2p_soc_obj->connection_status = P2P_GO_NEG_PROCESS;
		p2p_debug("[P2P State]Inactive state to GO negotiation progress state");
	} else if ((tx_frame_info->public_action_type ==
		    P2P_PUBLIC_ACTION_NEG_CNF) &&
		   (p2p_soc_obj->connection_status ==
		    P2P_GO_NEG_PROCESS)) {
		p2p_soc_obj->connection_status = P2P_GO_NEG_COMPLETED;
		p2p_debug("[P2P State]GO nego progress to GO nego completed state");
	}

	return QDF_STATUS_SUCCESS;
}

/**
 * p2p_rx_update_connection_status() - Update P2P connection status
 * with rx frame
 * @p2p_soc_obj:        P2P soc private object
 * @rx_frame_info:      frame information
 * @mac_from:            Pointer to source MAC address
 *
 * This function updates P2P connection status with rx frame.
 *
 * Return: QDF_STATUS_SUCCESS - in case of success
 */
static QDF_STATUS p2p_rx_update_connection_status(
	struct p2p_soc_priv_obj *p2p_soc_obj,
	struct p2p_frame_info *rx_frame_info,
	uint8_t *mac_from)
{
	if (!p2p_soc_obj || !rx_frame_info || !mac_from) {
		p2p_err("invalid p2p_soc_obj:%pK or rx_frame_info:%pK, mac_from:%pK",
			p2p_soc_obj, rx_frame_info, mac_from);
		return QDF_STATUS_E_INVAL;
	}

	if (rx_frame_info->public_action_type !=
		P2P_PUBLIC_ACTION_NOT_SUPPORT)
		p2p_info("%s <--- OTA from " QDF_MAC_ADDR_STR,
			  p2p_get_frame_type_str(rx_frame_info),
			  QDF_MAC_ADDR_ARRAY(mac_from));

	if ((rx_frame_info->public_action_type ==
	     P2P_PUBLIC_ACTION_PROV_DIS_REQ) &&
	    (p2p_soc_obj->connection_status == P2P_NOT_ACTIVE)) {
		p2p_soc_obj->connection_status = P2P_GO_NEG_PROCESS;
		p2p_info("[P2P State]Inactive state to GO negotiation progress state");
	} else if ((rx_frame_info->public_action_type ==
		    P2P_PUBLIC_ACTION_NEG_CNF) &&
		   (p2p_soc_obj->connection_status ==
		    P2P_GO_NEG_PROCESS)) {
		p2p_soc_obj->connection_status = P2P_GO_NEG_COMPLETED;
		p2p_info("[P2P State]GO negotiation progress to GO negotiation completed state");
	} else if ((rx_frame_info->public_action_type ==
		    P2P_PUBLIC_ACTION_INVIT_REQ) &&
		   (p2p_soc_obj->connection_status == P2P_NOT_ACTIVE)) {
		p2p_soc_obj->connection_status = P2P_GO_NEG_COMPLETED;
		p2p_info("[P2P State]Inactive state to GO negotiation completed state Autonomous GO formation");
	}

	return QDF_STATUS_SUCCESS;
}
#else
static QDF_STATUS p2p_tx_update_connection_status(
	struct p2p_soc_priv_obj *p2p_soc_obj,
	struct p2p_frame_info *tx_frame_info,
	uint8_t *mac_to)
{
	return QDF_STATUS_SUCCESS;
}

static QDF_STATUS p2p_rx_update_connection_status(
	struct p2p_soc_priv_obj *p2p_soc_obj,
	struct p2p_frame_info *rx_frame_info,
	uint8_t *mac_from)
{
	return QDF_STATUS_SUCCESS;
}
#endif

/**
 * p2p_packet_alloc() - allocate qdf nbuf
 * @size:         buffe size
 * @data:         pointer to qdf nbuf data point
 * @ppPacket:     pointer to qdf nbuf point
 *
 * This function allocates qdf nbuf.
 *
 * Return: QDF_STATUS_SUCCESS - in case of success
 */
static QDF_STATUS p2p_packet_alloc(uint16_t size, void **data,
	qdf_nbuf_t *ppPacket)
{
	QDF_STATUS status = QDF_STATUS_E_FAILURE;
	qdf_nbuf_t nbuf;

	nbuf = qdf_nbuf_alloc(NULL,
			roundup(size + P2P_TX_PKT_MIN_HEADROOM, 4),
			P2P_TX_PKT_MIN_HEADROOM, sizeof(uint32_t),
			false);

	if (nbuf) {
		qdf_nbuf_put_tail(nbuf, size);
		qdf_nbuf_set_protocol(nbuf, ETH_P_CONTROL);
		*ppPacket = nbuf;
		*data = qdf_nbuf_data(nbuf);
		qdf_mem_zero(*data, size);
		status = QDF_STATUS_SUCCESS;
	}

	return status;
}

/**
 * p2p_send_tx_conf() - send tx confirm
 * @tx_ctx:        tx context
 * @status:        tx status
 *
 * This function send tx confirm to osif
 *
 * Return: QDF_STATUS_SUCCESS - pointer to tx context
 */
static QDF_STATUS p2p_send_tx_conf(struct tx_action_context *tx_ctx,
	bool status)
{
	struct p2p_tx_cnf tx_cnf;
	struct p2p_soc_priv_obj *p2p_soc_obj;
	struct p2p_start_param *start_param;

	p2p_soc_obj = tx_ctx->p2p_soc_obj;

	if (!p2p_soc_obj || !(p2p_soc_obj->start_param)) {
		p2p_err("Invalid p2p soc object or start parameters");
		return QDF_STATUS_E_INVAL;
	}

	start_param = p2p_soc_obj->start_param;
	if (!(start_param->tx_cnf_cb)) {
		p2p_err("no tx confirm callback");
		return QDF_STATUS_E_INVAL;
	}

	if (tx_ctx->no_ack)
		tx_cnf.action_cookie = 0;
	else
		tx_cnf.action_cookie = (uint64_t)tx_ctx->id;

	tx_cnf.vdev_id = tx_ctx->vdev_id;
	tx_cnf.buf = tx_ctx->buf;
	tx_cnf.buf_len = tx_ctx->buf_len;
	tx_cnf.status = status ? 0 : 1;

	p2p_debug("soc:%pK, vdev_id:%d, action_cookie:%llx, len:%d, status:%d, buf:%pK",
		p2p_soc_obj->soc, tx_cnf.vdev_id,
		tx_cnf.action_cookie, tx_cnf.buf_len,
		tx_cnf.status, tx_cnf.buf);

	p2p_rand_mac_tx_done(p2p_soc_obj->soc, tx_ctx);

	start_param->tx_cnf_cb(start_param->tx_cnf_cb_data, &tx_cnf);

	return QDF_STATUS_SUCCESS;
}

/**
 * p2p_mgmt_tx() - call mgmt tx api
 * @tx_ctx:        tx context
 * @buf_len:       buffer length
 * @packet:        pointer to qdf nbuf
 * @frame:         pointer to qdf nbuf data
 *
 * This function call mgmt tx api to tx this action frame.
 *
 * Return: QDF_STATUS_SUCCESS - in case of success
 */
static QDF_STATUS p2p_mgmt_tx(struct tx_action_context *tx_ctx,
	uint32_t buf_len, qdf_nbuf_t packet, uint8_t *frame)
{
	QDF_STATUS status;
	mgmt_tx_download_comp_cb tx_comp_cb;
	mgmt_ota_comp_cb tx_ota_comp_cb;
	struct wlan_frame_hdr *wh;
	struct wlan_objmgr_peer *peer;
	struct wmi_mgmt_params mgmt_param = { 0 };
	struct wlan_objmgr_psoc *psoc;
	void *mac_addr;
	uint8_t pdev_id;
	struct wlan_objmgr_vdev *vdev;
	uint16_t chanfreq = 0;

	psoc = tx_ctx->p2p_soc_obj->soc;
	mgmt_param.tx_frame = packet;
	mgmt_param.frm_len = buf_len;
	mgmt_param.vdev_id = tx_ctx->vdev_id;
	mgmt_param.pdata = frame;
	if (tx_ctx->chan)
		chanfreq = (uint16_t)wlan_chan_to_freq(tx_ctx->chan);
	mgmt_param.chanfreq = chanfreq;

	mgmt_param.qdf_ctx = wlan_psoc_get_qdf_dev(psoc);
	if (!(mgmt_param.qdf_ctx)) {
		p2p_err("qdf ctx is null");
		return QDF_STATUS_E_INVAL;
	}

	wh = (struct wlan_frame_hdr *)frame;
	mac_addr = wh->i_addr1;
	pdev_id = wlan_get_pdev_id_from_vdev_id(psoc, tx_ctx->vdev_id,
						WLAN_P2P_ID);
	peer = wlan_objmgr_get_peer(psoc, pdev_id,  mac_addr, WLAN_P2P_ID);
	if (!peer) {
		mac_addr = wh->i_addr2;
		peer = wlan_objmgr_get_peer(psoc, pdev_id, mac_addr,
					    WLAN_P2P_ID);
	}
	if (!peer && tx_ctx->rand_mac_tx) {
		vdev = wlan_objmgr_get_vdev_by_id_from_psoc(
				psoc, tx_ctx->vdev_id, WLAN_P2P_ID);
		if (vdev) {
			mac_addr = wlan_vdev_mlme_get_macaddr(vdev);
			peer = wlan_objmgr_get_peer(psoc, pdev_id, mac_addr,
						    WLAN_P2P_ID);
			wlan_objmgr_vdev_release_ref(vdev, WLAN_P2P_ID);
		}
	}

	if (!peer) {
		p2p_err("no valid peer");
		return QDF_STATUS_E_INVAL;
	}

	if (tx_ctx->no_ack) {
		tx_comp_cb = tgt_p2p_mgmt_download_comp_cb;
		tx_ota_comp_cb = NULL;
	} else {
		tx_comp_cb = NULL;
		tx_ota_comp_cb = tgt_p2p_mgmt_ota_comp_cb;
	}

	p2p_debug("length:%d, chanfreq:%d", mgmt_param.frm_len,
		  mgmt_param.chanfreq);

	tx_ctx->nbuf = packet;

	status = wlan_mgmt_txrx_mgmt_frame_tx(peer, tx_ctx->p2p_soc_obj,
			packet, tx_comp_cb, tx_ota_comp_cb,
			WLAN_UMAC_COMP_P2P, &mgmt_param);

	wlan_objmgr_peer_release_ref(peer, WLAN_P2P_ID);

	return status;
}

/**
 * p2p_roc_req_for_tx_action() - new a roc request for tx
 * @tx_ctx:        tx context
 *
 * This function new a roc request for tx and call roc api to process
 * this new roc request.
 *
 * Return: QDF_STATUS_SUCCESS - in case of success
 */
static QDF_STATUS p2p_roc_req_for_tx_action(
	struct tx_action_context *tx_ctx)
{
	struct p2p_soc_priv_obj *p2p_soc_obj;
	struct p2p_roc_context *roc_ctx;
	QDF_STATUS status;

	roc_ctx = qdf_mem_malloc(sizeof(struct p2p_roc_context));
	if (!roc_ctx) {
		p2p_err("Failed to allocate p2p roc context");
		return QDF_STATUS_E_NOMEM;
	}

	p2p_soc_obj = tx_ctx->p2p_soc_obj;
	roc_ctx->p2p_soc_obj = p2p_soc_obj;
	roc_ctx->vdev_id = tx_ctx->vdev_id;
	roc_ctx->chan = tx_ctx->chan;
	roc_ctx->duration = tx_ctx->duration;
	roc_ctx->roc_state = ROC_STATE_IDLE;
	roc_ctx->roc_type = OFF_CHANNEL_TX;
	roc_ctx->tx_ctx = tx_ctx;
	roc_ctx->id = tx_ctx->id;
	tx_ctx->roc_cookie = (uintptr_t)roc_ctx;

	p2p_debug("create roc request for off channel tx, tx ctx:%pK, roc ctx:%pK",
		tx_ctx, roc_ctx);

	status = p2p_process_roc_req(roc_ctx);
	if (status != QDF_STATUS_SUCCESS) {
		p2p_err("request roc for tx action frrame fail");
		return status;
	}

	status = qdf_list_insert_back(&p2p_soc_obj->tx_q_roc,
		&tx_ctx->node);
	if (status != QDF_STATUS_SUCCESS)
		p2p_err("Failed to insert off chan tx context to wait roc req queue");

	return status;
}

/**
 * p2p_find_tx_ctx() - find tx context by cookie
 * @p2p_soc_obj:        p2p soc object
 * @cookie:          cookie to this p2p tx context
 * @is_roc_q:        it is in waiting for roc queue
 * @is_ack_q:        it is in waiting for ack queue
 *
 * This function finds out tx context by cookie.
 *
 * Return: pointer to tx context
 */
static struct tx_action_context *p2p_find_tx_ctx(
	struct p2p_soc_priv_obj *p2p_soc_obj, uint64_t cookie,
	bool *is_roc_q, bool *is_ack_q)
{
	struct tx_action_context *cur_tx_ctx;
	qdf_list_node_t *p_node;
	QDF_STATUS status;
	*is_roc_q = false;
	*is_ack_q = false;

	p2p_debug("Start to find tx ctx, p2p soc_obj:%pK, cookie:%llx",
		p2p_soc_obj, cookie);

	status = qdf_list_peek_front(&p2p_soc_obj->tx_q_roc, &p_node);
	while (QDF_IS_STATUS_SUCCESS(status)) {
		cur_tx_ctx = qdf_container_of(p_node,
				struct tx_action_context, node);
		if ((uintptr_t) cur_tx_ctx == cookie) {
			*is_roc_q = true;
			p2p_debug("find tx ctx, cookie:%llx", cookie);
			return cur_tx_ctx;
		}
		status = qdf_list_peek_next(&p2p_soc_obj->tx_q_roc,
						p_node, &p_node);
	}

	status = qdf_list_peek_front(&p2p_soc_obj->tx_q_ack, &p_node);
	while (QDF_IS_STATUS_SUCCESS(status)) {
		cur_tx_ctx = qdf_container_of(p_node,
				struct tx_action_context, node);
		if ((uintptr_t) cur_tx_ctx == cookie) {
			*is_ack_q = true;
			p2p_debug("find tx ctx, cookie:%llx", cookie);
			return cur_tx_ctx;
		}
		status = qdf_list_peek_next(&p2p_soc_obj->tx_q_ack,
						p_node, &p_node);
	}

	return NULL;
}

/**
 * p2p_find_tx_ctx_by_roc() - find tx context by roc
 * @p2p_soc_obj:        p2p soc object
 * @cookie:          cookie to roc context
 *
 * This function finds out tx context by roc context.
 *
 * Return: pointer to tx context
 */
static struct tx_action_context *p2p_find_tx_ctx_by_roc(
	struct p2p_soc_priv_obj *p2p_soc_obj, uint64_t cookie)
{
	struct tx_action_context *cur_tx_ctx;
	qdf_list_node_t *p_node;
	QDF_STATUS status;

	p2p_debug("Start to find tx ctx, p2p soc_obj:%pK, cookie:%llx",
		p2p_soc_obj, cookie);

	status = qdf_list_peek_front(&p2p_soc_obj->tx_q_roc, &p_node);
	while (QDF_IS_STATUS_SUCCESS(status)) {
		cur_tx_ctx = qdf_container_of(p_node,
					struct tx_action_context, node);
		if (cur_tx_ctx->roc_cookie == cookie) {
			p2p_debug("find tx ctx, cookie:%llx", cookie);
			return cur_tx_ctx;
		}
		status = qdf_list_peek_next(&p2p_soc_obj->tx_q_roc,
						p_node, &p_node);
	}

	return NULL;
}

/**
 * p2p_move_tx_context_to_ack_queue() - move tx context to tx_q_ack
 * @tx_ctx:        tx context
 *
 * This function moves tx context to waiting for ack queue.
 *
 * Return: QDF_STATUS_SUCCESS - in case of success
 */
static QDF_STATUS p2p_move_tx_context_to_ack_queue(
	struct tx_action_context *tx_ctx)
{
	bool is_roc_q = false;
	bool is_ack_q = false;
	struct p2p_soc_priv_obj *p2p_soc_obj = tx_ctx->p2p_soc_obj;
	struct tx_action_context *cur_tx_ctx;
	QDF_STATUS status;

	cur_tx_ctx = p2p_find_tx_ctx(p2p_soc_obj, (uintptr_t)tx_ctx,
					&is_roc_q, &is_ack_q);
	if (cur_tx_ctx) {
		if (is_roc_q) {
			p2p_debug("find in wait for roc queue");
			status = qdf_list_remove_node(
				&p2p_soc_obj->tx_q_roc,
				(qdf_list_node_t *)tx_ctx);
			if (status != QDF_STATUS_SUCCESS)
				p2p_err("Failed to remove off chan tx context from wait roc req queue");
		}

		if (is_ack_q) {
			p2p_debug("Already in waiting for ack queue");
			return QDF_STATUS_SUCCESS;
		}
	}

	status = qdf_list_insert_back(
				&p2p_soc_obj->tx_q_ack,
				&tx_ctx->node);
	if (status != QDF_STATUS_SUCCESS)
		p2p_err("Failed to insert off chan tx context to wait ack req queue");

	return status;
}

/**
 * p2p_extend_roc_timer() - extend roc timer
 * @p2p_soc_obj:   p2p soc private object
 * @frame_info:    pointer to frame information
 *
 * This function extends roc timer for some of p2p public action frame.
 *
 * Return: QDF_STATUS_SUCCESS - in case of success
 */
static QDF_STATUS p2p_extend_roc_timer(
	struct p2p_soc_priv_obj *p2p_soc_obj,
	struct p2p_frame_info *frame_info)
{
	struct p2p_roc_context *curr_roc_ctx;
	uint32_t extend_time;

	curr_roc_ctx = p2p_find_current_roc_ctx(p2p_soc_obj);
	if (!curr_roc_ctx) {
		p2p_debug("no running roc request currently");
		return QDF_STATUS_SUCCESS;
	}

	if (!frame_info) {
		p2p_err("invalid frame information");
		return QDF_STATUS_E_INVAL;
	}

	switch (frame_info->public_action_type) {
	case P2P_PUBLIC_ACTION_NEG_REQ:
	case P2P_PUBLIC_ACTION_NEG_RSP:
		extend_time = 2 * P2P_ACTION_FRAME_DEFAULT_WAIT;
		break;
	case P2P_PUBLIC_ACTION_INVIT_REQ:
	case P2P_PUBLIC_ACTION_DEV_DIS_REQ:
		extend_time = P2P_ACTION_FRAME_DEFAULT_WAIT;
		break;
	default:
		extend_time = 0;
		break;
	}

	if (extend_time) {
		p2p_debug("extend roc timer, duration:%d", extend_time);
		curr_roc_ctx->duration = extend_time;
		return p2p_restart_roc_timer(curr_roc_ctx);
	}

	return QDF_STATUS_SUCCESS;
}

/**
 * p2p_adjust_tx_wait() - adjust tx wait
 * @tx_ctx:        tx context
 *
 * This function adjust wait time of this tx context
 *
 * Return: None
 */
static void p2p_adjust_tx_wait(struct tx_action_context *tx_ctx)
{
	struct p2p_frame_info *frame_info;

	frame_info = &(tx_ctx->frame_info);
	switch (frame_info->public_action_type) {
	case P2P_PUBLIC_ACTION_NEG_RSP:
	case P2P_PUBLIC_ACTION_PROV_DIS_RSP:
		tx_ctx->duration += P2P_ACTION_FRAME_RSP_WAIT;
		break;
	case P2P_PUBLIC_ACTION_NEG_CNF:
	case P2P_PUBLIC_ACTION_INVIT_RSP:
		tx_ctx->duration += P2P_ACTION_FRAME_ACK_WAIT;
		break;
	default:
		break;
	}
}

/**
 * p2p_remove_tx_context() - remove tx ctx from queue
 * @tx_ctx:        tx context
 *
 * This function remove tx context from waiting for roc queue or
 * waiting for ack queue.
 *
 * Return: QDF_STATUS_SUCCESS - in case of success
 */
static QDF_STATUS p2p_remove_tx_context(
	struct tx_action_context *tx_ctx)
{
	bool is_roc_q = false;
	bool is_ack_q = false;
	struct tx_action_context *cur_tx_ctx;
	uint64_t cookie = (uintptr_t)tx_ctx;
	struct p2p_soc_priv_obj *p2p_soc_obj = tx_ctx->p2p_soc_obj;
	QDF_STATUS status = QDF_STATUS_E_FAILURE;

	p2p_debug("tx context:%pK", tx_ctx);

	cur_tx_ctx = p2p_find_tx_ctx(p2p_soc_obj, cookie, &is_roc_q,
					&is_ack_q);

	/* for not off channel tx case, won't find from queue */
	if (!cur_tx_ctx) {
		p2p_debug("Do not find tx context from queue");
		goto end;
	}

	if (is_roc_q) {
		status = qdf_list_remove_node(
			&p2p_soc_obj->tx_q_roc,
			(qdf_list_node_t *)cur_tx_ctx);
		if (status != QDF_STATUS_SUCCESS)
			p2p_err("Failed to  tx context from wait roc req queue");
	}

	if (is_ack_q) {
		status = qdf_list_remove_node(
			&p2p_soc_obj->tx_q_ack,
			(qdf_list_node_t *)cur_tx_ctx);
		if (status != QDF_STATUS_SUCCESS)
			p2p_err("Failed to  tx context from wait ack req queue");
	}

end:
	if (!tx_ctx->roc_cookie)
		qdf_idr_remove(&p2p_soc_obj->p2p_idr, tx_ctx->id);
	qdf_mem_free(tx_ctx->buf);
	qdf_mem_free(tx_ctx);

	return status;
}

/**
 * p2p_tx_timeout() - Callback for tx timeout
 * @pdata: pointer to tx context
 *
 * This function is callback for tx time out.
 *
 * Return: None
 */
static void p2p_tx_timeout(void *pdata)
{
	QDF_STATUS status, ret;
	qdf_list_node_t *p_node;
	struct tx_action_context *tx_ctx;
	struct p2p_soc_priv_obj *p2p_soc_obj;

	p2p_info("pdata:%pK", pdata);
	p2p_soc_obj = (struct p2p_soc_priv_obj *)pdata;
	if (!p2p_soc_obj) {
		p2p_err("null p2p soc obj");
		return;
	}

	status = qdf_list_peek_front(&p2p_soc_obj->tx_q_ack, &p_node);
	while (QDF_IS_STATUS_SUCCESS(status)) {
		tx_ctx = qdf_container_of(p_node,
					  struct tx_action_context, node);
		status = qdf_list_peek_next(&p2p_soc_obj->tx_q_ack,
					    p_node, &p_node);
		if (QDF_TIMER_STATE_STOPPED ==
		    qdf_mc_timer_get_current_state(&tx_ctx->tx_timer)) {
			ret = qdf_list_remove_node(&p2p_soc_obj->tx_q_ack,
						   &tx_ctx->node);
			if (ret == QDF_STATUS_SUCCESS) {
				qdf_mc_timer_destroy(&tx_ctx->tx_timer);
				p2p_send_tx_conf(tx_ctx, false);
				qdf_mem_free(tx_ctx->buf);
				qdf_mem_free(tx_ctx);
			} else
				p2p_err("remove %pK from roc_q fail",
					tx_ctx);
		}
	}
}

/**
 * p2p_enable_tx_timer() - enable tx timer
 * @tx_ctx:         tx context
 *
 * This function enable tx timer for action frame required ota tx.
 *
 * Return: QDF_STATUS_SUCCESS - in case of success
 */
static QDF_STATUS p2p_enable_tx_timer(struct tx_action_context *tx_ctx)
{
	QDF_STATUS status;

	status = qdf_mc_timer_init(&tx_ctx->tx_timer,
				   QDF_TIMER_TYPE_SW, p2p_tx_timeout,
				   tx_ctx->p2p_soc_obj);
	if (status != QDF_STATUS_SUCCESS) {
		p2p_err("failed to init tx timer tx_ctx:%pK", tx_ctx);
		return status;
	}

	status = qdf_mc_timer_start(&tx_ctx->tx_timer,
				    P2P_ACTION_FRAME_TX_TIMEOUT);
	if (status != QDF_STATUS_SUCCESS)
		p2p_err("tx timer start failed tx_ctx:%pK", tx_ctx);

	return status;
}

/**
 * p2p_disable_tx_timer() - disable tx timer
 * @tx_ctx:         tx context
 *
 * This function disable tx timer for action frame required ota tx.
 *
 * Return: QDF_STATUS_SUCCESS - in case of success
 */
static QDF_STATUS p2p_disable_tx_timer(struct tx_action_context *tx_ctx)
{
	QDF_STATUS status;

	p2p_debug("tx context:%pK", tx_ctx);

	status = qdf_mc_timer_stop(&tx_ctx->tx_timer);
	if (status != QDF_STATUS_SUCCESS)
		p2p_err("Failed to stop tx timer, status:%d", status);

	status = qdf_mc_timer_destroy(&tx_ctx->tx_timer);
	if (status != QDF_STATUS_SUCCESS)
		p2p_err("Failed to destroy tx timer, status:%d", status);

	return status;
}

/**
 * is_rmf_mgmt_action_frame() - check RMF action frame by category
 * @action_category: action frame actegory
 *
 * This function check the frame is robust mgmt action frame or not
 *
 * Return: true - if category is robust mgmt type
 */
static bool is_rmf_mgmt_action_frame(uint8_t action_category)
{
	switch (action_category) {
	case ACTION_CATEGORY_SPECTRUM_MGMT:
	case ACTION_CATEGORY_QOS:
	case ACTION_CATEGORY_DLS:
	case ACTION_CATEGORY_BACK:
	case ACTION_CATEGORY_RRM:
	case ACTION_FAST_BSS_TRNST:
	case ACTION_CATEGORY_SA_QUERY:
	case ACTION_CATEGORY_PROTECTED_DUAL_OF_PUBLIC_ACTION:
	case ACTION_CATEGORY_WNM:
	case ACTION_CATEGORY_MESH_ACTION:
	case ACTION_CATEGORY_MULTIHOP_ACTION:
	case ACTION_CATEGORY_DMG:
	case ACTION_CATEGORY_FST:
	case ACTION_CATEGORY_VENDOR_SPECIFIC_PROTECTED:
		return true;
	default:
		break;
	}
	return false;
}

/**
 * p2p_populate_rmf_field() - populate unicast rmf frame
 * @tx_ctx: tx_action_context
 * @size: input size of frame, and output new size
 * @ppbuf: input frame ptr, and output new frame
 * @ppkt: input pkt, output new pkt.
 *
 * This function allocates new pkt for rmf frame. The
 * new frame has extra space for ccmp field.
 *
 * Return: QDF_STATUS_SUCCESS - in case of success
 */
static QDF_STATUS p2p_populate_rmf_field(struct tx_action_context *tx_ctx,
	uint32_t *size, uint8_t **ppbuf, qdf_nbuf_t *ppkt)
{
	struct wlan_frame_hdr *wh, *rmf_wh;
	struct action_frm_hdr *action_hdr;
	QDF_STATUS status = QDF_STATUS_SUCCESS;
	qdf_nbuf_t pkt = NULL;
	uint8_t *frame;
	uint32_t frame_len;
	struct p2p_soc_priv_obj *p2p_soc_obj;
	uint8_t action_category;

	p2p_soc_obj = tx_ctx->p2p_soc_obj;

	if (tx_ctx->frame_info.sub_type != P2P_MGMT_ACTION ||
	    !p2p_soc_obj->p2p_cb.is_mgmt_protected)
		return QDF_STATUS_SUCCESS;
	if (*size < (sizeof(struct wlan_frame_hdr) +
	    sizeof(struct action_frm_hdr))) {
		return QDF_STATUS_E_INVAL;
	}

	wh = (struct wlan_frame_hdr *)(*ppbuf);
	action_hdr = (struct action_frm_hdr *)(*ppbuf + sizeof(*wh));

	/*
	 * For Action frame which are not handled, the resp is sent back to the
	 * source without change, except that MSB of the Category set to 1, so
	 * to get the actual action category we need to ignore the MSB.
	 */
	action_category = action_hdr->action_category & 0x7f;
	if (!is_rmf_mgmt_action_frame(action_category)) {
		p2p_debug("non rmf act frame 0x%x category %x",
			  tx_ctx->frame_info.sub_type,
			  action_hdr->action_category);
		return QDF_STATUS_SUCCESS;
	}

	if (!p2p_soc_obj->p2p_cb.is_mgmt_protected(
		tx_ctx->vdev_id, wh->i_addr1)) {
		p2p_debug("non rmf connection vdev %d "QDF_MAC_ADDR_STR,
			  tx_ctx->vdev_id, QDF_MAC_ADDR_ARRAY(wh->i_addr1));
		return QDF_STATUS_SUCCESS;
	}
	if (!qdf_is_macaddr_group((struct qdf_mac_addr *)wh->i_addr1) &&
	    !qdf_is_macaddr_broadcast((struct qdf_mac_addr *)wh->i_addr1)) {
		uint8_t mic_len, mic_hdr_len, pdev_id;

		pdev_id =
			wlan_get_pdev_id_from_vdev_id(tx_ctx->p2p_soc_obj->soc,
						      tx_ctx->vdev_id,
						      WLAN_P2P_ID);
		status = mlme_get_peer_mic_len(p2p_soc_obj->soc, pdev_id,
					       wh->i_addr1, &mic_len,
					       &mic_hdr_len);
		if (QDF_IS_STATUS_ERROR(status)) {
			p2p_err("Failed to get peer mic length.");
			return status;
		}

		frame_len = *size + mic_hdr_len + mic_len;
		status = p2p_packet_alloc((uint16_t)frame_len, (void **)&frame,
			 &pkt);
		if (status != QDF_STATUS_SUCCESS) {
			p2p_err("Failed to allocate %d bytes for rmf frame.",
				frame_len);
			return QDF_STATUS_E_NOMEM;
		}

		qdf_mem_copy(frame, wh, sizeof(*wh));
		qdf_mem_copy(frame + sizeof(*wh) + mic_hdr_len,
			     *ppbuf + sizeof(*wh),
			     *size - sizeof(*wh));
		rmf_wh = (struct wlan_frame_hdr *)frame;
		(rmf_wh)->i_fc[1] |= IEEE80211_FC1_WEP;
		p2p_debug("set protection 0x%x cat %d "QDF_MAC_ADDR_STR,
			  tx_ctx->frame_info.sub_type,
			  action_hdr->action_category,
			  QDF_MAC_ADDR_ARRAY(wh->i_addr1));

		qdf_nbuf_free(*ppkt);
		*ppbuf = frame;
		*ppkt = pkt;
		*size = frame_len;
		/*
		 * Some target which support sending mgmt frame based on htt
		 * would DMA write this PMF tx frame buffer, it may cause smmu
		 * check permission fault, set a flag to do bi-direction DMA
		 * map, normal tx unmap is enough for this case.
		 */
		QDF_NBUF_CB_TX_DMA_BI_MAP(pkt) = 1;
	}

	return status;
}

/**
 * p2p_execute_tx_action_frame() - execute tx action frame
 * @tx_ctx:        tx context
 *
 * This function modify p2p ie and tx this action frame.
 *
 * Return: QDF_STATUS_SUCCESS - in case of success
 */
static QDF_STATUS p2p_execute_tx_action_frame(
	struct tx_action_context *tx_ctx)
{
	uint8_t *frame;
	qdf_nbuf_t packet;
	QDF_STATUS status;
	uint8_t noa_len = 0;
	uint8_t noa_stream[P2P_NOA_STREAM_ARR_SIZE];
	uint8_t orig_len = 0;
	const uint8_t *ie;
	uint8_t ie_len;
	uint8_t *p2p_ie = NULL;
	const uint8_t *presence_noa_attr = NULL;
	uint32_t nbytes_copy;
	uint32_t buf_len = tx_ctx->buf_len;
	struct p2p_frame_info *frame_info;

	frame_info = &(tx_ctx->frame_info);
	if (frame_info->sub_type == P2P_MGMT_PROBE_RSP) {
		p2p_ie = (uint8_t *)p2p_get_p2pie_from_probe_rsp(tx_ctx);
	} else if (frame_info->action_type ==
			P2P_ACTION_PRESENCE_RSP) {
		ie = tx_ctx->buf +
			P2P_PUBLIC_ACTION_FRAME_TYPE_OFFSET;
		ie_len = tx_ctx->buf_len -
			P2P_PUBLIC_ACTION_FRAME_TYPE_OFFSET;
		p2p_ie = (uint8_t *)p2p_get_p2pie_ptr(ie, ie_len);
		if (p2p_ie) {
			/* extract the presence of NoA attribute inside
			 * P2P IE */
			ie = p2p_ie + P2P_IE_HEADER_LEN;
			ie_len = p2p_ie[1];
			presence_noa_attr = p2p_get_presence_noa_attr(
						ie, ie_len);
		}
	}

	if ((frame_info->sub_type != P2P_MGMT_NOT_SUPPORT) &&
		p2p_ie) {
		orig_len = p2p_ie[1];
		noa_len = p2p_update_noa_stream(tx_ctx, p2p_ie,
				presence_noa_attr, &buf_len,
				noa_stream);
		buf_len += noa_len;
	}

	if (frame_info->sub_type == P2P_MGMT_PROBE_RSP)
		p2p_set_ht_caps(tx_ctx, buf_len);

		/* Ok-- try to allocate some memory: */
	status = p2p_packet_alloc((uint16_t) buf_len, (void **)&frame,
			&packet);
	if (status != QDF_STATUS_SUCCESS) {
		p2p_err("Failed to allocate %d bytes for a Probe Request.",
			buf_len);
		return status;
	}

	/*
	 * Add sequence number to action frames
	 * Frames are handed over in .11 format by supplicant already
	 */
	p2p_populate_mac_header(tx_ctx);

	if ((noa_len > 0) && p2p_ie
		&& (noa_len < (P2P_MAX_NOA_ATTR_LEN +
				P2P_IE_HEADER_LEN))) {
		/* Add 2 bytes for length and Arribute field */
		nbytes_copy = (p2p_ie + orig_len + 2) - tx_ctx->buf;
		qdf_mem_copy(frame, tx_ctx->buf, nbytes_copy);
		qdf_mem_copy((frame + nbytes_copy), noa_stream,
				noa_len);
		qdf_mem_copy((frame + nbytes_copy + noa_len),
			tx_ctx->buf + nbytes_copy,
			buf_len - nbytes_copy - noa_len);
	} else {
		qdf_mem_copy(frame, tx_ctx->buf, buf_len);
	}

	status = p2p_populate_rmf_field(tx_ctx, &buf_len, &frame, &packet);
	if (status != QDF_STATUS_SUCCESS) {
		p2p_err("failed to populate rmf frame");
		qdf_nbuf_free(packet);
		return status;
	}
	status = p2p_mgmt_tx(tx_ctx, buf_len, packet, frame);
	if (status == QDF_STATUS_SUCCESS) {
		if (tx_ctx->no_ack) {
			p2p_send_tx_conf(tx_ctx, true);
			p2p_remove_tx_context(tx_ctx);
		} else {
			p2p_enable_tx_timer(tx_ctx);
			p2p_move_tx_context_to_ack_queue(tx_ctx);
		}
	} else {
		p2p_err("failed to tx mgmt frame");
		qdf_nbuf_free(packet);
	}

	return status;
}

struct tx_action_context *p2p_find_tx_ctx_by_nbuf(
	struct p2p_soc_priv_obj *p2p_soc_obj, void *nbuf)
{
	struct tx_action_context *cur_tx_ctx;
	qdf_list_node_t *p_node;
	QDF_STATUS status;

	if (!p2p_soc_obj) {
		p2p_err("invalid p2p soc object");
		return NULL;
	}

	status = qdf_list_peek_front(&p2p_soc_obj->tx_q_ack, &p_node);
	while (QDF_IS_STATUS_SUCCESS(status)) {
		cur_tx_ctx =
			qdf_container_of(p_node, struct tx_action_context, node);
		if (cur_tx_ctx->nbuf == nbuf) {
			p2p_debug("find tx ctx, nbuf:%pK", nbuf);
			return cur_tx_ctx;
		}
		status = qdf_list_peek_next(&p2p_soc_obj->tx_q_ack,
						p_node, &p_node);
	}

	return NULL;
}

void p2p_dump_tx_queue(struct p2p_soc_priv_obj *p2p_soc_obj)
{
	struct tx_action_context *tx_ctx;
	qdf_list_node_t *p_node;
	QDF_STATUS status;

	p2p_debug("dump tx queue wait for roc, p2p soc obj:%pK, size:%d",
		p2p_soc_obj, qdf_list_size(&p2p_soc_obj->tx_q_roc));

	status = qdf_list_peek_front(&p2p_soc_obj->tx_q_roc, &p_node);
	while (QDF_IS_STATUS_SUCCESS(status)) {
		tx_ctx = qdf_container_of(p_node,
				struct tx_action_context, node);
		p2p_debug("p2p soc object:%pK, tx ctx:%pK, vdev_id:%d, scan_id:%d, roc_cookie:%llx, chan:%d, buf:%pK, len:%d, off_chan:%d, cck:%d, ack:%d, duration:%d",
			p2p_soc_obj, tx_ctx,
			tx_ctx->vdev_id, tx_ctx->scan_id,
			tx_ctx->roc_cookie, tx_ctx->chan,
			tx_ctx->buf, tx_ctx->buf_len,
			tx_ctx->off_chan, tx_ctx->no_cck,
			tx_ctx->no_ack, tx_ctx->duration);

		status = qdf_list_peek_next(&p2p_soc_obj->tx_q_roc,
						p_node, &p_node);
	}

	p2p_debug("dump tx queue wait for ack, size:%d",
		qdf_list_size(&p2p_soc_obj->tx_q_ack));
	status = qdf_list_peek_front(&p2p_soc_obj->tx_q_ack, &p_node);
	while (QDF_IS_STATUS_SUCCESS(status)) {
		tx_ctx = qdf_container_of(p_node,
				struct tx_action_context, node);
		p2p_debug("p2p soc object:%pK, tx_ctx:%pK, vdev_id:%d, scan_id:%d, roc_cookie:%llx, chan:%d, buf:%pK, len:%d, off_chan:%d, cck:%d, ack:%d, duration:%d",
			p2p_soc_obj, tx_ctx,
			tx_ctx->vdev_id, tx_ctx->scan_id,
			tx_ctx->roc_cookie, tx_ctx->chan,
			tx_ctx->buf, tx_ctx->buf_len,
			tx_ctx->off_chan, tx_ctx->no_cck,
			tx_ctx->no_ack, tx_ctx->duration);

		status = qdf_list_peek_next(&p2p_soc_obj->tx_q_ack,
						p_node, &p_node);
	}
}

QDF_STATUS p2p_ready_to_tx_frame(struct p2p_soc_priv_obj *p2p_soc_obj,
	uint64_t cookie)
{
	struct tx_action_context *cur_tx_ctx;
	QDF_STATUS status = QDF_STATUS_SUCCESS;

	cur_tx_ctx = p2p_find_tx_ctx_by_roc(p2p_soc_obj, cookie);

	while (cur_tx_ctx) {
		p2p_debug("tx_ctx:%pK", cur_tx_ctx);
		status = p2p_execute_tx_action_frame(cur_tx_ctx);
		if (status != QDF_STATUS_SUCCESS) {
			p2p_send_tx_conf(cur_tx_ctx, false);
			p2p_remove_tx_context(cur_tx_ctx);
		}
		cur_tx_ctx = p2p_find_tx_ctx_by_roc(p2p_soc_obj, cookie);
	}

	return status;
}

QDF_STATUS p2p_cleanup_tx_sync(
	struct p2p_soc_priv_obj *p2p_soc_obj,
	struct wlan_objmgr_vdev *vdev)
{
	struct scheduler_msg msg = {0};
	struct p2p_cleanup_param *param;
	QDF_STATUS status;
	uint32_t vdev_id;

	if (!p2p_soc_obj) {
		p2p_err("p2p soc context is NULL");
		return QDF_STATUS_E_FAILURE;
	}

	p2p_debug("p2p_soc_obj:%pK, vdev:%pK", p2p_soc_obj, vdev);
	param = qdf_mem_malloc(sizeof(*param));
	if (!param) {
		p2p_err("failed to allocate cleanup param");
		return QDF_STATUS_E_NOMEM;
	}

	param->p2p_soc_obj = p2p_soc_obj;
	if (vdev)
		vdev_id = (uint32_t)wlan_vdev_get_id(vdev);
	else
		vdev_id = P2P_INVALID_VDEV_ID;
	param->vdev_id = vdev_id;
	qdf_event_reset(&p2p_soc_obj->cleanup_tx_done);
	msg.type = P2P_CLEANUP_TX;
	msg.bodyptr = param;
	msg.callback = p2p_process_cmd;
	status = scheduler_post_message(QDF_MODULE_ID_P2P,
					QDF_MODULE_ID_P2P,
					QDF_MODULE_ID_OS_IF, &msg);
	if (status != QDF_STATUS_SUCCESS) {
		qdf_mem_free(param);
		return status;
	}

	status = qdf_wait_single_event(
			&p2p_soc_obj->cleanup_tx_done,
			P2P_WAIT_CLEANUP_ROC);

	if (status != QDF_STATUS_SUCCESS)
		p2p_err("wait for cleanup tx timeout, %d", status);

	return status;
}

QDF_STATUS p2p_process_cleanup_tx_queue(struct p2p_cleanup_param *param)
{
	struct tx_action_context *curr_tx_ctx;
	qdf_list_node_t *p_node;
	struct p2p_soc_priv_obj *p2p_soc_obj;
	uint32_t vdev_id;
	QDF_STATUS status, ret;

	if (!param || !(param->p2p_soc_obj)) {
		p2p_err("Invalid cleanup param");
		return QDF_STATUS_E_FAILURE;
	}

	p2p_soc_obj = param->p2p_soc_obj;
	vdev_id = param->vdev_id;

	p2p_debug("clean up tx queue wait for roc, size:%d, vdev_id:%d",
		  qdf_list_size(&p2p_soc_obj->tx_q_roc), vdev_id);

	status = qdf_list_peek_front(&p2p_soc_obj->tx_q_roc, &p_node);
	while (QDF_IS_STATUS_SUCCESS(status)) {
		curr_tx_ctx = qdf_container_of(p_node,
					struct tx_action_context, node);
		status = qdf_list_peek_next(&p2p_soc_obj->tx_q_roc,
					    p_node, &p_node);
		if ((vdev_id == P2P_INVALID_VDEV_ID) ||
		    (vdev_id == curr_tx_ctx->vdev_id)) {
			ret = qdf_list_remove_node(&p2p_soc_obj->tx_q_roc,
						   &curr_tx_ctx->node);
			if (ret == QDF_STATUS_SUCCESS) {
				p2p_send_tx_conf(curr_tx_ctx, false);
				qdf_mem_free(curr_tx_ctx->buf);
				qdf_mem_free(curr_tx_ctx);
			} else
				p2p_err("remove %pK from roc_q fail",
					curr_tx_ctx);
		}
	}

	p2p_debug("clean up tx queue wait for ack, size:%d",
		  qdf_list_size(&p2p_soc_obj->tx_q_ack));

	status = qdf_list_peek_front(&p2p_soc_obj->tx_q_ack, &p_node);
	while (QDF_IS_STATUS_SUCCESS(status)) {
		curr_tx_ctx = qdf_container_of(p_node,
					struct tx_action_context, node);
		status = qdf_list_peek_next(&p2p_soc_obj->tx_q_ack,
					    p_node, &p_node);
		if ((vdev_id == P2P_INVALID_VDEV_ID) ||
		    (vdev_id == curr_tx_ctx->vdev_id)) {
			ret = qdf_list_remove_node(&p2p_soc_obj->tx_q_ack,
						   &curr_tx_ctx->node);
			if (ret == QDF_STATUS_SUCCESS) {
				p2p_disable_tx_timer(curr_tx_ctx);
				p2p_send_tx_conf(curr_tx_ctx, false);
				qdf_mem_free(curr_tx_ctx->buf);
				qdf_mem_free(curr_tx_ctx);
			} else
				p2p_err("remove %pK from roc_q fail",
					curr_tx_ctx);
		}
	}

	qdf_event_set(&p2p_soc_obj->cleanup_tx_done);

	return QDF_STATUS_SUCCESS;
}

bool p2p_check_random_mac(struct wlan_objmgr_psoc *soc, uint32_t vdev_id,
			  uint8_t *random_mac_addr)
{
	uint32_t i = 0;
	struct p2p_vdev_priv_obj *p2p_vdev_obj;
	struct wlan_objmgr_vdev *vdev;

	vdev = wlan_objmgr_get_vdev_by_id_from_psoc(soc, vdev_id, WLAN_P2P_ID);
	if (!vdev) {
		p2p_debug("vdev is null");
		return false;
	}

	p2p_vdev_obj = wlan_objmgr_vdev_get_comp_private_obj(
				vdev, WLAN_UMAC_COMP_P2P);
	if (!p2p_vdev_obj) {
		wlan_objmgr_vdev_release_ref(vdev, WLAN_P2P_ID);
		p2p_debug("p2p vdev object is NULL");
		return false;
	}

	qdf_spin_lock(&p2p_vdev_obj->random_mac_lock);
	for (i = 0; i < MAX_RANDOM_MAC_ADDRS; i++) {
		if ((p2p_vdev_obj->random_mac[i].in_use) &&
		    (!qdf_mem_cmp(p2p_vdev_obj->random_mac[i].addr,
				  random_mac_addr, QDF_MAC_ADDR_SIZE))) {
			qdf_spin_unlock(&p2p_vdev_obj->random_mac_lock);
			wlan_objmgr_vdev_release_ref(vdev, WLAN_P2P_ID);
			return true;
		}
	}
	qdf_spin_unlock(&p2p_vdev_obj->random_mac_lock);
	wlan_objmgr_vdev_release_ref(vdev, WLAN_P2P_ID);

	return false;
}

/**
 * find_action_frame_cookie() - Checks for action cookie in cookie list
 * @cookie_list: List of cookies
 * @rnd_cookie: Cookie to be searched
 *
 * Return: If search is successful return pointer to action_frame_cookie
 * object in which cookie item is encapsulated.
 */
static struct action_frame_cookie *
find_action_frame_cookie(qdf_list_t *cookie_list, uint64_t rnd_cookie)
{
	struct action_frame_cookie *action_cookie;

	qdf_list_for_each(cookie_list, action_cookie, cookie_node) {
		if (action_cookie->cookie == rnd_cookie)
			return action_cookie;
	}

	return NULL;
}

/**
 * allocate_action_frame_cookie() - Allocate and add action cookie to
 * given list
 * @cookie_list: List of cookies
 * @rnd_cookie: Cookie to be added
 *
 * Return: If allocation and addition is successful return pointer to
 * action_frame_cookie object in which cookie item is encapsulated.
 */
static struct action_frame_cookie *
allocate_action_frame_cookie(qdf_list_t *cookie_list, uint64_t rnd_cookie)
{
	struct action_frame_cookie *action_cookie;

	action_cookie = qdf_mem_malloc(sizeof(*action_cookie));
	if (!action_cookie)
		return NULL;

	action_cookie->cookie = rnd_cookie;
	qdf_list_insert_front(cookie_list, &action_cookie->cookie_node);

	return action_cookie;
}

/**
 * delete_action_frame_cookie() - Delete the cookie from given list
 * @cookie_list: List of cookies
 * @action_cookie: Cookie to be deleted
 *
 * This function deletes the cookie item from given list and corresponding
 * object in which it is encapsulated.
 *
 * Return: None
 */
static void
delete_action_frame_cookie(qdf_list_t *cookie_list,
			   struct action_frame_cookie *action_cookie)
{
	qdf_list_remove_node(cookie_list, &action_cookie->cookie_node);
	qdf_mem_free(action_cookie);
}

/**
 * append_action_frame_cookie() - Append action cookie to given list
 * @cookie_list: List of cookies
 * @rnd_cookie: Cookie to be append
 *
 * This is a wrapper function which invokes allocate_action_frame_cookie
 * if the cookie to be added is not duplicate
 *
 * Return: true - for successful case
 *             false - failed.
 */
static bool
append_action_frame_cookie(qdf_list_t *cookie_list, uint64_t rnd_cookie)
{
	struct action_frame_cookie *action_cookie;

	/*
	 * There should be no mac entry with empty cookie list,
	 * check and ignore if duplicate
	 */
	action_cookie = find_action_frame_cookie(cookie_list, rnd_cookie);
	if (action_cookie)
		/* random mac address is already programmed */
		return true;

	/* insert new cookie in cookie list */
	action_cookie = allocate_action_frame_cookie(cookie_list, rnd_cookie);
	if (!action_cookie)
		return false;

	return true;
}

/**
 * p2p_add_random_mac() - add or append random mac to given vdev rand mac list
 * @soc: soc object
 * @vdev_id: vdev id
 * @mac: mac addr to be added or append
 * @freq: frequency
 * @rnd_cookie: random mac mgmt tx cookie
 *
 * This function will add or append the mac addr entry to vdev random mac list.
 * Once the mac addr filter is not needed, it can be removed by
 * p2p_del_random_mac.
 *
 * Return: QDF_STATUS_E_EXISTS - append to existing list
 *             QDF_STATUS_SUCCESS - add a new entry.
 *             other : failed to add the mac address entry.
 */
static QDF_STATUS
p2p_add_random_mac(struct wlan_objmgr_psoc *soc, uint32_t vdev_id,
		   uint8_t *mac, uint32_t freq, uint64_t rnd_cookie)
{
	uint32_t i;
	uint32_t first_unused = MAX_RANDOM_MAC_ADDRS;
	struct action_frame_cookie *action_cookie;
	int32_t append_ret;
	struct p2p_vdev_priv_obj *p2p_vdev_obj;
	struct wlan_objmgr_vdev *vdev;

	p2p_debug("random_mac:vdev %d mac_addr:%pM rnd_cookie=%llu freq = %u",
		  vdev_id, mac, rnd_cookie, freq);

	vdev = wlan_objmgr_get_vdev_by_id_from_psoc(soc, vdev_id, WLAN_P2P_ID);
	if (!vdev) {
		p2p_debug("vdev is null");

		return QDF_STATUS_E_INVAL;
	}

	p2p_vdev_obj = wlan_objmgr_vdev_get_comp_private_obj(
				vdev, WLAN_UMAC_COMP_P2P);
	if (!p2p_vdev_obj) {
		p2p_debug("random_mac:p2p vdev object is NULL");
		wlan_objmgr_vdev_release_ref(vdev, WLAN_P2P_ID);

		return QDF_STATUS_E_INVAL;
	}

	qdf_spin_lock(&p2p_vdev_obj->random_mac_lock);
	/*
	 * Following loop checks whether random mac entry is already
	 * present, if present get the index of matched entry else
	 * get the first unused slot to store this new random mac
	 */
	for (i = 0; i < MAX_RANDOM_MAC_ADDRS; i++) {
		if (!p2p_vdev_obj->random_mac[i].in_use) {
			if (first_unused == MAX_RANDOM_MAC_ADDRS)
				first_unused = i;
			continue;
		}

		if (!qdf_mem_cmp(p2p_vdev_obj->random_mac[i].addr, mac,
				 QDF_MAC_ADDR_SIZE))
			break;
	}

	if (i != MAX_RANDOM_MAC_ADDRS) {
		append_ret = append_action_frame_cookie(
				&p2p_vdev_obj->random_mac[i].cookie_list,
				rnd_cookie);
		qdf_spin_unlock(&p2p_vdev_obj->random_mac_lock);
		wlan_objmgr_vdev_release_ref(vdev, WLAN_P2P_ID);
		p2p_debug("random_mac:append %d vdev %d freq %d %pM rnd_cookie %llu",
			  append_ret, vdev_id, freq, mac, rnd_cookie);
		if (!append_ret) {
			p2p_debug("random_mac:failed to append rnd_cookie");
			return QDF_STATUS_E_NOMEM;
		}

		return QDF_STATUS_E_EXISTS;
	}

	if (first_unused == MAX_RANDOM_MAC_ADDRS) {
		qdf_spin_unlock(&p2p_vdev_obj->random_mac_lock);
		wlan_objmgr_vdev_release_ref(vdev, WLAN_P2P_ID);
		p2p_debug("random_mac:Reached the limit of Max random addresses");

		return QDF_STATUS_E_RESOURCES;
	}

	/* get the first unused buf and store new random mac */
	i = first_unused;

	action_cookie = allocate_action_frame_cookie(
				&p2p_vdev_obj->random_mac[i].cookie_list,
				rnd_cookie);
	if (!action_cookie) {
		qdf_spin_unlock(&p2p_vdev_obj->random_mac_lock);
		wlan_objmgr_vdev_release_ref(vdev, WLAN_P2P_ID);
		p2p_err("random_mac:failed to alloc rnd cookie");

		return QDF_STATUS_E_NOMEM;
	}
	qdf_mem_copy(p2p_vdev_obj->random_mac[i].addr, mac, QDF_MAC_ADDR_SIZE);
	p2p_vdev_obj->random_mac[i].in_use = true;
	p2p_vdev_obj->random_mac[i].freq = freq;
	qdf_spin_unlock(&p2p_vdev_obj->random_mac_lock);
	wlan_objmgr_vdev_release_ref(vdev, WLAN_P2P_ID);
	p2p_debug("random_mac:add vdev %d freq %d %pM rnd_cookie %llu",
		  vdev_id, freq, mac, rnd_cookie);

	return QDF_STATUS_SUCCESS;
}

QDF_STATUS
p2p_del_random_mac(struct wlan_objmgr_psoc *soc, uint32_t vdev_id,
		   uint64_t rnd_cookie, uint32_t duration)
{
	uint32_t i;
	struct action_frame_cookie *action_cookie;
	struct p2p_vdev_priv_obj *p2p_vdev_obj;
	struct wlan_objmgr_vdev *vdev;

	p2p_debug("random_mac:vdev %d cookie %llu duration %d", vdev_id,
		  rnd_cookie, duration);
	vdev = wlan_objmgr_get_vdev_by_id_from_psoc(soc, vdev_id,
						    WLAN_P2P_ID);
	if (!vdev) {
		p2p_debug("vdev is null");
		return QDF_STATUS_E_INVAL;
	}
	p2p_vdev_obj = wlan_objmgr_vdev_get_comp_private_obj(
				vdev, WLAN_UMAC_COMP_P2P);
	if (!p2p_vdev_obj) {
		wlan_objmgr_vdev_release_ref(vdev, WLAN_P2P_ID);
		p2p_debug("p2p vdev object is NULL");
		return QDF_STATUS_E_INVAL;
	}

	qdf_spin_lock(&p2p_vdev_obj->random_mac_lock);
	for (i = 0; i < MAX_RANDOM_MAC_ADDRS; i++) {
		struct action_frame_random_mac *random_mac;

		random_mac = &p2p_vdev_obj->random_mac[i];
		if (!random_mac->in_use)
			continue;

		action_cookie = find_action_frame_cookie(
				&random_mac->cookie_list, rnd_cookie);
		if (!action_cookie)
			continue;

		delete_action_frame_cookie(
			&random_mac->cookie_list,
			action_cookie);

		if (qdf_list_empty(&random_mac->cookie_list)) {
			qdf_spin_unlock(&p2p_vdev_obj->random_mac_lock);
			if (qdf_mc_timer_get_current_state(
					&random_mac->clear_timer) ==
			    QDF_TIMER_STATE_RUNNING)
				qdf_mc_timer_stop(&random_mac->clear_timer);
			qdf_mc_timer_start(&random_mac->clear_timer, duration);

			qdf_spin_lock(&p2p_vdev_obj->random_mac_lock);
			p2p_debug("random_mac:noref on vdev %d addr %pM",
				  vdev_id, random_mac->addr);
		}
		break;
	}
	qdf_spin_unlock(&p2p_vdev_obj->random_mac_lock);
	wlan_objmgr_vdev_release_ref(vdev, WLAN_P2P_ID);

	return QDF_STATUS_SUCCESS;
}

void p2p_del_all_rand_mac_vdev(struct wlan_objmgr_vdev *vdev)
{
	int32_t i;
	uint32_t freq;
	uint8_t addr[QDF_MAC_ADDR_SIZE];
	struct p2p_vdev_priv_obj *p2p_vdev_obj;

	if (!vdev)
		return;
	p2p_vdev_obj = wlan_objmgr_vdev_get_comp_private_obj(
				vdev, WLAN_UMAC_COMP_P2P);
	if (!p2p_vdev_obj)
		return;

	qdf_spin_lock(&p2p_vdev_obj->random_mac_lock);
	for (i = 0; i < MAX_RANDOM_MAC_ADDRS; i++) {
		struct action_frame_cookie *action_cookie;
		struct action_frame_cookie *action_cookie_next;

		if (!p2p_vdev_obj->random_mac[i].in_use)
			continue;

		/* empty the list and clear random addr */
		qdf_list_for_each_del(&p2p_vdev_obj->random_mac[i].cookie_list,
				      action_cookie, action_cookie_next,
				      cookie_node) {
			qdf_list_remove_node(
				&p2p_vdev_obj->random_mac[i].cookie_list,
				&action_cookie->cookie_node);
			qdf_mem_free(action_cookie);
		}

		p2p_vdev_obj->random_mac[i].in_use = false;
		freq = p2p_vdev_obj->random_mac[i].freq;
		qdf_mem_copy(addr, p2p_vdev_obj->random_mac[i].addr,
			     QDF_MAC_ADDR_SIZE);
		qdf_spin_unlock(&p2p_vdev_obj->random_mac_lock);
		qdf_mc_timer_stop(&p2p_vdev_obj->random_mac[i].clear_timer);
		p2p_clear_mac_filter(wlan_vdev_get_psoc(vdev),
				     wlan_vdev_get_id(vdev), addr, freq);
		p2p_debug("random_mac:delall vdev %d freq %d addr %pM",
			  wlan_vdev_get_id(vdev), freq, addr);

		qdf_spin_lock(&p2p_vdev_obj->random_mac_lock);
	}
	qdf_spin_unlock(&p2p_vdev_obj->random_mac_lock);
}

static void
p2p_del_rand_mac_vdev_enum_handler(struct wlan_objmgr_psoc *psoc,
				   void *obj, void *arg)
{
	struct wlan_objmgr_vdev *vdev = obj;

	if (!vdev) {
		p2p_err("random_mac:invalid vdev");
		return;
	}

	if (!p2p_is_vdev_support_rand_mac(vdev))
		return;

	p2p_del_all_rand_mac_vdev(vdev);
}

void p2p_del_all_rand_mac_soc(struct wlan_objmgr_psoc *soc)
{
	if (!soc) {
		p2p_err("random_mac:soc object is NULL");
		return;
	}

	wlan_objmgr_iterate_obj_list(soc, WLAN_VDEV_OP,
				     p2p_del_rand_mac_vdev_enum_handler,
				     NULL, 0, WLAN_P2P_ID);
}

/**
 * p2p_is_random_mac() - check mac addr is random mac for vdev
 * @soc: soc object
 * @vdev_id: vdev id
 * @mac: mac addr to be added or append
 *
 * This function will check the source mac addr same as vdev's mac addr or not.
 * If not same, then the source mac addr should be random mac addr.
 *
 * Return: true if mac is random mac, otherwise false
 */
static bool
p2p_is_random_mac(struct wlan_objmgr_psoc *soc, uint32_t vdev_id, uint8_t *mac)
{
	bool ret = false;
	struct wlan_objmgr_vdev *vdev;

	vdev = wlan_objmgr_get_vdev_by_id_from_psoc(soc, vdev_id, WLAN_P2P_ID);
	if (!vdev) {
		p2p_debug("random_mac:vdev is null");
		return false;
	}

	if (qdf_mem_cmp(wlan_vdev_mlme_get_macaddr(vdev),
			mac, QDF_MAC_ADDR_SIZE))
		ret = true;
	wlan_objmgr_vdev_release_ref(vdev, WLAN_P2P_ID);

	return ret;
}

static void p2p_set_mac_filter_callback(bool result, void *context)
{
	struct osif_request *request;
	struct random_mac_priv *priv;

	p2p_debug("random_mac:set random mac filter result %d", result);
	request = osif_request_get(context);
	if (!request) {
		p2p_err("random_mac:invalid response");
		return;
	}

	priv = osif_request_priv(request);
	priv->result = result;

	osif_request_complete(request);
	osif_request_put(request);
}

QDF_STATUS p2p_process_set_rand_mac_rsp(struct p2p_mac_filter_rsp *resp)
{
	struct wlan_objmgr_psoc *soc;
	struct p2p_vdev_priv_obj *p2p_vdev_obj;
	struct wlan_objmgr_vdev *vdev;

	if (!resp || !resp->p2p_soc_obj || !resp->p2p_soc_obj->soc) {
		p2p_debug("random_mac:set_filter_req is null");
		return QDF_STATUS_E_INVAL;
	}
	p2p_debug("random_mac:process rsp on vdev %d status %d", resp->vdev_id,
		  resp->status);
	soc = resp->p2p_soc_obj->soc;
	vdev = wlan_objmgr_get_vdev_by_id_from_psoc(soc, resp->vdev_id,
						    WLAN_P2P_ID);
	if (!vdev) {
		p2p_debug("random_mac:vdev is null vdev %d", resp->vdev_id);
		return QDF_STATUS_E_INVAL;
	}

	p2p_vdev_obj = wlan_objmgr_vdev_get_comp_private_obj(
				vdev, WLAN_UMAC_COMP_P2P);
	if (!p2p_vdev_obj) {
		wlan_objmgr_vdev_release_ref(vdev, WLAN_P2P_ID);
		p2p_debug("random_mac:p2p_vdev_obj is null vdev %d",
			  resp->vdev_id);
		return QDF_STATUS_E_INVAL;
	}
	if (!p2p_vdev_obj->pending_req.soc) {
		wlan_objmgr_vdev_release_ref(vdev, WLAN_P2P_ID);
		p2p_debug("random_mac:no pending set req for vdev %d",
			  resp->vdev_id);
		return QDF_STATUS_E_INVAL;
	}

	p2p_debug("random_mac:get pending req on vdev %d set %d mac filter %pM freq %d",
		  p2p_vdev_obj->pending_req.vdev_id,
		  p2p_vdev_obj->pending_req.set, p2p_vdev_obj->pending_req.mac,
		  p2p_vdev_obj->pending_req.freq);
	if (p2p_vdev_obj->pending_req.cb)
		p2p_vdev_obj->pending_req.cb(
			!!resp->status, p2p_vdev_obj->pending_req.req_cookie);

	qdf_mem_zero(&p2p_vdev_obj->pending_req,
		     sizeof(p2p_vdev_obj->pending_req));
	wlan_objmgr_vdev_release_ref(vdev, WLAN_P2P_ID);

	return QDF_STATUS_SUCCESS;
}

QDF_STATUS
p2p_process_set_rand_mac(struct p2p_set_mac_filter_req *set_filter_req)
{
	struct wlan_objmgr_psoc *soc;
	struct wlan_lmac_if_p2p_tx_ops *p2p_ops;
	QDF_STATUS status = QDF_STATUS_E_FAILURE;
	struct p2p_set_mac_filter param;
	struct p2p_vdev_priv_obj *p2p_vdev_obj;
	struct wlan_objmgr_vdev *vdev;

	if (!set_filter_req || !set_filter_req->soc) {
		p2p_debug("random_mac:set_filter_req is null");
		return QDF_STATUS_E_INVAL;
	}
	p2p_debug("random_mac:vdev %d set %d mac filter %pM freq %d",
		  set_filter_req->vdev_id, set_filter_req->set,
		  set_filter_req->mac, set_filter_req->freq);

	soc = set_filter_req->soc;
	vdev = wlan_objmgr_get_vdev_by_id_from_psoc(
				soc, set_filter_req->vdev_id, WLAN_P2P_ID);
	if (!vdev) {
		p2p_debug("random_mac:vdev is null vdev %d",
			  set_filter_req->vdev_id);
		goto get_vdev_failed;
	}
	p2p_vdev_obj = wlan_objmgr_vdev_get_comp_private_obj(
				vdev, WLAN_UMAC_COMP_P2P);
	if (!p2p_vdev_obj) {
		p2p_debug("random_mac:p2p_vdev_obj is null vdev %d",
			  set_filter_req->vdev_id);
		goto get_p2p_obj_failed;
	}
	if (p2p_vdev_obj->pending_req.soc) {
		p2p_debug("random_mac:Busy on vdev %d set %d mac filter %pM freq %d",
			  p2p_vdev_obj->pending_req.vdev_id,
			  p2p_vdev_obj->pending_req.set,
			  p2p_vdev_obj->pending_req.mac,
			  p2p_vdev_obj->pending_req.freq);
		goto get_p2p_obj_failed;
	}

	p2p_ops = p2p_psoc_get_tx_ops(soc);
	if (p2p_ops && p2p_ops->set_mac_addr_rx_filter_cmd) {
		qdf_mem_zero(&param,  sizeof(param));
		param.vdev_id = set_filter_req->vdev_id;
		qdf_mem_copy(param.mac, set_filter_req->mac,
			     QDF_MAC_ADDR_SIZE);
		param.freq = set_filter_req->freq;
		param.set = set_filter_req->set;
		status = p2p_ops->set_mac_addr_rx_filter_cmd(soc, &param);
		if (status == QDF_STATUS_SUCCESS && set_filter_req->set)
			qdf_mem_copy(&p2p_vdev_obj->pending_req,
				     set_filter_req, sizeof(*set_filter_req));
		p2p_debug("random_mac:p2p set mac addr rx filter, status:%d",
			  status);
	}

get_p2p_obj_failed:
	wlan_objmgr_vdev_release_ref(vdev, WLAN_P2P_ID);

get_vdev_failed:
	if (status != QDF_STATUS_SUCCESS &&
	    set_filter_req->cb)
		set_filter_req->cb(false, set_filter_req->req_cookie);

	return status;
}

/**
 * p2p_set_mac_filter() - send set mac addr filter cmd
 * @soc: soc
 * @vdev_id: vdev id
 * @mac: mac addr
 * @freq: freq
 * @set: set or clear
 * @cb: callback func to be called when the request completed.
 * @req_cookie: cookie to be returned
 *
 * This function send set random mac addr filter command to p2p component
 * msg core
 *
 * Return: QDF_STATUS_SUCCESS - if sent successfully.
 *         otherwise : failed.
 */
static QDF_STATUS
p2p_set_mac_filter(struct wlan_objmgr_psoc *soc, uint32_t vdev_id,
		   uint8_t *mac, uint32_t freq, bool set,
		   p2p_request_mgr_callback_t cb, void *req_cookie)
{
	struct p2p_set_mac_filter_req *set_filter_req;
	struct scheduler_msg msg = {0};
	QDF_STATUS status;

	p2p_debug("random_mac:vdev %d freq %d set %d %pM",
		  vdev_id, freq, set, mac);

	set_filter_req = qdf_mem_malloc(sizeof(*set_filter_req));
	if (!set_filter_req)
		return QDF_STATUS_E_NOMEM;

	set_filter_req->soc = soc;
	set_filter_req->vdev_id = vdev_id;
	set_filter_req->freq = freq;
	qdf_mem_copy(set_filter_req->mac, mac, QDF_MAC_ADDR_SIZE);
	set_filter_req->set = set;
	set_filter_req->cb = cb;
	set_filter_req->req_cookie = req_cookie;

	msg.type = P2P_SET_RANDOM_MAC;
	msg.bodyptr = set_filter_req;
	msg.callback = p2p_process_cmd;
	status = scheduler_post_message(QDF_MODULE_ID_P2P, QDF_MODULE_ID_P2P,
					QDF_MODULE_ID_OS_IF, &msg);
	if (status != QDF_STATUS_SUCCESS)
		qdf_mem_free(set_filter_req);

	return status;
}

QDF_STATUS
p2p_clear_mac_filter(struct wlan_objmgr_psoc *soc, uint32_t vdev_id,
		     uint8_t *mac, uint32_t freq)
{
	return p2p_set_mac_filter(soc, vdev_id, mac, freq, false, NULL, NULL);
}

bool
p2p_is_vdev_support_rand_mac(struct wlan_objmgr_vdev *vdev)
{
	enum QDF_OPMODE mode;

	mode = wlan_vdev_mlme_get_opmode(vdev);
	if (mode == QDF_STA_MODE ||
	    mode == QDF_P2P_CLIENT_MODE ||
	    mode == QDF_P2P_DEVICE_MODE)
		return true;
	return false;
}

/**
 * p2p_is_vdev_support_rand_mac_by_id() - check vdev type support random mac
 * mgmt tx or not
 * @soc: soc obj
 * @vdev_id: vdev id
 *
 * Return: true: support random mac mgmt tx
 *             false: not support random mac mgmt tx.
 */
static bool
p2p_is_vdev_support_rand_mac_by_id(struct wlan_objmgr_psoc *soc,
				   uint32_t vdev_id)
{
	struct wlan_objmgr_vdev *vdev;
	bool ret = false;

	vdev = wlan_objmgr_get_vdev_by_id_from_psoc(soc, vdev_id, WLAN_P2P_ID);
	if (!vdev)
		return false;
	ret = p2p_is_vdev_support_rand_mac(vdev);
	wlan_objmgr_vdev_release_ref(vdev, WLAN_P2P_ID);

	return ret;
}

/**
 * p2p_set_rand_mac() - set random mac address rx filter
 * @soc: soc
 * @vdev_id: vdev id
 * @mac: mac addr
 * @freq: freq
 * @rnd_cookie: cookie to be returned
 *
 * This function will post msg to p2p core to set random mac addr rx filter.
 * It will wait the respone and return the result to caller.
 *
 * Return: true: set successfully
 *             false: failed
 */
static bool
p2p_set_rand_mac(struct wlan_objmgr_psoc *soc, uint32_t vdev_id,
		 uint8_t *mac, uint32_t freq, uint64_t rnd_cookie)
{
	bool ret = false;
	int err;
	QDF_STATUS status;
	struct osif_request *request;
	static const struct osif_request_params params = {
		.priv_size = sizeof(struct random_mac_priv),
		.timeout_ms = WLAN_WAIT_TIME_SET_RND,
	};
	void *req_cookie;
	struct random_mac_priv *priv;

	request = osif_request_alloc(&params);
	if (!request) {
		p2p_err("Request allocation failure");
		return false;
	}

	req_cookie = osif_request_cookie(request);

	status = p2p_set_mac_filter(soc, vdev_id, mac, freq, true,
				    p2p_set_mac_filter_callback, req_cookie);
	if (status != QDF_STATUS_SUCCESS) {
		p2p_err("random_mac:set mac fitler failure %d", status);
	} else {
		err = osif_request_wait_for_response(request);
		if (err) {
			p2p_err("random_mac:timeout for set mac fitler %d",
				err);
		} else {
			priv = osif_request_priv(request);
			ret = priv->result;
			p2p_debug("random_mac:vdev %d freq %d result %d %pM rnd_cookie %llu",
				  vdev_id, freq, priv->result, mac, rnd_cookie);
		}
	}
	osif_request_put(request);

	return ret;
}

/**
 * p2p_request_random_mac() - request random mac mgmt tx
 * @soc: soc
 * @vdev_id: vdev id
 * @mac: mac addr
 * @freq: freq
 * @rnd_cookie: cookie to be returned
 * @duration: duration of tx timeout
 *
 * This function will add/append the random mac addr filter entry to vdev.
 * If it is new added entry, it will request to set filter in target.
 *
 * Return: QDF_STATUS_SUCCESS: request successfully
 *             other: failed
 */
static QDF_STATUS
p2p_request_random_mac(struct wlan_objmgr_psoc *soc, uint32_t vdev_id,
		       uint8_t *mac, uint32_t freq, uint64_t rnd_cookie,
		       uint32_t duration)
{
	QDF_STATUS status;

	status = p2p_add_random_mac(soc, vdev_id, mac, freq, rnd_cookie);
	if (status == QDF_STATUS_E_EXISTS)
		return QDF_STATUS_SUCCESS;
	else if (status != QDF_STATUS_SUCCESS)
		return status;

	if (!p2p_set_rand_mac(soc, vdev_id, mac, freq, rnd_cookie))
		status = p2p_del_random_mac(soc, vdev_id, rnd_cookie,
					    duration);

	return status;
}

void p2p_rand_mac_tx(struct  tx_action_context *tx_action)
{
	struct wlan_objmgr_psoc *soc;
	QDF_STATUS status;

	if (!tx_action || !tx_action->p2p_soc_obj ||
	    !tx_action->p2p_soc_obj->soc)
		return;
	soc = tx_action->p2p_soc_obj->soc;

	if (!tx_action->no_ack && tx_action->chan &&
	    tx_action->buf_len > MIN_MAC_HEADER_LEN &&
	    p2p_is_vdev_support_rand_mac_by_id(soc, tx_action->vdev_id) &&
	    p2p_is_random_mac(soc, tx_action->vdev_id,
			      &tx_action->buf[SRC_MAC_ADDR_OFFSET])) {
		status = p2p_request_random_mac(
					soc, tx_action->vdev_id,
					&tx_action->buf[SRC_MAC_ADDR_OFFSET],
					wlan_chan_to_freq(tx_action->chan),
					tx_action->id,
					tx_action->duration);
		if (status == QDF_STATUS_SUCCESS)
			tx_action->rand_mac_tx = true;
		else
			tx_action->rand_mac_tx = false;
	}
}

void
p2p_rand_mac_tx_done(struct wlan_objmgr_psoc *soc,
		     struct tx_action_context *tx_ctx)
{
	if (!tx_ctx || !tx_ctx->rand_mac_tx || !soc)
		return;

	p2p_del_random_mac(soc, tx_ctx->vdev_id, tx_ctx->id, tx_ctx->duration);
}

/**
 * p2p_mac_clear_timeout() - clear random mac filter timeout
 * @context: timer context
 *
 * This function will clear the mac addr rx filter in target if no
 * reference to it.
 *
 * Return: void
 */
static void p2p_mac_clear_timeout(void *context)
{
	struct action_frame_random_mac *random_mac = context;
	struct p2p_vdev_priv_obj *p2p_vdev_obj;
	uint32_t freq;
	uint8_t addr[QDF_MAC_ADDR_SIZE];
	uint32_t vdev_id;
	bool clear = false;

	if (!random_mac || !random_mac->p2p_vdev_obj) {
		p2p_err("invalid context for mac_clear timeout");
		return;
	}
	p2p_vdev_obj = random_mac->p2p_vdev_obj;
	if (!p2p_vdev_obj || !p2p_vdev_obj->vdev)
		return;

	qdf_spin_lock(&p2p_vdev_obj->random_mac_lock);
	if (qdf_list_empty(&random_mac->cookie_list)) {
		random_mac->in_use = false;
		clear = true;
	}
	freq = random_mac->freq;
	qdf_mem_copy(addr, random_mac->addr, QDF_MAC_ADDR_SIZE);
	qdf_spin_unlock(&p2p_vdev_obj->random_mac_lock);

	vdev_id = wlan_vdev_get_id(p2p_vdev_obj->vdev);
	p2p_debug("random_mac:clear timeout vdev %d %pM freq %d clr %d",
		  vdev_id, addr, freq, clear);
	if (clear)
		p2p_clear_mac_filter(wlan_vdev_get_psoc(p2p_vdev_obj->vdev),
				     vdev_id, addr, freq);
}

void p2p_init_random_mac_vdev(struct p2p_vdev_priv_obj *p2p_vdev_obj)
{
	int32_t i;

	qdf_spinlock_create(&p2p_vdev_obj->random_mac_lock);
	for (i = 0; i < MAX_RANDOM_MAC_ADDRS; i++) {
		qdf_mem_zero(&p2p_vdev_obj->random_mac[i],
			     sizeof(struct action_frame_random_mac));
		p2p_vdev_obj->random_mac[i].in_use = false;
		p2p_vdev_obj->random_mac[i].p2p_vdev_obj = p2p_vdev_obj;
		qdf_list_create(&p2p_vdev_obj->random_mac[i].cookie_list, 0);
		qdf_mc_timer_init(&p2p_vdev_obj->random_mac[i].clear_timer,
				  QDF_TIMER_TYPE_SW, p2p_mac_clear_timeout,
				  &p2p_vdev_obj->random_mac[i]);
	}
}

void p2p_deinit_random_mac_vdev(struct p2p_vdev_priv_obj *p2p_vdev_obj)
{
	int32_t i;

	p2p_del_all_rand_mac_vdev(p2p_vdev_obj->vdev);
	for (i = 0; i < MAX_RANDOM_MAC_ADDRS; i++) {
		qdf_mc_timer_destroy(&p2p_vdev_obj->random_mac[i].clear_timer);
		qdf_list_destroy(&p2p_vdev_obj->random_mac[i].cookie_list);
	}
	qdf_spinlock_destroy(&p2p_vdev_obj->random_mac_lock);
}

QDF_STATUS p2p_process_mgmt_tx(struct tx_action_context *tx_ctx)
{
	struct p2p_soc_priv_obj *p2p_soc_obj;
	struct p2p_roc_context *curr_roc_ctx;
	uint8_t *mac_to;
	QDF_STATUS status;

	status = p2p_tx_context_check_valid(tx_ctx);
	if (status != QDF_STATUS_SUCCESS) {
		p2p_err("invalid tx action context");
		if (tx_ctx) {
			if (tx_ctx->buf) {
				p2p_send_tx_conf(tx_ctx, false);
				qdf_mem_free(tx_ctx->buf);
			}
			qdf_mem_free(tx_ctx);
		}
		return QDF_STATUS_E_INVAL;
	}

	p2p_soc_obj = tx_ctx->p2p_soc_obj;

	p2p_debug("soc:%pK, tx_ctx:%pK, vdev_id:%d, scan_id:%d, roc_cookie:%llx, chan:%d, buf:%pK, len:%d, off_chan:%d, cck:%d, ack:%d, duration:%d",
		p2p_soc_obj->soc, tx_ctx, tx_ctx->vdev_id,
		tx_ctx->scan_id, tx_ctx->roc_cookie, tx_ctx->chan,
		tx_ctx->buf, tx_ctx->buf_len, tx_ctx->off_chan,
		tx_ctx->no_cck, tx_ctx->no_ack, tx_ctx->duration);

	status = p2p_get_frame_info(tx_ctx->buf, tx_ctx->buf_len,
			&(tx_ctx->frame_info));
	if (status != QDF_STATUS_SUCCESS) {
		p2p_err("unsupport frame");
		status = QDF_STATUS_E_INVAL;
		goto fail;
	}

	/* update P2P connection status with tx frame info */
	mac_to = &(tx_ctx->buf[DST_MAC_ADDR_OFFSET]);
	p2p_tx_update_connection_status(p2p_soc_obj,
		&(tx_ctx->frame_info), mac_to);

	status = p2p_vdev_check_valid(tx_ctx);
	if (status != QDF_STATUS_SUCCESS) {
		p2p_debug("invalid vdev or vdev mode");
		status = QDF_STATUS_E_INVAL;
		goto fail;
	}

	/* Do not wait for ack for probe response */
	if (tx_ctx->frame_info.sub_type == P2P_MGMT_PROBE_RSP &&
		!(tx_ctx->no_ack)) {
		p2p_debug("Force set no ack to 1");
		tx_ctx->no_ack = 1;
	}

	if (!tx_ctx->off_chan || !tx_ctx->chan) {
		if (!tx_ctx->chan)
			p2p_check_and_update_channel(tx_ctx);
		status = p2p_execute_tx_action_frame(tx_ctx);
		if (status != QDF_STATUS_SUCCESS) {
			p2p_err("execute tx fail");
			goto fail;
		} else
			return QDF_STATUS_SUCCESS;
	}

	/* For off channel tx case */
	curr_roc_ctx = p2p_find_current_roc_ctx(p2p_soc_obj);
	if (curr_roc_ctx && (curr_roc_ctx->chan == tx_ctx->chan)) {
		if ((curr_roc_ctx->roc_state == ROC_STATE_REQUESTED) ||
		    (curr_roc_ctx->roc_state == ROC_STATE_STARTED)) {
			tx_ctx->roc_cookie = (uintptr_t)curr_roc_ctx;
			status = qdf_list_insert_back(
					&p2p_soc_obj->tx_q_roc,
					&tx_ctx->node);
			if (status != QDF_STATUS_SUCCESS) {
				p2p_err("Failed to insert off chan tx context to wait roc req queue");
				goto fail;
			} else
				return QDF_STATUS_SUCCESS;
		} else if (curr_roc_ctx->roc_state == ROC_STATE_ON_CHAN) {
			p2p_adjust_tx_wait(tx_ctx);
			status = p2p_restart_roc_timer(curr_roc_ctx);
			curr_roc_ctx->tx_ctx = tx_ctx;
			if (status != QDF_STATUS_SUCCESS) {
				p2p_err("restart roc timer fail");
				goto fail;
			}
			status = p2p_execute_tx_action_frame(tx_ctx);
			if (status != QDF_STATUS_SUCCESS) {
				p2p_err("execute tx fail");
				goto fail;
			} else
				return QDF_STATUS_SUCCESS;
		}
	}

	curr_roc_ctx = p2p_find_roc_by_chan(p2p_soc_obj, tx_ctx->chan);
	if (curr_roc_ctx && (curr_roc_ctx->roc_state == ROC_STATE_IDLE)) {
		tx_ctx->roc_cookie = (uintptr_t)curr_roc_ctx;
		status = qdf_list_insert_back(
				&p2p_soc_obj->tx_q_roc,
				&tx_ctx->node);
		if (status != QDF_STATUS_SUCCESS) {
			p2p_err("Failed to insert off chan tx context to wait roc req queue");
			goto fail;
		} else {
			return QDF_STATUS_SUCCESS;
		}
	}

	if (!tx_ctx->duration) {
		tx_ctx->duration = P2P_ACTION_FRAME_DEFAULT_WAIT;
		p2p_debug("use default wait %d",
			  P2P_ACTION_FRAME_DEFAULT_WAIT);
	}
	status = p2p_roc_req_for_tx_action(tx_ctx);
	if (status != QDF_STATUS_SUCCESS) {
		p2p_err("Failed to request roc before off chan tx");
		goto fail;
	}

	return QDF_STATUS_SUCCESS;

fail:
	p2p_send_tx_conf(tx_ctx, false);
	qdf_idr_remove(&p2p_soc_obj->p2p_idr, tx_ctx->id);
	qdf_mem_free(tx_ctx->buf);
	qdf_mem_free(tx_ctx);

	return status;
}

QDF_STATUS p2p_process_mgmt_tx_cancel(
	struct cancel_roc_context *cancel_tx)
{
	bool is_roc_q = false;
	bool is_ack_q = false;
	struct tx_action_context *cur_tx_ctx;
	struct p2p_roc_context *cur_roc_ctx;
	struct cancel_roc_context cancel_roc;

	if (!cancel_tx || !(cancel_tx->cookie)) {
		p2p_info("invalid cancel info");
		return QDF_STATUS_SUCCESS;
	}

	cur_tx_ctx = p2p_find_tx_ctx(cancel_tx->p2p_soc_obj,
			cancel_tx->cookie, &is_roc_q, &is_ack_q);
	if (cur_tx_ctx) {
		if (is_roc_q) {
			cancel_roc.p2p_soc_obj =
					cancel_tx->p2p_soc_obj;
			cancel_roc.cookie =
					cur_tx_ctx->roc_cookie;
			p2p_remove_tx_context(cur_tx_ctx);
			return p2p_process_cancel_roc_req(&cancel_roc);
		}
		if (is_ack_q) {
			/*Has tx action frame, waiting for ack*/
			p2p_debug("Waiting for ack, cookie %llx",
				cancel_tx->cookie);
		}
	} else {
		p2p_debug("Failed to find tx ctx by cookie, cookie %llx",
			cancel_tx->cookie);

		cur_roc_ctx = p2p_find_roc_by_tx_ctx(cancel_tx->p2p_soc_obj,
					cancel_tx->cookie);
		if (cur_roc_ctx) {
			p2p_debug("tx ctx:%llx, roc:%pK",
				cancel_tx->cookie, cur_roc_ctx);
			cancel_roc.p2p_soc_obj =
					cancel_tx->p2p_soc_obj;
			cancel_roc.cookie = (uintptr_t) cur_roc_ctx;
			return p2p_process_cancel_roc_req(&cancel_roc);
		}

		p2p_debug("Failed to find roc by tx ctx");
		return QDF_STATUS_E_INVAL;
	}

	return QDF_STATUS_SUCCESS;
}

QDF_STATUS p2p_process_mgmt_tx_ack_cnf(
	struct p2p_tx_conf_event *tx_cnf_event)
{
	struct p2p_tx_cnf tx_cnf;
	struct tx_action_context *tx_ctx;
	struct p2p_soc_priv_obj *p2p_soc_obj;
	struct p2p_start_param *start_param;

	p2p_soc_obj = tx_cnf_event->p2p_soc_obj;

	if (!p2p_soc_obj || !(p2p_soc_obj->start_param)) {
		qdf_nbuf_free(tx_cnf_event->nbuf);
		p2p_err("Invalid p2p soc object or start parameters");
		return QDF_STATUS_E_INVAL;
	}

	tx_ctx = p2p_find_tx_ctx_by_nbuf(p2p_soc_obj, tx_cnf_event->nbuf);
	qdf_nbuf_free(tx_cnf_event->nbuf);
	if (!tx_ctx) {
		p2p_err("can't find tx_ctx, tx ack comes late");
		return QDF_STATUS_SUCCESS;
	}

	/* disable tx timer */
	p2p_disable_tx_timer(tx_ctx);
	tx_cnf.vdev_id = tx_ctx->vdev_id;
	tx_cnf.action_cookie = (uint64_t)tx_ctx->id;
	tx_cnf.buf = tx_ctx->buf;
	tx_cnf.buf_len = tx_ctx->buf_len;
	tx_cnf.status = tx_cnf_event->status;

	p2p_debug("soc:%pK, vdev_id:%d, action_cookie:%llx, len:%d, status:%d, buf:%pK",
		p2p_soc_obj->soc, tx_cnf.vdev_id,
		tx_cnf.action_cookie, tx_cnf.buf_len,
		tx_cnf.status, tx_cnf.buf);

	p2p_rand_mac_tx_done(p2p_soc_obj->soc, tx_ctx);

	start_param = p2p_soc_obj->start_param;
	if (start_param->tx_cnf_cb)
		start_param->tx_cnf_cb(start_param->tx_cnf_cb_data,
					&tx_cnf);
	else
		p2p_debug("Got tx conf, but no valid up layer callback");

	p2p_remove_tx_context(tx_ctx);

	return QDF_STATUS_SUCCESS;
}

QDF_STATUS p2p_process_rx_mgmt(
	struct p2p_rx_mgmt_event *rx_mgmt_event)
{
	struct p2p_rx_mgmt_frame *rx_mgmt;
	struct p2p_soc_priv_obj *p2p_soc_obj;
	struct p2p_start_param *start_param;
	struct p2p_frame_info frame_info;
	uint8_t *mac_from;

	p2p_soc_obj = rx_mgmt_event->p2p_soc_obj;
	rx_mgmt = rx_mgmt_event->rx_mgmt;

	if (!p2p_soc_obj || !(p2p_soc_obj->start_param)) {
		p2p_err("Invalid psoc object or start parameters");
		qdf_mem_free(rx_mgmt);
		return QDF_STATUS_E_INVAL;
	}

	p2p_debug("soc:%pK, frame_len:%d, rx_freq:%d, vdev_id:%d, frm_type:%d, rx_rssi:%d, buf:%pK",
		  p2p_soc_obj->soc, rx_mgmt->frame_len,
		  rx_mgmt->rx_freq, rx_mgmt->vdev_id, rx_mgmt->frm_type,
		  rx_mgmt->rx_rssi, rx_mgmt->buf);

	if (rx_mgmt->frm_type == MGMT_ACTION_VENDOR_SPECIFIC) {
		p2p_get_frame_info(rx_mgmt->buf, rx_mgmt->frame_len,
				&frame_info);

		/* update P2P connection status with rx frame info */
		mac_from = &(rx_mgmt->buf[SRC_MAC_ADDR_OFFSET]);
		p2p_rx_update_connection_status(p2p_soc_obj,
						&frame_info, mac_from);

		p2p_debug("action_sub_type %u, action_type %d",
				frame_info.public_action_type,
				frame_info.action_type);

		if ((frame_info.public_action_type ==
			P2P_PUBLIC_ACTION_NOT_SUPPORT) &&
		   (frame_info.action_type ==
			P2P_ACTION_NOT_SUPPORT)) {
			p2p_debug("non-p2p frame, drop it");
			qdf_mem_free(rx_mgmt);
			return QDF_STATUS_SUCCESS;
		} else {
			p2p_debug("p2p frame, extend roc accordingly");
			p2p_extend_roc_timer(p2p_soc_obj, &frame_info);
		}
	}

	if (rx_mgmt->frm_type == MGMT_ACTION_CATEGORY_VENDOR_SPECIFIC)
		p2p_get_frame_info(rx_mgmt->buf, rx_mgmt->frame_len,
				&frame_info);

	start_param = p2p_soc_obj->start_param;
	if (start_param->rx_cb)
		start_param->rx_cb(start_param->rx_cb_data, rx_mgmt);
	else
		p2p_debug("rx mgmt, but no valid up layer callback");

	qdf_mem_free(rx_mgmt);

	return QDF_STATUS_SUCCESS;
}<|MERGE_RESOLUTION|>--- conflicted
+++ resolved
@@ -721,31 +721,12 @@
 		return QDF_STATUS_E_FAILURE;
 	}
 
-<<<<<<< HEAD
-	frame_info->type = P2P_FRAME_MGMT;
-=======
 	frame_info->type = type;
 	frame_info->sub_type = sub_type;
->>>>>>> 5d8474a2
 
 	if (sub_type != P2P_MGMT_ACTION)
 		return QDF_STATUS_SUCCESS;
 
-<<<<<<< HEAD
-	if (sub_type == P2P_MGMT_PROBE_REQ) {
-		frame_info->sub_type = P2P_MGMT_PROBE_REQ;
-		p2p_debug("Probe Request");
-		return QDF_STATUS_SUCCESS;
-	}
-
-	if (sub_type != P2P_MGMT_ACTION) {
-		p2p_debug("not support sub type");
-		return QDF_STATUS_E_FAILURE;
-	}
-
-	frame_info->sub_type = P2P_MGMT_ACTION;
-=======
->>>>>>> 5d8474a2
 	buf += P2P_ACTION_OFFSET;
 	if (length > P2P_PUBLIC_ACTION_FRAME_TYPE_OFFSET &&
 	    buf[0] == P2P_PUBLIC_ACTION_FRAME &&
