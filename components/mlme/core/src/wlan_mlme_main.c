--- conflicted
+++ resolved
@@ -132,46 +132,6 @@
 	return QDF_STATUS_SUCCESS;
 }
 
-<<<<<<< HEAD
-#else
-
-QDF_STATUS mlme_get_peer_mic_len(struct wlan_objmgr_psoc *psoc, uint8_t pdev_id,
-				 uint8_t *peer_mac, uint8_t *mic_len,
-				 uint8_t *mic_hdr_len)
-{
-	struct wlan_objmgr_peer *peer;
-	uint32_t key_cipher;
-
-	if (!psoc || !mic_len || !mic_hdr_len || !peer_mac) {
-		mlme_legacy_debug("psoc/mic_len/mic_hdr_len/peer_mac null");
-		return QDF_STATUS_E_NULL_VALUE;
-	}
-
-	peer = wlan_objmgr_get_peer(psoc, pdev_id,
-				    peer_mac, WLAN_LEGACY_MAC_ID);
-	if (!peer) {
-		mlme_legacy_debug("Peer of peer_mac %pM not found", peer_mac);
-		return QDF_STATUS_E_INVAL;
-	}
-	key_cipher = wlan_peer_get_unicast_cipher(peer);
-	wlan_objmgr_peer_release_ref(peer, WLAN_LEGACY_MAC_ID);
-
-	if (key_cipher == WMI_CIPHER_AES_GCM) {
-		*mic_hdr_len = WLAN_IEEE80211_GCMP_HEADERLEN;
-		*mic_len = WLAN_IEEE80211_GCMP_MICLEN;
-	} else {
-		*mic_hdr_len = IEEE80211_CCMP_HEADERLEN;
-		*mic_len = IEEE80211_CCMP_MICLEN;
-	}
-	mlme_legacy_debug("peer %pM hdr_len %d mic_len %d key_cipher %d",
-			  peer_mac, *mic_hdr_len, *mic_len, key_cipher);
-
-	return QDF_STATUS_SUCCESS;
-}
-#endif
-
-=======
->>>>>>> 5d8474a2
 QDF_STATUS
 mlme_peer_object_created_notification(struct wlan_objmgr_peer *peer,
 				      void *arg)
@@ -354,23 +314,13 @@
 		cfg_get(psoc, CFG_ENABLE_BEACON_RECEPTION_STATS);
 	gen->enable_remove_time_stamp_sync_cmd =
 		cfg_get(psoc, CFG_REMOVE_TIME_STAMP_SYNC_CMD);
-<<<<<<< HEAD
-=======
 	gen->disable_4way_hs_offload =
 		cfg_get(psoc, CFG_DISABLE_4WAY_HS_OFFLOAD);
->>>>>>> 5d8474a2
 	gen->mgmt_retry_max = cfg_get(psoc, CFG_MGMT_RETRY_MAX);
 	gen->bmiss_skip_full_scan = cfg_get(psoc, CFG_BMISS_SKIP_FULL_SCAN);
 	gen->enable_ring_buffer = cfg_get(psoc, CFG_ENABLE_RING_BUFFER);
 	gen->enable_peer_unmap_conf_support =
 		cfg_get(psoc, CFG_DP_ENABLE_PEER_UMAP_CONF_SUPPORT);
-<<<<<<< HEAD
-	gen->disable_4way_hs_offload =
-		cfg_get(psoc, CFG_DISABLE_4WAY_HS_OFFLOAD);
-	gen->dfs_chan_ageout_time =
-		cfg_get(psoc, CFG_DFS_CHAN_AGEOUT_TIME);
-=======
->>>>>>> 5d8474a2
 }
 
 static void mlme_init_edca_ani_cfg(struct wlan_mlme_edca_params *edca_params)
@@ -1343,8 +1293,6 @@
 {
 	acs->is_acs_with_more_param =
 		cfg_get(psoc, CFG_ACS_WITH_MORE_PARAM);
-	acs->force_sap_start =
-		cfg_get(psoc, CFG_ACS_FORCE_START_SAP);
 	acs->auto_channel_select_weight =
 		cfg_get(psoc, CFG_AUTO_CHANNEL_SELECT_WEIGHT);
 	acs->is_vendor_acs_support =
@@ -1517,11 +1465,8 @@
 	lfr->lfr3_roaming_offload =
 		cfg_get(psoc, CFG_LFR3_ROAMING_OFFLOAD);
 	lfr->enable_self_bss_roam = cfg_get(psoc, CFG_LFR3_ENABLE_SELF_BSS_ROAM);
-<<<<<<< HEAD
-=======
 	lfr->enable_roam_reason_vsie =
 		cfg_get(psoc, CFG_ENABLE_ROAM_REASON_VSIE);
->>>>>>> 5d8474a2
 	lfr->enable_disconnect_roam_offload =
 		cfg_get(psoc, CFG_LFR_ENABLE_DISCONNECT_ROAM);
 	lfr->enable_idle_roam =
@@ -2472,10 +2417,6 @@
 void mlme_set_self_disconnect_ies(struct wlan_objmgr_vdev *vdev,
 				  struct wlan_ies *ie)
 {
-<<<<<<< HEAD
-	struct vdev_mlme_obj *vdev_mlme;
-=======
->>>>>>> 5d8474a2
 	struct mlme_legacy_priv *mlme_priv;
 
 	if (!ie || !ie->len || !ie->data) {
@@ -2483,23 +2424,12 @@
 		return;
 	}
 
-<<<<<<< HEAD
-	vdev_mlme = wlan_vdev_mlme_get_cmpt_obj(vdev);
-	if (!vdev_mlme) {
-		mlme_legacy_err("vdev component object is NULL");
-		return;
-	}
-
-	mlme_priv = vdev_mlme->ext_vdev_ptr;
-
-=======
 	mlme_priv = wlan_vdev_mlme_get_ext_hdl(vdev);
 	if (!mlme_priv) {
 		mlme_legacy_err("vdev legacy private object is NULL");
 		return;
 	}
 
->>>>>>> 5d8474a2
 	if (mlme_priv->disconnect_info.self_discon_ies.data) {
 		qdf_mem_free(mlme_priv->disconnect_info.self_discon_ies.data);
 		mlme_priv->disconnect_info.self_discon_ies.len = 0;
@@ -2522,19 +2452,6 @@
 
 void mlme_free_self_disconnect_ies(struct wlan_objmgr_vdev *vdev)
 {
-<<<<<<< HEAD
-	struct vdev_mlme_obj *vdev_mlme;
-	struct mlme_legacy_priv *mlme_priv;
-
-	vdev_mlme = wlan_vdev_mlme_get_cmpt_obj(vdev);
-	if (!vdev_mlme) {
-		mlme_legacy_err("vdev component object is NULL");
-		return;
-	}
-
-	mlme_priv = vdev_mlme->ext_vdev_ptr;
-
-=======
 	struct mlme_legacy_priv *mlme_priv;
 
 	mlme_priv = wlan_vdev_mlme_get_ext_hdl(vdev);
@@ -2543,7 +2460,6 @@
 		return;
 	}
 
->>>>>>> 5d8474a2
 	if (mlme_priv->disconnect_info.self_discon_ies.data) {
 		qdf_mem_free(mlme_priv->disconnect_info.self_discon_ies.data);
 		mlme_priv->disconnect_info.self_discon_ies.data = NULL;
@@ -2553,17 +2469,6 @@
 
 struct wlan_ies *mlme_get_self_disconnect_ies(struct wlan_objmgr_vdev *vdev)
 {
-<<<<<<< HEAD
-	struct vdev_mlme_obj *vdev_mlme;
-	struct mlme_legacy_priv *mlme_priv;
-
-	vdev_mlme = wlan_vdev_mlme_get_cmpt_obj(vdev);
-	if (!vdev_mlme) {
-		mlme_legacy_err("vdev component object is NULL");
-		return NULL;
-	}
-	mlme_priv = vdev_mlme->ext_vdev_ptr;
-=======
 	struct mlme_legacy_priv *mlme_priv;
 
 	mlme_priv = wlan_vdev_mlme_get_ext_hdl(vdev);
@@ -2571,7 +2476,6 @@
 		mlme_legacy_err("vdev legacy private object is NULL");
 		return NULL;
 	}
->>>>>>> 5d8474a2
 
 	return &mlme_priv->disconnect_info.self_discon_ies;
 }
@@ -2579,10 +2483,6 @@
 void mlme_set_peer_disconnect_ies(struct wlan_objmgr_vdev *vdev,
 				  struct wlan_ies *ie)
 {
-<<<<<<< HEAD
-	struct vdev_mlme_obj *vdev_mlme;
-=======
->>>>>>> 5d8474a2
 	struct mlme_legacy_priv *mlme_priv;
 
 	if (!ie || !ie->len || !ie->data) {
@@ -2590,23 +2490,12 @@
 		return;
 	}
 
-<<<<<<< HEAD
-	vdev_mlme = wlan_vdev_mlme_get_cmpt_obj(vdev);
-	if (!vdev_mlme) {
-		mlme_legacy_err("vdev component object is NULL");
-		return;
-	}
-
-	mlme_priv = vdev_mlme->ext_vdev_ptr;
-
-=======
 	mlme_priv = wlan_vdev_mlme_get_ext_hdl(vdev);
 	if (!mlme_priv) {
 		mlme_legacy_err("vdev legacy private object is NULL");
 		return;
 	}
 
->>>>>>> 5d8474a2
 	if (mlme_priv->disconnect_info.peer_discon_ies.data) {
 		qdf_mem_free(mlme_priv->disconnect_info.peer_discon_ies.data);
 		mlme_priv->disconnect_info.peer_discon_ies.len = 0;
@@ -2629,19 +2518,6 @@
 
 void mlme_free_peer_disconnect_ies(struct wlan_objmgr_vdev *vdev)
 {
-<<<<<<< HEAD
-	struct vdev_mlme_obj *vdev_mlme;
-	struct mlme_legacy_priv *mlme_priv;
-
-	vdev_mlme = wlan_vdev_mlme_get_cmpt_obj(vdev);
-	if (!vdev_mlme) {
-		mlme_legacy_err("vdev component object is NULL");
-		return;
-	}
-
-	mlme_priv = vdev_mlme->ext_vdev_ptr;
-
-=======
 	struct mlme_legacy_priv *mlme_priv;
 
 	mlme_priv = wlan_vdev_mlme_get_ext_hdl(vdev);
@@ -2650,7 +2526,6 @@
 		return;
 	}
 
->>>>>>> 5d8474a2
 	if (mlme_priv->disconnect_info.peer_discon_ies.data) {
 		qdf_mem_free(mlme_priv->disconnect_info.peer_discon_ies.data);
 		mlme_priv->disconnect_info.peer_discon_ies.data = NULL;
@@ -2660,19 +2535,69 @@
 
 struct wlan_ies *mlme_get_peer_disconnect_ies(struct wlan_objmgr_vdev *vdev)
 {
-<<<<<<< HEAD
-	struct vdev_mlme_obj *vdev_mlme;
 	struct mlme_legacy_priv *mlme_priv;
 
-	vdev_mlme = wlan_vdev_mlme_get_cmpt_obj(vdev);
-	if (!vdev_mlme) {
-		mlme_legacy_err("vdev component object is NULL");
+	mlme_priv = wlan_vdev_mlme_get_ext_hdl(vdev);
+	if (!mlme_priv) {
+		mlme_legacy_err("vdev legacy private object is NULL");
 		return NULL;
 	}
 
-	mlme_priv = vdev_mlme->ext_vdev_ptr;
-
 	return &mlme_priv->disconnect_info.peer_discon_ies;
+}
+
+void mlme_set_follow_ap_edca_flag(struct wlan_objmgr_vdev *vdev, bool flag)
+{
+	struct mlme_legacy_priv *mlme_priv;
+
+	mlme_priv = wlan_vdev_mlme_get_ext_hdl(vdev);
+	if (!mlme_priv) {
+		mlme_legacy_err("vdev legacy private object is NULL");
+		return;
+	}
+
+	mlme_priv->follow_ap_edca = flag;
+}
+
+bool mlme_get_follow_ap_edca_flag(struct wlan_objmgr_vdev *vdev)
+{
+	struct mlme_legacy_priv *mlme_priv;
+
+	mlme_priv = wlan_vdev_mlme_get_ext_hdl(vdev);
+	if (!mlme_priv) {
+		mlme_legacy_err("vdev legacy private object is NULL");
+		return false;
+	}
+
+	return mlme_priv->follow_ap_edca;
+}
+
+void mlme_set_peer_pmf_status(struct wlan_objmgr_peer *peer,
+			      bool is_pmf_enabled)
+{
+	struct peer_mlme_priv_obj *peer_priv;
+
+	peer_priv = wlan_objmgr_peer_get_comp_private_obj(peer,
+							  WLAN_UMAC_COMP_MLME);
+	if (!peer_priv) {
+		mlme_legacy_err(" peer mlme component object is NULL");
+		return;
+	}
+	peer_priv->is_pmf_enabled = is_pmf_enabled;
+}
+
+bool mlme_get_peer_pmf_status(struct wlan_objmgr_peer *peer)
+{
+	struct peer_mlme_priv_obj *peer_priv;
+
+	peer_priv = wlan_objmgr_peer_get_comp_private_obj(peer,
+							  WLAN_UMAC_COMP_MLME);
+	if (!peer_priv) {
+		mlme_legacy_err("peer mlme component object is NULL");
+		return false;
+	}
+
+	return peer_priv->is_pmf_enabled;
 }
 
 void mlme_set_discon_reason_n_from_ap(struct wlan_objmgr_psoc *psoc,
@@ -2727,159 +2652,6 @@
 	mlme_priv->disconnect_info.from_ap = false;
 	mlme_priv->disconnect_info.discon_reason = 0;
 	wlan_objmgr_vdev_release_ref(vdev, WLAN_LEGACY_MAC_ID);
-}
-
-void mlme_set_reconn_after_assoc_timeout_flag(struct wlan_objmgr_psoc *psoc,
-					      uint8_t vdev_id, bool flag)
-=======
-	struct mlme_legacy_priv *mlme_priv;
-
-	mlme_priv = wlan_vdev_mlme_get_ext_hdl(vdev);
-	if (!mlme_priv) {
-		mlme_legacy_err("vdev legacy private object is NULL");
-		return NULL;
-	}
-
-	return &mlme_priv->disconnect_info.peer_discon_ies;
-}
-
-void mlme_set_follow_ap_edca_flag(struct wlan_objmgr_vdev *vdev, bool flag)
-{
-	struct mlme_legacy_priv *mlme_priv;
-
-	mlme_priv = wlan_vdev_mlme_get_ext_hdl(vdev);
-	if (!mlme_priv) {
-		mlme_legacy_err("vdev legacy private object is NULL");
-		return;
-	}
-
-	mlme_priv->follow_ap_edca = flag;
-}
-
-bool mlme_get_follow_ap_edca_flag(struct wlan_objmgr_vdev *vdev)
-{
-	struct mlme_legacy_priv *mlme_priv;
-
-	mlme_priv = wlan_vdev_mlme_get_ext_hdl(vdev);
-	if (!mlme_priv) {
-		mlme_legacy_err("vdev legacy private object is NULL");
-		return false;
-	}
-
-	return mlme_priv->follow_ap_edca;
-}
-
-void mlme_set_peer_pmf_status(struct wlan_objmgr_peer *peer,
-			      bool is_pmf_enabled)
-{
-	struct peer_mlme_priv_obj *peer_priv;
-
-	peer_priv = wlan_objmgr_peer_get_comp_private_obj(peer,
-							  WLAN_UMAC_COMP_MLME);
-	if (!peer_priv) {
-		mlme_legacy_err(" peer mlme component object is NULL");
-		return;
-	}
-	peer_priv->is_pmf_enabled = is_pmf_enabled;
-}
-
-bool mlme_get_peer_pmf_status(struct wlan_objmgr_peer *peer)
-{
-	struct peer_mlme_priv_obj *peer_priv;
-
-	peer_priv = wlan_objmgr_peer_get_comp_private_obj(peer,
-							  WLAN_UMAC_COMP_MLME);
-	if (!peer_priv) {
-		mlme_legacy_err("peer mlme component object is NULL");
-		return false;
-	}
-
-	return peer_priv->is_pmf_enabled;
-}
-
-void mlme_set_discon_reason_n_from_ap(struct wlan_objmgr_psoc *psoc,
-				      uint8_t vdev_id, bool from_ap,
-				      uint32_t reason_code)
->>>>>>> 5d8474a2
-{
-	struct wlan_objmgr_vdev *vdev;
-	struct mlme_legacy_priv *mlme_priv;
-
-	if (!psoc)
-		return;
-
-	vdev = wlan_objmgr_get_vdev_by_id_from_psoc(psoc, vdev_id,
-						    WLAN_LEGACY_MAC_ID);
-	if (!vdev)
-		return;
-	mlme_priv = wlan_vdev_mlme_get_ext_hdl(vdev);
-	if (!mlme_priv) {
-		mlme_legacy_err("vdev legacy private object is NULL");
-		wlan_objmgr_vdev_release_ref(vdev, WLAN_LEGACY_MAC_ID);
-		return;
-	}
-
-<<<<<<< HEAD
-	mlme_priv->reconn_after_assoc_timeout = flag;
-	wlan_objmgr_vdev_release_ref(vdev, WLAN_LEGACY_MAC_ID);
-}
-
-bool mlme_get_reconn_after_assoc_timeout_flag(struct wlan_objmgr_psoc *psoc,
-					      uint8_t vdev_id)
-{
-	struct wlan_objmgr_vdev *vdev;
-	struct mlme_legacy_priv *mlme_priv;
-	bool reconn_after_assoc_timeout;
-
-	if (!psoc)
-		return false;
-=======
-	mlme_priv->disconnect_info.from_ap = from_ap;
-	mlme_priv->disconnect_info.discon_reason = reason_code;
-	wlan_objmgr_vdev_release_ref(vdev, WLAN_LEGACY_MAC_ID);
-}
-
-void mlme_get_discon_reason_n_from_ap(struct wlan_objmgr_psoc *psoc,
-				      uint8_t vdev_id, bool *from_ap,
-				      uint32_t *reason_code)
-{
-	struct wlan_objmgr_vdev *vdev;
-	struct mlme_legacy_priv *mlme_priv;
-
-	if (!psoc)
-		return;
->>>>>>> 5d8474a2
-
-	vdev = wlan_objmgr_get_vdev_by_id_from_psoc(psoc, vdev_id,
-						    WLAN_LEGACY_MAC_ID);
-	if (!vdev)
-<<<<<<< HEAD
-		return false;
-=======
-		return;
->>>>>>> 5d8474a2
-	mlme_priv = wlan_vdev_mlme_get_ext_hdl(vdev);
-	if (!mlme_priv) {
-		mlme_legacy_err("vdev legacy private object is NULL");
-		wlan_objmgr_vdev_release_ref(vdev, WLAN_LEGACY_MAC_ID);
-<<<<<<< HEAD
-		return false;
-	}
-
-	reconn_after_assoc_timeout = mlme_priv->reconn_after_assoc_timeout;
-	wlan_objmgr_vdev_release_ref(vdev, WLAN_LEGACY_MAC_ID);
-
-	return reconn_after_assoc_timeout;
-=======
-		return;
-	}
-
-	*from_ap = mlme_priv->disconnect_info.from_ap;
-	*reason_code = mlme_priv->disconnect_info.discon_reason;
-	mlme_priv->disconnect_info.from_ap = false;
-	mlme_priv->disconnect_info.discon_reason = 0;
-	wlan_objmgr_vdev_release_ref(vdev, WLAN_LEGACY_MAC_ID);
->>>>>>> 5d8474a2
 }
 
 #if defined(WLAN_FEATURE_HOST_ROAM) || defined(WLAN_FEATURE_ROAM_OFFLOAD)
@@ -2904,16 +2676,10 @@
 mlme_print_roaming_state(uint8_t vdev_id, enum roam_offload_state cur_state,
 			 enum roam_offload_state new_state)
 {
-<<<<<<< HEAD
-	mlme_legacy_debug("ROAM: vdev %d: %s(%d) --> %s(%d)",
-			  vdev_id, mlme_roam_state_to_string(cur_state), cur_state,
-			  mlme_roam_state_to_string(new_state), new_state);
-=======
 	mlme_debug("ROAM: vdev %d: %s(%d) --> %s(%d)",
 		   vdev_id, mlme_roam_state_to_string(cur_state), cur_state,
 		   mlme_roam_state_to_string(new_state), new_state);
 
->>>>>>> 5d8474a2
 	/* TODO: Try to print the state change requestor also */
 }
 
@@ -2926,11 +2692,7 @@
 	bool value;
 
 	vdev = wlan_objmgr_get_vdev_by_id_from_psoc(psoc, vdev_id,
-<<<<<<< HEAD
-						    WLAN_LEGACY_MAC_ID);
-=======
 						    WLAN_MLME_OBJMGR_ID);
->>>>>>> 5d8474a2
 
 	if (!vdev) {
 		mlme_legacy_err("vdev object is NULL");
@@ -2940,20 +2702,12 @@
 	mlme_priv = wlan_vdev_mlme_get_ext_hdl(vdev);
 	if (!mlme_priv) {
 		mlme_legacy_err("vdev legacy private object is NULL");
-<<<<<<< HEAD
-		wlan_objmgr_vdev_release_ref(vdev, WLAN_LEGACY_MAC_ID);
-=======
 		wlan_objmgr_vdev_release_ref(vdev, WLAN_MLME_OBJMGR_ID);
->>>>>>> 5d8474a2
 		return 0;
 	}
 
 	value = mlme_priv->mlme_roam.roam_cfg.supplicant_disabled_roaming;
-<<<<<<< HEAD
-	wlan_objmgr_vdev_release_ref(vdev, WLAN_LEGACY_MAC_ID);
-=======
 	wlan_objmgr_vdev_release_ref(vdev, WLAN_MLME_OBJMGR_ID);
->>>>>>> 5d8474a2
 
 	return value;
 }
@@ -2965,11 +2719,7 @@
 	struct mlme_legacy_priv *mlme_priv;
 
 	vdev = wlan_objmgr_get_vdev_by_id_from_psoc(psoc, vdev_id,
-<<<<<<< HEAD
-						    WLAN_LEGACY_MAC_ID);
-=======
 						    WLAN_MLME_OBJMGR_ID);
->>>>>>> 5d8474a2
 
 	if (!vdev) {
 		mlme_legacy_err("vdev object is NULL");
@@ -2979,20 +2729,12 @@
 	mlme_priv = wlan_vdev_mlme_get_ext_hdl(vdev);
 	if (!mlme_priv) {
 		mlme_legacy_err("vdev legacy private object is NULL");
-<<<<<<< HEAD
-		wlan_objmgr_vdev_release_ref(vdev, WLAN_LEGACY_MAC_ID);
-=======
 		wlan_objmgr_vdev_release_ref(vdev, WLAN_MLME_OBJMGR_ID);
->>>>>>> 5d8474a2
 		return;
 	}
 
 	mlme_priv->mlme_roam.roam_cfg.supplicant_disabled_roaming = val;
-<<<<<<< HEAD
-	wlan_objmgr_vdev_release_ref(vdev, WLAN_LEGACY_MAC_ID);
-=======
 	wlan_objmgr_vdev_release_ref(vdev, WLAN_MLME_OBJMGR_ID);
->>>>>>> 5d8474a2
 }
 
 uint32_t
@@ -3003,11 +2745,7 @@
 	uint32_t roam_bitmap;
 
 	vdev = wlan_objmgr_get_vdev_by_id_from_psoc(psoc, vdev_id,
-<<<<<<< HEAD
-						    WLAN_LEGACY_MAC_ID);
-=======
 						    WLAN_MLME_OBJMGR_ID);
->>>>>>> 5d8474a2
 
 	if (!vdev) {
 		mlme_legacy_err("vdev object is NULL");
@@ -3017,20 +2755,12 @@
 	mlme_priv = wlan_vdev_mlme_get_ext_hdl(vdev);
 	if (!mlme_priv) {
 		mlme_legacy_err("vdev legacy private object is NULL");
-<<<<<<< HEAD
-		wlan_objmgr_vdev_release_ref(vdev, WLAN_LEGACY_MAC_ID);
-=======
 		wlan_objmgr_vdev_release_ref(vdev, WLAN_MLME_OBJMGR_ID);
->>>>>>> 5d8474a2
 		return 0;
 	}
 
 	roam_bitmap = mlme_priv->mlme_roam.roam_cfg.roam_trigger_bitmap;
-<<<<<<< HEAD
-	wlan_objmgr_vdev_release_ref(vdev, WLAN_LEGACY_MAC_ID);
-=======
 	wlan_objmgr_vdev_release_ref(vdev, WLAN_MLME_OBJMGR_ID);
->>>>>>> 5d8474a2
 
 	return roam_bitmap;
 }
@@ -3042,11 +2772,7 @@
 	struct mlme_legacy_priv *mlme_priv;
 
 	vdev = wlan_objmgr_get_vdev_by_id_from_psoc(psoc, vdev_id,
-<<<<<<< HEAD
-						    WLAN_LEGACY_MAC_ID);
-=======
 						    WLAN_MLME_OBJMGR_ID);
->>>>>>> 5d8474a2
 	if (!vdev) {
 		mlme_legacy_err("vdev object is NULL");
 		return;
@@ -3055,20 +2781,12 @@
 	mlme_priv = wlan_vdev_mlme_get_ext_hdl(vdev);
 	if (!mlme_priv) {
 		mlme_legacy_err("vdev legacy private object is NULL");
-<<<<<<< HEAD
-		wlan_objmgr_vdev_release_ref(vdev, WLAN_LEGACY_MAC_ID);
-=======
 		wlan_objmgr_vdev_release_ref(vdev, WLAN_MLME_OBJMGR_ID);
->>>>>>> 5d8474a2
 		return;
 	}
 
 	mlme_priv->mlme_roam.roam_cfg.roam_trigger_bitmap = val;
-<<<<<<< HEAD
-	wlan_objmgr_vdev_release_ref(vdev, WLAN_LEGACY_MAC_ID);
-=======
 	wlan_objmgr_vdev_release_ref(vdev, WLAN_MLME_OBJMGR_ID);
->>>>>>> 5d8474a2
 }
 
 uint8_t
@@ -3079,11 +2797,7 @@
 	uint8_t bitmap;
 
 	vdev = wlan_objmgr_get_vdev_by_id_from_psoc(psoc, vdev_id,
-<<<<<<< HEAD
-						    WLAN_LEGACY_MAC_ID);
-=======
 						    WLAN_MLME_OBJMGR_ID);
->>>>>>> 5d8474a2
 
 	if (!vdev) {
 		mlme_legacy_err("vdev object is NULL");
@@ -3093,20 +2807,12 @@
 	mlme_priv = wlan_vdev_mlme_get_ext_hdl(vdev);
 	if (!mlme_priv) {
 		mlme_legacy_err("vdev legacy private object is NULL");
-<<<<<<< HEAD
-		wlan_objmgr_vdev_release_ref(vdev, WLAN_LEGACY_MAC_ID);
-=======
 		wlan_objmgr_vdev_release_ref(vdev, WLAN_MLME_OBJMGR_ID);
->>>>>>> 5d8474a2
 		return 0xFF;
 	}
 
 	bitmap = mlme_priv->mlme_roam.roam_sm.mlme_operations_bitmap;
-<<<<<<< HEAD
-	wlan_objmgr_vdev_release_ref(vdev, WLAN_LEGACY_MAC_ID);
-=======
 	wlan_objmgr_vdev_release_ref(vdev, WLAN_MLME_OBJMGR_ID);
->>>>>>> 5d8474a2
 
 	return bitmap;
 }
@@ -3119,11 +2825,7 @@
 	struct mlme_legacy_priv *mlme_priv;
 
 	vdev = wlan_objmgr_get_vdev_by_id_from_psoc(psoc, vdev_id,
-<<<<<<< HEAD
-						    WLAN_LEGACY_MAC_ID);
-=======
 						    WLAN_MLME_OBJMGR_ID);
->>>>>>> 5d8474a2
 	if (!vdev) {
 		mlme_legacy_err("vdev object is NULL");
 		return;
@@ -3132,11 +2834,7 @@
 	mlme_priv = wlan_vdev_mlme_get_ext_hdl(vdev);
 	if (!mlme_priv) {
 		mlme_legacy_err("vdev legacy private object is NULL");
-<<<<<<< HEAD
-		wlan_objmgr_vdev_release_ref(vdev, WLAN_LEGACY_MAC_ID);
-=======
 		wlan_objmgr_vdev_release_ref(vdev, WLAN_MLME_OBJMGR_ID);
->>>>>>> 5d8474a2
 		return;
 	}
 
@@ -3144,11 +2842,7 @@
 		mlme_priv->mlme_roam.roam_sm.mlme_operations_bitmap &= ~reqs;
 	else
 		mlme_priv->mlme_roam.roam_sm.mlme_operations_bitmap |= reqs;
-<<<<<<< HEAD
-	wlan_objmgr_vdev_release_ref(vdev, WLAN_LEGACY_MAC_ID);
-=======
 	wlan_objmgr_vdev_release_ref(vdev, WLAN_MLME_OBJMGR_ID);
->>>>>>> 5d8474a2
 }
 
 enum roam_offload_state
@@ -3159,11 +2853,7 @@
 	enum roam_offload_state roam_state;
 
 	vdev = wlan_objmgr_get_vdev_by_id_from_psoc(psoc, vdev_id,
-<<<<<<< HEAD
-						    WLAN_LEGACY_MAC_ID);
-=======
 						    WLAN_MLME_OBJMGR_ID);
->>>>>>> 5d8474a2
 
 	if (!vdev) {
 		mlme_legacy_err("vdev object is NULL");
@@ -3173,20 +2863,12 @@
 	mlme_priv = wlan_vdev_mlme_get_ext_hdl(vdev);
 	if (!mlme_priv) {
 		mlme_legacy_err("vdev legacy private object is NULL");
-<<<<<<< HEAD
-		wlan_objmgr_vdev_release_ref(vdev, WLAN_LEGACY_MAC_ID);
-=======
 		wlan_objmgr_vdev_release_ref(vdev, WLAN_MLME_OBJMGR_ID);
->>>>>>> 5d8474a2
 		return ROAM_DEINIT;
 	}
 
 	roam_state = mlme_priv->mlme_roam.roam_sm.state;
-<<<<<<< HEAD
-	wlan_objmgr_vdev_release_ref(vdev, WLAN_LEGACY_MAC_ID);
-=======
 	wlan_objmgr_vdev_release_ref(vdev, WLAN_MLME_OBJMGR_ID);
->>>>>>> 5d8474a2
 
 	return roam_state;
 }
@@ -3198,11 +2880,7 @@
 	struct mlme_legacy_priv *mlme_priv;
 
 	vdev = wlan_objmgr_get_vdev_by_id_from_psoc(psoc, vdev_id,
-<<<<<<< HEAD
-						    WLAN_LEGACY_MAC_ID);
-=======
 						    WLAN_MLME_OBJMGR_ID);
->>>>>>> 5d8474a2
 
 	if (!vdev) {
 		mlme_legacy_err("vdev object is NULL");
@@ -3212,77 +2890,13 @@
 	mlme_priv = wlan_vdev_mlme_get_ext_hdl(vdev);
 	if (!mlme_priv) {
 		mlme_legacy_err("vdev legacy private object is NULL");
-<<<<<<< HEAD
-		wlan_objmgr_vdev_release_ref(vdev, WLAN_LEGACY_MAC_ID);
-=======
 		wlan_objmgr_vdev_release_ref(vdev, WLAN_MLME_OBJMGR_ID);
->>>>>>> 5d8474a2
 		return;
 	}
 
 	mlme_print_roaming_state(vdev_id, mlme_priv->mlme_roam.roam_sm.state,
 				 new_state);
 	mlme_priv->mlme_roam.roam_sm.state = new_state;
-<<<<<<< HEAD
-	wlan_objmgr_vdev_release_ref(vdev, WLAN_LEGACY_MAC_ID);
-}
-#endif
-
-void mlme_set_follow_ap_edca_flag(struct wlan_objmgr_vdev *vdev, bool flag)
-{
-	struct mlme_legacy_priv *mlme_priv;
-
-	mlme_priv = wlan_vdev_mlme_get_ext_hdl(vdev);
-	if (!mlme_priv) {
-		mlme_legacy_err("vdev legacy private object is NULL");
-		return;
-	}
-
-	mlme_priv->follow_ap_edca = flag;
-}
-
-bool mlme_get_follow_ap_edca_flag(struct wlan_objmgr_vdev *vdev)
-{
-	struct mlme_legacy_priv *mlme_priv;
-
-	mlme_priv = wlan_vdev_mlme_get_ext_hdl(vdev);
-	if (!mlme_priv) {
-		mlme_legacy_err("vdev legacy private object is NULL");
-		return false;
-	}
-
-	return mlme_priv->follow_ap_edca;
-}
-
-void mlme_set_peer_pmf_status(struct wlan_objmgr_peer *peer,
-			      bool is_pmf_enabled)
-{
-	struct peer_mlme_priv_obj *peer_priv;
-
-	peer_priv = wlan_objmgr_peer_get_comp_private_obj(peer,
-							  WLAN_UMAC_COMP_MLME);
-	if (!peer_priv) {
-		mlme_legacy_err(" peer mlme component object is NULL");
-		return;
-	}
-	peer_priv->is_pmf_enabled = is_pmf_enabled;
-}
-
-bool mlme_get_peer_pmf_status(struct wlan_objmgr_peer *peer)
-{
-	struct peer_mlme_priv_obj *peer_priv;
-
-	peer_priv = wlan_objmgr_peer_get_comp_private_obj(peer,
-							  WLAN_UMAC_COMP_MLME);
-	if (!peer_priv) {
-		mlme_legacy_err("peer mlme component object is NULL");
-		return false;
-	}
-
-	return peer_priv->is_pmf_enabled;
-}
-=======
 	wlan_objmgr_vdev_release_ref(vdev, WLAN_MLME_OBJMGR_ID);
 }
-#endif
->>>>>>> 5d8474a2
+#endif