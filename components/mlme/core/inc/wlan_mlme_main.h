--- conflicted
+++ resolved
@@ -44,19 +44,6 @@
 };
 
 /**
-<<<<<<< HEAD
- * struct wlan_ies - Generic WLAN Information Element(s) format
- * @len: Total length of the IEs
- * @data: IE data
- */
-struct wlan_ies {
-	uint16_t len;
-	uint8_t *data;
-};
-
-/**
-=======
->>>>>>> 5d8474a2
  * struct wlan_disconnect_info - WLAN Disconnection Information
  * @self_discon_ies: Disconnect IEs to be sent in deauth/disassoc frames
  *                   originated from driver
@@ -74,10 +61,6 @@
 
 /**
  * struct peer_mlme_priv_obj - peer MLME component object
-<<<<<<< HEAD
- * @ucast_key_cipher: unicast crypto type.
-=======
->>>>>>> 5d8474a2
  * @last_pn_valid if last PN is valid
  * @last_pn: last pn received
  * @rmf_pn_replays: rmf pn replay count
@@ -86,10 +69,6 @@
  * @last_disassoc_deauth_received_time: last disassoc/deauth received time
  */
 struct peer_mlme_priv_obj {
-<<<<<<< HEAD
-	uint32_t ucast_key_cipher;
-=======
->>>>>>> 5d8474a2
 	uint8_t last_pn_valid;
 	uint64_t last_pn;
 	uint32_t rmf_pn_replays;
@@ -158,20 +137,13 @@
  * @connection_fail: flag to indicate connection failed
  * @cac_required_for_new_channel: if CAC is required for new channel
  * @follow_ap_edca: if true, it is forced to follow the AP's edca.
-<<<<<<< HEAD
- * @reconn_after_assoc_timeout: reconnect to the same AP if association timeout
-=======
->>>>>>> 5d8474a2
  * @assoc_type: vdev associate/reassociate type
  * @dynamic_cfg: current configuration of nss, chains for vdev.
  * @ini_cfg: Max configuration of nss, chains supported for vdev.
  * @sta_dynamic_oce_value: Dyanmic oce flags value for sta
  * @roam_invoke_params: Roam invoke params
  * @disconnect_info: Disconnection information
-<<<<<<< HEAD
-=======
  * @vdev_stop_type: vdev stop type request
->>>>>>> 5d8474a2
  * @roam_off_state: Roam offload state
  */
 struct mlme_legacy_priv {
@@ -181,20 +153,13 @@
 	bool connection_fail;
 	bool cac_required_for_new_channel;
 	bool follow_ap_edca;
-<<<<<<< HEAD
-	bool reconn_after_assoc_timeout;
-=======
->>>>>>> 5d8474a2
 	enum vdev_assoc_type assoc_type;
 	struct wlan_mlme_nss_chains dynamic_cfg;
 	struct wlan_mlme_nss_chains ini_cfg;
 	uint8_t sta_dynamic_oce_value;
 	struct mlme_roam_after_data_stall roam_invoke_params;
 	struct wlan_disconnect_info disconnect_info;
-<<<<<<< HEAD
-=======
 	uint32_t vdev_stop_type;
->>>>>>> 5d8474a2
 	struct wlan_mlme_roam mlme_roam;
 };
 
@@ -373,37 +338,6 @@
 bool mlme_get_follow_ap_edca_flag(struct wlan_objmgr_vdev *vdev);
 
 /**
-<<<<<<< HEAD
- * mlme_set_reconn_after_assoc_timeout_flag() - Set reconn after assoc timeout
- * flag
- * @psoc: soc object
- * @vdev_id: vdev id
- * @flag: enable or disable reconnect
- *
- * Return: void
- */
-void mlme_set_reconn_after_assoc_timeout_flag(struct wlan_objmgr_psoc *psoc,
-					      uint8_t vdev_id, bool flag);
-
-/**
- * mlme_get_reconn_after_assoc_timeout_flag() - Get reconn after assoc timeout
- * flag
- * @psoc: soc object
- * @vdev_id: vdev id
- *
- * Return: true for enabling reconnect, otherwise false
- */
-bool mlme_get_reconn_after_assoc_timeout_flag(struct wlan_objmgr_psoc *psoc,
-					      uint8_t vdev_id);
-
-/**
- * mlme_get_peer_disconnect_ies() - Get diconnect IEs from vdev object
- * @vdev: vdev pointer
- *
- * Return: Returns a pointer to the peer disconnect IEs present in vdev object
- */
-struct wlan_ies *mlme_get_peer_disconnect_ies(struct wlan_objmgr_vdev *vdev);
-=======
  * mlme_get_peer_disconnect_ies() - Get diconnect IEs from vdev object
  * @vdev: vdev pointer
  *
@@ -429,7 +363,6 @@
  * Return: Value of is_pmf_enabled; True if PMF is enabled by peer
  */
 bool mlme_get_peer_pmf_status(struct wlan_objmgr_peer *peer);
->>>>>>> 5d8474a2
 
 /**
  * mlme_set_discon_reason_n_from_ap() - set disconnect reason and from ap flag
@@ -580,28 +513,6 @@
 #endif
 
 /**
-<<<<<<< HEAD
- * mlme_set_peer_pmf_status() - set pmf status of peer
- * @peer: PEER object
- * @is_pmf_enabled: Carries if PMF is enabled or not
- *
- * is_pmf_enabled will be set to true if PMF is enabled by peer
- *
- * Return: void
- */
-void mlme_set_peer_pmf_status(struct wlan_objmgr_peer *peer,
-			      bool is_pmf_enabled);
-/**
- * mlme_get_peer_pmf_status() - get if peer is of pmf capable
- * @peer: PEER object
- *
- * Return: Value of is_pmf_enabled; True if PMF is enabled by peer
- */
-bool mlme_get_peer_pmf_status(struct wlan_objmgr_peer *peer);
-
-/**
-=======
->>>>>>> 5d8474a2
  * mlme_reinit_control_config_lfr_params() - Reinitialize roam control config
  * @psoc: PSOC pointer
  * @lfr: Pointer of an lfr_cfg buffer to fill.
