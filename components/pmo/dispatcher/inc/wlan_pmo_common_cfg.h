/*
 * Copyright (c) 2012-2020 The Linux Foundation. All rights reserved.
 *
 * Permission to use, copy, modify, and/or distribute this software for
 * any purpose with or without fee is hereby granted, provided that the
 * above copyright notice and this permission notice appear in all
 * copies.
 *
 * THE SOFTWARE IS PROVIDED "AS IS" AND THE AUTHOR DISCLAIMS ALL
 * WARRANTIES WITH REGARD TO THIS SOFTWARE INCLUDING ALL IMPLIED
 * WARRANTIES OF MERCHANTABILITY AND FITNESS. IN NO EVENT SHALL THE
 * AUTHOR BE LIABLE FOR ANY SPECIAL, DIRECT, INDIRECT, OR CONSEQUENTIAL
 * DAMAGES OR ANY DAMAGES WHATSOEVER RESULTING FROM LOSS OF USE, DATA OR
 * PROFITS, WHETHER IN AN ACTION OF CONTRACT, NEGLIGENCE OR OTHER
 * TORTIOUS ACTION, ARISING OUT OF OR IN CONNECTION WITH THE USE OR
 * PERFORMANCE OF THIS SOFTWARE.
 */

#ifndef WLAN_PMO_COMMON_CFG_H__
#define WLAN_PMO_COMMON_CFG_H__

#include "wlan_pmo_common_public_struct.h"

/*
 * <ini>
 * hostArpOffload - Enable/disable host ARP offload
 * @Min: 0
 * @Max: 1
 * @Default: 1
 *
 * This ini is used to enable/disable firmware's capability of sending ARP
 * response to clients.
 *
 * Usage: External
 *
 * </ini>
 */
#define CFG_PMO_ENABLE_HOST_ARPOFFLOAD CFG_INI_BOOL( \
	"hostArpOffload", \
	1, \
	"enable/disable host ARP offload")

/*
 * <ini>
 * gHwFilterMode - configure hardware filter for DTIM mode
 * @Min: 0
 * @Max: 3
 * @Default: 1
 *
 * The hardware filter is only effective in DTIM mode. Use this configuration
 * to blanket drop broadcast/multicast packets at the hardware level, without
 * waking up the firmware
 *
 * Takes a bitmap of frame types to drop
 * @E.g.
 *	# disable feature
 *	gHwFilterMode=0
 *	# drop all broadcast frames, except ARP (default)
 *	gHwFilterMode=1
 *	# drop all multicast frames, except ICMPv6
 *	gHwFilterMode=2
 *	# drop all broadcast and multicast frames, except ARP and ICMPv6
 *	gHwFilterMode=3
 *
 * Related: N/A
 *
 * Usage: Internal/External
 *
 * </ini>
 */
#define CFG_PMO_HW_FILTER_MODE CFG_INI_UINT( \
	"gHwFilterMode", \
	0, \
	3, \
	1, \
	CFG_VALUE_OR_DEFAULT, \
	"hardware filter for DTIM mode")

/*
 * <ini>
 * ssdp - Enable/disable SSDP
 * @Min: 0
 * @Max: 1
 * @Default: 1
 *
 * This ini is used to enable/disable Simple Service Discovery Protocol(SSDP).
 *
 * Usage: External
 *
 * </ini>
 */
#define CFG_PMO_ENABLE_HOST_SSDP CFG_INI_BOOL( \
	"ssdp", \
	1, \
	"Enable/disable ssdp")

/*
 * <ini>
 * hostNSOffload - Enable/disable NS offload
 * @Min: 0
 * @Max: 1
 * @Default: 1
 *
 * This ini is used to enable/disable NS offload.
 *
 * Usage: External
 *
 * </ini>
 */
#define CFG_PMO_ENABLE_HOST_NSOFFLOAD CFG_INI_BOOL( \
	"hostNSOffload", \
	1, \
	"Enable/disable NS offload")

/*
 * <ini>
 * gEnableDynamicDTIM - Enable Dynamic DTIM
 * @Min: 0
<<<<<<< HEAD
 * @Max: 9
=======
 * @Max: 10
>>>>>>> 5d8474a2
 * @Default: 0
 *
 * This ini is used to enable/disable dynamic DTIM.
 *
 * 0 - Disable Dynamic DTIM
 * 1 to 10 - SLM will switch to DTIM specified here when host suspends and
 *          switch DTIM1 when host resumes
 *
 * Usage: External
 *
 * </ini>
 */
#define CFG_PMO_ENABLE_DYNAMIC_DTIM CFG_INI_UINT( \
	"gEnableDynamicDTIM", \
	0, \
<<<<<<< HEAD
	9, \
=======
	10, \
>>>>>>> 5d8474a2
	0, \
	CFG_VALUE_OR_DEFAULT, \
	"Enable Dynamic DTIM")

/*
 * <ini>
 * gEnableModulatedDTIM - Enable/Disable modulated DTIM feature
 * @Min: 0
 * @Max: 5
 * @Default: 0
 *
 * This ini is used to enable/disable modulated DTIM feature.
 *
 * 0 - Disable modulated DTIM.
 * 1 to 5 - The maximum No. of modulated DTIM period used for calculating the
 * target listen interval.
 *
 * The target listen interval will be updated to firmware when host driver is
 * setting the suspend DTIM parameters.
 *
 * This configuration will be ignored when dynamic DTIM is enabled(by
 * gEnableDynamicDTIM).
 *
 * Usage: External
 *
 * </ini>
 */
#define CFG_PMO_ENABLE_MODULATED_DTIM CFG_INI_UINT( \
	"gEnableModulatedDTIM", \
	0, \
	5, \
	0, \
	CFG_VALUE_OR_DEFAULT, \
	"Enable/disable modulated DTIM feature")

/*
 * <ini>
 * gMCAddrListEnable - Enable/disable multicast MAC address list feature
 * @Min: 0
 * @Max: 1
 * @Default: 1
 *
 * This ini is used to enable/disable multicast MAC address list feature.
 * Default: Enable
 *
 * Related: None
 *
 * Supported Feature: STA
 *
 * Usage: Internal/External
 *
 * </ini>
 */
#define CFG_PMO_MC_ADDR_LIST_ENABLE CFG_INI_BOOL( \
	"gMCAddrListEnable", \
	1, \
	"Enable/disable multicast MAC address list feature")

/*
 * <ini>
 * gOptimizedPowerManagement - Optimized Power Management
 * @Min: 0
<<<<<<< HEAD
 * @Max: 5
 * @Default: 2
=======
 * @Max: 1
 * @Default: 1
>>>>>>> 5d8474a2
 *
 * This ini is used to set Optimized Power Management configuration:
 * Current values of gOptimizedPowerManagement:
 * 0 -> Disable optimized power management
 * 1 -> Enable optimized power management
 *
 * Related: None
 *
 * Supported Feature: Optimized Power Management
 *
 * Usage: External
 *
 * </ini>
 */
<<<<<<< HEAD
#define CFG_PMO_POWERSAVE_OFFLOAD CFG_INI_UINT( \
	"gEnablePowerSaveOffload", \
	0, \
	5, \
	2, \
=======
#define CFG_PMO_POWERSAVE_MODE CFG_INI_UINT( \
	"gOptimizedPowerManagement", \
	0, \
	1, \
	1, \
>>>>>>> 5d8474a2
	CFG_VALUE_OR_DEFAULT, \
	"Optimized Power Management")

/*
 * <ini>
 * gMaxPsPoll - Max powersave poll
 * @Min: 0
 * @Max: 255
 * @Default: 0
 *
 * This ini is used to set max powersave poll.
 *
 * Usage: External
 *
 * </ini>
 */
#define CFG_PMO_MAX_PS_POLL CFG_INI_UINT( \
		"gMaxPsPoll", \
		0, \
		255, \
		0, \
		CFG_VALUE_OR_DEFAULT, \
		"Max powersave poll")

/*
 * <ini>
 * gEnableWoW - Enable/Disable WoW
 * @Min: 0
 * @Max: 3
 * @Default: 3
 *
 * This ini is used to enable/disable WoW. Configurations are as follows:
 * 0 - Disable both magic pattern match and pattern byte match.
 * 1 - Enable magic pattern match on all interfaces.
 * 2 - Enable pattern byte match on all interfaces.
 * 3 - Enable both magic patter and pattern byte match on all interfaces.
 *
 * Related: None
 *
 * Supported Feature: Power Save
 *
 * Usage: External
 *
 * </ini>
 */
#define CFG_PMO_WOW_ENABLE CFG_INI_UINT("gEnableWoW", \
					0, 3, 3, \
					CFG_VALUE_OR_DEFAULT, \
					"Enable WoW Support")
/*
 * <ini>
 * wowlan_deauth_enable - Enable/Disable wowlan deauth enable
 * @Min: 0
 * @Max: 1
 * @Default: 1
 *
 * This ini is used to enable/disable wowlan deauth enable.
 *
 * Related: None
 *
 * Supported Feature: Power Save
 *
 * Usage: External
 *
 * </ini>
 */
#define CFG_PMO_WOWLAN_DEAUTH_ENABLE CFG_INI_BOOL("wowlan_deauth_enable", \
						  1, \
						  "Enable WoWLan deauth")
/*
 * <ini>
 * wowlan_disassoc_enable - Enable/Disable wowlan disassoc enable
 * @Min: 0
 * @Max: 1
 * @Default: 1
 *
 * This ini is used to enable/disable wowlan disassoc enable.
 *
 * Related: None
 *
 * Supported Feature: Power Save
 *
 * Usage: External
 *
 * </ini>
 */
#define CFG_PMO_WOWLAN_DISASSOC_ENABLE CFG_INI_BOOL("wowlan_disassoc_enable", \
						    1, \
						    "Enable WoW Support")

/*
 * <ini>
 * gActiveModeOffload - Active offload mode configuration
 * @Min: 0
 * @Max: 1
 * @Default: 1
 *
 * When set to 1 active mode offload will be enabled.
 *
 * If active mode offload is enabled then all applicable data offload/filtering
 * is enabled immediately in FW once config is available in WLAN driver and FW
 * caches this configuration across suspend/resume;
 * If active mode offload is disabled then all applicable data offload/filtering
 * is enabled during cfg80211 suspend and disabled during cfg80211 resume.
 *
 * Supported Feature: Active mode offload
 *
 * Usage: External
 *
 * </ini>
 */
#define CFG_PMO_ACTIVE_MODE CFG_INI_BOOL("gActiveModeOffload", \
					 1, \
					 "Enable active mode offload")

/*
 * <ini>
 * g_auto_detect_power_failure_mode - Auto detect power save failure mode
 * @Min: PMO_FW_TO_CRASH_ON_PWR_FAILURE
 * @Max: PMO_AUTO_PWR_FAILURE_DETECT_DISABLE
 * @Default: PMO_FW_TO_CRASH_ON_PWR_FAILURE
 *
 * Specifies the behavior of FW in case of CHIP_POWER_SAVE_FAIL_DETECTED event
 *
 * Supported Feature: Auto detect power save failure
 *
 * Usage: External
 *
 * </ini>
 */
#define CFG_PMO_PWR_FAILURE CFG_INI_UINT("g_auto_detect_power_failure_mode", \
					 PMO_FW_TO_CRASH_ON_PWR_FAILURE, \
					 PMO_AUTO_PWR_FAILURE_DETECT_DISABLE, \
					 PMO_FW_TO_CRASH_ON_PWR_FAILURE, \
					 CFG_VALUE_OR_DEFAULT, \
					 "Auto detect power save failure mode")

/*
 * <ini>
 * gEnableSapSuspend - Enable/disable SAP Suspend
 * @Min: 0
 * @Max: 1
 * @Default: 0
 *
 *
 * Related: None
 *
 * Supported Feature: SAP
 *
 * Usage: External
 *
 * </ini>
 */
#define CFG_ENABLE_SAP_SUSPEND CFG_INI_BOOL( \
			"gEnableSapSuspend", \
			1, \
			"Enable/disable SAP Suspend")

/*
 * <ini>
 * g_wow_data_inactivity_timeout - Data activity timeout in wow mode.
 * @Min: 1
 * @Max: 255
 * @Default: 50
 *
 * This ini is used to set data inactivity timeout in wow mode.
 *
 * Supported Feature: inactivity timeout in wow mode
 *
 * Usage: External
 *
 * </ini>
 */
#define CFG_PMO_WOW_DATA_INACTIVITY_TIMEOUT CFG_INI_UINT( \
		"g_wow_data_inactivity_timeout", \
		1, \
		255, \
		50, \
		CFG_VALUE_OR_DEFAULT, \
		"Data activity timeout in wow mode")
/*
 * <ini>
 * gRArateLimitInterval - RA rate limit interval
 * @Min: 60
 * @Max: 3600
 * @Default: 60
 * This ini is used to set RA rate limit interval.
 *
 * Usage: External
 *
 * </ini>
 */
#define CFG_RA_RATE_LIMIT_INTERVAL CFG_INI_UINT( \
	"gRArateLimitInterval", \
	60, \
	3600, \
	60, \
	CFG_VALUE_OR_DEFAULT, \
	"RA rate limit interval")

#define CFG_PMO_COMMON_ALL \
	CFG(CFG_ENABLE_SAP_SUSPEND) \
	CFG(CFG_PMO_ENABLE_HOST_ARPOFFLOAD) \
	CFG(CFG_PMO_HW_FILTER_MODE) \
	CFG(CFG_PMO_ENABLE_HOST_SSDP) \
	CFG(CFG_PMO_ENABLE_HOST_NSOFFLOAD) \
	CFG(CFG_PMO_ENABLE_DYNAMIC_DTIM) \
	CFG(CFG_PMO_ENABLE_MODULATED_DTIM) \
	CFG(CFG_PMO_MC_ADDR_LIST_ENABLE) \
	CFG(CFG_PMO_POWERSAVE_MODE) \
	CFG(CFG_PMO_MAX_PS_POLL) \
	CFG(CFG_PMO_WOWLAN_DEAUTH_ENABLE) \
	CFG(CFG_PMO_WOWLAN_DISASSOC_ENABLE) \
	CFG(CFG_PMO_WOW_ENABLE) \
	CFG(CFG_PMO_ACTIVE_MODE) \
	CFG(CFG_PMO_PWR_FAILURE) \
	CFG(CFG_PMO_WOW_DATA_INACTIVITY_TIMEOUT) \
	CFG(CFG_RA_RATE_LIMIT_INTERVAL)

#endif /* WLAN_PMO_COMMON_CFG_H__ */<|MERGE_RESOLUTION|>--- conflicted
+++ resolved
@@ -116,11 +116,7 @@
  * <ini>
  * gEnableDynamicDTIM - Enable Dynamic DTIM
  * @Min: 0
-<<<<<<< HEAD
- * @Max: 9
-=======
  * @Max: 10
->>>>>>> 5d8474a2
  * @Default: 0
  *
  * This ini is used to enable/disable dynamic DTIM.
@@ -136,11 +132,7 @@
 #define CFG_PMO_ENABLE_DYNAMIC_DTIM CFG_INI_UINT( \
 	"gEnableDynamicDTIM", \
 	0, \
-<<<<<<< HEAD
-	9, \
-=======
 	10, \
->>>>>>> 5d8474a2
 	0, \
 	CFG_VALUE_OR_DEFAULT, \
 	"Enable Dynamic DTIM")
@@ -203,13 +195,8 @@
  * <ini>
  * gOptimizedPowerManagement - Optimized Power Management
  * @Min: 0
-<<<<<<< HEAD
- * @Max: 5
- * @Default: 2
-=======
- * @Max: 1
- * @Default: 1
->>>>>>> 5d8474a2
+ * @Max: 1
+ * @Default: 1
  *
  * This ini is used to set Optimized Power Management configuration:
  * Current values of gOptimizedPowerManagement:
@@ -224,19 +211,11 @@
  *
  * </ini>
  */
-<<<<<<< HEAD
-#define CFG_PMO_POWERSAVE_OFFLOAD CFG_INI_UINT( \
-	"gEnablePowerSaveOffload", \
-	0, \
-	5, \
-	2, \
-=======
 #define CFG_PMO_POWERSAVE_MODE CFG_INI_UINT( \
 	"gOptimizedPowerManagement", \
 	0, \
 	1, \
 	1, \
->>>>>>> 5d8474a2
 	CFG_VALUE_OR_DEFAULT, \
 	"Optimized Power Management")
 
