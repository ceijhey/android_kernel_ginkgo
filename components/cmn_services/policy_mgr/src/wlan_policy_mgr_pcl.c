--- conflicted
+++ resolved
@@ -237,31 +237,6 @@
 	return QDF_STATUS_SUCCESS;
 }
 
-QDF_STATUS policy_mgr_init_chan_avoidance(struct wlan_objmgr_psoc *psoc,
-					  uint16_t *chan_list,
-					  uint16_t chan_cnt)
-{
-	struct policy_mgr_psoc_priv_obj *pm_ctx;
-	uint32_t i;
-
-	pm_ctx = policy_mgr_get_context(psoc);
-	if (!pm_ctx) {
-		policy_mgr_err("Invalid Context");
-		return QDF_STATUS_E_FAILURE;
-	}
-
-	pm_ctx->unsafe_channel_count = chan_cnt >= NUM_CHANNELS ?
-			NUM_CHANNELS : chan_cnt;
-
-	for (i = 0; i < pm_ctx->unsafe_channel_count; i++)
-		pm_ctx->unsafe_channel_list[i] = chan_list[i];
-
-	policy_mgr_debug("Channel list init, received %d avoided channels",
-			 pm_ctx->unsafe_channel_count);
-
-	return QDF_STATUS_SUCCESS;
-}
-
 void policy_mgr_update_with_safe_channel_list(struct wlan_objmgr_psoc *psoc,
 					      uint32_t *pcl_channels,
 					      uint32_t *len,
@@ -428,8 +403,15 @@
 	return 0;
 }
 
-QDF_STATUS policy_mgr_skip_dfs_ch(struct wlan_objmgr_psoc *psoc,
-				  bool *skip_dfs_channel)
+/**
+ * policy_mgr_skip_dfs_ch() - skip dfs channel or not
+ * @psoc: pointer to soc
+ * @skip_dfs_channel: pointer to result
+ *
+ * Return: QDF_STATUS
+ */
+static QDF_STATUS policy_mgr_skip_dfs_ch(struct wlan_objmgr_psoc *psoc,
+					 bool *skip_dfs_channel)
 {
 	bool sta_sap_scc_on_dfs_chan;
 	bool dfs_master_capable;
@@ -452,31 +434,11 @@
 
 	sta_sap_scc_on_dfs_chan =
 		policy_mgr_is_sta_sap_scc_allowed_on_dfs_chan(psoc);
-<<<<<<< HEAD
-
-	if (policy_mgr_is_hw_dbs_capable(psoc)) {
-		if ((policy_mgr_is_special_mode_active_5g(psoc,
-							  PM_P2P_CLIENT_MODE) ||
-		     policy_mgr_is_special_mode_active_5g(psoc, PM_STA_MODE)) &&
-		    !sta_sap_scc_on_dfs_chan) {
-			policy_mgr_debug("skip DFS ch from pcl for DBS SAP/Go");
-			*skip_dfs_channel = true;
-		}
-	} else {
-		if ((policy_mgr_mode_specific_connection_count(psoc,
-							       PM_STA_MODE,
-							       NULL) > 0) &&
-		    !sta_sap_scc_on_dfs_chan) {
-			policy_mgr_debug("skip DFS ch from pcl for non-DBS SAP/Go");
-			*skip_dfs_channel = true;
-		}
-=======
 	if ((policy_mgr_mode_specific_connection_count(psoc, PM_STA_MODE,
 						       NULL) > 0) &&
 	    !sta_sap_scc_on_dfs_chan) {
 		policy_mgr_debug("SAP/Go skips DFS ch if sta connects");
 		*skip_dfs_channel = true;
->>>>>>> 5d8474a2
 	}
 
 	return QDF_STATUS_SUCCESS;
@@ -2329,11 +2291,7 @@
 }
 
 QDF_STATUS policy_mgr_get_sap_mandatory_channel(struct wlan_objmgr_psoc *psoc,
-<<<<<<< HEAD
-						uint16_t *chan)
-=======
 						uint32_t *ch_freq)
->>>>>>> 5d8474a2
 {
 	QDF_STATUS status;
 	struct policy_mgr_pcl_list pcl;
@@ -2528,17 +2486,10 @@
 #define CHAN_WEIGHT_CHAR_LEN 10
 #define MAX_CHAN_TO_PRINT 39
 
-<<<<<<< HEAD
-bool policy_mgr_dump_channel_list(uint32_t len, uint8_t *pcl_channels,
-				  uint8_t *pcl_weight)
-{
-	uint32_t idx, buff_len, num = 0, count = 0;
-=======
 bool policy_mgr_dump_channel_list(uint32_t len, uint32_t *pcl_channels,
 				  uint8_t *pcl_weight)
 {
 	uint32_t idx, buff_len, num = 0, count = 0, count_6G = 0;
->>>>>>> 5d8474a2
 	char *chan_buff = NULL;
 
 	buff_len = (QDF_MIN(len, MAX_CHAN_TO_PRINT) * CHAN_WEIGHT_CHAR_LEN) + 1;
@@ -2548,16 +2499,6 @@
 
 	policymgr_nofl_debug("Total PCL Chan Freq %d", len);
 	for (idx = 0; idx < len; idx++) {
-<<<<<<< HEAD
-		num += qdf_scnprintf(chan_buff + num, buff_len - num, " %d[%d]",
-				     pcl_channels[idx], pcl_weight[idx]);
-		count++;
-		if (count >= MAX_CHAN_TO_PRINT) {
-			/* Print the MAX_CHAN_TO_PRINT channels */
-			policymgr_nofl_debug("Chan[weight]:%s", chan_buff);
-			count = 0;
-			num = 0;
-=======
 		if (!WLAN_REG_IS_6GHZ_CHAN_FREQ(pcl_channels[idx])) {
 			num += qdf_scnprintf(chan_buff + num, buff_len - num,
 					     " %d[%d]", pcl_channels[idx],
@@ -2572,15 +2513,10 @@
 			}
 		} else {
 			count_6G++;
->>>>>>> 5d8474a2
 		}
 	}
 	/* Print any pending channels */
 	if (num)
-<<<<<<< HEAD
-		policymgr_nofl_debug("Chan[weight]:%s", chan_buff);
-
-=======
 		policymgr_nofl_debug("2G+5G Freq[weight]:%s", chan_buff);
 
 	if (!count_6G)
@@ -2608,7 +2544,6 @@
 		policymgr_nofl_debug("6G Freq[weight]:%s", chan_buff);
 
 free:
->>>>>>> 5d8474a2
 	qdf_mem_free(chan_buff);
 
 	return true;
