--- conflicted
+++ resolved
@@ -362,8 +362,6 @@
  */
 uint32_t ucfg_ipa_get_tx_buf_count(void);
 
-<<<<<<< HEAD
-=======
 /**
  * ucfg_ipa_update_tx_stats() - send embedded tx traffic in bytes to IPA
  * @pdev: pdev obj
@@ -372,7 +370,6 @@
  *
  * Return: void
  */
->>>>>>> 5d8474a2
 void ucfg_ipa_update_tx_stats(struct wlan_objmgr_pdev *pdev, uint64_t sta_tx,
 			      uint64_t ap_tx);
 /**
