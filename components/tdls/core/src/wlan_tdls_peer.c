--- conflicted
+++ resolved
@@ -189,11 +189,7 @@
 				soc_obj->tdls_configs.tdls_pre_off_chan_bw,
 				&reg_bw_offset);
 
-<<<<<<< HEAD
-	peer->sta_id = INVALID_TDLS_PEER_ID;
-=======
 	peer->valid_entry = false;
->>>>>>> 5d8474a2
 
 	qdf_list_insert_back(head, &peer->node);
 
@@ -481,10 +477,7 @@
 	struct wlan_objmgr_pdev *pdev;
 	uint8_t chan_id;
 	enum band_info cur_band = BAND_ALL;
-<<<<<<< HEAD
-=======
 	qdf_freq_t ch_freq;
->>>>>>> 5d8474a2
 
 	vdev_obj = peer->vdev_priv;
 	soc_obj = wlan_vdev_get_tdls_soc_obj(vdev_obj->vdev);
@@ -524,14 +517,10 @@
 		peer_param->peer_cap.pref_off_channum = 0;
 		peer_param->peer_cap.opclass_for_prefoffchan = 0;
 	}
-<<<<<<< HEAD
-	if (wlan_reg_is_dfs_ch(pdev, peer_param->peer_cap.pref_off_channum)) {
-=======
 
 	ch_freq = wlan_reg_legacy_chan_to_freq(pdev,
 				peer_param->peer_cap.pref_off_channum);
 	if (wlan_reg_is_dfs_for_freq(pdev, ch_freq)) {
->>>>>>> 5d8474a2
 		tdls_err("Resetting TDLS off-channel from %d to %d",
 			 peer_param->peer_cap.pref_off_channum,
 			 WLAN_TDLS_PREFERRED_OFF_CHANNEL_NUM_DEF);
