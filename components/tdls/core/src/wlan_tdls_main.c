--- conflicted
+++ resolved
@@ -951,11 +951,7 @@
 	tdls_debug("Enter");
 	if (!psoc)
 		return QDF_STATUS_E_NULL_VALUE;
-<<<<<<< HEAD
-	if (!policy_mgr_is_hw_dbs_2x2_capable(psoc) &&
-=======
 	if(!policy_mgr_is_hw_dbs_2x2_capable(psoc) &&
->>>>>>> 5d8474a2
 	   !policy_mgr_is_hw_dbs_required_for_band(
 				psoc, HW_MODE_MAC_BAND_2G) &&
 	   policy_mgr_is_current_hwmode_dbs(psoc)) {
