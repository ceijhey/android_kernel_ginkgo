/*
 * Copyright (c) 2018-2020 The Linux Foundation. All rights reserved.
 *
 * Permission to use, copy, modify, and/or distribute this software for
 * any purpose with or without fee is hereby granted, provided that the
 * above copyright notice and this permission notice appear in all
 * copies.
 *
 * THE SOFTWARE IS PROVIDED "AS IS" AND THE AUTHOR DISCLAIMS ALL
 * WARRANTIES WITH REGARD TO THIS SOFTWARE INCLUDING ALL IMPLIED
 * WARRANTIES OF MERCHANTABILITY AND FITNESS. IN NO EVENT SHALL THE
 * AUTHOR BE LIABLE FOR ANY SPECIAL, DIRECT, INDIRECT, OR CONSEQUENTIAL
 * DAMAGES OR ANY DAMAGES WHATSOEVER RESULTING FROM LOSS OF USE, DATA OR
 * PROFITS, WHETHER IN AN ACTION OF CONTRACT, NEGLIGENCE OR OTHER
 * TORTIOUS ACTION, ARISING OUT OF OR IN CONNECTION WITH THE USE OR
 * PERFORMANCE OF THIS SOFTWARE.
 */

#include "__wlan_dsc.h"
#include "qdf_event.h"
#include "qdf_threads.h"
#include "qdf_trace.h"
#include "qdf_types.h"
#include "wlan_dsc.h"
#include "wlan_dsc_test.h"
#include "cds_api.h"

#define dsc_driver_trans_start(driver) dsc_driver_trans_start(driver, __func__)
#define dsc_psoc_trans_start(psoc) dsc_psoc_trans_start(psoc, __func__)
#define dsc_vdev_trans_start(vdev) dsc_vdev_trans_start(vdev, __func__)

#define dsc_driver_trans_start_wait(driver) \
	dsc_driver_trans_start_wait(driver, "")
#define dsc_psoc_trans_start_wait(psoc) \
	dsc_psoc_trans_start_wait(psoc, __func__)
#define dsc_vdev_trans_start_wait(vdev) \
	dsc_vdev_trans_start_wait(vdev, __func__)

static struct dsc_psoc *nth_psoc(struct dsc_driver *driver, int n)
{
	struct dsc_psoc *psoc;

	QDF_BUG(n > 0);
	if (n <= 0)
		return NULL;

	dsc_for_each_driver_psoc(driver, psoc) {
		n--;
		if (n)
			continue;

		return psoc;
	}

	QDF_DEBUG_PANIC("Failed to find nth psoc: %d", n);

	return NULL;
}

static struct dsc_vdev *nth_vdev(struct dsc_psoc *psoc, int n)
{
	struct dsc_vdev *vdev;

	QDF_BUG(n > 0);
	if (n <= 0)
		return NULL;

	dsc_for_each_psoc_vdev(psoc, vdev) {
		n--;
		if (n)
			continue;

		return vdev;
	}

	QDF_DEBUG_PANIC("Failed to find nth vdev: %d", n);

	return NULL;
}

static void __dsc_tree_destroy(struct dsc_driver *driver)
{
	struct dsc_psoc *psoc;
	struct dsc_psoc *next_psoc;

	QDF_BUG(driver);

	qdf_list_for_each_del(&driver->psocs, psoc, next_psoc, node) {
		struct dsc_vdev *vdev;
		struct dsc_vdev *next_vdev;

		qdf_list_for_each_del(&psoc->vdevs, vdev, next_vdev, node)
			dsc_vdev_destroy(&vdev);

		dsc_psoc_destroy(&psoc);
	}

	dsc_driver_destroy(&driver);
}

static QDF_STATUS __dsc_tree_create(struct dsc_driver **out_driver,
				    uint8_t psocs_per_driver,
				    uint8_t vdevs_per_psoc)
{
	QDF_STATUS status;
	struct dsc_driver *driver;
	int i, j;

	status = dsc_driver_create(&driver);
	if (QDF_IS_STATUS_ERROR(status)) {
		dsc_err("Failed to create driver; status:%u", status);
		return status;
	}

	for (i = 0; i < psocs_per_driver; i++) {
		struct dsc_psoc *psoc;

		status = dsc_psoc_create(driver, &psoc);
		if (QDF_IS_STATUS_ERROR(status)) {
			dsc_err("Failed to create psoc; status:%u", status);
			goto free_tree;
		}

		for (j = 0; j < vdevs_per_psoc; j++) {
			struct dsc_vdev *vdev;

			status = dsc_vdev_create(psoc, &vdev);
			if (QDF_IS_STATUS_ERROR(status)) {
				dsc_err("Failed to create vdev; status:%u",
					status);
				goto free_tree;
			}
		}
	}

	*out_driver = driver;

	return QDF_STATUS_SUCCESS;

free_tree:
	__dsc_tree_destroy(driver);

	return status;
}

static uint32_t dsc_test_create_destroy(void)
{
	uint32_t errors = 0;
	QDF_STATUS status;
	struct dsc_driver *driver;

	dsc_enter();

	status = __dsc_tree_create(&driver, 2, 2);
	if (QDF_IS_STATUS_ERROR(status)) {
		errors++;
		goto exit;
	}

	__dsc_tree_destroy(driver);

exit:
	dsc_exit();

	return errors;
}

#define action_expect(obj, action, status, errors) \
do { \
	void *__obj = obj; \
	QDF_STATUS __expected = status; \
	QDF_STATUS __result; \
\
	__result = dsc_##obj##_##action##_start(__obj); \
	if (__result != __expected) { \
		dsc_err("FAIL: " #obj " " #action \
			"; expected " #status " (%u), found %u", \
			__expected, __result); \
		(errors)++; \
	} \
	if (QDF_IS_STATUS_SUCCESS(__result) && QDF_IS_STATUS_ERROR(__expected))\
		dsc_##obj##_##action##_stop(__obj); \
} while (false)

static uint32_t dsc_test_driver_trans_blocks(void)
{
	uint32_t errors = 0;
	QDF_STATUS status;
	struct dsc_driver *driver;
	struct dsc_psoc *psoc;
	struct dsc_vdev *vdev;

	dsc_enter();

	/* setup */

	status = __dsc_tree_create(&driver, 2, 2);
	if (QDF_IS_STATUS_ERROR(status)) {
		errors++;
		goto exit;
	}

	/* test */
	/* a driver in transition should cause ... */
	action_expect(driver, trans, QDF_STATUS_SUCCESS, errors);

	/* ... the same driver trans/ops to fail */
	action_expect(driver, trans, QDF_STATUS_E_AGAIN, errors);
	action_expect(driver, op, QDF_STATUS_E_AGAIN, errors);

	/* ... children psoc trans/ops to fail */
	dsc_for_each_driver_psoc(driver, psoc) {
		action_expect(psoc, trans, QDF_STATUS_E_INVAL, errors);
		action_expect(psoc, op, QDF_STATUS_E_INVAL, errors);

		/* ... grandchildren vdev trans/ops to fail */
		dsc_for_each_psoc_vdev(psoc, vdev) {
			action_expect(vdev, trans, QDF_STATUS_E_INVAL, errors);
			action_expect(vdev, op, QDF_STATUS_E_INVAL, errors);
		}
	}

	/* teardown */

	dsc_driver_trans_stop(driver);

	__dsc_tree_destroy(driver);

exit:
	dsc_exit();

	return errors;
}

static uint32_t dsc_test_psoc_trans_blocks(void)
{
	uint32_t errors = 0;
	QDF_STATUS status;
	struct dsc_driver *driver;
	struct dsc_psoc *psoc;
	struct dsc_vdev *vdev;

	dsc_enter();

	/* setup */

	status = __dsc_tree_create(&driver, 2, 2);
	if (QDF_IS_STATUS_ERROR(status)) {
		errors++;
		goto exit;
	}

	/* test */
	/* a psoc in transition should cause ... */
	psoc = nth_psoc(driver, 1);
	action_expect(psoc, trans, QDF_STATUS_SUCCESS, errors);

	/* ... driver trans/ops to fail */
	action_expect(driver, trans, QDF_STATUS_E_AGAIN, errors);
	action_expect(driver, op, QDF_STATUS_E_AGAIN, errors);

	/* ... the same psoc trans/ops to fail */
	action_expect(psoc, trans, QDF_STATUS_E_AGAIN, errors);
	action_expect(psoc, op, QDF_STATUS_E_AGAIN, errors);

	/* ... children vdev trans/ops to fail */
	dsc_for_each_psoc_vdev(psoc, vdev) {
		action_expect(vdev, trans, QDF_STATUS_E_AGAIN, errors);
		action_expect(vdev, op, QDF_STATUS_E_AGAIN, errors);
	}

	/* ... while driver unload in progress vdev op and trans should be
	 * rejected with EINVAL
	 */
	cds_set_unload_in_progress(true);
	dsc_for_each_psoc_vdev(psoc, vdev) {
		action_expect(vdev, trans, QDF_STATUS_E_INVAL, errors);
		action_expect(vdev, op, QDF_STATUS_E_INVAL, errors);
	}
	cds_set_unload_in_progress(false);

	/* ... while SSR recovery in progress vdev op and trans should be
	 * rejected with EINVAL
	 */
	cds_set_recovery_in_progress(true);
	dsc_for_each_psoc_vdev(psoc, vdev) {
<<<<<<< HEAD
		action_expect(vdev, trans, QDF_STATUS_E_INVAL, errors);
		action_expect(vdev, op, QDF_STATUS_E_INVAL, errors);
=======
		action_expect(vdev, trans, QDF_STATUS_E_AGAIN, errors);
		action_expect(vdev, op, QDF_STATUS_E_AGAIN, errors);
>>>>>>> 5d8474a2
	}
	cds_set_recovery_in_progress(false);

	/* a sibling psoc in transition should succeed and cause ... */
	psoc = nth_psoc(driver, 2);
	action_expect(psoc, trans, QDF_STATUS_SUCCESS, errors);

	/* ... driver trans/ops to fail */
	action_expect(driver, trans, QDF_STATUS_E_AGAIN, errors);
	action_expect(driver, op, QDF_STATUS_E_AGAIN, errors);

	/* ... the same psoc trans/ops to fail */
	action_expect(psoc, trans, QDF_STATUS_E_AGAIN, errors);
	action_expect(psoc, op, QDF_STATUS_E_AGAIN, errors);

	/* ... children vdev trans/ops to fail */
	dsc_for_each_psoc_vdev(psoc, vdev) {
		action_expect(vdev, trans, QDF_STATUS_E_AGAIN, errors);
		action_expect(vdev, op, QDF_STATUS_E_AGAIN, errors);
	}

	/* teardown */

	dsc_for_each_driver_psoc(driver, psoc)
		dsc_psoc_trans_stop(psoc);

	__dsc_tree_destroy(driver);

exit:
	dsc_exit();

	return errors;
}

static uint32_t dsc_test_vdev_trans_blocks(void)
{
	uint32_t errors = 0;
	QDF_STATUS status;
	struct dsc_driver *driver;
	struct dsc_psoc *psoc;
	struct dsc_vdev *vdev;

	dsc_enter();

	/* setup */

	status = __dsc_tree_create(&driver, 2, 2);
	if (QDF_IS_STATUS_ERROR(status)) {
		errors++;
		goto exit;
	}

	/* test */

	/* a vdev in transition should cause ... */
	dsc_for_each_driver_psoc(driver, psoc) {
		dsc_for_each_psoc_vdev(psoc, vdev)
			action_expect(vdev, trans, QDF_STATUS_SUCCESS, errors);
	}

	/* ... driver trans/ops to fail */
	action_expect(driver, trans, QDF_STATUS_E_AGAIN, errors);
	action_expect(driver, op, QDF_STATUS_E_AGAIN, errors);

	/* ... psoc trans/ops to fail */
	dsc_for_each_driver_psoc(driver, psoc) {
		action_expect(psoc, trans, QDF_STATUS_E_AGAIN, errors);
		action_expect(psoc, op, QDF_STATUS_E_AGAIN, errors);

		/* ... the same vdev trans/ops to fail */
		dsc_for_each_psoc_vdev(psoc, vdev) {
			action_expect(vdev, trans, QDF_STATUS_E_AGAIN, errors);
			action_expect(vdev, op, QDF_STATUS_E_AGAIN, errors);
		}
	}

	/* teardown */

	dsc_for_each_driver_psoc(driver, psoc) {
		dsc_for_each_psoc_vdev(psoc, vdev)
			dsc_vdev_trans_stop(vdev);
	}

	__dsc_tree_destroy(driver);

exit:
	dsc_exit();

	return errors;
}

#define THREAD_TIMEOUT 1000 /* ms */
#define dsc_event_wait(event) qdf_wait_single_event(event, THREAD_TIMEOUT)

#define step_assert(field, expected) \
do { \
	uint32_t _step = ++(field); \
	uint32_t _expected = (expected); \
\
	if (_step != _expected) \
		QDF_DEBUG_PANIC("Step count is %u; Expected %u", \
				_step, _expected); \
} while (false)

#define trans_waiting(ctx) (!qdf_list_empty(&(ctx)->trans.queue))

struct thread_ctx {
	struct dsc_driver *driver;
	qdf_event_t start_vdev_trans;
	qdf_event_t start_vdev_wait;
	uint32_t step;
};

static QDF_STATUS dsc_thread_ops(void *context)
{
	struct thread_ctx *ctx = context;
	struct dsc_driver *driver = ctx->driver;
	struct dsc_psoc *psoc = nth_psoc(driver, 1);
	struct dsc_vdev *vdev = nth_vdev(psoc, 1);

	dsc_enter();

	/* thread 1 is doing some operations ... */
	step_assert(ctx->step, 1);
	dsc_assert_success(dsc_driver_op_start(driver));
	dsc_assert_success(dsc_psoc_op_start(psoc));
	dsc_assert_success(dsc_vdev_op_start(vdev));
	step_assert(ctx->step, 2);

	/* ... at which point, thread 2 starts to transition the vdevs */
	qdf_event_set(&ctx->start_vdev_trans);

	/* meanwhile, thread 3,4,5 queue up to transition vdev/psoc/driver */
	while (!trans_waiting(driver))
		schedule();

	/* at this point, each thread is:
	 * 1) doing operations
	 * 2) transitioning vdevs 1/2, waiting for ops to finish
	 * 3) waiting to transition vdev 1
	 * 4) waiting to transition psoc
	 * 5) waitint to transition driver
	 */

	step_assert(ctx->step, 8);
	dsc_driver_op_stop(driver);
	schedule();
	dsc_psoc_op_stop(psoc);
	schedule();
	dsc_vdev_op_stop(vdev);

	/* all operations complete; thread2 is now unblocked */

	dsc_exit();

	return QDF_STATUS_SUCCESS;
}

static QDF_STATUS dsc_thread_vdev_trans(void *context)
{
	struct thread_ctx *ctx = context;
	struct dsc_driver *driver = ctx->driver;
	struct dsc_psoc *psoc = nth_psoc(driver, 1);
	struct dsc_vdev *vdev;

	dsc_enter();

	/* wait for thread 1 to start operations */
	dsc_assert_success(dsc_event_wait(&ctx->start_vdev_trans));

	/* start transitions on all vdevs */
	step_assert(ctx->step, 3);
	dsc_for_each_psoc_vdev(psoc, vdev)
		dsc_assert_success(dsc_vdev_trans_start(vdev));
	step_assert(ctx->step, 4);

	/* meanwhile, thread 3,4,5 queue up to transition vdev/psoc/driver */
	qdf_event_set(&ctx->start_vdev_wait);

	/* wait for thread 1 to complete pending vdev ops */
	dsc_for_each_psoc_vdev(psoc, vdev)
		dsc_vdev_wait_for_ops(vdev);

	/* actual vdev transition work would happen here */

	/* stop transition on vdev 1 */
	step_assert(ctx->step, 9);
	dsc_vdev_trans_stop(nth_vdev(psoc, 1));

	/* psoc trans should not start until both vdev trans are complete */
	schedule();
	step_assert(ctx->step, 10);
	dsc_vdev_trans_stop(nth_vdev(psoc, 2));

	dsc_exit();

	return QDF_STATUS_SUCCESS;
}

static QDF_STATUS dsc_thread_vdev_wait(void *context)
{
	struct thread_ctx *ctx = context;
	struct dsc_vdev *vdev = nth_vdev(nth_psoc(ctx->driver, 1), 1);

	dsc_enter();

	dsc_assert_success(dsc_event_wait(&ctx->start_vdev_wait));

	step_assert(ctx->step, 5);
	/* vdev trans queues first ... */
	dsc_assert_success(dsc_vdev_trans_start_wait(vdev));
	/* ... but de-queues third */
	step_assert(ctx->step, 15);

	dsc_vdev_wait_for_ops(vdev);

	step_assert(ctx->step, 16);
	dsc_vdev_trans_stop(vdev);

	dsc_exit();

	return QDF_STATUS_SUCCESS;
}

static QDF_STATUS dsc_thread_psoc_wait(void *context)
{
	struct thread_ctx *ctx = context;
	struct dsc_psoc *psoc = nth_psoc(ctx->driver, 1);
	struct dsc_vdev *vdev = nth_vdev(psoc, 1);

	dsc_enter();

	while (!trans_waiting(vdev))
		schedule();

	step_assert(ctx->step, 6);
	/* psoc trans queues second ... */
	dsc_assert_success(dsc_psoc_trans_start_wait(psoc));
	/* ... and de-queues second */
	step_assert(ctx->step, 13);

	dsc_psoc_wait_for_ops(psoc);

	step_assert(ctx->step, 14);
	dsc_psoc_trans_stop(psoc);

	dsc_exit();

	return QDF_STATUS_SUCCESS;
}

static QDF_STATUS dsc_thread_driver_wait(void *context)
{
	struct thread_ctx *ctx = context;
	struct dsc_driver *driver = ctx->driver;
	struct dsc_psoc *psoc = nth_psoc(driver, 1);

	dsc_enter();

	while (!trans_waiting(psoc))
		schedule();

	step_assert(ctx->step, 7);
	/* driver trans queues third ... */
	dsc_assert_success(dsc_driver_trans_start_wait(driver));
	/* ... but de-queues first */
	step_assert(ctx->step, 11);

	dsc_driver_wait_for_ops(driver);

	step_assert(ctx->step, 12);
	dsc_driver_trans_stop(driver);

	dsc_exit();

	return QDF_STATUS_SUCCESS;
}

static uint32_t dsc_test_trans_wait(void)
{
	uint32_t errors = 0;
	QDF_STATUS status;
	qdf_thread_t *ops_thread;
	qdf_thread_t *vdev_trans_thread;
	qdf_thread_t *vdev_wait_thread;
	qdf_thread_t *psoc_wait_thread;
	qdf_thread_t *driver_wait_thread;
	struct thread_ctx ctx = { 0 };

	dsc_enter();

	status = __dsc_tree_create(&ctx.driver, 1, 2);
	if (QDF_IS_STATUS_ERROR(status)) {
		errors++;
		goto exit;
	}

	dsc_assert_success(qdf_event_create(&ctx.start_vdev_trans));
	dsc_assert_success(qdf_event_create(&ctx.start_vdev_wait));

	dsc_debug("starting threads");

	ops_thread = qdf_thread_run(dsc_thread_ops, &ctx);
	vdev_trans_thread = qdf_thread_run(dsc_thread_vdev_trans, &ctx);
	vdev_wait_thread = qdf_thread_run(dsc_thread_vdev_wait, &ctx);
	psoc_wait_thread = qdf_thread_run(dsc_thread_psoc_wait, &ctx);
	driver_wait_thread = qdf_thread_run(dsc_thread_driver_wait, &ctx);

	qdf_thread_join(ops_thread);
	qdf_thread_join(vdev_trans_thread);
	qdf_thread_join(vdev_wait_thread);
	qdf_thread_join(psoc_wait_thread);
	qdf_thread_join(driver_wait_thread);

	dsc_debug("threads joined");

	qdf_event_destroy(&ctx.start_vdev_wait);
	qdf_event_destroy(&ctx.start_vdev_trans);

	__dsc_tree_destroy(ctx.driver);

exit:
	dsc_exit();

	return errors;
}

uint32_t dsc_unit_test(void)
{
	uint32_t errors = 0;

	errors += dsc_test_create_destroy();
	errors += dsc_test_driver_trans_blocks();
	errors += dsc_test_psoc_trans_blocks();
	errors += dsc_test_vdev_trans_blocks();
	errors += dsc_test_trans_wait();

	return errors;
}
<|MERGE_RESOLUTION|>--- conflicted
+++ resolved
@@ -284,13 +284,8 @@
 	 */
 	cds_set_recovery_in_progress(true);
 	dsc_for_each_psoc_vdev(psoc, vdev) {
-<<<<<<< HEAD
-		action_expect(vdev, trans, QDF_STATUS_E_INVAL, errors);
-		action_expect(vdev, op, QDF_STATUS_E_INVAL, errors);
-=======
 		action_expect(vdev, trans, QDF_STATUS_E_AGAIN, errors);
 		action_expect(vdev, op, QDF_STATUS_E_AGAIN, errors);
->>>>>>> 5d8474a2
 	}
 	cds_set_recovery_in_progress(false);
 
