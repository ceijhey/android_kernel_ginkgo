/*
 * Copyright (c) 2019-2020 The Linux Foundation. All rights reserved.
 *
 * Permission to use, copy, modify, and/or distribute this software for
 * any purpose with or without fee is hereby granted, provided that the
 * above copyright notice and this permission notice appear in all
 * copies.
 *
 * THE SOFTWARE IS PROVIDED "AS IS" AND THE AUTHOR DISCLAIMS ALL
 * WARRANTIES WITH REGARD TO THIS SOFTWARE INCLUDING ALL IMPLIED
 * WARRANTIES OF MERCHANTABILITY AND FITNESS. IN NO EVENT SHALL THE
 * AUTHOR BE LIABLE FOR ANY SPECIAL, DIRECT, INDIRECT, OR CONSEQUENTIAL
 * DAMAGES OR ANY DAMAGES WHATSOEVER RESULTING FROM LOSS OF USE, DATA OR
 * PROFITS, WHETHER IN AN ACTION OF CONTRACT, NEGLIGENCE OR OTHER
 * TORTIOUS ACTION, ARISING OUT OF OR IN CONNECTION WITH THE USE OR
 * PERFORMANCE OF THIS SOFTWARE.
 */

/**
 * DOC: wlan_vdev_mgr_tgt_if_tx_api.c
 *
 * This file provides definitions for mlme tgt_if APIs, which will
 * further call target_if/mlme component using LMAC MLME txops
 */
#include <wlan_vdev_mgr_tgt_if_tx_api.h>
#include <target_if_vdev_mgr_tx_ops.h>
#include "include/wlan_vdev_mlme.h"
#include <wlan_mlme_dbg.h>
#include <cdp_txrx_cmn_struct.h>
#include <cdp_txrx_cmn.h>
#include <wlan_lmac_if_api.h>
#include <wlan_utility.h>
#include <cdp_txrx_ctrl.h>
#include <wlan_vdev_mlme_api.h>
#include <wlan_dfs_utils_api.h>
#include <wlan_vdev_mgr_utils_api.h>
#include <wlan_vdev_mgr_ucfg_api.h>
#include <wlan_vdev_mlme_main.h>

static inline struct wlan_lmac_if_mlme_tx_ops
*wlan_vdev_mlme_get_lmac_txops(struct wlan_objmgr_vdev *vdev)
{
	struct wlan_objmgr_psoc *psoc;

	psoc = wlan_vdev_get_psoc(vdev);

	return target_if_vdev_mgr_get_tx_ops(psoc);
}

QDF_STATUS tgt_vdev_mgr_create_send(
				struct vdev_mlme_obj *mlme_obj,
				struct vdev_create_params *param)
{
	QDF_STATUS status = QDF_STATUS_E_FAILURE;
	struct wlan_lmac_if_mlme_tx_ops *txops;
	struct wlan_objmgr_psoc *psoc;
	struct wlan_objmgr_pdev *pdev;
	struct wlan_objmgr_vdev *vdev;
	ol_txrx_soc_handle soc_txrx_handle;
	enum wlan_op_mode cdp_txrx_opmode;
	enum wlan_op_subtype cdp_txrx_subtype;
	uint32_t vdev_id;
	uint8_t *vdev_addr;

	if (!param) {
		mlme_err("Invalid input");
		return QDF_STATUS_E_INVAL;
	}

	vdev = mlme_obj->vdev;
	vdev_id = wlan_vdev_get_id(vdev);
	txops = wlan_vdev_mlme_get_lmac_txops(vdev);
	if (!txops || !txops->vdev_create_send) {
		mlme_err("VDEV_%d No Tx Ops", vdev_id);
		return QDF_STATUS_E_INVAL;
	}

	psoc = wlan_vdev_get_psoc(vdev);
	if (!psoc) {
		mlme_err("psoc object is NULL");
		return QDF_STATUS_E_INVAL;
	}

	status = txops->vdev_create_send(vdev, param);
	if (QDF_IS_STATUS_ERROR(status)) {
		mlme_err("VDEV_%d PSOC_%d Tx Ops Error : %d", vdev_id,
			 wlan_psoc_get_id(psoc), status);
		return status;
	}

	cdp_txrx_opmode = wlan_util_vdev_get_cdp_txrx_opmode(vdev);
	cdp_txrx_subtype = wlan_util_vdev_get_cdp_txrx_subtype(vdev);
	vdev_addr = wlan_vdev_mlme_get_macaddr(vdev);
	pdev = wlan_vdev_get_pdev(vdev);
	soc_txrx_handle = wlan_psoc_get_dp_handle(psoc);
<<<<<<< HEAD
	pdev_txrx_handle = wlan_pdev_get_dp_handle(pdev);
	if (!soc_txrx_handle || !pdev_txrx_handle)
		return QDF_STATUS_E_FAILURE;

	vdev_txrx_handle = cdp_vdev_attach(soc_txrx_handle,
					   pdev_txrx_handle,
					   vdev_addr, vdev_id,
					   cdp_txrx_opmode,
					   cdp_txrx_subtype);
	if (!vdev_txrx_handle)
=======
	if (!soc_txrx_handle)
>>>>>>> 4d3aee41
		return QDF_STATUS_E_FAILURE;

	return cdp_vdev_attach(soc_txrx_handle,
			       wlan_objmgr_pdev_get_pdev_id(pdev),
			       vdev_addr, vdev_id,
			       cdp_txrx_opmode,
			       cdp_txrx_subtype);
}

QDF_STATUS tgt_vdev_mgr_create_complete(struct vdev_mlme_obj *vdev_mlme)
{
	struct wlan_objmgr_vdev *vdev;
	struct vdev_set_params param = {0};
	struct wlan_lmac_if_mlme_tx_ops *txops;
	struct vdev_mlme_inactivity_params *inactivity;
	uint8_t vdev_id;
	QDF_STATUS status = QDF_STATUS_SUCCESS;

	vdev = vdev_mlme->vdev;
	vdev_id = wlan_vdev_get_id(vdev);
	txops = wlan_vdev_mlme_get_lmac_txops(vdev);
	if (!txops || !txops->vdev_set_param_send) {
		mlme_err("VDEV_%d: No Tx Ops", vdev_id);
		return QDF_STATUS_E_INVAL;
	}

	inactivity = &vdev_mlme->mgmt.inactivity_params;

	param.vdev_id = vdev_id;

	param.param_value =
		inactivity->keepalive_min_idle_inactive_time_secs;
	param.param_id = WLAN_MLME_CFG_MIN_IDLE_INACTIVE_TIME;
	status = txops->vdev_set_param_send(vdev, &param);
	if (QDF_IS_STATUS_ERROR(status))
		mlme_err("VDEV_%d: Failed to set min idle inactive time!",
			 vdev_id);

	param.param_value =
		inactivity->keepalive_max_idle_inactive_time_secs;
	param.param_id = WLAN_MLME_CFG_MAX_IDLE_INACTIVE_TIME;
	status = txops->vdev_set_param_send(vdev, &param);
	if (QDF_IS_STATUS_ERROR(status))
		mlme_err("VDEV_%d: Failed to set max idle inactive time!",
			 vdev_id);

	param.param_value =
		inactivity->keepalive_max_unresponsive_time_secs;
	param.param_id = WLAN_MLME_CFG_MAX_UNRESPONSIVE_INACTIVE_TIME;
	status = txops->vdev_set_param_send(vdev, &param);
	if (QDF_IS_STATUS_ERROR(status))
		mlme_err("VDEV_%d: Failed to set max unresponse inactive time!",
			 vdev_id);

	return status;
}

QDF_STATUS tgt_vdev_mgr_start_send(
				struct vdev_mlme_obj *mlme_obj,
				struct vdev_start_params *param)
{
	QDF_STATUS status;
	struct wlan_lmac_if_mlme_tx_ops *txops;
	struct wlan_objmgr_vdev *vdev;
	uint8_t vdev_id;

	if (!param) {
		mlme_err("Invalid input");
		return QDF_STATUS_E_INVAL;
	}

	vdev = mlme_obj->vdev;
	vdev_id = wlan_vdev_get_id(vdev);
	txops = wlan_vdev_mlme_get_lmac_txops(vdev);
	if (!txops || !txops->vdev_start_send) {
		mlme_err("VDEV_%d: No Tx Ops", vdev_id);
		return QDF_STATUS_E_INVAL;
	}

	status = txops->vdev_start_send(vdev, param);
	if (QDF_IS_STATUS_ERROR(status))
		mlme_err("VDEV_%d: Tx Ops Error : %d", vdev_id, status);

	return status;
}

QDF_STATUS tgt_vdev_mgr_delete_send(
				struct vdev_mlme_obj *mlme_obj,
				struct vdev_delete_params *param)
{
	QDF_STATUS status;
	struct wlan_lmac_if_mlme_tx_ops *txops;
	struct wlan_objmgr_vdev *vdev;
	struct wlan_objmgr_psoc *psoc;
	ol_txrx_soc_handle soc_txrx_handle;
	uint8_t vdev_id;

	if (!param) {
		mlme_err("Invalid input");
		return QDF_STATUS_E_INVAL;
	}

	vdev = mlme_obj->vdev;
	vdev_id = wlan_vdev_get_id(vdev);
	txops = wlan_vdev_mlme_get_lmac_txops(vdev);
	if (!txops || !txops->vdev_delete_send) {
		mlme_err("VDEV_%d: No Tx Ops", vdev_id);
		return QDF_STATUS_E_INVAL;
	}

	psoc = wlan_vdev_get_psoc(vdev);
	soc_txrx_handle = wlan_psoc_get_dp_handle(psoc);
	if (soc_txrx_handle)
		cdp_vdev_detach(soc_txrx_handle, wlan_vdev_get_id(vdev),
				NULL, NULL);

	status = txops->vdev_delete_send(vdev, param);
	if (QDF_IS_STATUS_ERROR(status))
		mlme_err("VDEV_%d: Tx Ops Error : %d", vdev_id, status);

	return status;
}

QDF_STATUS tgt_vdev_mgr_peer_flush_tids_send(
				struct vdev_mlme_obj *mlme_obj,
				struct peer_flush_params *param)
{
	QDF_STATUS status;
	struct wlan_lmac_if_mlme_tx_ops *txops;
	struct wlan_objmgr_vdev *vdev;
	uint8_t vdev_id;

	if (!param) {
		mlme_err("Invalid input");
		return QDF_STATUS_E_INVAL;
	}

	vdev = mlme_obj->vdev;
	vdev_id = wlan_vdev_get_id(vdev);
	txops = wlan_vdev_mlme_get_lmac_txops(vdev);
	if (!txops || !txops->peer_flush_tids_send) {
		mlme_err("VDEV_%d: No Tx Ops", vdev_id);
		return QDF_STATUS_E_INVAL;
	}

	status = txops->peer_flush_tids_send(vdev, param);
	if (QDF_IS_STATUS_ERROR(status))
		mlme_err("VDEV_%d: Tx Ops Error : %d", vdev_id, status);

	return QDF_STATUS_SUCCESS;
}

QDF_STATUS tgt_vdev_mgr_stop_send(
				struct vdev_mlme_obj *mlme_obj,
				struct vdev_stop_params *param)
{
	QDF_STATUS status;
	struct wlan_lmac_if_mlme_tx_ops *txops;
	struct wlan_objmgr_vdev *vdev;
	uint8_t vdev_id;

	if (!param) {
		mlme_err("Invalid input");
		return QDF_STATUS_E_INVAL;
	}

	vdev = mlme_obj->vdev;
	vdev_id = wlan_vdev_get_id(vdev);
	txops = wlan_vdev_mlme_get_lmac_txops(vdev);
	if (!txops || !txops->vdev_stop_send) {
		mlme_err("VDEV_%d: No Tx Ops", vdev_id);
		return QDF_STATUS_E_INVAL;
	}

	status = txops->vdev_stop_send(vdev, param);
	if (QDF_IS_STATUS_ERROR(status))
		mlme_err("VDEV_%d: Tx Ops Error : %d", vdev_id, status);

	return status;
}

QDF_STATUS tgt_vdev_mgr_beacon_stop(struct vdev_mlme_obj *mlme_obj)
{
	return QDF_STATUS_SUCCESS;
}

QDF_STATUS tgt_vdev_mgr_beacon_free(struct vdev_mlme_obj *mlme_obj)
{
	return QDF_STATUS_SUCCESS;
}

QDF_STATUS tgt_vdev_mgr_up_send(
				struct vdev_mlme_obj *mlme_obj,
				struct vdev_up_params *param)
{
	QDF_STATUS status;
	struct wlan_lmac_if_mlme_tx_ops *txops;
	ol_txrx_soc_handle soc_txrx_handle;
	struct wlan_objmgr_psoc *psoc;
	struct wlan_objmgr_vdev *vdev;
	uint8_t vdev_id;

	if (!param) {
		mlme_err("Invalid input");
		return QDF_STATUS_E_INVAL;
	}

	vdev = mlme_obj->vdev;
	vdev_id = wlan_vdev_get_id(vdev);
	txops = wlan_vdev_mlme_get_lmac_txops(vdev);
	if (!txops || !txops->vdev_up_send) {
		mlme_err("VDEV_%d: No Tx Ops", vdev_id);
		return QDF_STATUS_E_INVAL;
	}

	/* cdp set rx and tx decap type */
	psoc = wlan_vdev_get_psoc(vdev);
	soc_txrx_handle = wlan_psoc_get_dp_handle(psoc);
	if (!soc_txrx_handle || vdev_id == WLAN_INVALID_VDEV_ID)
		return QDF_STATUS_E_INVAL;

	status = txops->vdev_up_send(vdev, param);
	if (QDF_IS_STATUS_ERROR(status))
		mlme_err("VDEV_%d: Tx Ops Error : %d", vdev_id, status);

	return status;
}

QDF_STATUS tgt_vdev_mgr_down_send(
				struct vdev_mlme_obj *mlme_obj,
				struct vdev_down_params *param)
{
	QDF_STATUS status;
	struct wlan_lmac_if_mlme_tx_ops *txops;
	struct wlan_objmgr_pdev *pdev;
	struct wlan_objmgr_vdev *vdev;
	enum QDF_OPMODE opmode;
	uint8_t vdev_id;

	if (!param) {
		mlme_err("Invalid input");
		return QDF_STATUS_E_INVAL;
	}

	vdev = mlme_obj->vdev;
	vdev_id = wlan_vdev_get_id(vdev);
	txops = wlan_vdev_mlme_get_lmac_txops(vdev);
	if (!txops || !txops->vdev_down_send) {
		mlme_err("VDEV_%d: No Tx Ops", vdev_id);
		return QDF_STATUS_E_INVAL;
	}

	pdev = wlan_vdev_get_pdev(vdev);
	if (!pdev) {
		mlme_err("PDEV is NULL");
		return QDF_STATUS_E_INVAL;
	}

	opmode = wlan_vdev_mlme_get_opmode(vdev);
	if (wlan_util_is_vdev_active(pdev, WLAN_VDEV_TARGET_IF_ID) ==
						QDF_STATUS_SUCCESS) {

		if (opmode == QDF_SAP_MODE)
			utils_dfs_cancel_precac_timer(pdev);
	}

	status = txops->vdev_down_send(vdev, param);
	if (QDF_IS_STATUS_ERROR(status))
		mlme_err("VDEV_%d: Tx Ops Error : %d", vdev_id, status);

	return status;
}

QDF_STATUS tgt_vdev_mgr_set_neighbour_rx_cmd_send(
				struct vdev_mlme_obj *mlme_obj,
				struct set_neighbour_rx_params *param)
{
	return QDF_STATUS_SUCCESS;
}

QDF_STATUS tgt_vdev_mgr_nac_rssi_send(
				struct vdev_mlme_obj *mlme_obj,
				struct vdev_scan_nac_rssi_params *param)
{
	return QDF_STATUS_SUCCESS;
}

QDF_STATUS tgt_vdev_mgr_sifs_trigger_send(
				struct vdev_mlme_obj *mlme_obj,
				struct sifs_trigger_param *param)
{
	QDF_STATUS status = QDF_STATUS_E_FAILURE;
	struct wlan_lmac_if_mlme_tx_ops *txops;
	struct wlan_objmgr_vdev *vdev;
	uint8_t vdev_id;

	if (!param) {
		mlme_err("Invalid input");
		return QDF_STATUS_E_INVAL;
	}

	vdev = mlme_obj->vdev;
	vdev_id = wlan_vdev_get_id(vdev);
	txops = wlan_vdev_mlme_get_lmac_txops(vdev);
	if (!txops || !txops->vdev_sifs_trigger_send) {
		mlme_err("VDEV_%d: No Tx Ops", vdev_id);
		return QDF_STATUS_E_INVAL;
	}

	status = txops->vdev_sifs_trigger_send(vdev, param);
	if (QDF_IS_STATUS_ERROR(status))
		mlme_err("VDEV_%d: Tx Ops Error : %d", vdev_id, status);

	return status;
}

QDF_STATUS tgt_vdev_mgr_set_custom_aggr_size_send(
				struct vdev_mlme_obj *mlme_obj,
				struct set_custom_aggr_size_params *param)
{
	QDF_STATUS status;
	struct wlan_lmac_if_mlme_tx_ops *txops;
	struct wlan_objmgr_vdev *vdev;
	uint8_t vdev_id;

	if (!param) {
		mlme_err("Invalid input");
		return QDF_STATUS_E_INVAL;
	}

	vdev = mlme_obj->vdev;
	vdev_id = wlan_vdev_get_id(vdev);
	txops = wlan_vdev_mlme_get_lmac_txops(vdev);
	if (!txops || !txops->vdev_set_custom_aggr_size_cmd_send) {
		mlme_err("VDEV_%d: No Tx Ops", vdev_id);
		return QDF_STATUS_E_INVAL;
	}

	status = txops->vdev_set_custom_aggr_size_cmd_send(vdev, param);
	if (QDF_IS_STATUS_ERROR(status))
		mlme_err("VDEV_%d: Tx Ops Error : %d", vdev_id, status);

	return status;
}

QDF_STATUS tgt_vdev_mgr_config_ratemask_cmd_send(
				struct vdev_mlme_obj *mlme_obj,
				struct config_ratemask_params *param)
{
	QDF_STATUS status;
	struct wlan_lmac_if_mlme_tx_ops *txops;
	struct wlan_objmgr_vdev *vdev;
	uint8_t vdev_id;

	vdev = mlme_obj->vdev;
	vdev_id = wlan_vdev_get_id(vdev);
	txops = wlan_vdev_mlme_get_lmac_txops(vdev);
	if (!txops || !txops->vdev_config_ratemask_cmd_send) {
		mlme_err("VDEV_%d: No Tx Ops", vdev_id);
		return QDF_STATUS_E_INVAL;
	}

	status = txops->vdev_config_ratemask_cmd_send(vdev, param);
	if (QDF_IS_STATUS_ERROR(status))
		mlme_err("VDEV_%d: Tx Ops Error : %d", vdev_id, status);

	return status;
}

QDF_STATUS tgt_vdev_mgr_beacon_cmd_send(
				struct vdev_mlme_obj *mlme_obj,
				struct beacon_params *param)
{
	return QDF_STATUS_SUCCESS;
}

QDF_STATUS tgt_vdev_mgr_beacon_tmpl_send(
				struct vdev_mlme_obj *mlme_obj,
				struct beacon_tmpl_params *param)
{
	return QDF_STATUS_SUCCESS;
}

#if defined(WLAN_SUPPORT_FILS) || defined(CONFIG_BAND_6GHZ)
QDF_STATUS tgt_vdev_mgr_fils_enable_send(
				struct vdev_mlme_obj *mlme_obj,
				struct config_fils_params *param)
{
	QDF_STATUS status;
	struct wlan_lmac_if_mlme_tx_ops *txops;
	struct wlan_objmgr_vdev *vdev;
	uint8_t vdev_id;

	vdev = mlme_obj->vdev;
	vdev_id = wlan_vdev_get_id(vdev);
	txops = wlan_vdev_mlme_get_lmac_txops(vdev);
	if (!txops || !txops->vdev_fils_enable_send) {
		mlme_err("VDEV_%d: No Tx Ops fils Enable", vdev_id);
		return QDF_STATUS_E_INVAL;
	}

	status = txops->vdev_fils_enable_send(vdev, param);
	if (QDF_IS_STATUS_ERROR(status))
		mlme_err("VDEV_%d: Tx Ops fils Enable Error : %d",
			 vdev_id, status);

	return status;
}
#endif

QDF_STATUS tgt_vdev_mgr_multiple_vdev_restart_send(
				struct wlan_objmgr_pdev *pdev,
				struct multiple_vdev_restart_params *param)
{
	QDF_STATUS status = QDF_STATUS_SUCCESS;
	struct wlan_lmac_if_mlme_tx_ops *txops;
	struct wlan_objmgr_vdev *vdev;

	if (!param) {
		mlme_err("Invalid input");
		return QDF_STATUS_E_INVAL;
	}

	vdev = wlan_objmgr_get_vdev_by_id_from_pdev(pdev,
						    param->vdev_ids[0],
						    WLAN_VDEV_TARGET_IF_ID);
	if (vdev) {
		txops = wlan_vdev_mlme_get_lmac_txops(vdev);
		if (!txops || !txops->multiple_vdev_restart_req_cmd) {
			mlme_err("VDEV_%d: No Tx Ops", wlan_vdev_get_id(vdev));
			wlan_objmgr_vdev_release_ref(vdev,
						     WLAN_VDEV_TARGET_IF_ID);
			return QDF_STATUS_E_INVAL;
		}

		status = txops->multiple_vdev_restart_req_cmd(pdev, param);
		if (QDF_IS_STATUS_ERROR(status))
			mlme_err("Tx Ops Error: %d", status);

		wlan_objmgr_vdev_release_ref(vdev, WLAN_VDEV_TARGET_IF_ID);
	}

	return status;
}

QDF_STATUS tgt_vdev_mgr_set_tx_rx_decap_type(struct vdev_mlme_obj *mlme_obj,
					     enum wlan_mlme_cfg_id param_id,
					     uint32_t value)
{
	QDF_STATUS status;
	struct wlan_lmac_if_mlme_tx_ops *txops;
	struct wlan_objmgr_vdev *vdev;
	uint8_t vdev_id;

	if (!mlme_obj) {
		mlme_err("Invalid input");
		return QDF_STATUS_E_INVAL;
	}

	vdev = mlme_obj->vdev;
	vdev_id = wlan_vdev_get_id(vdev);
	txops = wlan_vdev_mlme_get_lmac_txops(vdev);
	if (!txops || !txops->vdev_set_tx_rx_decap_type) {
		mlme_err("VDEV_%d: No Tx Ops", vdev_id);
		return QDF_STATUS_E_INVAL;
	}

	status = txops->vdev_set_tx_rx_decap_type(vdev, param_id, value);
	if (QDF_IS_STATUS_ERROR(status))
		mlme_err("VDEV_%d: Tx Ops Error : %d", vdev_id, status);

	return status;
}

QDF_STATUS tgt_vdev_mgr_set_param_send(
				struct vdev_mlme_obj *mlme_obj,
				struct vdev_set_params *param)
{
	QDF_STATUS status;
	struct wlan_lmac_if_mlme_tx_ops *txops;
	struct wlan_objmgr_vdev *vdev;
	uint8_t vdev_id;

	if (!param) {
		mlme_err("Invalid input");
		return QDF_STATUS_E_INVAL;
	}

	vdev = mlme_obj->vdev;
	vdev_id = wlan_vdev_get_id(vdev);
	txops = wlan_vdev_mlme_get_lmac_txops(vdev);
	if (!txops || !txops->vdev_set_param_send) {
		mlme_err("VDEV_%d: No Tx Ops", vdev_id);
		return QDF_STATUS_E_INVAL;
	}

	status = txops->vdev_set_param_send(vdev, param);
	if (QDF_IS_STATUS_ERROR(status))
		mlme_err("VDEV_%d: Tx Ops Error : %d", vdev_id, status);

	return status;
}

QDF_STATUS tgt_vdev_mgr_sta_ps_param_send(
				struct vdev_mlme_obj *mlme_obj,
				struct sta_ps_params *param)
{
	QDF_STATUS status;
	struct wlan_lmac_if_mlme_tx_ops *txops;
	struct wlan_objmgr_vdev *vdev;
	uint8_t vdev_id;

	if (!param) {
		mlme_err("Invalid input");
		return QDF_STATUS_E_INVAL;
	}

	vdev = mlme_obj->vdev;
	vdev_id = wlan_vdev_get_id(vdev);
	txops = wlan_vdev_mlme_get_lmac_txops(vdev);
	if (!txops || !txops->vdev_sta_ps_param_send) {
		mlme_err("VDEV_%d: No Tx Ops", vdev_id);
		return QDF_STATUS_E_INVAL;
	}

	status = txops->vdev_sta_ps_param_send(vdev, param);
	if (QDF_IS_STATUS_ERROR(status))
		mlme_err("VDEV_%d: Tx Ops Error : %d", vdev_id, status);

	return status;
}

QDF_STATUS tgt_vdev_mgr_peer_delete_all_send(
				struct vdev_mlme_obj *mlme_obj,
				struct peer_delete_all_params *param)
{
	QDF_STATUS status;
	struct wlan_lmac_if_mlme_tx_ops *txops;
	struct wlan_objmgr_vdev *vdev;
	uint8_t vdev_id;

	if (!param) {
		mlme_err("Invalid input");
		return QDF_STATUS_E_INVAL;
	}

	vdev = mlme_obj->vdev;
	vdev_id = wlan_vdev_get_id(vdev);
	txops = wlan_vdev_mlme_get_lmac_txops(vdev);
	if (!txops || !txops->peer_delete_all_send) {
		mlme_err("VDEV_%d: No Tx Ops", vdev_id);
		return QDF_STATUS_E_INVAL;
	}

	status = txops->peer_delete_all_send(vdev, param);
	if (QDF_IS_STATUS_ERROR(status))
		mlme_err("VDEV_%d: Tx Ops Error : %d", vdev_id, status);

	return QDF_STATUS_SUCCESS;
}<|MERGE_RESOLUTION|>--- conflicted
+++ resolved
@@ -93,20 +93,7 @@
 	vdev_addr = wlan_vdev_mlme_get_macaddr(vdev);
 	pdev = wlan_vdev_get_pdev(vdev);
 	soc_txrx_handle = wlan_psoc_get_dp_handle(psoc);
-<<<<<<< HEAD
-	pdev_txrx_handle = wlan_pdev_get_dp_handle(pdev);
-	if (!soc_txrx_handle || !pdev_txrx_handle)
-		return QDF_STATUS_E_FAILURE;
-
-	vdev_txrx_handle = cdp_vdev_attach(soc_txrx_handle,
-					   pdev_txrx_handle,
-					   vdev_addr, vdev_id,
-					   cdp_txrx_opmode,
-					   cdp_txrx_subtype);
-	if (!vdev_txrx_handle)
-=======
 	if (!soc_txrx_handle)
->>>>>>> 4d3aee41
 		return QDF_STATUS_E_FAILURE;
 
 	return cdp_vdev_attach(soc_txrx_handle,
