--- conflicted
+++ resolved
@@ -160,10 +160,6 @@
 	struct wlan_objmgr_pdev *pdev = NULL;
 	struct wlan_objmgr_psoc *psoc = NULL;
 
-<<<<<<< HEAD
-	psoc_ser_obj = wlan_serialization_get_psoc_obj(
-			wlan_vdev_get_psoc(vdev));
-=======
 	pdev = wlan_vdev_get_pdev(vdev);
 	if (!pdev) {
 		QDF_BUG(0);
@@ -181,7 +177,6 @@
 	}
 
 	psoc_ser_obj = wlan_serialization_get_psoc_obj(psoc);
->>>>>>> 4d3aee41
 
 	if (!psoc_ser_obj) {
 		ser_err("Invalid psoc_ser_obj");
