--- conflicted
+++ resolved
@@ -259,11 +259,8 @@
  * @WLAN_MISC_ID:               power manager, PAPI, rate set, etc.
  * @WLAN_FWOL_NB_ID:            fw offload northbound operations
  * @WLAN_FWOL_SB_ID:            fw offload southbound operations
-<<<<<<< HEAD
-=======
  * @WLAN_PSOC_TARGET_IF_ID      PSOC related target_if operations
  * @FTM_TIME_SYNC_ID:           ftm time sync operations
->>>>>>> 4d3aee41
  * @WLAN_PKT_CAPTURE_ID         Packet capture operations
  * @WLAN_REF_ID_MAX:            Max id used to generate ref count tracking array
  */
@@ -322,11 +319,7 @@
 	WLAN_CFR_ID                = 48,
 	WLAN_VDEV_TARGET_IF_ID     = 49,
 	WLAN_RX_PKT_TAG_ID         = 50,
-<<<<<<< HEAD
-	WLAN_INTEROP_ISSUES_AP_ID  = 51,
-=======
 	WLAN_INTEROP_ISSUES_AP_ID           = 51,
->>>>>>> 4d3aee41
 	WLAN_WDS_ID           = 52,
 	WLAN_PROXY_ARP_ID     = 53,
 	WLAN_WNM_ID           = 54,
@@ -347,13 +340,9 @@
 	WLAN_MISC_ID          = 69,
 	WLAN_FWOL_NB_ID       = 70,
 	WLAN_FWOL_SB_ID       = 71,
-<<<<<<< HEAD
-	WLAN_PKT_CAPTURE_ID   = 72,
-=======
 	WLAN_PSOC_TARGET_IF_ID = 72,
 	FTM_TIME_SYNC_ID       = 73,
 	WLAN_PKT_CAPTURE_ID   = 74,
->>>>>>> 4d3aee41
 	WLAN_REF_ID_MAX,
 } wlan_objmgr_ref_dbgid;
 
@@ -439,12 +428,9 @@
 					"WLAN_MISC_ID",
 					"WLAN_FWOL_NB_ID",
 					"WLAN_FWOL_SB_ID",
-<<<<<<< HEAD
-=======
 					"WLAN_PSOC_TARGET_IF_ID",
 					"FTM_TIME_SYNC_ID",
 					"WLAN_PKT_CAPTURE_ID",
->>>>>>> 4d3aee41
 					"WLAN_REF_ID_MAX"};
 
 	return (char *)strings[id];
