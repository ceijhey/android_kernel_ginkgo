/*
 * Copyright (c) 2016-2020 The Linux Foundation. All rights reserved.
 *
 *
 * Permission to use, copy, modify, and/or distribute this software for
 * any purpose with or without fee is hereby granted, provided that the
 * above copyright notice and this permission notice appear in all
 * copies.
 *
 * THE SOFTWARE IS PROVIDED "AS IS" AND THE AUTHOR DISCLAIMS ALL
 * WARRANTIES WITH REGARD TO THIS SOFTWARE INCLUDING ALL IMPLIED
 * WARRANTIES OF MERCHANTABILITY AND FITNESS. IN NO EVENT SHALL THE
 * AUTHOR BE LIABLE FOR ANY SPECIAL, DIRECT, INDIRECT, OR CONSEQUENTIAL
 * DAMAGES OR ANY DAMAGES WHATSOEVER RESULTING FROM LOSS OF USE, DATA OR
 * PROFITS, WHETHER IN AN ACTION OF CONTRACT, NEGLIGENCE OR OTHER
 * TORTIOUS ACTION, ARISING OUT OF OR IN CONNECTION WITH THE USE OR
 * PERFORMANCE OF THIS SOFTWARE.
 */

/**
 * DOC: Functions to call mlme functions from DFS component.
 */

#include "wlan_dfs_mlme_api.h"
#include "wlan_objmgr_vdev_obj.h"
#include "wlan_objmgr_pdev_obj.h"
#include "../../core/src/dfs.h"
#include "scheduler_api.h"
#include <wlan_reg_ucfg_api.h>
#ifdef QCA_MCL_DFS_SUPPORT
#include "wni_api.h"
#endif

void dfs_mlme_start_rcsa(struct wlan_objmgr_pdev *pdev,
		bool *wait_for_csa)
{
	if (global_dfs_to_mlme.dfs_start_rcsa)
		global_dfs_to_mlme.dfs_start_rcsa(pdev, wait_for_csa);
}

#ifndef QCA_MCL_DFS_SUPPORT
#ifdef CONFIG_CHAN_NUM_API
void dfs_mlme_mark_dfs(struct wlan_objmgr_pdev *pdev,
		uint8_t ieee,
		uint16_t freq,
		uint8_t vhtop_ch_freq_seg2,
		uint64_t flags)
{
	if (global_dfs_to_mlme.mlme_mark_dfs)
		global_dfs_to_mlme.mlme_mark_dfs(pdev,
				ieee,
				freq,
				vhtop_ch_freq_seg2,
				flags);
}
#endif
#ifdef CONFIG_CHAN_FREQ_API
void dfs_mlme_mark_dfs_for_freq(struct wlan_objmgr_pdev *pdev,
				uint8_t ieee,
				uint16_t freq,
				uint16_t vhtop_ch_freq_seg2,
				uint64_t flags)
{
	if (global_dfs_to_mlme.mlme_mark_dfs_for_freq)
	global_dfs_to_mlme.mlme_mark_dfs_for_freq(pdev,
						  ieee,
						  freq,
						  vhtop_ch_freq_seg2,
						  flags);
}
#endif
#else /* Else of ndef MCL_DFS_SUPPORT */
#ifdef CONFIG_CHAN_NUM_API
static void dfs_send_radar_ind(struct wlan_objmgr_pdev *pdev,
		void *object,
		void *arg)
{
	struct scheduler_msg sme_msg = {0};
	uint8_t vdev_id = wlan_vdev_get_id((struct wlan_objmgr_vdev *)object);

	sme_msg.type = eWNI_SME_DFS_RADAR_FOUND;
	sme_msg.bodyptr = NULL;
	sme_msg.bodyval = vdev_id;
	scheduler_post_message(QDF_MODULE_ID_DFS,
			       QDF_MODULE_ID_SME,
			       QDF_MODULE_ID_SME, &sme_msg);
	dfs_info(NULL, WLAN_DEBUG_DFS_ALWAYS, "eWNI_SME_DFS_RADAR_FOUND pdev%d posted",
		    vdev_id);
}
#endif

/* dfs_send_radar_ind_for_freq() - Send radar found indication.
 * @pdev: Pointer to wlan_objmgr_pdev.
 * @object: Pointer to wlan_objmgr_vdev.
 * @arg : void pointer to args.
 */
#ifdef CONFIG_CHAN_FREQ_API
static void dfs_send_radar_ind_for_freq(struct wlan_objmgr_pdev *pdev,
					void *object,
					void *arg)
{
	struct scheduler_msg sme_msg = {0};
	uint8_t vdev_id = wlan_vdev_get_id((struct wlan_objmgr_vdev *)object);

	sme_msg.type = eWNI_SME_DFS_RADAR_FOUND;
	sme_msg.bodyptr = NULL;
	sme_msg.bodyval = vdev_id;
	scheduler_post_message(QDF_MODULE_ID_DFS,
			       QDF_MODULE_ID_SME,
			       QDF_MODULE_ID_SME, &sme_msg);
	dfs_info(NULL, WLAN_DEBUG_DFS_ALWAYS, "eWNI_SME_DFS_RADAR_FOUND pdev%d posted",
		 vdev_id);
}
#endif

#ifdef CONFIG_CHAN_NUM_API
void dfs_mlme_mark_dfs(struct wlan_objmgr_pdev *pdev,
		uint8_t ieee,
		uint16_t freq,
		uint8_t vhtop_ch_freq_seg2,
		uint64_t flags)
{
	struct wlan_objmgr_vdev *vdev;

<<<<<<< HEAD
=======
	if (!pdev) {
		dfs_err(NULL, WLAN_DEBUG_DFS_ALWAYS,  "null pdev");
		return;
	}

	vdev = wlan_pdev_peek_active_first_vdev(pdev, WLAN_DFS_ID);

	if (vdev) {
		dfs_send_radar_ind(pdev, vdev, NULL);
		wlan_objmgr_vdev_release_ref(vdev, WLAN_DFS_ID);
	}
}
#endif

#ifdef CONFIG_CHAN_FREQ_API
void dfs_mlme_mark_dfs_for_freq(struct wlan_objmgr_pdev *pdev,
				uint8_t ieee,
				uint16_t freq,
				uint16_t vhtop_ch_freq_seg2,
				uint64_t flags)
{
	struct wlan_objmgr_vdev *vdev;

>>>>>>> 4d3aee41
	if (!pdev) {
		dfs_err(NULL, WLAN_DEBUG_DFS_ALWAYS,  "null pdev");
		return;
	}

	vdev = wlan_pdev_peek_active_first_vdev(pdev, WLAN_DFS_ID);

	if (vdev) {
<<<<<<< HEAD
		dfs_send_radar_ind(pdev, vdev, NULL);
=======
		dfs_send_radar_ind_for_freq(pdev, vdev, NULL);
>>>>>>> 4d3aee41
		wlan_objmgr_vdev_release_ref(vdev, WLAN_DFS_ID);
	}
}
#endif
#endif

#ifndef QCA_MCL_DFS_SUPPORT
#ifdef CONFIG_CHAN_NUM_API
void dfs_mlme_start_csa(struct wlan_objmgr_pdev *pdev,
		uint8_t ieee_chan, uint16_t freq,
		uint8_t cfreq2, uint64_t flags)
{
	if (global_dfs_to_mlme.mlme_start_csa)
		global_dfs_to_mlme.mlme_start_csa(pdev, ieee_chan, freq, cfreq2,
				flags);
}
#endif
#ifdef CONFIG_CHAN_FREQ_API
void dfs_mlme_start_csa_for_freq(struct wlan_objmgr_pdev *pdev,
				 uint8_t ieee_chan, uint16_t freq,
				 uint16_t cfreq2, uint64_t flags)
{
	if (global_dfs_to_mlme.mlme_start_csa_for_freq)
		global_dfs_to_mlme.mlme_start_csa_for_freq(pdev, ieee_chan,
							   freq, cfreq2, flags);
}
#endif
#else
#ifdef CONFIG_CHAN_NUM_API
void dfs_mlme_start_csa(struct wlan_objmgr_pdev *pdev,
			uint8_t ieee_chan, uint16_t freq,
			uint8_t cfreq2, uint64_t flags)
{
	struct wlan_objmgr_vdev *vdev;

	if (!pdev) {
		dfs_err(NULL, WLAN_DEBUG_DFS_ALWAYS,  "null pdev");
		return;
	}

	vdev = wlan_pdev_peek_active_first_vdev(pdev, WLAN_DFS_ID);

	if (vdev) {
		dfs_send_radar_ind(pdev, vdev, NULL);
		wlan_objmgr_vdev_release_ref(vdev, WLAN_DFS_ID);
	}
}
#endif
#ifdef CONFIG_CHAN_FREQ_API
void dfs_mlme_start_csa_for_freq(struct wlan_objmgr_pdev *pdev,
				 uint8_t ieee_chan, uint16_t freq,
				 uint16_t cfreq2, uint64_t flags)
{
	struct wlan_objmgr_vdev *vdev;

	if (!pdev) {
		dfs_err(NULL, WLAN_DEBUG_DFS_ALWAYS,  "null pdev");
		return;
	}

	vdev = wlan_pdev_peek_active_first_vdev(pdev, WLAN_DFS_ID);

	if (vdev) {
		dfs_send_radar_ind(pdev, vdev, NULL);
		wlan_objmgr_vdev_release_ref(vdev, WLAN_DFS_ID);
	}
}
#endif
#endif

#ifndef QCA_MCL_DFS_SUPPORT
void dfs_mlme_proc_cac(struct wlan_objmgr_pdev *pdev, uint32_t vdev_id)
{
	if (global_dfs_to_mlme.mlme_proc_cac)
		global_dfs_to_mlme.mlme_proc_cac(pdev);
}
#else
void dfs_mlme_proc_cac(struct wlan_objmgr_pdev *pdev, uint32_t vdev_id)
{
	struct scheduler_msg sme_msg = {0};

	sme_msg.type = eWNI_SME_DFS_CAC_COMPLETE;
	sme_msg.bodyptr = NULL;
	sme_msg.bodyval = vdev_id;
	scheduler_post_message(QDF_MODULE_ID_DFS,
			       QDF_MODULE_ID_SME,
			       QDF_MODULE_ID_SME, &sme_msg);
	dfs_info(NULL, WLAN_DEBUG_DFS_ALWAYS, "eWNI_SME_DFS_CAC_COMPLETE vdev%d posted",
		    vdev_id);
}
#endif

void dfs_mlme_deliver_event_up_after_cac(struct wlan_objmgr_pdev *pdev)
{
	if (global_dfs_to_mlme.mlme_deliver_event_up_after_cac)
		global_dfs_to_mlme.mlme_deliver_event_up_after_cac(
				pdev);
}

void dfs_mlme_get_dfs_ch_nchans(struct wlan_objmgr_pdev *pdev,
		int *nchans)
{
	if (global_dfs_to_mlme.mlme_get_dfs_ch_nchans)
		global_dfs_to_mlme.mlme_get_dfs_ch_nchans(pdev,
				nchans);
}

#ifdef CONFIG_CHAN_NUM_API
QDF_STATUS dfs_mlme_get_extchan(struct wlan_objmgr_pdev *pdev,
		uint16_t *dfs_ch_freq,
		uint64_t *dfs_ch_flags,
		uint16_t *dfs_ch_flagext,
		uint8_t *dfs_ch_ieee,
		uint8_t *dfs_ch_vhtop_ch_freq_seg1,
		uint8_t *dfs_ch_vhtop_ch_freq_seg2)
{
	if (global_dfs_to_mlme.mlme_get_extchan)
		return global_dfs_to_mlme.mlme_get_extchan(pdev,
				dfs_ch_freq,
				dfs_ch_flags,
				dfs_ch_flagext,
				dfs_ch_ieee,
				dfs_ch_vhtop_ch_freq_seg1,
				dfs_ch_vhtop_ch_freq_seg2);

	return QDF_STATUS_E_FAILURE;
}
#endif

#ifdef CONFIG_CHAN_FREQ_API
QDF_STATUS dfs_mlme_get_extchan_for_freq(struct wlan_objmgr_pdev *pdev,
					 uint16_t *dfs_chan_freq,
					 uint64_t *dfs_chan_flags,
					 uint16_t *dfs_chan_flagext,
					 uint8_t *dfs_chan_ieee,
					 uint8_t *dfs_chan_vhtop_ch_freq_seg1,
					 uint8_t *dfs_chan_vhtop_ch_freq_seg2,
					 uint16_t *dfs_chan_mhz_freq_seg1,
					 uint16_t *dfs_chan_mhz_freq_seg2)
{
	if (global_dfs_to_mlme.mlme_get_extchan_for_freq)
		return global_dfs_to_mlme.mlme_get_extchan_for_freq(pdev,
				dfs_chan_freq,
				dfs_chan_flags,
				dfs_chan_flagext,
				dfs_chan_ieee,
				dfs_chan_vhtop_ch_freq_seg1,
				dfs_chan_vhtop_ch_freq_seg2,
				dfs_chan_mhz_freq_seg1,
				dfs_chan_mhz_freq_seg2);

	return QDF_STATUS_E_FAILURE;
}
#endif

void dfs_mlme_set_no_chans_available(struct wlan_objmgr_pdev *pdev,
		int val)
{
	if (global_dfs_to_mlme.mlme_set_no_chans_available)
		global_dfs_to_mlme.mlme_set_no_chans_available(
				pdev,
				val);
}

int dfs_mlme_ieee2mhz(struct wlan_objmgr_pdev *pdev, int ieee, uint64_t flag)
{
	int freq = 0;

	if (global_dfs_to_mlme.mlme_ieee2mhz)
		global_dfs_to_mlme.mlme_ieee2mhz(pdev,
				ieee,
				flag,
				&freq);

	return freq;
}

#ifdef CONFIG_CHAN_NUM_API
QDF_STATUS
dfs_mlme_find_dot11_channel(struct wlan_objmgr_pdev *pdev,
			    uint8_t ieee,
			    uint8_t des_cfreq2,
			    int mode,
			    uint16_t *dfs_ch_freq,
			    uint64_t *dfs_ch_flags,
			    uint16_t *dfs_ch_flagext,
			    uint8_t *dfs_ch_ieee,
			    uint8_t *dfs_ch_vhtop_ch_freq_seg1,
			    uint8_t *dfs_ch_vhtop_ch_freq_seg2)
{
	if (global_dfs_to_mlme.mlme_find_dot11_channel)
		return global_dfs_to_mlme.mlme_find_dot11_channel(pdev,
								  ieee,
								  des_cfreq2,
								  mode,
								  dfs_ch_freq,
								  dfs_ch_flags,
								  dfs_ch_flagext,
								  dfs_ch_ieee,
								  dfs_ch_vhtop_ch_freq_seg1,
								  dfs_ch_vhtop_ch_freq_seg2);
	return QDF_STATUS_E_FAILURE;
}
#endif

#ifdef CONFIG_CHAN_FREQ_API
QDF_STATUS
dfs_mlme_find_dot11_chan_for_freq(struct wlan_objmgr_pdev *pdev,
				  uint16_t freq,
				  uint16_t des_cfreq2,
				  int mode,
				  uint16_t *dfs_chan_freq,
				  uint64_t *dfs_chan_flag,
				  uint16_t *dfs_flagext,
				  uint8_t *dfs_chan_ieee,
				  uint8_t *dfs_cfreq1,
				  uint8_t *dfs_cfreq2,
				  uint16_t *cfreq1_mhz,
				  uint16_t *cfreq2_mhz)
{
	if (global_dfs_to_mlme.mlme_find_dot11_chan_for_freq)
	return global_dfs_to_mlme.mlme_find_dot11_chan_for_freq(pdev,
								freq,
								des_cfreq2,
								mode,
								dfs_chan_freq,
								dfs_chan_flag,
								dfs_flagext,
								dfs_chan_ieee,
								dfs_cfreq1,
								dfs_cfreq2,
								cfreq1_mhz,
								cfreq2_mhz);
	return QDF_STATUS_E_FAILURE;
}
#endif

#ifdef CONFIG_CHAN_NUM_API
void dfs_mlme_get_dfs_ch_channels(struct wlan_objmgr_pdev *pdev,
		uint16_t *dfs_ch_freq,
		uint64_t *dfs_ch_flags,
		uint16_t *dfs_ch_flagext,
		uint8_t *dfs_ch_ieee,
		uint8_t *dfs_ch_vhtop_ch_freq_seg1,
		uint8_t *dfs_ch_vhtop_ch_freq_seg2,
		int index)
{
	if (global_dfs_to_mlme.mlme_get_dfs_ch_channels)
		global_dfs_to_mlme.mlme_get_dfs_ch_channels(pdev,
				dfs_ch_freq,
				dfs_ch_flags,
				dfs_ch_flagext,
				dfs_ch_ieee,
				dfs_ch_vhtop_ch_freq_seg1,
				dfs_ch_vhtop_ch_freq_seg2,
				index);
}
#endif

#ifdef CONFIG_CHAN_FREQ_API
void dfs_mlme_get_dfs_channels_for_freq(struct wlan_objmgr_pdev *pdev,
					uint16_t *dfs_chan_freq,
					uint64_t *dfs_chan_flags,
					uint16_t *dfs_chan_flagext,
					uint8_t *dfs_chan_ieee,
					uint8_t *dfs_chan_vhtop_freq_seg1,
					uint8_t *dfs_chan_vhtop_freq_seg2,
					uint16_t *dfs_ch_mhz_freq_seg1,
					uint16_t *dfs_ch_mhz_freq_seg2,
					int index)
{
	if (global_dfs_to_mlme.mlme_get_dfs_channels_for_freq)
		global_dfs_to_mlme.mlme_get_dfs_channels_for_freq(pdev,
				dfs_chan_freq,
				dfs_chan_flags,
				dfs_chan_flagext,
				dfs_chan_ieee,
				dfs_chan_vhtop_freq_seg1,
				dfs_chan_vhtop_freq_seg2,
				dfs_ch_mhz_freq_seg1,
				dfs_ch_mhz_freq_seg2,
				index);
}
#endif

uint32_t dfs_mlme_dfs_ch_flags_ext(struct wlan_objmgr_pdev *pdev)
{
	uint16_t flag_ext = 0;

	if (global_dfs_to_mlme.mlme_dfs_ch_flags_ext)
		global_dfs_to_mlme.mlme_dfs_ch_flags_ext(pdev,
				&flag_ext);

	return flag_ext;
}

void dfs_mlme_channel_change_by_precac(struct wlan_objmgr_pdev *pdev)
{
	if (global_dfs_to_mlme.mlme_channel_change_by_precac)
		global_dfs_to_mlme.mlme_channel_change_by_precac(
				pdev);
}

void dfs_mlme_nol_timeout_notification(struct wlan_objmgr_pdev *pdev)
{
	if (global_dfs_to_mlme.mlme_nol_timeout_notification)
		global_dfs_to_mlme.mlme_nol_timeout_notification(
				pdev);
}

void dfs_mlme_clist_update(struct wlan_objmgr_pdev *pdev,
		void *nollist,
		int nentries)
{
	if (global_dfs_to_mlme.mlme_clist_update)
		global_dfs_to_mlme.mlme_clist_update(pdev,
				nollist,
				nentries);
}

#ifdef CONFIG_CHAN_NUM_API
int dfs_mlme_get_cac_timeout(struct wlan_objmgr_pdev *pdev,
		uint16_t dfs_ch_freq,
		uint8_t dfs_ch_vhtop_ch_freq_seg2,
		uint64_t dfs_ch_flags)
{
	int cac_timeout = 0;

	if (global_dfs_to_mlme.mlme_get_cac_timeout)
		global_dfs_to_mlme.mlme_get_cac_timeout(pdev,
				dfs_ch_freq,
				dfs_ch_vhtop_ch_freq_seg2,
				dfs_ch_flags,
				&cac_timeout);

	return cac_timeout;
}
#endif

#ifdef CONFIG_CHAN_FREQ_API
int dfs_mlme_get_cac_timeout_for_freq(struct wlan_objmgr_pdev *pdev,
				      uint16_t dfs_chan_freq,
				      uint16_t dfs_cfreq2,
				      uint64_t dfs_ch_flags)
{
	int cac_timeout = 0;

	if (global_dfs_to_mlme.mlme_get_cac_timeout_for_freq)
		global_dfs_to_mlme.mlme_get_cac_timeout_for_freq(pdev,
								 dfs_chan_freq,
								 dfs_cfreq2,
								 dfs_ch_flags,
								 &cac_timeout);

	return cac_timeout;
}
#endif

#if defined(WLAN_DFS_PARTIAL_OFFLOAD) && defined(HOST_DFS_SPOOF_TEST)
int dfs_mlme_rebuild_chan_list_with_non_dfs_channels(
		struct wlan_objmgr_pdev *pdev)
{
	if (!global_dfs_to_mlme.mlme_rebuild_chan_list_with_non_dfs_channels)
		return 1;

	return global_dfs_to_mlme.mlme_rebuild_chan_list_with_non_dfs_channels(
			pdev);
}

void dfs_mlme_restart_vaps_with_non_dfs_chan(struct wlan_objmgr_pdev *pdev,
					     int no_chans_avail)
{
	if (!global_dfs_to_mlme.mlme_restart_vaps_with_non_dfs_chan)
		return;

	global_dfs_to_mlme.mlme_restart_vaps_with_non_dfs_chan(pdev,
							       no_chans_avail);
}
#endif

#if defined(WLAN_SUPPORT_PRIMARY_ALLOWED_CHAN)
bool dfs_mlme_check_allowed_prim_chanlist(struct wlan_objmgr_pdev *pdev,
					  uint32_t chan_freq)
{
	if (!global_dfs_to_mlme.mlme_check_allowed_prim_chanlist)
		return true;

	return global_dfs_to_mlme.mlme_check_allowed_prim_chanlist(pdev,
								   chan_freq);
}

#endif

#if defined(WLAN_DFS_FULL_OFFLOAD) && defined(QCA_DFS_NOL_OFFLOAD)
void dfs_mlme_handle_dfs_scan_violation(struct wlan_objmgr_pdev *pdev)
{
	bool dfs_enable = 0;

	/*Disable all DFS channels in master channel list and ic channel list */
	ucfg_reg_enable_dfs_channels(pdev, dfs_enable);

	/* send the updated channel list to FW */
	global_dfs_to_mlme.mlme_update_scan_channel_list(pdev);
}
#endif

bool dfs_mlme_is_opmode_sta(struct wlan_objmgr_pdev *pdev)
{
	if (!global_dfs_to_mlme.mlme_is_opmode_sta)
		return false;

	return global_dfs_to_mlme.mlme_is_opmode_sta(pdev);
}

void dfs_mlme_acquire_radar_mode_switch_lock(struct wlan_objmgr_pdev *pdev)
{
	if (!global_dfs_to_mlme.mlme_acquire_radar_mode_switch_lock)
		return;

	global_dfs_to_mlme.mlme_acquire_radar_mode_switch_lock(pdev);
}

void dfs_mlme_release_radar_mode_switch_lock(struct wlan_objmgr_pdev *pdev)
{
	if (!global_dfs_to_mlme.mlme_release_radar_mode_switch_lock)
		return;

	global_dfs_to_mlme.mlme_release_radar_mode_switch_lock(pdev);
}<|MERGE_RESOLUTION|>--- conflicted
+++ resolved
@@ -122,8 +122,6 @@
 {
 	struct wlan_objmgr_vdev *vdev;
 
-<<<<<<< HEAD
-=======
 	if (!pdev) {
 		dfs_err(NULL, WLAN_DEBUG_DFS_ALWAYS,  "null pdev");
 		return;
@@ -147,7 +145,6 @@
 {
 	struct wlan_objmgr_vdev *vdev;
 
->>>>>>> 4d3aee41
 	if (!pdev) {
 		dfs_err(NULL, WLAN_DEBUG_DFS_ALWAYS,  "null pdev");
 		return;
@@ -156,11 +153,7 @@
 	vdev = wlan_pdev_peek_active_first_vdev(pdev, WLAN_DFS_ID);
 
 	if (vdev) {
-<<<<<<< HEAD
-		dfs_send_radar_ind(pdev, vdev, NULL);
-=======
 		dfs_send_radar_ind_for_freq(pdev, vdev, NULL);
->>>>>>> 4d3aee41
 		wlan_objmgr_vdev_release_ref(vdev, WLAN_DFS_ID);
 	}
 }
