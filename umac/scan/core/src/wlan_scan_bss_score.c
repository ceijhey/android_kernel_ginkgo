/*
 * Copyright (c) 2017-2020 The Linux Foundation. All rights reserved.
 *
 * Permission to use, copy, modify, and/or distribute this software for
 * any purpose with or without fee is hereby granted, provided that the
 * above copyright notice and this permission notice appear in all
 * copies.
 *
 * THE SOFTWARE IS PROVIDED "AS IS" AND THE AUTHOR DISCLAIMS ALL
 * WARRANTIES WITH REGARD TO THIS SOFTWARE INCLUDING ALL IMPLIED
 * WARRANTIES OF MERCHANTABILITY AND FITNESS. IN NO EVENT SHALL THE
 * AUTHOR BE LIABLE FOR ANY SPECIAL, DIRECT, INDIRECT, OR CONSEQUENTIAL
 * DAMAGES OR ANY DAMAGES WHATSOEVER RESULTING FROM LOSS OF USE, DATA OR
 * PROFITS, WHETHER IN AN ACTION OF CONTRACT, NEGLIGENCE OR OTHER
 * TORTIOUS ACTION, ARISING OUT OF OR IN CONNECTION WITH THE USE OR
 * PERFORMANCE OF THIS SOFTWARE.
 */
/*
 * DOC: contains scan bss scoring logic
 */

#include <wlan_scan_utils_api.h>
#include "wlan_scan_main.h"
#include "wlan_scan_cache_db_i.h"
#ifdef WLAN_POLICY_MGR_ENABLE
#include "wlan_policy_mgr_api.h"
#endif
#include "wlan_reg_services_api.h"

#define SCM_20MHZ_BW_INDEX                  0
#define SCM_40MHZ_BW_INDEX                  1
#define SCM_80MHZ_BW_INDEX                  2
#define SCM_160MHZ_BW_INDEX                 3
#define SCM_MAX_BW_INDEX                    4

#define SCM_NSS_1x1_INDEX                   0
#define SCM_NSS_2x2_INDEX                   1
#define SCM_NSS_3x3_INDEX                   2
#define SCM_NSS_4x4_INDEX                   3
#define SCM_MAX_NSS_INDEX                   4

#define SCM_BAND_2G_INDEX                   0
#define SCM_BAND_5G_INDEX                   1
/* 2 and 3 are reserved */
#define SCM_MAX_BAND_INDEX                  4

#define SCM_SCORE_INDEX_0                   0
#define SCM_SCORE_INDEX_3                   3
#define SCM_SCORE_INDEX_7                   7
#define SCM_SCORE_OFFSET_INDEX_7_4          4
#define SCM_SCORE_INDEX_11                  11
#define SCM_SCORE_OFFSET_INDEX_11_8         8
#define SCM_SCORE_MAX_INDEX                 15
#define SCM_SCORE_OFFSET_INDEX_15_12        12

#define SCM_MAX_OCE_WAN_DL_CAP 16

#define SCM_MAX_CHANNEL_WEIGHT 100
#define SCM_MAX_CHANNEL_UTILIZATION 100
#define SCM_MAX_ESTIMATED_AIR_TIME_FRACTION 255
#define MAX_AP_LOAD 255

#define SCM_MAX_WEIGHT_OF_PCL_CHANNELS 255
#define SCM_PCL_GROUPS_WEIGHT_DIFFERENCE 20

/* Congestion threshold (channel load %) to consider band and OCE WAN score */
#define CONGESTION_THRSHOLD_FOR_BAND_OCE_SCORE 75

bool scm_is_better_bss(struct scan_default_params *params,
	struct scan_cache_entry *bss1,
	struct scan_cache_entry *bss2)
{
	if (bss1->bss_score > bss2->bss_score)
		return true;
	else if (bss1->bss_score == bss2->bss_score)
		if (bss1->rssi_raw > bss2->rssi_raw)
			return true;

	return false;
}

/**
 * scm_limit_max_per_index_score() -check if per index score does not exceed
 * 100% (0x64). If it exceed make it 100%
 *
 * @per_index_score: per_index_score as input
 *
 * Return: per_index_score within the max limit
 */
static uint32_t scm_limit_max_per_index_score(uint32_t per_index_score)
{
	uint8_t i, score;

	for (i = 0; i < MAX_INDEX_PER_INI; i++) {
		score = WLAN_GET_SCORE_PERCENTAGE(per_index_score, i);
		if (score > MAX_INDEX_SCORE)
			WLAN_SET_SCORE_PERCENTAGE(per_index_score,
				MAX_INDEX_SCORE, i);
	}

	return per_index_score;
}

void scm_validate_scoring_config(struct scoring_config *score_cfg)
{
	int total_weight;

	total_weight = score_cfg->weight_cfg.rssi_weightage +
		       score_cfg->weight_cfg.ht_caps_weightage +
		       score_cfg->weight_cfg.vht_caps_weightage +
		       score_cfg->weight_cfg.chan_width_weightage +
		       score_cfg->weight_cfg.chan_band_weightage +
		       score_cfg->weight_cfg.nss_weightage +
		       score_cfg->weight_cfg.beamforming_cap_weightage +
		       score_cfg->weight_cfg.pcl_weightage +
		       score_cfg->weight_cfg.channel_congestion_weightage +
		       score_cfg->weight_cfg.oce_wan_weightage;

	if (total_weight > BEST_CANDIDATE_MAX_WEIGHT) {

		scm_err("total weight is greater than %d fallback to default values",
			BEST_CANDIDATE_MAX_WEIGHT);

		score_cfg->weight_cfg.rssi_weightage = RSSI_WEIGHTAGE;
		score_cfg->weight_cfg.ht_caps_weightage =
			HT_CAPABILITY_WEIGHTAGE;
		score_cfg->weight_cfg.vht_caps_weightage = VHT_CAP_WEIGHTAGE;
		score_cfg->weight_cfg.chan_width_weightage =
			CHAN_WIDTH_WEIGHTAGE;
		score_cfg->weight_cfg.chan_band_weightage =
			CHAN_BAND_WEIGHTAGE;
		score_cfg->weight_cfg.nss_weightage = NSS_WEIGHTAGE;
		score_cfg->weight_cfg.beamforming_cap_weightage =
			BEAMFORMING_CAP_WEIGHTAGE;
		score_cfg->weight_cfg.pcl_weightage = PCL_WEIGHT;
			score_cfg->weight_cfg.channel_congestion_weightage =
			CHANNEL_CONGESTION_WEIGHTAGE;
		score_cfg->weight_cfg.oce_wan_weightage = OCE_WAN_WEIGHTAGE;
	}

	score_cfg->bandwidth_weight_per_index =
		scm_limit_max_per_index_score(
			score_cfg->bandwidth_weight_per_index);
	score_cfg->nss_weight_per_index =
		scm_limit_max_per_index_score(score_cfg->nss_weight_per_index);
	score_cfg->band_weight_per_index =
		scm_limit_max_per_index_score(score_cfg->band_weight_per_index);


	score_cfg->esp_qbss_scoring.score_pcnt3_to_0 =
		scm_limit_max_per_index_score(
			score_cfg->esp_qbss_scoring.score_pcnt3_to_0);
	score_cfg->esp_qbss_scoring.score_pcnt7_to_4 =
		scm_limit_max_per_index_score(
			score_cfg->esp_qbss_scoring.score_pcnt7_to_4);
	score_cfg->esp_qbss_scoring.score_pcnt11_to_8 =
		scm_limit_max_per_index_score(
			score_cfg->esp_qbss_scoring.score_pcnt11_to_8);
	score_cfg->esp_qbss_scoring.score_pcnt15_to_12 =
		scm_limit_max_per_index_score(
			score_cfg->esp_qbss_scoring.score_pcnt15_to_12);

	score_cfg->oce_wan_scoring.score_pcnt3_to_0 =
		scm_limit_max_per_index_score(
			score_cfg->oce_wan_scoring.score_pcnt3_to_0);
	score_cfg->oce_wan_scoring.score_pcnt7_to_4 =
		scm_limit_max_per_index_score(
			score_cfg->oce_wan_scoring.score_pcnt7_to_4);
	score_cfg->oce_wan_scoring.score_pcnt11_to_8 =
		scm_limit_max_per_index_score(
			score_cfg->oce_wan_scoring.score_pcnt11_to_8);
	score_cfg->oce_wan_scoring.score_pcnt15_to_12 =
		scm_limit_max_per_index_score(
			score_cfg->oce_wan_scoring.score_pcnt15_to_12);

}

/**
 * scm_get_rssi_pcnt_for_slot () - calculate rssi % score based on the slot
 * index between the high rssi and low rssi threshold
 * @high_rssi_threshold: High rssi of the window
 * @low_rssi_threshold: low rssi of the window
 * @high_rssi_pcnt: % score for the high rssi
 * @low_rssi_pcnt: %score for the low rssi
 * @bucket_size: bucket size of the window
 * @bss_rssi: Input rssi for which value need to be calculated
 *
 * Return : rssi pct to use for the given rssi
 */
static inline
int8_t scm_get_rssi_pcnt_for_slot(int32_t high_rssi_threshold,
	int32_t low_rssi_threshold, uint32_t high_rssi_pcnt,
	uint32_t low_rssi_pcnt, uint32_t bucket_size, int8_t bss_rssi)
{
	int8_t slot_index, slot_size, rssi_diff, num_slot, rssi_pcnt;

	num_slot = ((high_rssi_threshold -
		     low_rssi_threshold) / bucket_size) + 1;
	slot_size = ((high_rssi_pcnt - low_rssi_pcnt) +
		     (num_slot / 2)) / (num_slot);
	rssi_diff = high_rssi_threshold - bss_rssi;
	slot_index = (rssi_diff / bucket_size) + 1;
	rssi_pcnt = high_rssi_pcnt - (slot_size * slot_index);
	if (rssi_pcnt < low_rssi_pcnt)
		rssi_pcnt = low_rssi_pcnt;

	scm_debug("Window %d -> %d pcnt range %d -> %d bucket_size %d bss_rssi %d num_slot %d slot_size %d rssi_diff %d slot_index %d rssi_pcnt %d",
		  high_rssi_threshold, low_rssi_threshold, high_rssi_pcnt,
		  low_rssi_pcnt, bucket_size, bss_rssi, num_slot, slot_size,
		  rssi_diff, slot_index, rssi_pcnt);

	return rssi_pcnt;
}

/**
 * scm_calculate_rssi_score () - Calculate RSSI score based on AP RSSI
 * @score_param: rssi score params
 * @rssi: rssi of the AP
 * @rssi_weightage: rssi_weightage out of total weightage
 *
 * Return : rssi score
 */
static int32_t scm_calculate_rssi_score(
	struct rssi_cfg_score *score_param,
	int32_t rssi, uint8_t rssi_weightage)
{
	int8_t rssi_pcnt;
	int32_t total_rssi_score;
	int32_t best_rssi_threshold;
	int32_t good_rssi_threshold;
	int32_t bad_rssi_threshold;
	uint32_t good_rssi_pcnt;
	uint32_t bad_rssi_pcnt;
	uint32_t good_bucket_size;
	uint32_t bad_bucket_size;

	best_rssi_threshold = score_param->best_rssi_threshold*(-1);
	good_rssi_threshold = score_param->good_rssi_threshold*(-1);
	bad_rssi_threshold = score_param->bad_rssi_threshold*(-1);
	good_rssi_pcnt = score_param->good_rssi_pcnt;
	bad_rssi_pcnt = score_param->bad_rssi_pcnt;
	good_bucket_size = score_param->good_rssi_bucket_size;
	bad_bucket_size = score_param->bad_rssi_bucket_size;

	total_rssi_score = (BEST_CANDIDATE_MAX_WEIGHT * rssi_weightage);

	/*
	 * If RSSI is better than the best rssi threshold then it return full
	 * score.
	 */
	if (rssi > best_rssi_threshold)
		return total_rssi_score;
	/*
	 * If RSSI is less or equal to bad rssi threshold then it return
	 * least score.
	 */
	if (rssi <= bad_rssi_threshold)
		return (total_rssi_score * bad_rssi_pcnt) / 100;

	/* RSSI lies between best to good rssi threshold */
	if (rssi > good_rssi_threshold)
		rssi_pcnt = scm_get_rssi_pcnt_for_slot(best_rssi_threshold,
				good_rssi_threshold, 100, good_rssi_pcnt,
				good_bucket_size, rssi);
	else
		rssi_pcnt = scm_get_rssi_pcnt_for_slot(good_rssi_threshold,
				bad_rssi_threshold, good_rssi_pcnt,
				bad_rssi_pcnt, bad_bucket_size,
				rssi);

	return (total_rssi_score * rssi_pcnt) / 100;

}

/**
 * scm_calculate_pcl_score () - Calculate PCL score based on PCL weightage
 * @pcl_chan_weight: pcl weight of BSS channel
 * @pcl_weightage: PCL _weightage out of total weightage
 *
 * Return : pcl score
 */
static int32_t scm_calculate_pcl_score(int pcl_chan_weight,
		uint8_t pcl_weightage)
{
	int32_t pcl_score = 0;
	int32_t temp_pcl_chan_weight = 0;

	if (pcl_chan_weight) {
		temp_pcl_chan_weight =
			(SCM_MAX_WEIGHT_OF_PCL_CHANNELS - pcl_chan_weight);
		temp_pcl_chan_weight = qdf_do_div(temp_pcl_chan_weight,
					  SCM_PCL_GROUPS_WEIGHT_DIFFERENCE);
		pcl_score = pcl_weightage - temp_pcl_chan_weight;
		if (pcl_score < 0)
			pcl_score = 0;
	}
	return pcl_score * BEST_CANDIDATE_MAX_WEIGHT;

}

/**
 * scm_rssi_is_same_bucket () - check if both rssi fall in same bucket
 * @rssi_top_thresh: high rssi threshold of the the window
 * @low_rssi_threshold: low rssi of the window
 * @rssi_ref1: rssi ref one
 * @rssi_ref2: rssi ref two
 * @bucket_size: bucket size of the window
 *
 * Return : true if both fall in same window
 */
static inline bool scm_rssi_is_same_bucket(int8_t rssi_top_thresh,
	int8_t rssi_ref1, int8_t rssi_ref2, int8_t bucket_size)
{
	int8_t rssi_diff1 = 0;
	int8_t rssi_diff2 = 0;

	rssi_diff1 = rssi_top_thresh - rssi_ref1;
	rssi_diff2 = rssi_top_thresh - rssi_ref2;

	return (rssi_diff1 / bucket_size) == (rssi_diff2 / bucket_size);
}

/**
 * scm_roam_calculate_prorated_pcnt_by_rssi () - Calculate prorated RSSI score
 * based on AP RSSI. This will be used to determine HT VHT score
 * @score_param: rssi score params
 * @rssi: bss rssi
 * @rssi_weightage: rssi_weightage out of total weightage
 *
 * If rssi is greater than good threshold return 100, if less than bad return 0,
 * if between good and bad, return prorated rssi score for the index.
 *
 * Return : rssi prorated score
 */
static int8_t scm_roam_calculate_prorated_pcnt_by_rssi(
	struct rssi_cfg_score *score_param,
	int32_t rssi, uint8_t rssi_weightage)
{
	int32_t good_rssi_threshold;
	int32_t bad_rssi_threshold;
	int8_t rssi_pref_5g_rssi_thresh;
	bool same_bucket;

	good_rssi_threshold = score_param->good_rssi_threshold * (-1);
	bad_rssi_threshold = score_param->bad_rssi_threshold * (-1);
	rssi_pref_5g_rssi_thresh = score_param->rssi_pref_5g_rssi_thresh * (-1);

	/* If RSSI is greater than good rssi return full weight */
	if (rssi > good_rssi_threshold)
		return BEST_CANDIDATE_MAX_WEIGHT;

	same_bucket = scm_rssi_is_same_bucket(good_rssi_threshold,
			rssi, rssi_pref_5g_rssi_thresh,
			score_param->bad_rssi_bucket_size);
	if (same_bucket || (rssi < rssi_pref_5g_rssi_thresh))
		return 0;
	/* If RSSI is less or equal to bad rssi threshold then it return 0 */
	if (rssi <= bad_rssi_threshold)
		return 0;

	/* If RSSI is between good and bad threshold */
	return scm_get_rssi_pcnt_for_slot(good_rssi_threshold,
					  bad_rssi_threshold,
					  score_param->good_rssi_pcnt,
					  score_param->bad_rssi_pcnt,
					  score_param->bad_rssi_bucket_size,
					  rssi);
}

/**
 * scm_calculate_bandwidth_score () - Calculate BW score
 * @entry: scan entry
 * @score_config: scoring config
 * @prorated_pct: prorated % to return dependent on RSSI
 *
 * Return : bw score
 */
static int32_t scm_calculate_bandwidth_score(
	struct scan_cache_entry *entry,
	struct scoring_config *score_config, uint8_t prorated_pct)
{
	uint32_t score;
	int32_t bw_weight_per_idx;
	uint8_t cbmode = 0;
	uint8_t ch_width_index;
	bool is_vht = false;

	bw_weight_per_idx = score_config->bandwidth_weight_per_index;

	if (WLAN_REG_IS_24GHZ_CH_FREQ(entry->channel.chan_freq)) {
		cbmode = score_config->cb_mode_24G;
		if (score_config->vht_24G_cap)
			is_vht = true;
	} else if (score_config->vht_cap) {
		is_vht = true;
		cbmode = score_config->cb_mode_5G;
	}

	if (IS_WLAN_PHYMODE_160MHZ(entry->phy_mode))
		ch_width_index = SCM_160MHZ_BW_INDEX;
	else if (IS_WLAN_PHYMODE_80MHZ(entry->phy_mode))
		ch_width_index = SCM_80MHZ_BW_INDEX;
	else if (IS_WLAN_PHYMODE_40MHZ(entry->phy_mode))
		ch_width_index = SCM_40MHZ_BW_INDEX;
	else
		ch_width_index = SCM_20MHZ_BW_INDEX;


	if (!score_config->ht_cap && ch_width_index > SCM_20MHZ_BW_INDEX)
		ch_width_index = SCM_20MHZ_BW_INDEX;

	if (!is_vht && ch_width_index > SCM_40MHZ_BW_INDEX)
		ch_width_index = SCM_40MHZ_BW_INDEX;

	if (cbmode && ch_width_index > SCM_20MHZ_BW_INDEX)
		score = WLAN_GET_SCORE_PERCENTAGE(bw_weight_per_idx,
					ch_width_index);
	else
		score = WLAN_GET_SCORE_PERCENTAGE(bw_weight_per_idx,
					SCM_20MHZ_BW_INDEX);

	return (prorated_pct * score *
		score_config->weight_cfg.chan_width_weightage) /
		BEST_CANDIDATE_MAX_WEIGHT;
}

/**
 * scm_get_score_for_index () - get score for the given index
 * @index: index for which we need the score
 * @weightage: weigtage for the param
 * @score: per slot score
 *
 * Return : score for the index
 */
static int32_t scm_get_score_for_index(uint8_t index,
	uint8_t weightage, struct per_slot_scoring *score)
{
	if (index <= SCM_SCORE_INDEX_3)
		return weightage * WLAN_GET_SCORE_PERCENTAGE(
				   score->score_pcnt3_to_0,
				   index);
	else if (index <= SCM_SCORE_INDEX_7)
		return weightage * WLAN_GET_SCORE_PERCENTAGE(
				   score->score_pcnt7_to_4,
				   index - SCM_SCORE_OFFSET_INDEX_7_4);
	else if (index <= SCM_SCORE_INDEX_11)
		return weightage * WLAN_GET_SCORE_PERCENTAGE(
				   score->score_pcnt11_to_8,
				   index - SCM_SCORE_OFFSET_INDEX_11_8);
	else
		return weightage * WLAN_GET_SCORE_PERCENTAGE(
				   score->score_pcnt15_to_12,
				   index - SCM_SCORE_OFFSET_INDEX_15_12);
}

/**
 * scm_get_congestion_pct () - Calculate congestion pct from esp/qbss load
 * @entry: bss information
 *
 * Return : congestion pct
 */
static int32_t scm_get_congestion_pct(struct scan_cache_entry *entry)
{
	uint32_t ap_load = 0;
	uint32_t est_air_time_percentage = 0;
	uint32_t congestion = 0;

	if (entry->air_time_fraction) {
		/* Convert 0-255 range to percentage */
		est_air_time_percentage = entry->air_time_fraction *
							SCM_MAX_CHANNEL_WEIGHT;
		est_air_time_percentage = qdf_do_div(est_air_time_percentage,
					   SCM_MAX_ESTIMATED_AIR_TIME_FRACTION);
		/*
		 * Calculate channel congestion from estimated air time
		 * fraction.
		 */
		congestion = SCM_MAX_CHANNEL_UTILIZATION -
					est_air_time_percentage;
	} else if (entry->qbss_chan_load) {
		ap_load = (entry->qbss_chan_load * BEST_CANDIDATE_MAX_WEIGHT);
		/*
		 * Calculate ap_load in % from qbss channel load from
		 * 0-255 range
		 */
		congestion = qdf_do_div(ap_load, MAX_AP_LOAD);
	}

	return congestion;
}

/**
 * scm_calculate_congestion_score () - Calculate congestion score
 * @entry: bss information
 * @score_params: bss score params
 * @congestion_pct: congestion pct
 *
 * Return : congestion score
 */
static int32_t scm_calculate_congestion_score(
	struct scan_cache_entry *entry,
	struct scoring_config *score_params,
	uint32_t *congestion_pct)
{
	uint32_t window_size;
	uint8_t index;
	int32_t good_rssi_threshold;

	*congestion_pct = scm_get_congestion_pct(entry);

	if (!score_params->esp_qbss_scoring.num_slot)
		return 0;

	if (score_params->esp_qbss_scoring.num_slot >
	    SCM_SCORE_MAX_INDEX)
		score_params->esp_qbss_scoring.num_slot =
			SCM_SCORE_MAX_INDEX;

	good_rssi_threshold =
		score_params->rssi_score.good_rssi_threshold * (-1);

	/* For bad zone rssi get score from last index */
	if (entry->rssi_raw <= good_rssi_threshold)
		return scm_get_score_for_index(
				score_params->esp_qbss_scoring.num_slot,
				score_params->weight_cfg.
				channel_congestion_weightage,
				&score_params->esp_qbss_scoring);

	if (!*congestion_pct)
		return score_params->weight_cfg.channel_congestion_weightage *
			   WLAN_GET_SCORE_PERCENTAGE(
			   score_params->esp_qbss_scoring.score_pcnt3_to_0,
			   SCM_SCORE_INDEX_0);

	window_size = BEST_CANDIDATE_MAX_WEIGHT /
			score_params->esp_qbss_scoring.num_slot;

	/* Desired values are from 1 to 15, as 0 is for not present. so do +1 */
	index = qdf_do_div(*congestion_pct, window_size) + 1;

	if (index > score_params->esp_qbss_scoring.num_slot)
		index = score_params->esp_qbss_scoring.num_slot;

	return scm_get_score_for_index(index, score_params->weight_cfg.
				       channel_congestion_weightage,
				       &score_params->esp_qbss_scoring);
}

/**
 * scm_calculate_nss_score () - Calculate congestion score
 * @psoc: psoc ptr
 * @score_config: scoring config
 * @ap_nss: ap nss
 * @prorated_pct: prorated % to return dependent on RSSI
 *
 * Return : nss score
 */
static int32_t scm_calculate_nss_score(struct wlan_objmgr_psoc *psoc,
	struct scoring_config *score_config, uint8_t ap_nss,
	uint8_t prorated_pct, uint32_t sta_nss)
{
	uint8_t nss;
	uint8_t score_pct;

	nss = ap_nss;
	if (sta_nss < nss)
		nss = sta_nss;

	if (nss == 4)
		score_pct = WLAN_GET_SCORE_PERCENTAGE(
				score_config->nss_weight_per_index,
				SCM_NSS_4x4_INDEX);
	else if (nss == 3)
		score_pct = WLAN_GET_SCORE_PERCENTAGE(
				score_config->nss_weight_per_index,
				SCM_NSS_3x3_INDEX);
	else if (nss == 2)
		score_pct = WLAN_GET_SCORE_PERCENTAGE(
				score_config->nss_weight_per_index,
				SCM_NSS_2x2_INDEX);
	else
		score_pct = WLAN_GET_SCORE_PERCENTAGE(
				score_config->nss_weight_per_index,
				SCM_NSS_1x1_INDEX);

	return (score_config->weight_cfg.nss_weightage * score_pct *
		prorated_pct) / BEST_CANDIDATE_MAX_WEIGHT;
}

/**
 * scm_calculate_oce_wan_score () - Calculate oce wan score
 * @entry: bss information
 * @score_params: bss score params
 *
 * Return : oce wan score
 */
static int32_t scm_calculate_oce_wan_score(
	struct scan_cache_entry *entry,
	struct scoring_config *score_params)
{
	uint32_t window_size;
	uint8_t index;
	struct oce_reduced_wan_metrics wan_metrics;
	uint8_t *mbo_oce_ie;

	if (!score_params->oce_wan_scoring.num_slot)
		return 0;

	if (score_params->oce_wan_scoring.num_slot >
	    SCM_SCORE_MAX_INDEX)
		score_params->oce_wan_scoring.num_slot =
			SCM_SCORE_MAX_INDEX;

	window_size = SCM_SCORE_MAX_INDEX/
			score_params->oce_wan_scoring.num_slot;
	mbo_oce_ie = util_scan_entry_mbo_oce(entry);
	if (wlan_parse_oce_reduced_wan_metrics_ie(mbo_oce_ie,
	    &wan_metrics)) {
		scm_err("downlink_av_cap %d", wan_metrics.downlink_av_cap);
		/* if capacity is 0 return 0 score */
		if (!wan_metrics.downlink_av_cap)
			return 0;
		/* Desired values are from 1 to WLAN_SCORE_MAX_INDEX */
		index = qdf_do_div(wan_metrics.downlink_av_cap,
				   window_size);
	} else {
		index = SCM_SCORE_INDEX_0;
	}

	if (index > score_params->oce_wan_scoring.num_slot)
		index = score_params->oce_wan_scoring.num_slot;

	return scm_get_score_for_index(index,
			score_params->weight_cfg.oce_wan_weightage,
			&score_params->oce_wan_scoring);
}

#ifdef WLAN_POLICY_MGR_ENABLE

static uint32_t scm_get_sta_nss(struct wlan_objmgr_psoc *psoc,
			uint8_t bss_channel,
			uint8_t vdev_nss_2g,
			uint8_t vdev_nss_5g)
{
	/*
	 * If station support nss as 2*2 but AP support NSS as 1*1,
	 * this AP will be given half weight compare to AP which are having
	 * NSS as 2*2.
	 */

	if (policy_mgr_is_chnl_in_diff_band(
	    psoc, wlan_chan_to_freq(bss_channel)) &&
	    policy_mgr_is_hw_dbs_capable(psoc) &&
	    !(policy_mgr_is_hw_dbs_2x2_capable(psoc)))
		return 1;

	return (WLAN_REG_IS_24GHZ_CH(bss_channel) ?
		vdev_nss_2g :
		vdev_nss_5g);
}
#else
static uint32_t scm_get_sta_nss(struct wlan_objmgr_psoc *psoc,
			uint8_t bss_channel,
			uint8_t vdev_nss_2g,
			uint8_t vdev_nss_5g)
{
	return (WLAN_REG_IS_24GHZ_CH(bss_channel) ?
		vdev_nss_2g :
		vdev_nss_5g);
}
#endif

int scm_calculate_bss_score(struct wlan_objmgr_psoc *psoc,
		struct scan_default_params *params,
		struct scan_cache_entry *entry,
		int pcl_chan_weight)
{
	int32_t score = 0;
	int32_t rssi_score = 0;
	int32_t pcl_score = 0;
	int32_t ht_score = 0;
	int32_t vht_score = 0;
	int32_t he_score = 0;
	int32_t bandwidth_score = 0;
	int32_t beamformee_score = 0;
	int32_t band_score = 0;
	int32_t nss_score = 0;
	int32_t congestion_score = 0;
	int32_t congestion_pct = 0;
	int32_t oce_wan_score = 0;
	uint8_t prorated_pcnt;
	bool is_vht = false;
	int8_t good_rssi_threshold;
	int8_t rssi_pref_5g_rssi_thresh;
	bool same_bucket = false;
	bool ap_su_beam_former = false;
	struct wlan_ie_vhtcaps *vht_cap;
	struct scoring_config *score_config;
	struct weight_config *weight_config;
	struct wlan_scan_obj *scan_obj;
	uint32_t sta_nss;
	struct wlan_objmgr_pdev *pdev = NULL;

	scan_obj = wlan_psoc_get_scan_obj(psoc);
	if (!scan_obj) {
		scm_err("scan_obj is NULL");
		return 0;
	}

	score_config = &scan_obj->scan_def.score_config;
	weight_config = &score_config->weight_cfg;

	rssi_score = scm_calculate_rssi_score(&score_config->rssi_score,
			entry->rssi_raw, weight_config->rssi_weightage);
	score += rssi_score;

	pcl_score = scm_calculate_pcl_score(pcl_chan_weight,
					    weight_config->pcl_weightage);
	score += pcl_score;

	prorated_pcnt = scm_roam_calculate_prorated_pcnt_by_rssi(
				&score_config->rssi_score, entry->rssi_raw,
				weight_config->rssi_weightage);
	/* If device and AP supports HT caps, extra 10% score will be added */
	if (score_config->ht_cap && entry->ie_list.htcap)
		ht_score = prorated_pcnt *
				weight_config->ht_caps_weightage;
	score += ht_score;

	if (WLAN_REG_IS_24GHZ_CH_FREQ(entry->channel.chan_freq)) {
		if (score_config->vht_24G_cap)
			is_vht = true;
	} else if (score_config->vht_cap) {
		is_vht = true;
	}
	/*
	 * If device and AP supports VHT caps, Extra 6% score will
	 * be added to score
	 */
	if (is_vht && entry->ie_list.vhtcap)
		vht_score = prorated_pcnt *
				 weight_config->vht_caps_weightage;
	score += vht_score;

	if (score_config->he_cap && entry->ie_list.hecap)
		he_score = prorated_pcnt *
				 weight_config->he_caps_weightage;
	score += he_score;

	bandwidth_score = scm_calculate_bandwidth_score(entry, score_config,
							prorated_pcnt);
	score += bandwidth_score;

	good_rssi_threshold =
		score_config->rssi_score.good_rssi_threshold * (-1);
	rssi_pref_5g_rssi_thresh =
		score_config->rssi_score.rssi_pref_5g_rssi_thresh * (-1);
	if (entry->rssi_raw < good_rssi_threshold)
		same_bucket = scm_rssi_is_same_bucket(good_rssi_threshold,
				entry->rssi_raw, rssi_pref_5g_rssi_thresh,
				score_config->rssi_score.bad_rssi_bucket_size);

	vht_cap = (struct wlan_ie_vhtcaps *) util_scan_entry_vhtcap(entry);
	if (vht_cap && vht_cap->su_beam_former)
		ap_su_beam_former = true;
	if (is_vht && ap_su_beam_former &&
	    (entry->rssi_raw > rssi_pref_5g_rssi_thresh) && !same_bucket)
		beamformee_score = BEST_CANDIDATE_MAX_WEIGHT *
				weight_config->beamforming_cap_weightage;
	score += beamformee_score;

	congestion_score = scm_calculate_congestion_score(entry, score_config,
							  &congestion_pct);
	score += congestion_score;
	/*
	 * Consider OCE WAN score and band preference score only if
	 * congestion_pct is greater than CONGESTION_THRSHOLD_FOR_BAND_OCE_SCORE
	 */
	if (congestion_pct < CONGESTION_THRSHOLD_FOR_BAND_OCE_SCORE) {
		/*
		 * If AP is on 5Ghz channel , extra weigtage is added to BSS
		 * score. if RSSI is greater tha 5g rssi threshold or fall in
		 * same bucket else give weigtage to 2.4 GH.
		 */
		if ((entry->rssi_raw > rssi_pref_5g_rssi_thresh) &&
		    !same_bucket) {
<<<<<<< HEAD
			if (WLAN_CHAN_IS_5GHZ(entry->channel.chan_idx))
=======
			if (WLAN_REG_IS_5GHZ_CH_FREQ(entry->channel.chan_freq))
>>>>>>> 4d3aee41
				band_score =
					weight_config->chan_band_weightage *
					    WLAN_GET_SCORE_PERCENTAGE(
					    score_config->band_weight_per_index,
					    SCM_BAND_5G_INDEX);
<<<<<<< HEAD
		} else if (WLAN_CHAN_IS_2GHZ(entry->channel.chan_idx)) {
=======
		} else if (WLAN_REG_IS_24GHZ_CH_FREQ(
						entry->channel.chan_freq)) {
>>>>>>> 4d3aee41
			band_score = weight_config->chan_band_weightage *
					WLAN_GET_SCORE_PERCENTAGE(
					score_config->band_weight_per_index,
					SCM_BAND_2G_INDEX);
		}
		score += band_score;
<<<<<<< HEAD

		oce_wan_score = scm_calculate_oce_wan_score(entry,
							    score_config);
		score += oce_wan_score;
=======

		oce_wan_score = scm_calculate_oce_wan_score(entry,
							    score_config);
		score += oce_wan_score;
	}

	pdev = wlan_objmgr_get_pdev_by_id(psoc, entry->pdev_id, WLAN_SCAN_ID);
	if (!pdev) {
		scm_err("pdev is NULL");
		return 0;
>>>>>>> 4d3aee41
	}

	sta_nss = scm_get_sta_nss(psoc,
				  wlan_reg_freq_to_chan(
						pdev,
						entry->channel.chan_freq),
				  score_config->vdev_nss_24g,
				  score_config->vdev_nss_5g);

	wlan_objmgr_pdev_release_ref(pdev, WLAN_SCAN_ID);
	/*
	 * If station support nss as 2*2 but AP support NSS as 1*1,
	 * this AP will be given half weight compare to AP which are having
	 * NSS as 2*2.
	 */
	nss_score = scm_calculate_nss_score(psoc, score_config, entry->nss,
					    prorated_pcnt, sta_nss);
	score += nss_score;

	scm_nofl_debug("Self: HT %d VHT %d HE %d VHT_24Ghz %d BF cap %d cb_mode_24g %d cb_mode_5G %d NSS %d",
		       score_config->ht_cap, score_config->vht_cap,
		       score_config->he_cap,  score_config->vht_24G_cap,
		       score_config->beamformee_cap, score_config->cb_mode_24G,
		       score_config->cb_mode_5G, sta_nss);

<<<<<<< HEAD
	scm_nofl_debug("Candidate(%pM chan %d): rssi %d HT %d VHT %d HE %d su bfer %d phy %d  air time frac %d qbss %d cong_pct %d NSS %d",
		       entry->bssid.bytes, entry->channel.chan_idx,
=======
	scm_nofl_debug("Candidate(%pM freq %d): rssi %d HT %d VHT %d HE %d su bfer %d phy %d  air time frac %d qbss %d cong_pct %d NSS %d",
		       entry->bssid.bytes, entry->channel.chan_freq,
>>>>>>> 4d3aee41
		       entry->rssi_raw, util_scan_entry_htcap(entry) ? 1 : 0,
		       util_scan_entry_vhtcap(entry) ? 1 : 0,
		       util_scan_entry_hecap(entry) ? 1 : 0, ap_su_beam_former,
		       entry->phy_mode, entry->air_time_fraction,
		       entry->qbss_chan_load, congestion_pct, entry->nss);

	scm_nofl_debug("Scores: prorated_pcnt %d rssi %d pcl %d ht %d vht %d he %d bfee %d bw %d band %d congestion %d nss %d oce wan %d TOTAL %d",
		       prorated_pcnt, rssi_score, pcl_score, ht_score,
		       vht_score, he_score, beamformee_score, bandwidth_score,
		       band_score, congestion_score, nss_score, oce_wan_score,
		       score);

	entry->bss_score = score;
	return score;
}

bool scm_get_pcl_weight_of_channel(uint32_t chan_freq,
				   struct scan_filter *filter,
				   int *pcl_chan_weight,
				   uint8_t *weight_list)
{
	int i;
	bool found = false;

	if (!filter)
		return found;

	for (i = 0; i < filter->num_of_pcl_channels; i++) {
		if (filter->pcl_freq_list[i] == chan_freq) {
			*pcl_chan_weight = filter->pcl_weight_list[i];
			found = true;
			break;
		}
	}
	return found;
}<|MERGE_RESOLUTION|>--- conflicted
+++ resolved
@@ -785,34 +785,20 @@
 		 */
 		if ((entry->rssi_raw > rssi_pref_5g_rssi_thresh) &&
 		    !same_bucket) {
-<<<<<<< HEAD
-			if (WLAN_CHAN_IS_5GHZ(entry->channel.chan_idx))
-=======
 			if (WLAN_REG_IS_5GHZ_CH_FREQ(entry->channel.chan_freq))
->>>>>>> 4d3aee41
 				band_score =
 					weight_config->chan_band_weightage *
 					    WLAN_GET_SCORE_PERCENTAGE(
 					    score_config->band_weight_per_index,
 					    SCM_BAND_5G_INDEX);
-<<<<<<< HEAD
-		} else if (WLAN_CHAN_IS_2GHZ(entry->channel.chan_idx)) {
-=======
 		} else if (WLAN_REG_IS_24GHZ_CH_FREQ(
 						entry->channel.chan_freq)) {
->>>>>>> 4d3aee41
 			band_score = weight_config->chan_band_weightage *
 					WLAN_GET_SCORE_PERCENTAGE(
 					score_config->band_weight_per_index,
 					SCM_BAND_2G_INDEX);
 		}
 		score += band_score;
-<<<<<<< HEAD
-
-		oce_wan_score = scm_calculate_oce_wan_score(entry,
-							    score_config);
-		score += oce_wan_score;
-=======
 
 		oce_wan_score = scm_calculate_oce_wan_score(entry,
 							    score_config);
@@ -823,7 +809,6 @@
 	if (!pdev) {
 		scm_err("pdev is NULL");
 		return 0;
->>>>>>> 4d3aee41
 	}
 
 	sta_nss = scm_get_sta_nss(psoc,
@@ -849,13 +834,8 @@
 		       score_config->beamformee_cap, score_config->cb_mode_24G,
 		       score_config->cb_mode_5G, sta_nss);
 
-<<<<<<< HEAD
-	scm_nofl_debug("Candidate(%pM chan %d): rssi %d HT %d VHT %d HE %d su bfer %d phy %d  air time frac %d qbss %d cong_pct %d NSS %d",
-		       entry->bssid.bytes, entry->channel.chan_idx,
-=======
 	scm_nofl_debug("Candidate(%pM freq %d): rssi %d HT %d VHT %d HE %d su bfer %d phy %d  air time frac %d qbss %d cong_pct %d NSS %d",
 		       entry->bssid.bytes, entry->channel.chan_freq,
->>>>>>> 4d3aee41
 		       entry->rssi_raw, util_scan_entry_htcap(entry) ? 1 : 0,
 		       util_scan_entry_vhtcap(entry) ? 1 : 0,
 		       util_scan_entry_hecap(entry) ? 1 : 0, ap_su_beam_former,
