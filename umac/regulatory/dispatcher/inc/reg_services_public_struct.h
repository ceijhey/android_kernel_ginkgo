--- conflicted
+++ resolved
@@ -1106,8 +1106,6 @@
 	struct unsafe_ch_list chan_list;
 };
 
-<<<<<<< HEAD
-=======
 #define FIVEG_STARTING_FREQ     5000
 #define TWOG_STARTING_FREQ      2407
 #define TWOG_CHAN_14_IN_MHZ     2484
@@ -1116,7 +1114,6 @@
 #define TWOG_CHAN_6_IN_MHZ      2437
 #define TWOG_CHAN_13_IN_MHZ     2472
 
->>>>>>> 4d3aee41
 /**
  * struct reg_ctl_params - reg ctl and regd info
  * @regd: regdomain pair
