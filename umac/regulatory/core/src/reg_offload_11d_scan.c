/*
 * Copyright (c) 2018-2020 The Linux Foundation. All rights reserved.
 *
 * Permission to use, copy, modify, and/or distribute this software for
 * any purpose with or without fee is hereby granted, provided that the
 * above copyright notice and this permission notice appear in all
 * copies.
 *
 * THE SOFTWARE IS PROVIDED "AS IS" AND THE AUTHOR DISCLAIMS ALL
 * WARRANTIES WITH REGARD TO THIS SOFTWARE INCLUDING ALL IMPLIED
 * WARRANTIES OF MERCHANTABILITY AND FITNESS. IN NO EVENT SHALL THE
 * AUTHOR BE LIABLE FOR ANY SPECIAL, DIRECT, INDIRECT, OR CONSEQUENTIAL
 * DAMAGES OR ANY DAMAGES WHATSOEVER RESULTING FROM LOSS OF USE, DATA OR
 * PROFITS, WHETHER IN AN ACTION OF CONTRACT, NEGLIGENCE OR OTHER
 * TORTIOUS ACTION, ARISING OUT OF OR IN CONNECTION WITH THE USE OR
 * PERFORMANCE OF THIS SOFTWARE.
 */

/**
 * DOC: Add 11d utility functions
 */

#include <wlan_cmn.h>
#include <reg_services_public_struct.h>
#include <wlan_scan_public_structs.h>
#include <wlan_scan_ucfg_api.h>
#include <wlan_objmgr_psoc_obj.h>
#include "reg_priv_objs.h"
#include "reg_utils.h"
#include "reg_services_common.h"
#include "reg_offload_11d_scan.h"
#include "reg_host_11d.h"

#ifdef TARGET_11D_SCAN

QDF_STATUS reg_set_11d_country(struct wlan_objmgr_pdev *pdev,
			       uint8_t *country)
{
	struct wlan_regulatory_psoc_priv_obj *psoc_priv_obj;
	struct set_country country_code;
	struct wlan_objmgr_psoc *psoc;
	struct cc_regdmn_s rd;
	QDF_STATUS status;
	struct wlan_lmac_if_reg_tx_ops *tx_ops;
	uint8_t pdev_id;

	if (!country) {
		reg_err("Null country code");
		return QDF_STATUS_E_INVAL;
	}

	pdev_id = wlan_objmgr_pdev_get_pdev_id(pdev);

	psoc = wlan_pdev_get_psoc(pdev);
	psoc_priv_obj = reg_get_psoc_obj(psoc);
	if (!psoc_priv_obj) {
		reg_err("Null psoc reg component");
		return QDF_STATUS_E_INVAL;
	}

	if (!qdf_mem_cmp(psoc_priv_obj->cur_country, country, REG_ALPHA2_LEN)) {
<<<<<<< HEAD
		reg_debug("same country");
		return QDF_STATUS_SUCCESS;
=======
		if (psoc_priv_obj->cc_src == SOURCE_11D) {
			reg_debug("same country");
			return QDF_STATUS_SUCCESS;
		}
>>>>>>> 4d3aee41
	}

	reg_info("set new 11d country:%c%c to fW",
		 country[0], country[1]);

	qdf_mem_copy(country_code.country, country, REG_ALPHA2_LEN + 1);
	country_code.pdev_id = pdev_id;

	psoc_priv_obj->new_11d_ctry_pending[pdev_id] = true;

	if (psoc_priv_obj->offload_enabled) {
		tx_ops = reg_get_psoc_tx_ops(psoc);
		if (tx_ops->set_country_code) {
			tx_ops->set_country_code(psoc, &country_code);
		} else {
			reg_err("country set fw handler not present");
			psoc_priv_obj->new_11d_ctry_pending[pdev_id] = false;
			return QDF_STATUS_E_FAULT;
		}
		status = QDF_STATUS_SUCCESS;
	} else {
		qdf_mem_copy(rd.cc.alpha, country, REG_ALPHA2_LEN + 1);
		rd.flags = ALPHA_IS_SET;
		reg_program_chan_list(pdev, &rd);
		status = QDF_STATUS_SUCCESS;
	}

	return status;
}

/**
 * reg_send_11d_flush_cbk() - release 11d psoc reference
 * @msg: Pointer to scheduler message.
 *
 * Return: QDF_STATUS
 */
static QDF_STATUS reg_send_11d_flush_cbk(struct scheduler_msg *msg)
{
	struct reg_11d_scan_msg *scan_msg_11d = msg->bodyptr;
	struct wlan_objmgr_psoc *psoc = scan_msg_11d->psoc;

	wlan_objmgr_psoc_release_ref(psoc, WLAN_REGULATORY_SB_ID);
	qdf_mem_free(scan_msg_11d);

	return QDF_STATUS_SUCCESS;
}

/**
 * reg_send_11d_msg_cbk() - Send start/stop 11d scan message.
 * @msg: Pointer to scheduler message.
 *
 * Return: QDF_STATUS
 */
static QDF_STATUS reg_send_11d_msg_cbk(struct scheduler_msg *msg)
{
	struct reg_11d_scan_msg *scan_msg_11d = msg->bodyptr;
	struct wlan_objmgr_psoc *psoc = scan_msg_11d->psoc;
	struct wlan_lmac_if_reg_tx_ops *tx_ops;
	struct reg_start_11d_scan_req start_req;
	struct reg_stop_11d_scan_req stop_req;
	struct wlan_regulatory_psoc_priv_obj *psoc_priv_obj;

	tx_ops = reg_get_psoc_tx_ops(psoc);

	psoc_priv_obj = reg_get_psoc_obj(psoc);
	if (!psoc_priv_obj) {
		reg_err("Null psoc priv obj");
		goto end;
	}

	if (psoc_priv_obj->vdev_id_for_11d_scan == INVALID_VDEV_ID) {
		psoc_priv_obj->enable_11d_supp = false;
		reg_err("Invalid vdev");
		goto end;
	}

	if (scan_msg_11d->enable_11d_supp) {
		start_req.vdev_id = psoc_priv_obj->vdev_id_for_11d_scan;
		start_req.scan_period_msec = psoc_priv_obj->scan_11d_interval;
		start_req.start_interval_msec = 0;
		reg_debug("sending start msg");
		tx_ops->start_11d_scan(psoc, &start_req);
	} else {
		stop_req.vdev_id = psoc_priv_obj->vdev_id_for_11d_scan;
		reg_debug("sending stop msg");
		tx_ops->stop_11d_scan(psoc, &stop_req);
	}

end:
	qdf_mem_free(scan_msg_11d);
	wlan_objmgr_psoc_release_ref(psoc, WLAN_REGULATORY_SB_ID);
	return QDF_STATUS_SUCCESS;
}

/**
 * reg_sched_11d_msg() - Schedules 11d scan message.
 * @scan_msg_11d: 11d scan message
 */
static QDF_STATUS reg_sched_11d_msg(struct reg_11d_scan_msg *scan_msg_11d)
{
	struct scheduler_msg msg = {0};
	QDF_STATUS status;

	status = wlan_objmgr_psoc_try_get_ref(scan_msg_11d->psoc,
					      WLAN_REGULATORY_SB_ID);
	if (QDF_IS_STATUS_ERROR(status)) {
		reg_err("error taking psoc ref cnt");
		return status;
	}

	msg.bodyptr = scan_msg_11d;
	msg.callback = reg_send_11d_msg_cbk;
	msg.flush_callback = reg_send_11d_flush_cbk;

	status = scheduler_post_message(QDF_MODULE_ID_REGULATORY,
					QDF_MODULE_ID_REGULATORY,
					QDF_MODULE_ID_TARGET_IF, &msg);
	if (QDF_IS_STATUS_ERROR(status))
		wlan_objmgr_psoc_release_ref(scan_msg_11d->psoc,
					     WLAN_REGULATORY_SB_ID);

	return status;
}

void reg_run_11d_state_machine(struct wlan_objmgr_psoc *psoc)
{
	bool temp_11d_support;
	struct wlan_regulatory_psoc_priv_obj *psoc_priv_obj;
	bool world_mode;
	struct reg_11d_scan_msg *scan_msg_11d;

	psoc_priv_obj = reg_get_psoc_obj(psoc);
	if (!psoc_priv_obj) {
		reg_err("Null reg psoc private obj");
		return;
	}

	if (psoc_priv_obj->vdev_id_for_11d_scan == INVALID_VDEV_ID) {
		psoc_priv_obj->enable_11d_supp = false;
		reg_err("Invalid vdev");
		return;
	}

	world_mode = reg_is_world_alpha2(psoc_priv_obj->cur_country);

	temp_11d_support = psoc_priv_obj->enable_11d_supp;
	if ((psoc_priv_obj->enable_11d_in_world_mode) && (world_mode))
		psoc_priv_obj->enable_11d_supp = true;
	else if (((psoc_priv_obj->user_ctry_set) &&
		  (psoc_priv_obj->user_ctry_priority)) ||
		 (psoc_priv_obj->master_vdev_cnt))
		psoc_priv_obj->enable_11d_supp = false;
	else
		psoc_priv_obj->enable_11d_supp =
			psoc_priv_obj->enable_11d_supp_original;

	reg_debug("inside 11d state machine:tmp %d 11d_supp %d org %d set %d pri %d cnt %d vdev %d",
		  temp_11d_support,
		  psoc_priv_obj->enable_11d_supp,
		  psoc_priv_obj->enable_11d_supp_original,
		  psoc_priv_obj->user_ctry_set,
		  psoc_priv_obj->user_ctry_priority,
		  psoc_priv_obj->master_vdev_cnt,
		  psoc_priv_obj->vdev_id_for_11d_scan);

	if (temp_11d_support != psoc_priv_obj->enable_11d_supp) {
		if (psoc_priv_obj->is_11d_offloaded) {
			scan_msg_11d = qdf_mem_malloc(sizeof(*scan_msg_11d));
			if (!scan_msg_11d)
				return;
			scan_msg_11d->psoc = psoc;
			scan_msg_11d->enable_11d_supp =
						psoc_priv_obj->enable_11d_supp;
			reg_sched_11d_msg(scan_msg_11d);
		} else {
			reg_11d_host_scan(psoc_priv_obj);
		}
	}
}

QDF_STATUS reg_11d_vdev_created_update(struct wlan_objmgr_vdev *vdev)
{
	struct wlan_regulatory_psoc_priv_obj *psoc_priv_obj;
	struct wlan_objmgr_pdev *parent_pdev;
	struct wlan_objmgr_psoc *parent_psoc;
	uint32_t vdev_id;
	enum QDF_OPMODE op_mode;
	uint8_t i;

	op_mode = wlan_vdev_mlme_get_opmode(vdev);

	parent_pdev = wlan_vdev_get_pdev(vdev);
	parent_psoc = wlan_pdev_get_psoc(parent_pdev);

	psoc_priv_obj = reg_get_psoc_obj(parent_psoc);
	if (!psoc_priv_obj) {
		reg_err("reg psoc private obj is NULL");
		return QDF_STATUS_E_FAULT;
	}

	if ((op_mode == QDF_STA_MODE) ||
	    (op_mode == QDF_P2P_DEVICE_MODE) ||
	    (op_mode == QDF_P2P_CLIENT_MODE)) {
		vdev_id = wlan_vdev_get_id(vdev);
		if (!psoc_priv_obj->vdev_cnt_11d) {
			psoc_priv_obj->vdev_id_for_11d_scan = vdev_id;
			reg_debug("running 11d state machine, opmode %d",
				  op_mode);
			reg_run_11d_state_machine(parent_psoc);
		}

		for (i = 0; i < MAX_STA_VDEV_CNT; i++) {
			if (psoc_priv_obj->vdev_ids_11d[i] == INVALID_VDEV_ID) {
				psoc_priv_obj->vdev_ids_11d[i] = vdev_id;
				break;
			}
		}
		psoc_priv_obj->vdev_cnt_11d++;
	}

	if ((op_mode == QDF_P2P_GO_MODE) || (op_mode == QDF_SAP_MODE)) {
		reg_debug("running 11d state machine, opmode %d", op_mode);
		psoc_priv_obj->master_vdev_cnt++;
		reg_run_11d_state_machine(parent_psoc);
	}

	return QDF_STATUS_SUCCESS;
}

QDF_STATUS reg_11d_vdev_delete_update(struct wlan_objmgr_vdev *vdev)
{
	struct wlan_regulatory_psoc_priv_obj *psoc_priv_obj;
	struct wlan_objmgr_pdev *parent_pdev;
	struct wlan_objmgr_psoc *parent_psoc;
	enum QDF_OPMODE op_mode;
	uint32_t vdev_id;
	uint8_t i;

	if (!vdev) {
		reg_err("NULL vdev");
		return QDF_STATUS_E_INVAL;
	}
	op_mode = wlan_vdev_mlme_get_opmode(vdev);

	parent_pdev = wlan_vdev_get_pdev(vdev);
	parent_psoc = wlan_pdev_get_psoc(parent_pdev);

	psoc_priv_obj = reg_get_psoc_obj(parent_psoc);
	if (!psoc_priv_obj) {
		reg_err("NULL reg psoc private obj");
		return QDF_STATUS_E_FAULT;
	}

	if ((op_mode == QDF_P2P_GO_MODE) || (op_mode == QDF_SAP_MODE)) {
		psoc_priv_obj->master_vdev_cnt--;
		reg_debug("run 11d state machine, deleted opmode %d",
			  op_mode);
		reg_run_11d_state_machine(parent_psoc);
		return QDF_STATUS_SUCCESS;
	}

	if ((op_mode == QDF_STA_MODE) || (op_mode == QDF_P2P_DEVICE_MODE) ||
	    (op_mode == QDF_P2P_CLIENT_MODE)) {
		vdev_id = wlan_vdev_get_id(vdev);
		for (i = 0; i < MAX_STA_VDEV_CNT; i++) {
			if (psoc_priv_obj->vdev_ids_11d[i] == vdev_id) {
				psoc_priv_obj->vdev_ids_11d[i] =
					INVALID_VDEV_ID;
				psoc_priv_obj->vdev_cnt_11d--;
				break;
			}
		}

		if (psoc_priv_obj->vdev_id_for_11d_scan != vdev_id)
			return QDF_STATUS_SUCCESS;

		if (!psoc_priv_obj->vdev_cnt_11d) {
			psoc_priv_obj->vdev_id_for_11d_scan = INVALID_VDEV_ID;
			psoc_priv_obj->enable_11d_supp = false;
			return QDF_STATUS_SUCCESS;
		}

		for (i = 0; i < MAX_STA_VDEV_CNT; i++) {
			if (psoc_priv_obj->vdev_ids_11d[i] == INVALID_VDEV_ID)
				continue;
			psoc_priv_obj->vdev_id_for_11d_scan =
				psoc_priv_obj->vdev_ids_11d[i];
			psoc_priv_obj->enable_11d_supp = false;
			reg_debug("running 11d state machine, vdev %d",
				  psoc_priv_obj->vdev_id_for_11d_scan);
			reg_run_11d_state_machine(parent_psoc);
			break;
		}
	}

	return QDF_STATUS_SUCCESS;
}

bool reg_is_11d_scan_inprogress(struct wlan_objmgr_psoc *psoc)
{
	struct wlan_regulatory_psoc_priv_obj *psoc_priv_obj;

	psoc_priv_obj = reg_get_psoc_obj(psoc);
	if (!psoc_priv_obj) {
		reg_err("NULL reg psoc private obj");
		return false;
	}

	return psoc_priv_obj->enable_11d_supp;
}

QDF_STATUS reg_save_new_11d_country(struct wlan_objmgr_psoc *psoc,
				    uint8_t *country)
{
	struct wlan_regulatory_psoc_priv_obj *psoc_priv_obj;
	struct wlan_lmac_if_reg_tx_ops *tx_ops;
	struct set_country country_code;
	uint8_t pdev_id;
	uint8_t ctr;

	psoc_priv_obj = reg_get_psoc_obj(psoc);
	if (!psoc_priv_obj) {
		reg_err("NULL reg psoc private obj");

		return QDF_STATUS_E_FAILURE;
	}

	/*
	 * Need firmware to send channel list event
	 * for all phys. Therefore set pdev_id to 0xFF
	 */
	pdev_id = 0xFF;
	for (ctr = 0; ctr < psoc_priv_obj->num_phy; ctr++)
		psoc_priv_obj->new_11d_ctry_pending[ctr] = true;

	qdf_mem_copy(country_code.country, country, REG_ALPHA2_LEN + 1);
	country_code.pdev_id = pdev_id;

	if (psoc_priv_obj->offload_enabled) {
		tx_ops = reg_get_psoc_tx_ops(psoc);
		if (tx_ops->set_country_code) {
			tx_ops->set_country_code(psoc, &country_code);
		} else {
			reg_err("NULL country set handler");
<<<<<<< HEAD
			psoc_priv_obj->new_11d_ctry_pending[pdev_id] = false;
=======
			for (ctr = 0; ctr < psoc_priv_obj->num_phy; ctr++)
				psoc_priv_obj->new_11d_ctry_pending[ctr] =
					false;
>>>>>>> 4d3aee41
			return QDF_STATUS_E_FAULT;
		}
	}

	return QDF_STATUS_SUCCESS;
}

bool reg_11d_enabled_on_host(struct wlan_objmgr_psoc *psoc)
{
	struct wlan_regulatory_psoc_priv_obj *psoc_priv_obj;

	psoc_priv_obj = reg_get_psoc_obj(psoc);
	if (!psoc_priv_obj) {
		reg_err("NULL reg psoc private obj");
		return QDF_STATUS_E_FAILURE;
	}

	return (psoc_priv_obj->enable_11d_supp &&
		!psoc_priv_obj->is_11d_offloaded);
}

QDF_STATUS reg_set_11d_offloaded(struct wlan_objmgr_psoc *psoc, bool val)
{
	struct wlan_regulatory_psoc_priv_obj *psoc_priv_obj;

	psoc_priv_obj = reg_get_psoc_obj(psoc);
	if (!psoc_priv_obj) {
		reg_err("NULL psoc reg component");
		return QDF_STATUS_E_FAILURE;
	}

	psoc_priv_obj->is_11d_offloaded = val;
	reg_debug("set is_11d_offloaded %d", val);
	return QDF_STATUS_SUCCESS;
}

bool reg_is_11d_offloaded(struct wlan_objmgr_psoc *psoc)
{
	struct wlan_regulatory_psoc_priv_obj *psoc_priv_obj;

	psoc_priv_obj = reg_get_psoc_obj(psoc);
	if (!psoc_priv_obj) {
		reg_err("NULL reg psoc private obj");
		return false;
	}

	return psoc_priv_obj->is_11d_offloaded;
}
#endif<|MERGE_RESOLUTION|>--- conflicted
+++ resolved
@@ -59,15 +59,10 @@
 	}
 
 	if (!qdf_mem_cmp(psoc_priv_obj->cur_country, country, REG_ALPHA2_LEN)) {
-<<<<<<< HEAD
-		reg_debug("same country");
-		return QDF_STATUS_SUCCESS;
-=======
 		if (psoc_priv_obj->cc_src == SOURCE_11D) {
 			reg_debug("same country");
 			return QDF_STATUS_SUCCESS;
 		}
->>>>>>> 4d3aee41
 	}
 
 	reg_info("set new 11d country:%c%c to fW",
@@ -412,13 +407,9 @@
 			tx_ops->set_country_code(psoc, &country_code);
 		} else {
 			reg_err("NULL country set handler");
-<<<<<<< HEAD
-			psoc_priv_obj->new_11d_ctry_pending[pdev_id] = false;
-=======
 			for (ctr = 0; ctr < psoc_priv_obj->num_phy; ctr++)
 				psoc_priv_obj->new_11d_ctry_pending[ctr] =
 					false;
->>>>>>> 4d3aee41
 			return QDF_STATUS_E_FAULT;
 		}
 	}
