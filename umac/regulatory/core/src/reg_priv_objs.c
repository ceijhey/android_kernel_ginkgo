/*
 * Copyright (c) 2014-2020 The Linux Foundation. All rights reserved.
 *
 * Permission to use, copy, modify, and/or distribute this software for
 * any purpose with or without fee is hereby granted, provided that the
 * above copyright notice and this permission notice appear in all
 * copies.
 *
 * THE SOFTWARE IS PROVIDED "AS IS" AND THE AUTHOR DISCLAIMS ALL
 * WARRANTIES WITH REGARD TO THIS SOFTWARE INCLUDING ALL IMPLIED
 * WARRANTIES OF MERCHANTABILITY AND FITNESS. IN NO EVENT SHALL THE
 * AUTHOR BE LIABLE FOR ANY SPECIAL, DIRECT, INDIRECT, OR CONSEQUENTIAL
 * DAMAGES OR ANY DAMAGES WHATSOEVER RESULTING FROM LOSS OF USE, DATA OR
 * PROFITS, WHETHER IN AN ACTION OF CONTRACT, NEGLIGENCE OR OTHER
 * TORTIOUS ACTION, ARISING OUT OF OR IN CONNECTION WITH THE USE OR
 * PERFORMANCE OF THIS SOFTWARE.
 */

/**
 * DOC: reg_priv_objs.c
 * This file defines the APIs to create regulatory private PSOC and PDEV
 * objects.
 */

#include <wlan_cmn.h>
#include <reg_services_public_struct.h>
#include <wlan_objmgr_psoc_obj.h>
#include <wlan_objmgr_pdev_obj.h>
#include <qdf_lock.h>
#include "reg_priv_objs.h"
#include "reg_utils.h"
#include "reg_services_common.h"
#include "reg_build_chan_list.h"
#include "reg_host_11d.h"
#include "reg_callbacks.h"

struct wlan_regulatory_psoc_priv_obj *reg_get_psoc_obj(
		struct wlan_objmgr_psoc *psoc)
{
	struct wlan_regulatory_psoc_priv_obj *psoc_priv_obj;

	if (!psoc) {
		reg_alert("psoc is NULL");
		return NULL;
	}
	psoc_priv_obj = wlan_objmgr_psoc_get_comp_private_obj(
			psoc, WLAN_UMAC_COMP_REGULATORY);

	return psoc_priv_obj;
}

struct wlan_regulatory_pdev_priv_obj *reg_get_pdev_obj(
		struct wlan_objmgr_pdev *pdev)
{
	struct wlan_regulatory_pdev_priv_obj *pdev_reg;

	if (!pdev) {
		reg_alert("pdev is NULL");
		return NULL;
	}

	pdev_reg = wlan_objmgr_pdev_get_comp_private_obj(
			pdev, WLAN_UMAC_COMP_REGULATORY);

	return pdev_reg;
}

QDF_STATUS wlan_regulatory_psoc_obj_created_notification(
		struct wlan_objmgr_psoc *psoc, void *arg_list)
{
	struct wlan_regulatory_psoc_priv_obj *soc_reg_obj;
	struct regulatory_channel *mas_chan_list;
	enum channel_enum chan_enum;
	QDF_STATUS status;
	uint8_t i;
	uint8_t pdev_cnt;

	soc_reg_obj = qdf_mem_malloc(sizeof(*soc_reg_obj));
	if (!soc_reg_obj)
		return QDF_STATUS_E_NOMEM;

	soc_reg_obj->offload_enabled = false;
	soc_reg_obj->psoc_ptr = psoc;
	soc_reg_obj->dfs_enabled = true;
	soc_reg_obj->band_capability = BAND_ALL;
	soc_reg_obj->enable_11d_supp = false;
	soc_reg_obj->indoor_chan_enabled = true;
	soc_reg_obj->force_ssc_disable_indoor_channel = false;
	soc_reg_obj->master_vdev_cnt = 0;
	soc_reg_obj->vdev_cnt_11d = 0;
	soc_reg_obj->vdev_id_for_11d_scan = INVALID_VDEV_ID;
	soc_reg_obj->restart_beaconing = CH_AVOID_RULE_RESTART;
	soc_reg_obj->enable_srd_chan_in_master_mode = true;
	soc_reg_obj->enable_11d_in_world_mode = false;

	for (i = 0; i < MAX_STA_VDEV_CNT; i++)
		soc_reg_obj->vdev_ids_11d[i] = INVALID_VDEV_ID;

	qdf_spinlock_create(&soc_reg_obj->cbk_list_lock);

	for (pdev_cnt = 0; pdev_cnt < PSOC_MAX_PHY_REG_CAP; pdev_cnt++) {
		mas_chan_list =
			soc_reg_obj->mas_chan_params[pdev_cnt].mas_chan_list;
		soc_reg_obj->chan_list_recvd[pdev_cnt] = false;

		for (chan_enum = 0; chan_enum < NUM_CHANNELS; chan_enum++) {
			mas_chan_list[chan_enum].chan_flags |=
				REGULATORY_CHAN_DISABLED;
			mas_chan_list[chan_enum].state = CHANNEL_STATE_DISABLE;
			mas_chan_list[chan_enum].nol_chan = false;
		}
	}

	status = wlan_objmgr_psoc_component_obj_attach(
			psoc, WLAN_UMAC_COMP_REGULATORY, soc_reg_obj,
			QDF_STATUS_SUCCESS);
	if (QDF_IS_STATUS_ERROR(status)) {
		qdf_spinlock_destroy(&soc_reg_obj->cbk_list_lock);
		qdf_mem_free(soc_reg_obj);
		reg_err("Obj attach failed");
		return status;
	}

	reg_debug("reg psoc obj created with status %d", status);

	return status;
}

QDF_STATUS wlan_regulatory_psoc_obj_destroyed_notification(
	struct wlan_objmgr_psoc *psoc, void *arg_list)
{
	QDF_STATUS status;
	struct wlan_regulatory_psoc_priv_obj *psoc_priv_obj;

	psoc_priv_obj = reg_get_psoc_obj(psoc);
	if (!psoc_priv_obj) {
		reg_err_rl("NULL reg psoc priv obj");
		return QDF_STATUS_E_FAULT;
	}

	psoc_priv_obj->psoc_ptr = NULL;
	qdf_spinlock_destroy(&psoc_priv_obj->cbk_list_lock);

	status = wlan_objmgr_psoc_component_obj_detach(
			psoc, WLAN_UMAC_COMP_REGULATORY, psoc_priv_obj);

	if (status != QDF_STATUS_SUCCESS)
		reg_err_rl("psoc_priv_obj private obj detach failed");

	reg_debug("reg psoc obj detached");

	qdf_mem_free(psoc_priv_obj);

	return status;
}

#ifdef DISABLE_UNII_SHARED_BANDS
/**
 * reg_reset_unii_5g_bitmap() - Reset the value of unii_5g_bitmap.
 * @pdev_priv_obj: pointer to wlan_regulatory_pdev_priv_obj.
 *
 * Return : void
 */
static void
reg_reset_unii_5g_bitmap(struct wlan_regulatory_pdev_priv_obj *pdev_priv_obj)
{
	pdev_priv_obj->unii_5g_bitmap = 0x0;
}
#else
static void inline
reg_reset_unii_5g_bitmap(struct wlan_regulatory_pdev_priv_obj *pdev_priv_obj)
{
}
#endif

QDF_STATUS wlan_regulatory_pdev_obj_created_notification(
	struct wlan_objmgr_pdev *pdev, void *arg_list)
{
	struct wlan_regulatory_pdev_priv_obj *pdev_priv_obj;
	struct wlan_regulatory_psoc_priv_obj *psoc_priv_obj;
	struct wlan_psoc_host_hal_reg_capabilities_ext *reg_cap_ptr;
	struct wlan_objmgr_psoc *parent_psoc;
	uint32_t pdev_id;
	uint32_t cnt;
	uint32_t range_2g_low, range_2g_high;
	uint32_t range_5g_low, range_5g_high;
	QDF_STATUS status;
	struct reg_rule_info *psoc_reg_rules;

	pdev_priv_obj = qdf_mem_malloc(sizeof(*pdev_priv_obj));
	if (!pdev_priv_obj)
		return QDF_STATUS_E_NOMEM;

	parent_psoc = wlan_pdev_get_psoc(pdev);
	pdev_id = wlan_objmgr_pdev_get_pdev_id(pdev);

	psoc_priv_obj = reg_get_psoc_obj(parent_psoc);
	if (!psoc_priv_obj) {
		reg_err("reg psoc private obj is NULL");
		qdf_mem_free(pdev_priv_obj);
		return QDF_STATUS_E_FAULT;
	}

<<<<<<< HEAD
	if (psoc_priv_obj->def_pdev_id == -1) {
		reg_debug("marking pdev with id %d", pdev_id);
		psoc_priv_obj->def_pdev_id = pdev_id;
	} else {
		reg_debug("not marking this pdev");
	}

=======
>>>>>>> 4d3aee41
	pdev_priv_obj->pdev_ptr = pdev;
	pdev_priv_obj->dfs_enabled = psoc_priv_obj->dfs_enabled;
	pdev_priv_obj->set_fcc_channel = false;
	pdev_priv_obj->band_capability =  psoc_priv_obj->band_capability;
	pdev_priv_obj->indoor_chan_enabled =
		psoc_priv_obj->indoor_chan_enabled;
	pdev_priv_obj->en_chan_144 = true;
	reg_reset_unii_5g_bitmap(pdev_priv_obj);

	qdf_spinlock_create(&pdev_priv_obj->reg_rules_lock);

	reg_cap_ptr = psoc_priv_obj->reg_cap;
	pdev_priv_obj->force_ssc_disable_indoor_channel =
		psoc_priv_obj->force_ssc_disable_indoor_channel;

	for (cnt = 0; cnt < PSOC_MAX_PHY_REG_CAP; cnt++) {
		if (!reg_cap_ptr) {
			qdf_mem_free(pdev_priv_obj);
			reg_err("reg cap ptr is NULL");
			return QDF_STATUS_E_FAULT;
		}

		if (reg_cap_ptr->phy_id == pdev_id)
			break;
		reg_cap_ptr++;
	}

	if (cnt == PSOC_MAX_PHY_REG_CAP) {
		qdf_mem_free(pdev_priv_obj);
		reg_err("extended capabilities not found for pdev");
		return QDF_STATUS_E_FAULT;
	}

	range_2g_low = reg_cap_ptr->low_2ghz_chan;
	range_2g_high = reg_cap_ptr->high_2ghz_chan;
	range_5g_low = reg_cap_ptr->low_5ghz_chan;
	range_5g_high = reg_cap_ptr->high_5ghz_chan;

	pdev_priv_obj->range_2g_low = range_2g_low;
	pdev_priv_obj->range_2g_high = range_2g_high;
	pdev_priv_obj->range_5g_low = range_5g_low;
	pdev_priv_obj->range_5g_high = range_5g_high;
	pdev_priv_obj->wireless_modes = reg_cap_ptr->wireless_modes;

	reg_init_pdev_mas_chan_list(pdev_priv_obj,
				    &psoc_priv_obj->mas_chan_params[pdev_id]);

	psoc_reg_rules = &psoc_priv_obj->mas_chan_params[pdev_id].reg_rules;
	reg_save_reg_rules_to_pdev(psoc_reg_rules, pdev_priv_obj);
	pdev_priv_obj->chan_list_recvd =
		psoc_priv_obj->chan_list_recvd[pdev_id];

	status = wlan_objmgr_pdev_component_obj_attach(
			pdev, WLAN_UMAC_COMP_REGULATORY, pdev_priv_obj,
			QDF_STATUS_SUCCESS);
	if (QDF_IS_STATUS_ERROR(status)) {
		reg_err("Obj attach failed");
		qdf_mem_free(pdev_priv_obj);
		return status;
	}

	reg_compute_pdev_current_chan_list(pdev_priv_obj);

	if (!psoc_priv_obj->is_11d_offloaded)
		reg_11d_host_scan_init(parent_psoc);

	reg_debug("reg pdev obj created with status %d", status);

	return status;
}

QDF_STATUS wlan_regulatory_pdev_obj_destroyed_notification(
		struct wlan_objmgr_pdev *pdev, void *arg_list)
{
	QDF_STATUS status;
	struct wlan_regulatory_pdev_priv_obj *pdev_priv_obj;
	struct wlan_regulatory_psoc_priv_obj *psoc_priv_obj;
	uint32_t pdev_id;

	pdev_priv_obj = reg_get_pdev_obj(pdev);

	pdev_id = wlan_objmgr_pdev_get_pdev_id(pdev);

	if (!IS_VALID_PDEV_REG_OBJ(pdev_priv_obj)) {
		reg_err("reg pdev private obj is NULL");
		return QDF_STATUS_E_FAILURE;
	}

	psoc_priv_obj = reg_get_psoc_obj(wlan_pdev_get_psoc(pdev));
	if (!IS_VALID_PSOC_REG_OBJ(psoc_priv_obj)) {
		reg_err("reg psoc private obj is NULL");
		return QDF_STATUS_E_FAILURE;
	}

	if (!psoc_priv_obj->is_11d_offloaded)
		reg_11d_host_scan_deinit(wlan_pdev_get_psoc(pdev));

	pdev_priv_obj->pdev_ptr = NULL;

	if (psoc_priv_obj->def_pdev_id == pdev_id) {
		reg_debug("deleting marked pdev");
		psoc_priv_obj->def_pdev_id = -1;
	} else {
		reg_debug("deleting unmarked pdev");
	}

	status = wlan_objmgr_pdev_component_obj_detach(
			pdev, WLAN_UMAC_COMP_REGULATORY, pdev_priv_obj);

	if (status != QDF_STATUS_SUCCESS)
		reg_err("reg pdev private obj detach failed");

	reg_debug("reg pdev obj deleted");

	qdf_spin_lock_bh(&pdev_priv_obj->reg_rules_lock);
	reg_reset_reg_rules(&pdev_priv_obj->reg_rules);
	qdf_spin_unlock_bh(&pdev_priv_obj->reg_rules_lock);

	qdf_spinlock_destroy(&pdev_priv_obj->reg_rules_lock);

	qdf_mem_free(pdev_priv_obj);

	return status;
}<|MERGE_RESOLUTION|>--- conflicted
+++ resolved
@@ -201,16 +201,6 @@
 		return QDF_STATUS_E_FAULT;
 	}
 
-<<<<<<< HEAD
-	if (psoc_priv_obj->def_pdev_id == -1) {
-		reg_debug("marking pdev with id %d", pdev_id);
-		psoc_priv_obj->def_pdev_id = pdev_id;
-	} else {
-		reg_debug("not marking this pdev");
-	}
-
-=======
->>>>>>> 4d3aee41
 	pdev_priv_obj->pdev_ptr = pdev;
 	pdev_priv_obj->dfs_enabled = psoc_priv_obj->dfs_enabled;
 	pdev_priv_obj->set_fcc_channel = false;
@@ -310,13 +300,6 @@
 
 	pdev_priv_obj->pdev_ptr = NULL;
 
-	if (psoc_priv_obj->def_pdev_id == pdev_id) {
-		reg_debug("deleting marked pdev");
-		psoc_priv_obj->def_pdev_id = -1;
-	} else {
-		reg_debug("deleting unmarked pdev");
-	}
-
 	status = wlan_objmgr_pdev_component_obj_detach(
 			pdev, WLAN_UMAC_COMP_REGULATORY, pdev_priv_obj);
 
