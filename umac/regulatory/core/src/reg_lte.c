--- conflicted
+++ resolved
@@ -117,12 +117,7 @@
 		}
 	}
 
-<<<<<<< HEAD
-
-	if (!psoc_priv_obj->unsafe_chan_list.ch_cnt)
-=======
 	if (!psoc_priv_obj->unsafe_chan_list.chan_cnt)
->>>>>>> 4d3aee41
 		return QDF_STATUS_SUCCESS;
 
 	for (ch_loop = 0; ch_loop < psoc_priv_obj->unsafe_chan_list.chan_cnt;
@@ -130,11 +125,7 @@
 		if (ch_loop >= NUM_CHANNELS)
 			break;
 		reg_debug("Unsafe freq %d",
-<<<<<<< HEAD
-			  psoc_priv_obj->unsafe_chan_list.ch_list[ch_loop]);
-=======
 			  psoc_priv_obj->unsafe_chan_list.chan_freq_list[ch_loop]);
->>>>>>> 4d3aee41
 	}
 
 	return QDF_STATUS_SUCCESS;
