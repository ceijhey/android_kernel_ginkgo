/*
 * Copyright (c) 2017-2020 The Linux Foundation. All rights reserved.
 *
 * Permission to use, copy, modify, and/or distribute this software for
 * any purpose with or without fee is hereby granted, provided that the
 * above copyright notice and this permission notice appear in all
 * copies.
 *
 * THE SOFTWARE IS PROVIDED "AS IS" AND THE AUTHOR DISCLAIMS ALL
 * WARRANTIES WITH REGARD TO THIS SOFTWARE INCLUDING ALL IMPLIED
 * WARRANTIES OF MERCHANTABILITY AND FITNESS. IN NO EVENT SHALL THE
 * AUTHOR BE LIABLE FOR ANY SPECIAL, DIRECT, INDIRECT, OR CONSEQUENTIAL
 * DAMAGES OR ANY DAMAGES WHATSOEVER RESULTING FROM LOSS OF USE, DATA OR
 * PROFITS, WHETHER IN AN ACTION OF CONTRACT, NEGLIGENCE OR OTHER
 * TORTIOUS ACTION, ARISING OUT OF OR IN CONNECTION WITH THE USE OR
 * PERFORMANCE OF THIS SOFTWARE.
 */

#ifndef __HIF_EXEC_H__
#define __HIF_EXEC_H__

#include <hif.h>
#include <hif_irq_affinity.h>
#include <linux/cpumask.h>
/*Number of buckets for latency*/
#define HIF_SCHED_LATENCY_BUCKETS 8

/*Buckets for latency between 0 to 2 ms*/
#define HIF_SCHED_LATENCY_BUCKET_0_2 2
/*Buckets for latency between 3 to 10 ms*/
#define HIF_SCHED_LATENCY_BUCKET_3_10 10
/*Buckets for latency between 11 to 20 ms*/
#define HIF_SCHED_LATENCY_BUCKET_11_20 20
/*Buckets for latency between 21 to 50 ms*/
#define HIF_SCHED_LATENCY_BUCKET_21_50 50
/*Buckets for latency between 50 to 100 ms*/
#define HIF_SCHED_LATENCY_BUCKET_51_100 100
/*Buckets for latency between 100 to 250 ms*/
#define HIF_SCHED_LATENCY_BUCKET_101_250 250
/*Buckets for latency between 250 to 500 ms*/
#define HIF_SCHED_LATENCY_BUCKET_251_500 500

struct hif_exec_context;

struct hif_execution_ops {
	char *context_type;
	void (*schedule)(struct hif_exec_context *);
	void (*reschedule)(struct hif_exec_context *);
	void (*kill)(struct hif_exec_context *);
};

/**
 * hif_exec_context: only ever allocated as a subtype eg.
 *					hif_tasklet_exec_context
 *
 * @context: context for the handler function to use.
 * @evt_hist: a pointer to the DP event history
 * @context_name: a pointer to a const string for debugging.
 *		this should help whenever there could be ambiguity
 *		in what type of context the void* context points to
 * @irq: irq handle coresponding to hw block
 * @os_irq: irq handle for irq_afinity
 * @cpu: the cpu this context should be affined to
 * @work_complete: Function call called when leaving the execution context to
 *	determine if this context should reschedule or wait for an interrupt.
 *	This function may be used as a hook for post processing.
 *
 * @sched_latency_stats: schdule latency stats for different latency buckets
 * @tstamp: timestamp when napi poll happens
 * @irq_disable: called before scheduling the context.
 * @irq_enable: called when the context leaves polling mode
 * @irq_name: pointer to function to return irq name/string mapped to irq number
 * @irq_lock: spinlock used while enabling/disabling IRQs
 * @type: type of execution context
 * @poll_start_time: hif napi poll start time in nanoseconds
 * @force_break: flag to indicate if HIF execution context was forced to return
 *		 to HIF. This means there is more work to be done. Hence do not
 *		 call napi_complete.
 */
struct hif_exec_context {
	struct hif_execution_ops *sched_ops;
	struct hif_opaque_softc *hif;
	uint32_t numirq;
	uint32_t irq[HIF_MAX_GRP_IRQ];
	uint32_t os_irq[HIF_MAX_GRP_IRQ];
	cpumask_t cpumask;
	uint32_t grp_id;
	uint32_t scale_bin_shift;
	const char *context_name;
	void *context;
	ext_intr_handler handler;
	struct hif_event_history *evt_hist;

	bool (*work_complete)(struct hif_exec_context *, int work_done);
	void (*irq_enable)(struct hif_exec_context *);
	void (*irq_disable)(struct hif_exec_context *);
	const char* (*irq_name)(int irq_no);
	uint64_t sched_latency_stats[HIF_SCHED_LATENCY_BUCKETS];
	uint64_t tstamp;

	uint8_t cpu;
	struct qca_napi_stat stats[NR_CPUS];
	bool inited;
	bool configured;
	bool irq_requested;
	bool irq_enabled;
	qdf_spinlock_t irq_lock;
	enum hif_exec_type type;
	unsigned long long poll_start_time;
	bool force_break;
#ifdef HIF_CPU_PERF_AFFINE_MASK
	/* Stores the affinity hint mask for each WLAN IRQ */
	qdf_cpu_mask new_cpu_mask[HIF_MAX_GRP_IRQ];
#endif
};

/**
 * struct hif_tasklet_exec_context - exec_context for tasklets
 * @exec_ctx: inherited data type
 * @tasklet: tasklet structure for scheduling
 */
struct hif_tasklet_exec_context {
	struct hif_exec_context exec_ctx;
	struct tasklet_struct tasklet;
};

/**
 * struct hif_napi_exec_context - exec_context for NAPI
 * @exec_ctx: inherited data type
 * @netdev: dummy net device associated with the napi context
 * @napi: napi structure used in scheduling
 */
struct hif_napi_exec_context {
	struct hif_exec_context exec_ctx;
	struct net_device    netdev; /* dummy net_dev */
	struct napi_struct   napi;
};

static inline struct hif_napi_exec_context*
	hif_exec_get_napi(struct hif_exec_context *ctx)
{
	return (struct hif_napi_exec_context *) ctx;
}

static inline struct hif_tasklet_exec_context*
	hif_exec_get_tasklet(struct hif_exec_context *ctx)
{
	return (struct hif_tasklet_exec_context *) ctx;
}

struct hif_exec_context *hif_exec_create(enum hif_exec_type type,
						uint32_t scale);

void hif_exec_destroy(struct hif_exec_context *ctx);

int hif_grp_irq_configure(struct hif_softc *scn,
			  struct hif_exec_context *hif_exec);
irqreturn_t hif_ext_group_interrupt_handler(int irq, void *context);

struct hif_exec_context *hif_exec_get_ctx(struct hif_opaque_softc *hif,
					  uint8_t id);
void hif_exec_kill(struct hif_opaque_softc *scn);
<<<<<<< HEAD
=======

#ifdef HIF_CPU_PERF_AFFINE_MASK
/**
 * hif_pci_irq_set_affinity_hint() - API to set IRQ affinity
 * @hif_ext_group: hif_ext_group to extract the irq info
 *
 * This function will set the IRQ affinity to the gold cores
 * only for defconfig builds
 *
 * Return: none
 */
void hif_pci_irq_set_affinity_hint(
	struct hif_exec_context *hif_ext_group);
#else
static inline void hif_pci_irq_set_affinity_hint(
	struct hif_exec_context *hif_ext_group)
{
}
#endif /* ifdef HIF_CPU_PERF_AFFINE_MASK */
>>>>>>> 4d3aee41
#endif
<|MERGE_RESOLUTION|>--- conflicted
+++ resolved
@@ -160,8 +160,6 @@
 struct hif_exec_context *hif_exec_get_ctx(struct hif_opaque_softc *hif,
 					  uint8_t id);
 void hif_exec_kill(struct hif_opaque_softc *scn);
-<<<<<<< HEAD
-=======
 
 #ifdef HIF_CPU_PERF_AFFINE_MASK
 /**
@@ -181,5 +179,4 @@
 {
 }
 #endif /* ifdef HIF_CPU_PERF_AFFINE_MASK */
->>>>>>> 4d3aee41
 #endif
