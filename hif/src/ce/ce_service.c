/*
 * Copyright (c) 2013-2019 The Linux Foundation. All rights reserved.
 *
 * Permission to use, copy, modify, and/or distribute this software for
 * any purpose with or without fee is hereby granted, provided that the
 * above copyright notice and this permission notice appear in all
 * copies.
 *
 * THE SOFTWARE IS PROVIDED "AS IS" AND THE AUTHOR DISCLAIMS ALL
 * WARRANTIES WITH REGARD TO THIS SOFTWARE INCLUDING ALL IMPLIED
 * WARRANTIES OF MERCHANTABILITY AND FITNESS. IN NO EVENT SHALL THE
 * AUTHOR BE LIABLE FOR ANY SPECIAL, DIRECT, INDIRECT, OR CONSEQUENTIAL
 * DAMAGES OR ANY DAMAGES WHATSOEVER RESULTING FROM LOSS OF USE, DATA OR
 * PROFITS, WHETHER IN AN ACTION OF CONTRACT, NEGLIGENCE OR OTHER
 * TORTIOUS ACTION, ARISING OUT OF OR IN CONNECTION WITH THE USE OR
 * PERFORMANCE OF THIS SOFTWARE.
 */

#include "hif.h"
#include "hif_io32.h"
#include "ce_api.h"
#include "ce_main.h"
#include "ce_internal.h"
#include "ce_reg.h"
#include "qdf_lock.h"
#include "regtable.h"
#include "hif_main.h"
#include "hif_debug.h"
#include "hif_napi.h"
#include "qdf_module.h"

#ifdef IPA_OFFLOAD
#ifdef QCA_WIFI_3_0
#define CE_IPA_RING_INIT(ce_desc)                       \
	do {                                            \
		ce_desc->gather = 0;                    \
		ce_desc->enable_11h = 0;                \
		ce_desc->meta_data_low = 0;             \
		ce_desc->packet_result_offset = 64;     \
		ce_desc->toeplitz_hash_enable = 0;      \
		ce_desc->addr_y_search_disable = 0;     \
		ce_desc->addr_x_search_disable = 0;     \
		ce_desc->misc_int_disable = 0;          \
		ce_desc->target_int_disable = 0;        \
		ce_desc->host_int_disable = 0;          \
		ce_desc->dest_byte_swap = 0;            \
		ce_desc->byte_swap = 0;                 \
		ce_desc->type = 2;                      \
		ce_desc->tx_classify = 1;               \
		ce_desc->buffer_addr_hi = 0;            \
		ce_desc->meta_data = 0;                 \
		ce_desc->nbytes = 128;                  \
	} while (0)
#else
#define CE_IPA_RING_INIT(ce_desc)                       \
	do {                                            \
		ce_desc->byte_swap = 0;                 \
		ce_desc->nbytes = 60;                   \
		ce_desc->gather = 0;                    \
	} while (0)
#endif /* QCA_WIFI_3_0 */
#endif /* IPA_OFFLOAD */

static int war1_allow_sleep;
/* io32 write workaround */
static int hif_ce_war1;

/**
 * hif_ce_war_disable() - disable ce war gobally
 */
void hif_ce_war_disable(void)
{
	hif_ce_war1 = 0;
}

/**
 * hif_ce_war_enable() - enable ce war gobally
 */
void hif_ce_war_enable(void)
{
	hif_ce_war1 = 1;
}

/*
 * Note: For MCL, #if defined (HIF_CONFIG_SLUB_DEBUG_ON) needs to be checked
 * for defined here
 */
#if defined(HIF_CONFIG_SLUB_DEBUG_ON) || defined(HIF_CE_DEBUG_DATA_BUF)

#define CE_DEBUG_PRINT_BUF_SIZE(x) (((x) * 3) - 1)
#define CE_DEBUG_DATA_PER_ROW 16

static const char *ce_event_type_to_str(enum hif_ce_event_type type);

int get_next_record_index(qdf_atomic_t *table_index, int array_size)
{
	int record_index = qdf_atomic_inc_return(table_index);

	if (record_index == array_size)
		qdf_atomic_sub(array_size, table_index);

	while (record_index >= array_size)
		record_index -= array_size;

	return record_index;
}

qdf_export_symbol(get_next_record_index);

#ifdef HIF_CE_DEBUG_DATA_BUF
void hif_ce_desc_data_record(struct hif_ce_desc_event *event, int len)
{
	uint8_t *data = NULL;

	if (!event->data) {
		hif_err_rl("No ce debug memory allocated");
		return;
	}

	if (event->memory && len > 0)
		data = qdf_nbuf_data((qdf_nbuf_t)event->memory);

	event->actual_data_len = 0;
	qdf_mem_zero(event->data, CE_DEBUG_MAX_DATA_BUF_SIZE);

	if (data && len > 0) {
		qdf_mem_copy(event->data, data,
				((len < CE_DEBUG_MAX_DATA_BUF_SIZE) ?
				 len : CE_DEBUG_MAX_DATA_BUF_SIZE));
		event->actual_data_len = len;
	}
}

<<<<<<< HEAD
=======
qdf_export_symbol(hif_ce_desc_data_record);

>>>>>>> 4d3aee41
void hif_clear_ce_desc_debug_data(struct hif_ce_desc_event *event)
{
	qdf_mem_zero(event,
		     offsetof(struct hif_ce_desc_event, data));
}
<<<<<<< HEAD
=======

qdf_export_symbol(hif_clear_ce_desc_debug_data);
>>>>>>> 4d3aee41
#else
void hif_clear_ce_desc_debug_data(struct hif_ce_desc_event *event)
{
	qdf_mem_zero(event, sizeof(struct hif_ce_desc_event));
}

qdf_export_symbol(hif_clear_ce_desc_debug_data);
#endif /* HIF_CE_DEBUG_DATA_BUF */

#if defined(HIF_RECORD_PADDR)
void hif_ce_desc_record_rx_paddr(struct hif_softc *scn,
				 struct hif_ce_desc_event *event,
				 qdf_nbuf_t memory)
{
	if (memory) {
		event->dma_addr = QDF_NBUF_CB_PADDR(memory);
		event->dma_to_phy = qdf_mem_paddr_from_dmaaddr(
					scn->qdf_dev,
					event->dma_addr);

		event->virt_to_phy =
			virt_to_phys(qdf_nbuf_data(memory));
	}
}
#endif /* HIF_RECORD_RX_PADDR */

/**
 * hif_record_ce_desc_event() - record ce descriptor events
 * @scn: hif_softc
 * @ce_id: which ce is the event occurring on
 * @type: what happened
 * @descriptor: pointer to the descriptor posted/completed
 * @memory: virtual address of buffer related to the descriptor
 * @index: index that the descriptor was/will be at.
 */
void hif_record_ce_desc_event(struct hif_softc *scn, int ce_id,
				enum hif_ce_event_type type,
				union ce_desc *descriptor,
				void *memory, int index,
				int len)
{
	int record_index;
	struct hif_ce_desc_event *event;

	struct ce_desc_hist *ce_hist = &scn->hif_ce_desc_hist;
	struct hif_ce_desc_event *hist_ev = NULL;

	if (ce_id < CE_COUNT_MAX)
		hist_ev = (struct hif_ce_desc_event *)ce_hist->hist_ev[ce_id];
	else
		return;

	if (ce_id >= CE_COUNT_MAX)
		return;

	if (!ce_hist->enable[ce_id])
		return;

	if (!hist_ev)
		return;

	record_index = get_next_record_index(
			&ce_hist->history_index[ce_id], HIF_CE_HISTORY_MAX);

	event = &hist_ev[record_index];

	hif_clear_ce_desc_debug_data(event);

	event->type = type;
	event->time = qdf_get_log_timestamp();

	if (descriptor)
		qdf_mem_copy(&event->descriptor, descriptor,
			     sizeof(union ce_desc));

	event->memory = memory;
	event->index = index;

	if (event->type == HIF_RX_DESC_POST ||
	    event->type == HIF_RX_DESC_COMPLETION)
		hif_ce_desc_record_rx_paddr(scn, event, memory);

	if (ce_hist->data_enable[ce_id])
		hif_ce_desc_data_record(event, len);
}
qdf_export_symbol(hif_record_ce_desc_event);

/**
 * ce_init_ce_desc_event_log() - initialize the ce event log
 * @ce_id: copy engine id for which we are initializing the log
 * @size: size of array to dedicate
 *
 * Currently the passed size is ignored in favor of a precompiled value.
 */
void ce_init_ce_desc_event_log(struct hif_softc *scn, int ce_id, int size)
{
	struct ce_desc_hist *ce_hist = &scn->hif_ce_desc_hist;
	qdf_atomic_init(&ce_hist->history_index[ce_id]);
	qdf_mutex_create(&ce_hist->ce_dbg_datamem_lock[ce_id]);
}

/**
 * ce_deinit_ce_desc_event_log() - deinitialize the ce event log
 * @ce_id: copy engine id for which we are deinitializing the log
 *
 */
inline void ce_deinit_ce_desc_event_log(struct hif_softc *scn, int ce_id)
{
	struct ce_desc_hist *ce_hist = &scn->hif_ce_desc_hist;

	qdf_mutex_destroy(&ce_hist->ce_dbg_datamem_lock[ce_id]);
}

#else /* (HIF_CONFIG_SLUB_DEBUG_ON) || defined(HIF_CE_DEBUG_DATA_BUF) */
void hif_record_ce_desc_event(struct hif_softc *scn,
		int ce_id, enum hif_ce_event_type type,
		union ce_desc *descriptor, void *memory,
		int index, int len)
{
}
qdf_export_symbol(hif_record_ce_desc_event);

inline void ce_init_ce_desc_event_log(struct hif_softc *scn, int ce_id,
					int size)
{
}

void ce_deinit_ce_desc_event_log(struct hif_softc *scn, int ce_id)
{
}
#endif /*defined(HIF_CONFIG_SLUB_DEBUG_ON) || defined(HIF_CE_DEBUG_DATA_BUF) */

#ifdef NAPI_YIELD_BUDGET_BASED
bool hif_ce_service_should_yield(struct hif_softc *scn,
				 struct CE_state *ce_state)
{
	bool yield =  hif_max_num_receives_reached(scn, ce_state->receive_count);

	/* Setting receive_count to MAX_NUM_OF_RECEIVES when this count goes
	 * beyond MAX_NUM_OF_RECEIVES for NAPI backet calulation issue. This
	 * can happen in fast path handling as processing is happenning in
	 * batches.
	 */
	if (yield)
		ce_state->receive_count = MAX_NUM_OF_RECEIVES;

	return yield;
}
#else
/**
 * hif_ce_service_should_yield() - return true if the service is hogging the cpu
 * @scn: hif context
 * @ce_state: context of the copy engine being serviced
 *
 * Return: true if the service should yield
 */
bool hif_ce_service_should_yield(struct hif_softc *scn,
				 struct CE_state *ce_state)
{
	bool yield, time_limit_reached, rxpkt_thresh_reached = 0;

	time_limit_reached =
		sched_clock() > ce_state->ce_service_yield_time ? 1 : 0;

	if (!time_limit_reached)
		rxpkt_thresh_reached = hif_max_num_receives_reached
					(scn, ce_state->receive_count);

	/* Setting receive_count to MAX_NUM_OF_RECEIVES when this count goes
	 * beyond MAX_NUM_OF_RECEIVES for NAPI backet calulation issue. This
	 * can happen in fast path handling as processing is happenning in
	 * batches.
	 */
	if (rxpkt_thresh_reached)
		ce_state->receive_count = MAX_NUM_OF_RECEIVES;

	yield =  time_limit_reached || rxpkt_thresh_reached;

	if (yield &&
	    ce_state->htt_rx_data &&
	    hif_napi_enabled(GET_HIF_OPAQUE_HDL(scn), ce_state->id)) {
		hif_napi_update_yield_stats(ce_state,
					    time_limit_reached,
					    rxpkt_thresh_reached);
	}

	return yield;
}
qdf_export_symbol(hif_ce_service_should_yield);
#endif

/*
 * Guts of ce_send, used by both ce_send and ce_sendlist_send.
 * The caller takes responsibility for any needed locking.
 */

void war_ce_src_ring_write_idx_set(struct hif_softc *scn,
				   u32 ctrl_addr, unsigned int write_index)
{
	if (hif_ce_war1) {
		void __iomem *indicator_addr;

		indicator_addr = scn->mem + ctrl_addr + DST_WATERMARK_ADDRESS;

		if (!war1_allow_sleep
		    && ctrl_addr == CE_BASE_ADDRESS(CDC_WAR_DATA_CE)) {
			hif_write32_mb(scn, indicator_addr,
				       (CDC_WAR_MAGIC_STR | write_index));
		} else {
			unsigned long irq_flags;

			local_irq_save(irq_flags);
			hif_write32_mb(scn, indicator_addr, 1);

			/*
			 * PCIE write waits for ACK in IPQ8K, there is no
			 * need to read back value.
			 */
			(void)hif_read32_mb(scn, indicator_addr);
			/* conservative */
			(void)hif_read32_mb(scn, indicator_addr);

			CE_SRC_RING_WRITE_IDX_SET(scn,
						  ctrl_addr, write_index);

			hif_write32_mb(scn, indicator_addr, 0);
			local_irq_restore(irq_flags);
		}
	} else {
		CE_SRC_RING_WRITE_IDX_SET(scn, ctrl_addr, write_index);
	}
}

qdf_export_symbol(war_ce_src_ring_write_idx_set);

int
ce_send(struct CE_handle *copyeng,
		void *per_transfer_context,
		qdf_dma_addr_t buffer,
		uint32_t nbytes,
		uint32_t transfer_id,
		uint32_t flags,
		uint32_t user_flag)
{
	struct CE_state *CE_state = (struct CE_state *)copyeng;
	int status;
	struct HIF_CE_state *hif_state = HIF_GET_CE_STATE(CE_state->scn);

	qdf_spin_lock_bh(&CE_state->ce_index_lock);
	status = hif_state->ce_services->ce_send_nolock(copyeng,
			per_transfer_context, buffer, nbytes,
			transfer_id, flags, user_flag);
	qdf_spin_unlock_bh(&CE_state->ce_index_lock);

	return status;
}
qdf_export_symbol(ce_send);

unsigned int ce_sendlist_sizeof(void)
{
	return sizeof(struct ce_sendlist);
}

void ce_sendlist_init(struct ce_sendlist *sendlist)
{
	struct ce_sendlist_s *sl = (struct ce_sendlist_s *)sendlist;

	sl->num_items = 0;
}

int
ce_sendlist_buf_add(struct ce_sendlist *sendlist,
					qdf_dma_addr_t buffer,
					uint32_t nbytes,
					uint32_t flags,
					uint32_t user_flags)
{
	struct ce_sendlist_s *sl = (struct ce_sendlist_s *)sendlist;
	unsigned int num_items = sl->num_items;
	struct ce_sendlist_item *item;

	if (num_items >= CE_SENDLIST_ITEMS_MAX) {
		QDF_ASSERT(num_items < CE_SENDLIST_ITEMS_MAX);
		return QDF_STATUS_E_RESOURCES;
	}

	item = &sl->item[num_items];
	item->send_type = CE_SIMPLE_BUFFER_TYPE;
	item->data = buffer;
	item->u.nbytes = nbytes;
	item->flags = flags;
	item->user_flags = user_flags;
	sl->num_items = num_items + 1;
	return QDF_STATUS_SUCCESS;
}

int
ce_sendlist_send(struct CE_handle *copyeng,
		 void *per_transfer_context,
		 struct ce_sendlist *sendlist, unsigned int transfer_id)
{
	struct CE_state *CE_state = (struct CE_state *)copyeng;
	struct HIF_CE_state *hif_state = HIF_GET_CE_STATE(CE_state->scn);

	return hif_state->ce_services->ce_sendlist_send(copyeng,
			per_transfer_context, sendlist, transfer_id);
}

#ifndef AH_NEED_TX_DATA_SWAP
#define AH_NEED_TX_DATA_SWAP 0
#endif

/**
 * ce_batch_send() - sends bunch of msdus at once
 * @ce_tx_hdl : pointer to CE handle
 * @msdu : list of msdus to be sent
 * @transfer_id : transfer id
 * @len : Downloaded length
 * @sendhead : sendhead
 *
 * Assumption : Called with an array of MSDU's
 * Function:
 * For each msdu in the array
 * 1. Send each msdu
 * 2. Increment write index accordinlgy.
 *
 * Return: list of msds not sent
 */
qdf_nbuf_t ce_batch_send(struct CE_handle *ce_tx_hdl,  qdf_nbuf_t msdu,
		uint32_t transfer_id, u_int32_t len, uint32_t sendhead)
{
	struct CE_state *ce_state = (struct CE_state *)ce_tx_hdl;
	struct hif_softc *scn = ce_state->scn;
	struct CE_ring_state *src_ring = ce_state->src_ring;
	u_int32_t ctrl_addr = ce_state->ctrl_addr;
	/*  A_target_id_t targid = TARGID(scn);*/

	uint32_t nentries_mask = src_ring->nentries_mask;
	uint32_t sw_index, write_index;

	struct CE_src_desc *src_desc_base =
		(struct CE_src_desc *)src_ring->base_addr_owner_space;
	uint32_t *src_desc;

	struct CE_src_desc lsrc_desc = {0};
	int deltacount = 0;
	qdf_nbuf_t freelist = NULL, hfreelist = NULL, tempnext;

	DATA_CE_UPDATE_SWINDEX(src_ring->sw_index, scn, ctrl_addr);
	sw_index = src_ring->sw_index;
	write_index = src_ring->write_index;

	deltacount = CE_RING_DELTA(nentries_mask, write_index, sw_index-1);

	while (msdu) {
		tempnext = qdf_nbuf_next(msdu);

		if (deltacount < 2) {
			if (sendhead)
				return msdu;
			HIF_ERROR("%s: Out of descriptors", __func__);
			src_ring->write_index = write_index;
			war_ce_src_ring_write_idx_set(scn, ctrl_addr,
					write_index);

			sw_index = src_ring->sw_index;
			write_index = src_ring->write_index;

			deltacount = CE_RING_DELTA(nentries_mask, write_index,
					sw_index-1);
			if (!freelist) {
				freelist = msdu;
				hfreelist = msdu;
			} else {
				qdf_nbuf_set_next(freelist, msdu);
				freelist = msdu;
			}
			qdf_nbuf_set_next(msdu, NULL);
			msdu = tempnext;
			continue;
		}

		src_desc = (uint32_t *)CE_SRC_RING_TO_DESC(src_desc_base,
				write_index);

		src_desc[0]   = qdf_nbuf_get_frag_paddr(msdu, 0);

		lsrc_desc.meta_data = transfer_id;
		if (len  > msdu->len)
			len =  msdu->len;
		lsrc_desc.nbytes = len;
		/*  Data packet is a byte stream, so disable byte swap */
		lsrc_desc.byte_swap = AH_NEED_TX_DATA_SWAP;
		lsrc_desc.gather    = 0; /*For the last one, gather is not set*/

		src_desc[1] = ((uint32_t *)&lsrc_desc)[1];


		src_ring->per_transfer_context[write_index] = msdu;
		write_index = CE_RING_IDX_INCR(nentries_mask, write_index);

		if (sendhead)
			break;
		qdf_nbuf_set_next(msdu, NULL);
		msdu = tempnext;

	}


	src_ring->write_index = write_index;
	war_ce_src_ring_write_idx_set(scn, ctrl_addr, write_index);

	return hfreelist;
}

/**
 * ce_update_tx_ring() - Advance sw index.
 * @ce_tx_hdl : pointer to CE handle
 * @num_htt_cmpls : htt completions received.
 *
 * Function:
 * Increment the value of sw index of src ring
 * according to number of htt completions
 * received.
 *
 * Return: void
 */
#ifdef DATA_CE_SW_INDEX_NO_INLINE_UPDATE
void ce_update_tx_ring(struct CE_handle *ce_tx_hdl, uint32_t num_htt_cmpls)
{
	struct CE_state *ce_state = (struct CE_state *)ce_tx_hdl;
	struct CE_ring_state *src_ring = ce_state->src_ring;
	uint32_t nentries_mask = src_ring->nentries_mask;
	/*
	 * Advance the s/w index:
	 * This effectively simulates completing the CE ring descriptors
	 */
	src_ring->sw_index =
		CE_RING_IDX_ADD(nentries_mask, src_ring->sw_index,
				num_htt_cmpls);
}
#else
void ce_update_tx_ring(struct CE_handle *ce_tx_hdl, uint32_t num_htt_cmpls)
{}
#endif

/**
 * ce_send_single() - sends
 * @ce_tx_hdl : pointer to CE handle
 * @msdu : msdu to be sent
 * @transfer_id : transfer id
 * @len : Downloaded length
 *
 * Function:
 * 1. Send one msdu
 * 2. Increment write index of src ring accordinlgy.
 *
 * Return: QDF_STATUS: CE sent status
 */
QDF_STATUS ce_send_single(struct CE_handle *ce_tx_hdl, qdf_nbuf_t msdu,
			  uint32_t transfer_id, u_int32_t len)
{
	struct CE_state *ce_state = (struct CE_state *)ce_tx_hdl;
	struct hif_softc *scn = ce_state->scn;
	struct CE_ring_state *src_ring = ce_state->src_ring;
	uint32_t ctrl_addr = ce_state->ctrl_addr;
	/*A_target_id_t targid = TARGID(scn);*/

	uint32_t nentries_mask = src_ring->nentries_mask;
	uint32_t sw_index, write_index;

	struct CE_src_desc *src_desc_base =
		(struct CE_src_desc *)src_ring->base_addr_owner_space;
	uint32_t *src_desc;

	struct CE_src_desc lsrc_desc = {0};
	enum hif_ce_event_type event_type;

	DATA_CE_UPDATE_SWINDEX(src_ring->sw_index, scn, ctrl_addr);
	sw_index = src_ring->sw_index;
	write_index = src_ring->write_index;

	if (qdf_unlikely(CE_RING_DELTA(nentries_mask, write_index,
					sw_index-1) < 1)) {
		/* ol_tx_stats_inc_ring_error(sc->scn->pdev_txrx_handle, 1); */
		HIF_ERROR("%s: ce send fail %d %d %d", __func__, nentries_mask,
			  write_index, sw_index);
		return QDF_STATUS_E_RESOURCES;
	}

	src_desc = (uint32_t *)CE_SRC_RING_TO_DESC(src_desc_base, write_index);

	src_desc[0] = qdf_nbuf_get_frag_paddr(msdu, 0);

	lsrc_desc.meta_data = transfer_id;
	lsrc_desc.nbytes = len;
	/*  Data packet is a byte stream, so disable byte swap */
	lsrc_desc.byte_swap = AH_NEED_TX_DATA_SWAP;
	lsrc_desc.gather    = 0; /* For the last one, gather is not set */

	src_desc[1] = ((uint32_t *)&lsrc_desc)[1];


	src_ring->per_transfer_context[write_index] = msdu;

	if (((struct CE_src_desc *)src_desc)->gather)
		event_type = HIF_TX_GATHER_DESC_POST;
	else if (qdf_unlikely(ce_state->state != CE_RUNNING))
		event_type = HIF_TX_DESC_SOFTWARE_POST;
	else
		event_type = HIF_TX_DESC_POST;

	hif_record_ce_desc_event(scn, ce_state->id, event_type,
				(union ce_desc *)src_desc, msdu,
				write_index, len);

	write_index = CE_RING_IDX_INCR(nentries_mask, write_index);

	src_ring->write_index = write_index;

	war_ce_src_ring_write_idx_set(scn, ctrl_addr, write_index);

	return QDF_STATUS_SUCCESS;
}

/**
 * ce_recv_buf_enqueue() - enqueue a recv buffer into a copy engine
 * @coyeng: copy engine handle
 * @per_recv_context: virtual address of the nbuf
 * @buffer: physical address of the nbuf
 *
 * Return: 0 if the buffer is enqueued
 */
int
ce_recv_buf_enqueue(struct CE_handle *copyeng,
		    void *per_recv_context, qdf_dma_addr_t buffer)
{
	struct CE_state *CE_state = (struct CE_state *)copyeng;
	struct HIF_CE_state *hif_state = HIF_GET_CE_STATE(CE_state->scn);

	return hif_state->ce_services->ce_recv_buf_enqueue(copyeng,
			per_recv_context, buffer);
}
qdf_export_symbol(ce_recv_buf_enqueue);

void
ce_send_watermarks_set(struct CE_handle *copyeng,
		       unsigned int low_alert_nentries,
		       unsigned int high_alert_nentries)
{
	struct CE_state *CE_state = (struct CE_state *)copyeng;
	uint32_t ctrl_addr = CE_state->ctrl_addr;
	struct hif_softc *scn = CE_state->scn;

	CE_SRC_RING_LOWMARK_SET(scn, ctrl_addr, low_alert_nentries);
	CE_SRC_RING_HIGHMARK_SET(scn, ctrl_addr, high_alert_nentries);
}

void
ce_recv_watermarks_set(struct CE_handle *copyeng,
		       unsigned int low_alert_nentries,
		       unsigned int high_alert_nentries)
{
	struct CE_state *CE_state = (struct CE_state *)copyeng;
	uint32_t ctrl_addr = CE_state->ctrl_addr;
	struct hif_softc *scn = CE_state->scn;

	CE_DEST_RING_LOWMARK_SET(scn, ctrl_addr,
				low_alert_nentries);
	CE_DEST_RING_HIGHMARK_SET(scn, ctrl_addr,
				high_alert_nentries);
}

unsigned int ce_send_entries_avail(struct CE_handle *copyeng)
{
	struct CE_state *CE_state = (struct CE_state *)copyeng;
	struct CE_ring_state *src_ring = CE_state->src_ring;
	unsigned int nentries_mask = src_ring->nentries_mask;
	unsigned int sw_index;
	unsigned int write_index;

	qdf_spin_lock(&CE_state->ce_index_lock);
	sw_index = src_ring->sw_index;
	write_index = src_ring->write_index;
	qdf_spin_unlock(&CE_state->ce_index_lock);

	return CE_RING_DELTA(nentries_mask, write_index, sw_index - 1);
}

unsigned int ce_recv_entries_avail(struct CE_handle *copyeng)
{
	struct CE_state *CE_state = (struct CE_state *)copyeng;
	struct CE_ring_state *dest_ring = CE_state->dest_ring;
	unsigned int nentries_mask = dest_ring->nentries_mask;
	unsigned int sw_index;
	unsigned int write_index;

	qdf_spin_lock(&CE_state->ce_index_lock);
	sw_index = dest_ring->sw_index;
	write_index = dest_ring->write_index;
	qdf_spin_unlock(&CE_state->ce_index_lock);

	return CE_RING_DELTA(nentries_mask, write_index, sw_index - 1);
}

/*
 * Guts of ce_completed_recv_next.
 * The caller takes responsibility for any necessary locking.
 */
int
ce_completed_recv_next(struct CE_handle *copyeng,
		       void **per_CE_contextp,
		       void **per_transfer_contextp,
		       qdf_dma_addr_t *bufferp,
		       unsigned int *nbytesp,
		       unsigned int *transfer_idp, unsigned int *flagsp)
{
	struct CE_state *CE_state = (struct CE_state *)copyeng;
	int status;
	struct hif_softc *scn = CE_state->scn;
	struct HIF_CE_state *hif_state = HIF_GET_CE_STATE(scn);
	struct ce_ops *ce_services;

	ce_services = hif_state->ce_services;
	qdf_spin_lock_bh(&CE_state->ce_index_lock);
	status =
		ce_services->ce_completed_recv_next_nolock(CE_state,
				per_CE_contextp, per_transfer_contextp, bufferp,
					      nbytesp, transfer_idp, flagsp);
	qdf_spin_unlock_bh(&CE_state->ce_index_lock);

	return status;
}

QDF_STATUS
ce_revoke_recv_next(struct CE_handle *copyeng,
		    void **per_CE_contextp,
		    void **per_transfer_contextp, qdf_dma_addr_t *bufferp)
{
	struct CE_state *CE_state = (struct CE_state *)copyeng;
	struct HIF_CE_state *hif_state = HIF_GET_CE_STATE(CE_state->scn);

	return hif_state->ce_services->ce_revoke_recv_next(copyeng,
			per_CE_contextp, per_transfer_contextp, bufferp);
}

QDF_STATUS
ce_cancel_send_next(struct CE_handle *copyeng,
		void **per_CE_contextp,
		void **per_transfer_contextp,
		qdf_dma_addr_t *bufferp,
		unsigned int *nbytesp,
		unsigned int *transfer_idp,
		uint32_t *toeplitz_hash_result)
{
	struct CE_state *CE_state = (struct CE_state *)copyeng;
	struct HIF_CE_state *hif_state = HIF_GET_CE_STATE(CE_state->scn);

	return hif_state->ce_services->ce_cancel_send_next
		(copyeng, per_CE_contextp, per_transfer_contextp,
		 bufferp, nbytesp, transfer_idp, toeplitz_hash_result);
}
qdf_export_symbol(ce_cancel_send_next);

int
ce_completed_send_next(struct CE_handle *copyeng,
		       void **per_CE_contextp,
		       void **per_transfer_contextp,
		       qdf_dma_addr_t *bufferp,
		       unsigned int *nbytesp,
		       unsigned int *transfer_idp,
		       unsigned int *sw_idx,
		       unsigned int *hw_idx,
		       unsigned int *toeplitz_hash_result)
{
	struct CE_state *CE_state = (struct CE_state *)copyeng;
	struct hif_softc *scn = CE_state->scn;
	struct HIF_CE_state *hif_state = HIF_GET_CE_STATE(scn);
	struct ce_ops *ce_services;
	int status;

	ce_services = hif_state->ce_services;
	qdf_spin_lock_bh(&CE_state->ce_index_lock);
	status =
		ce_services->ce_completed_send_next_nolock(CE_state,
					per_CE_contextp, per_transfer_contextp,
					bufferp, nbytesp, transfer_idp, sw_idx,
					      hw_idx, toeplitz_hash_result);
	qdf_spin_unlock_bh(&CE_state->ce_index_lock);

	return status;
}

#ifdef ATH_11AC_TXCOMPACT
/* CE engine descriptor reap
 * Similar to ce_per_engine_service , Only difference is ce_per_engine_service
 * does receive and reaping of completed descriptor ,
 * This function only handles reaping of Tx complete descriptor.
 * The Function is called from threshold reap  poll routine
 * hif_send_complete_check so should not countain receive functionality
 * within it .
 */

void ce_per_engine_servicereap(struct hif_softc *scn, unsigned int ce_id)
{
	void *CE_context;
	void *transfer_context;
	qdf_dma_addr_t buf;
	unsigned int nbytes;
	unsigned int id;
	unsigned int sw_idx, hw_idx;
	uint32_t toeplitz_hash_result;
	struct CE_state *CE_state = scn->ce_id_to_state[ce_id];
	struct HIF_CE_state *hif_state = HIF_GET_CE_STATE(scn);

	if (Q_TARGET_ACCESS_BEGIN(scn) < 0)
		return;

	hif_record_ce_desc_event(scn, ce_id, HIF_CE_REAP_ENTRY,
			NULL, NULL, 0, 0);

	/* Since this function is called from both user context and
	 * tasklet context the spinlock has to lock the bottom halves.
	 * This fix assumes that ATH_11AC_TXCOMPACT flag is always
	 * enabled in TX polling mode. If this is not the case, more
	 * bottom halve spin lock changes are needed. Due to data path
	 * performance concern, after internal discussion we've decided
	 * to make minimum change, i.e., only address the issue occurred
	 * in this function. The possible negative effect of this minimum
	 * change is that, in the future, if some other function will also
	 * be opened to let the user context to use, those cases need to be
	 * addressed by change spin_lock to spin_lock_bh also.
	 */

	qdf_spin_lock_bh(&CE_state->ce_index_lock);

	if (CE_state->send_cb) {
		{
			struct ce_ops *ce_services = hif_state->ce_services;
			/* Pop completed send buffers and call the
			 * registered send callback for each
			 */
			while (ce_services->ce_completed_send_next_nolock
				 (CE_state, &CE_context,
				  &transfer_context, &buf,
				  &nbytes, &id, &sw_idx, &hw_idx,
				  &toeplitz_hash_result) ==
				  QDF_STATUS_SUCCESS) {
				if (ce_id != CE_HTT_H2T_MSG) {
					qdf_spin_unlock_bh(
						&CE_state->ce_index_lock);
					CE_state->send_cb(
						(struct CE_handle *)
						CE_state, CE_context,
						transfer_context, buf,
						nbytes, id, sw_idx, hw_idx,
						toeplitz_hash_result);
					qdf_spin_lock_bh(
						&CE_state->ce_index_lock);
				} else {
					struct HIF_CE_pipe_info *pipe_info =
						(struct HIF_CE_pipe_info *)
						CE_context;

					qdf_spin_lock_bh(&pipe_info->
						 completion_freeq_lock);
					pipe_info->num_sends_allowed++;
					qdf_spin_unlock_bh(&pipe_info->
						   completion_freeq_lock);
				}
			}
		}
	}

	qdf_spin_unlock_bh(&CE_state->ce_index_lock);

	hif_record_ce_desc_event(scn, ce_id, HIF_CE_REAP_EXIT,
			NULL, NULL, 0, 0);
	Q_TARGET_ACCESS_END(scn);
}

#endif /*ATH_11AC_TXCOMPACT */

/*
 * ce_engine_service_reg:
 *
 * Called from ce_per_engine_service and goes through the regular interrupt
 * handling that does not involve the WLAN fast path feature.
 *
 * Returns void
 */
void ce_engine_service_reg(struct hif_softc *scn, int CE_id)
{
	struct CE_state *CE_state = scn->ce_id_to_state[CE_id];
	uint32_t ctrl_addr = CE_state->ctrl_addr;
	struct HIF_CE_state *hif_state = HIF_GET_CE_STATE(scn);
	void *CE_context;
	void *transfer_context;
	qdf_dma_addr_t buf;
	unsigned int nbytes;
	unsigned int id;
	unsigned int flags;
	unsigned int more_comp_cnt = 0;
	unsigned int more_snd_comp_cnt = 0;
	unsigned int sw_idx, hw_idx;
	uint32_t toeplitz_hash_result;
	uint32_t mode = hif_get_conparam(scn);

more_completions:
	if (CE_state->recv_cb) {

		/* Pop completed recv buffers and call
		 * the registered recv callback for each
		 */
		while (hif_state->ce_services->ce_completed_recv_next_nolock
				(CE_state, &CE_context, &transfer_context,
				&buf, &nbytes, &id, &flags) ==
				QDF_STATUS_SUCCESS) {
			qdf_spin_unlock(&CE_state->ce_index_lock);
			CE_state->recv_cb((struct CE_handle *)CE_state,
					  CE_context, transfer_context, buf,
					  nbytes, id, flags);

			qdf_spin_lock(&CE_state->ce_index_lock);
			/*
			 * EV #112693 -
			 * [Peregrine][ES1][WB342][Win8x86][Performance]
			 * BSoD_0x133 occurred in VHT80 UDP_DL
			 * Break out DPC by force if number of loops in
			 * hif_pci_ce_recv_data reaches MAX_NUM_OF_RECEIVES
			 * to avoid spending too long time in
			 * DPC for each interrupt handling. Schedule another
			 * DPC to avoid data loss if we had taken
			 * force-break action before apply to Windows OS
			 * only currently, Linux/MAC os can expand to their
			 * platform if necessary
			 */

			/* Break the receive processes by
			 * force if force_break set up
			 */
			if (qdf_unlikely(CE_state->force_break)) {
				qdf_atomic_set(&CE_state->rx_pending, 1);
				return;
			}
		}
	}

	/*
	 * Attention: We may experience potential infinite loop for below
	 * While Loop during Sending Stress test.
	 * Resolve the same way as Receive Case (Refer to EV #112693)
	 */

	if (CE_state->send_cb) {
		/* Pop completed send buffers and call
		 * the registered send callback for each
		 */

#ifdef ATH_11AC_TXCOMPACT
		while (hif_state->ce_services->ce_completed_send_next_nolock
			 (CE_state, &CE_context,
			 &transfer_context, &buf, &nbytes,
			 &id, &sw_idx, &hw_idx,
			 &toeplitz_hash_result) == QDF_STATUS_SUCCESS) {

			if (CE_id != CE_HTT_H2T_MSG ||
			    QDF_IS_EPPING_ENABLED(mode)) {
				qdf_spin_unlock(&CE_state->ce_index_lock);
				CE_state->send_cb((struct CE_handle *)CE_state,
						  CE_context, transfer_context,
						  buf, nbytes, id, sw_idx,
						  hw_idx, toeplitz_hash_result);
				qdf_spin_lock(&CE_state->ce_index_lock);
			} else {
				struct HIF_CE_pipe_info *pipe_info =
					(struct HIF_CE_pipe_info *)CE_context;

				qdf_spin_lock_bh(&pipe_info->
					      completion_freeq_lock);
				pipe_info->num_sends_allowed++;
				qdf_spin_unlock_bh(&pipe_info->
						completion_freeq_lock);
			}
		}
#else                           /*ATH_11AC_TXCOMPACT */
		while (hif_state->ce_services->ce_completed_send_next_nolock
			 (CE_state, &CE_context,
			  &transfer_context, &buf, &nbytes,
			  &id, &sw_idx, &hw_idx,
			  &toeplitz_hash_result) == QDF_STATUS_SUCCESS) {
			qdf_spin_unlock(&CE_state->ce_index_lock);
			CE_state->send_cb((struct CE_handle *)CE_state,
				  CE_context, transfer_context, buf,
				  nbytes, id, sw_idx, hw_idx,
				  toeplitz_hash_result);
			qdf_spin_lock(&CE_state->ce_index_lock);
		}
#endif /*ATH_11AC_TXCOMPACT */
	}

more_watermarks:
	if (CE_state->misc_cbs) {
		if (CE_state->watermark_cb &&
				hif_state->ce_services->watermark_int(CE_state,
					&flags)) {
			qdf_spin_unlock(&CE_state->ce_index_lock);
			/* Convert HW IS bits to software flags */
			CE_state->watermark_cb((struct CE_handle *)CE_state,
					CE_state->wm_context, flags);
			qdf_spin_lock(&CE_state->ce_index_lock);
		}
	}

	/*
	 * Clear the misc interrupts (watermark) that were handled above,
	 * and that will be checked again below.
	 * Clear and check for copy-complete interrupts again, just in case
	 * more copy completions happened while the misc interrupts were being
	 * handled.
	 */
	if (!ce_srng_based(scn)) {
		if (TARGET_REGISTER_ACCESS_ALLOWED(scn)) {
			CE_ENGINE_INT_STATUS_CLEAR(scn, ctrl_addr,
					   CE_WATERMARK_MASK |
					   HOST_IS_COPY_COMPLETE_MASK);
		} else {
			qdf_atomic_set(&CE_state->rx_pending, 0);
			hif_err_rl("%s: target access is not allowed",
				   __func__);
			return;
		}
	}

	/*
	 * Now that per-engine interrupts are cleared, verify that
	 * no recv interrupts arrive while processing send interrupts,
	 * and no recv or send interrupts happened while processing
	 * misc interrupts.Go back and check again.Keep checking until
	 * we find no more events to process.
	 */
	if (CE_state->recv_cb &&
		hif_state->ce_services->ce_recv_entries_done_nolock(scn,
				CE_state)) {
		if (QDF_IS_EPPING_ENABLED(mode) ||
		    more_comp_cnt++ < CE_TXRX_COMP_CHECK_THRESHOLD) {
			goto more_completions;
		} else {
			if (!ce_srng_based(scn)) {
				HIF_ERROR(
					"%s:Potential infinite loop detected during Rx processing nentries_mask:0x%x sw read_idx:0x%x hw read_idx:0x%x",
					__func__,
					CE_state->dest_ring->nentries_mask,
					CE_state->dest_ring->sw_index,
					CE_DEST_RING_READ_IDX_GET(scn,
							  CE_state->ctrl_addr));
			}
		}
	}

	if (CE_state->send_cb &&
		hif_state->ce_services->ce_send_entries_done_nolock(scn,
				CE_state)) {
		if (QDF_IS_EPPING_ENABLED(mode) ||
		    more_snd_comp_cnt++ < CE_TXRX_COMP_CHECK_THRESHOLD) {
			goto more_completions;
		} else {
			if (!ce_srng_based(scn)) {
				HIF_ERROR(
					"%s:Potential infinite loop detected during send completion nentries_mask:0x%x sw read_idx:0x%x hw read_idx:0x%x",
					__func__,
					CE_state->src_ring->nentries_mask,
					CE_state->src_ring->sw_index,
					CE_SRC_RING_READ_IDX_GET(scn,
							 CE_state->ctrl_addr));
			}
		}
	}

	if (CE_state->misc_cbs && CE_state->watermark_cb) {
		if (hif_state->ce_services->watermark_int(CE_state, &flags))
			goto more_watermarks;
	}

	qdf_atomic_set(&CE_state->rx_pending, 0);
}

/*
 * Guts of interrupt handler for per-engine interrupts on a particular CE.
 *
 * Invokes registered callbacks for recv_complete,
 * send_complete, and watermarks.
 *
 * Returns: number of messages processed
 */
int ce_per_engine_service(struct hif_softc *scn, unsigned int CE_id)
{
	struct CE_state *CE_state = scn->ce_id_to_state[CE_id];

	if (hif_is_nss_wifi_enabled(scn) && (CE_state->htt_rx_data))
		return CE_state->receive_count;

	if (Q_TARGET_ACCESS_BEGIN(scn) < 0) {
		HIF_ERROR("[premature rc=0]");
		return 0; /* no work done */
	}

	/* Clear force_break flag and re-initialize receive_count to 0 */
	CE_state->receive_count = 0;
	CE_state->force_break = 0;
	CE_state->ce_service_start_time = sched_clock();
	CE_state->ce_service_yield_time =
		CE_state->ce_service_start_time +
		hif_get_ce_service_max_yield_time(
			(struct hif_opaque_softc *)scn);

	qdf_spin_lock(&CE_state->ce_index_lock);

	CE_state->service(scn, CE_id);

	qdf_spin_unlock(&CE_state->ce_index_lock);

	if (Q_TARGET_ACCESS_END(scn) < 0)
		HIF_ERROR("<--[premature rc=%d]", CE_state->receive_count);
	return CE_state->receive_count;
}
qdf_export_symbol(ce_per_engine_service);

/*
 * Handler for per-engine interrupts on ALL active CEs.
 * This is used in cases where the system is sharing a
 * single interrput for all CEs
 */

void ce_per_engine_service_any(int irq, struct hif_softc *scn)
{
	int CE_id;
	uint32_t intr_summary;

	if (Q_TARGET_ACCESS_BEGIN(scn) < 0)
		return;

	if (!qdf_atomic_read(&scn->tasklet_from_intr)) {
		for (CE_id = 0; CE_id < scn->ce_count; CE_id++) {
			struct CE_state *CE_state = scn->ce_id_to_state[CE_id];

			if (qdf_atomic_read(&CE_state->rx_pending)) {
				qdf_atomic_set(&CE_state->rx_pending, 0);
				ce_per_engine_service(scn, CE_id);
			}
		}

		Q_TARGET_ACCESS_END(scn);
		return;
	}

	intr_summary = CE_INTERRUPT_SUMMARY(scn);

	for (CE_id = 0; intr_summary && (CE_id < scn->ce_count); CE_id++) {
		if (intr_summary & (1 << CE_id))
			intr_summary &= ~(1 << CE_id);
		else
			continue;       /* no intr pending on this CE */

		ce_per_engine_service(scn, CE_id);
	}

	Q_TARGET_ACCESS_END(scn);
}

/*Iterate the CE_state list and disable the compl interrupt
 * if it has been registered already.
 */
void ce_disable_any_copy_compl_intr_nolock(struct hif_softc *scn)
{
	int CE_id;

	if (Q_TARGET_ACCESS_BEGIN(scn) < 0)
		return;

	for (CE_id = 0; CE_id < scn->ce_count; CE_id++) {
		struct CE_state *CE_state = scn->ce_id_to_state[CE_id];
		uint32_t ctrl_addr = CE_state->ctrl_addr;

		/* if the interrupt is currently enabled, disable it */
		if (!CE_state->disable_copy_compl_intr
		    && (CE_state->send_cb || CE_state->recv_cb))
			CE_COPY_COMPLETE_INTR_DISABLE(scn, ctrl_addr);

		if (CE_state->watermark_cb)
			CE_WATERMARK_INTR_DISABLE(scn, ctrl_addr);
	}
	Q_TARGET_ACCESS_END(scn);
}

void ce_enable_any_copy_compl_intr_nolock(struct hif_softc *scn)
{
	int CE_id;

	if (Q_TARGET_ACCESS_BEGIN(scn) < 0)
		return;

	for (CE_id = 0; CE_id < scn->ce_count; CE_id++) {
		struct CE_state *CE_state = scn->ce_id_to_state[CE_id];
		uint32_t ctrl_addr = CE_state->ctrl_addr;

		/*
		 * If the CE is supposed to have copy complete interrupts
		 * enabled (i.e. there a callback registered, and the
		 * "disable" flag is not set), then re-enable the interrupt.
		 */
		if (!CE_state->disable_copy_compl_intr
		    && (CE_state->send_cb || CE_state->recv_cb))
			CE_COPY_COMPLETE_INTR_ENABLE(scn, ctrl_addr);

		if (CE_state->watermark_cb)
			CE_WATERMARK_INTR_ENABLE(scn, ctrl_addr);
	}
	Q_TARGET_ACCESS_END(scn);
}

/**
 * ce_send_cb_register(): register completion handler
 * @copyeng: CE_state representing the ce we are adding the behavior to
 * @fn_ptr: callback that the ce should use when processing tx completions
 * @disable_interrupts: if the interupts should be enabled or not.
 *
 * Caller should guarantee that no transactions are in progress before
 * switching the callback function.
 *
 * Registers the send context before the fn pointer so that if the cb is valid
 * the context should be valid.
 *
 * Beware that currently this function will enable completion interrupts.
 */
void
ce_send_cb_register(struct CE_handle *copyeng,
		    ce_send_cb fn_ptr,
		    void *ce_send_context, int disable_interrupts)
{
	struct CE_state *CE_state = (struct CE_state *)copyeng;
	struct hif_softc *scn;
	struct HIF_CE_state *hif_state;

	if (!CE_state) {
		HIF_ERROR("%s: Error CE state = NULL", __func__);
		return;
	}
	scn = CE_state->scn;
	hif_state = HIF_GET_CE_STATE(scn);
	if (!hif_state) {
		HIF_ERROR("%s: Error HIF state = NULL", __func__);
		return;
	}
	CE_state->send_context = ce_send_context;
	CE_state->send_cb = fn_ptr;
	hif_state->ce_services->ce_per_engine_handler_adjust(CE_state,
							disable_interrupts);
}
qdf_export_symbol(ce_send_cb_register);

/**
 * ce_recv_cb_register(): register completion handler
 * @copyeng: CE_state representing the ce we are adding the behavior to
 * @fn_ptr: callback that the ce should use when processing rx completions
 * @disable_interrupts: if the interupts should be enabled or not.
 *
 * Registers the send context before the fn pointer so that if the cb is valid
 * the context should be valid.
 *
 * Caller should guarantee that no transactions are in progress before
 * switching the callback function.
 */
void
ce_recv_cb_register(struct CE_handle *copyeng,
		    CE_recv_cb fn_ptr,
		    void *CE_recv_context, int disable_interrupts)
{
	struct CE_state *CE_state = (struct CE_state *)copyeng;
	struct hif_softc *scn;
	struct HIF_CE_state *hif_state;

	if (!CE_state) {
		HIF_ERROR("%s: ERROR CE state = NULL", __func__);
		return;
	}
	scn = CE_state->scn;
	hif_state = HIF_GET_CE_STATE(scn);
	if (!hif_state) {
		HIF_ERROR("%s: Error HIF state = NULL", __func__);
		return;
	}
	CE_state->recv_context = CE_recv_context;
	CE_state->recv_cb = fn_ptr;
	hif_state->ce_services->ce_per_engine_handler_adjust(CE_state,
							disable_interrupts);
}
qdf_export_symbol(ce_recv_cb_register);

/**
 * ce_watermark_cb_register(): register completion handler
 * @copyeng: CE_state representing the ce we are adding the behavior to
 * @fn_ptr: callback that the ce should use when processing watermark events
 *
 * Caller should guarantee that no watermark events are being processed before
 * switching the callback function.
 */
void
ce_watermark_cb_register(struct CE_handle *copyeng,
			 CE_watermark_cb fn_ptr, void *CE_wm_context)
{
	struct CE_state *CE_state = (struct CE_state *)copyeng;
	struct hif_softc *scn = CE_state->scn;
	struct HIF_CE_state *hif_state = HIF_GET_CE_STATE(scn);

	CE_state->watermark_cb = fn_ptr;
	CE_state->wm_context = CE_wm_context;
	hif_state->ce_services->ce_per_engine_handler_adjust(CE_state,
							0);
	if (fn_ptr)
		CE_state->misc_cbs = 1;
}

bool ce_get_rx_pending(struct hif_softc *scn)
{
	int CE_id;

	for (CE_id = 0; CE_id < scn->ce_count; CE_id++) {
		struct CE_state *CE_state = scn->ce_id_to_state[CE_id];

		if (qdf_atomic_read(&CE_state->rx_pending))
			return true;
	}

	return false;
}

/**
 * ce_check_rx_pending() - ce_check_rx_pending
 * @CE_state: context of the copy engine to check
 *
 * Return: true if there per_engine_service
 *	didn't process all the rx descriptors.
 */
bool ce_check_rx_pending(struct CE_state *CE_state)
{
	if (qdf_atomic_read(&CE_state->rx_pending))
		return true;
	else
		return false;
}
qdf_export_symbol(ce_check_rx_pending);

#ifdef IPA_OFFLOAD
/**
 * ce_ipa_get_resource() - get uc resource on copyengine
 * @ce: copyengine context
 * @ce_sr: copyengine source ring resource info
 * @ce_sr_ring_size: copyengine source ring size
 * @ce_reg_paddr: copyengine register physical address
 *
 * Copy engine should release resource to micro controller
 * Micro controller needs
 *  - Copy engine source descriptor base address
 *  - Copy engine source descriptor size
 *  - PCI BAR address to access copy engine regiser
 *
 * Return: None
 */
void ce_ipa_get_resource(struct CE_handle *ce,
			 qdf_shared_mem_t **ce_sr,
			 uint32_t *ce_sr_ring_size,
			 qdf_dma_addr_t *ce_reg_paddr)
{
	struct CE_state *CE_state = (struct CE_state *)ce;
	uint32_t ring_loop;
	struct CE_src_desc *ce_desc;
	qdf_dma_addr_t phy_mem_base;
	struct hif_softc *scn = CE_state->scn;

	if (CE_UNUSED == CE_state->state) {
		*qdf_mem_get_dma_addr_ptr(scn->qdf_dev,
			&CE_state->scn->ipa_ce_ring->mem_info) = 0;
		*ce_sr_ring_size = 0;
		return;
	}

	/* Update default value for descriptor */
	for (ring_loop = 0; ring_loop < CE_state->src_ring->nentries;
	     ring_loop++) {
		ce_desc = (struct CE_src_desc *)
			  ((char *)CE_state->src_ring->base_addr_owner_space +
			   ring_loop * (sizeof(struct CE_src_desc)));
		CE_IPA_RING_INIT(ce_desc);
	}

	/* Get BAR address */
	hif_read_phy_mem_base(CE_state->scn, &phy_mem_base);

	*ce_sr = CE_state->scn->ipa_ce_ring;
	*ce_sr_ring_size = (uint32_t)(CE_state->src_ring->nentries *
		sizeof(struct CE_src_desc));
	*ce_reg_paddr = phy_mem_base + CE_BASE_ADDRESS(CE_state->id) +
			SR_WR_INDEX_ADDRESS;
}
#endif /* IPA_OFFLOAD */

#ifdef HIF_CE_DEBUG_DATA_BUF
/**
 * hif_dump_desc_data_buf() - record ce descriptor events
 * @buf: buffer to copy to
 * @pos: Current position till which the buf is filled
 * @data: Data to be copied
 * @data_len: Length of the data to be copied
 */
static uint32_t hif_dump_desc_data_buf(uint8_t *buf, ssize_t pos,
					uint8_t *data, uint32_t data_len)
{
	pos += snprintf(buf + pos, PAGE_SIZE - pos, "Data:(Max%dBytes)\n",
			CE_DEBUG_MAX_DATA_BUF_SIZE);

	if ((data_len > 0) && data) {
		if (data_len < 16) {
			hex_dump_to_buffer(data,
						CE_DEBUG_DATA_PER_ROW,
						16, 1, buf + pos,
						(ssize_t)PAGE_SIZE - pos,
						false);
			pos += CE_DEBUG_PRINT_BUF_SIZE(data_len);
			pos += snprintf(buf + pos, PAGE_SIZE - pos, "\n");
		} else {
			uint32_t rows = (data_len / 16) + 1;
			uint32_t row = 0;

			for (row = 0; row < rows; row++) {
				hex_dump_to_buffer(data + (row * 16),
							CE_DEBUG_DATA_PER_ROW,
							16, 1, buf + pos,
							(ssize_t)PAGE_SIZE
							- pos, false);
				pos +=
				CE_DEBUG_PRINT_BUF_SIZE(CE_DEBUG_DATA_PER_ROW);
				pos += snprintf(buf + pos, PAGE_SIZE - pos,
						"\n");
			}
		}
	}

	return pos;
}
#endif

/*
 * Note: For MCL, #if defined (HIF_CONFIG_SLUB_DEBUG_ON) needs to be checked
 * for defined here
 */
#if defined(HIF_CONFIG_SLUB_DEBUG_ON) || defined(HIF_CE_DEBUG_DATA_BUF)
static const char *ce_event_type_to_str(enum hif_ce_event_type type)
{
	switch (type) {
	case HIF_RX_DESC_POST:
		return "HIF_RX_DESC_POST";
	case HIF_RX_DESC_COMPLETION:
		return "HIF_RX_DESC_COMPLETION";
	case HIF_TX_GATHER_DESC_POST:
		return "HIF_TX_GATHER_DESC_POST";
	case HIF_TX_DESC_POST:
		return "HIF_TX_DESC_POST";
	case HIF_TX_DESC_SOFTWARE_POST:
		return "HIF_TX_DESC_SOFTWARE_POST";
	case HIF_TX_DESC_COMPLETION:
		return "HIF_TX_DESC_COMPLETION";
	case FAST_RX_WRITE_INDEX_UPDATE:
		return "FAST_RX_WRITE_INDEX_UPDATE";
	case FAST_RX_SOFTWARE_INDEX_UPDATE:
		return "FAST_RX_SOFTWARE_INDEX_UPDATE";
	case FAST_TX_WRITE_INDEX_UPDATE:
		return "FAST_TX_WRITE_INDEX_UPDATE";
	case FAST_TX_WRITE_INDEX_SOFTWARE_UPDATE:
		return "FAST_TX_WRITE_INDEX_SOFTWARE_UPDATE";
	case FAST_TX_SOFTWARE_INDEX_UPDATE:
		return "FAST_TX_SOFTWARE_INDEX_UPDATE";
	case RESUME_WRITE_INDEX_UPDATE:
		return "RESUME_WRITE_INDEX_UPDATE";
	case HIF_IRQ_EVENT:
		return "HIF_IRQ_EVENT";
	case HIF_CE_TASKLET_ENTRY:
		return "HIF_CE_TASKLET_ENTRY";
	case HIF_CE_TASKLET_RESCHEDULE:
		return "HIF_CE_TASKLET_RESCHEDULE";
	case HIF_CE_TASKLET_EXIT:
		return "HIF_CE_TASKLET_EXIT";
	case HIF_CE_REAP_ENTRY:
		return "HIF_CE_REAP_ENTRY";
	case HIF_CE_REAP_EXIT:
		return "HIF_CE_REAP_EXIT";
	case NAPI_SCHEDULE:
		return "NAPI_SCHEDULE";
	case NAPI_POLL_ENTER:
		return "NAPI_POLL_ENTER";
	case NAPI_COMPLETE:
		return "NAPI_COMPLETE";
	case NAPI_POLL_EXIT:
		return "NAPI_POLL_EXIT";
	case HIF_RX_NBUF_ALLOC_FAILURE:
		return "HIF_RX_NBUF_ALLOC_FAILURE";
	case HIF_RX_NBUF_MAP_FAILURE:
		return "HIF_RX_NBUF_MAP_FAILURE";
	case HIF_RX_NBUF_ENQUEUE_FAILURE:
		return "HIF_RX_NBUF_ENQUEUE_FAILURE";
	default:
		return "invalid";
	}
}

/**
 * hif_dump_desc_event() - record ce descriptor events
 * @buf: Buffer to which to be copied
 * @ce_id: which ce is the event occurring on
 * @index: index that the descriptor was/will be at.
 */
ssize_t hif_dump_desc_event(struct hif_softc *scn, char *buf)
{
	struct hif_ce_desc_event *event;
	uint64_t secs, usecs;
	ssize_t len = 0;
	struct ce_desc_hist *ce_hist = NULL;
	struct hif_ce_desc_event *hist_ev = NULL;

	if (!scn)
		return -EINVAL;

	ce_hist = &scn->hif_ce_desc_hist;

	if (ce_hist->hist_id >= CE_COUNT_MAX ||
	    ce_hist->hist_index >= HIF_CE_HISTORY_MAX) {
		qdf_print("Invalid values");
		return -EINVAL;
	}

	hist_ev =
		(struct hif_ce_desc_event *)ce_hist->hist_ev[ce_hist->hist_id];

	if (!hist_ev) {
		qdf_print("Low Memory");
		return -EINVAL;
	}

	event = &hist_ev[ce_hist->hist_index];

	qdf_log_timestamp_to_secs(event->time, &secs, &usecs);

	len += snprintf(buf, PAGE_SIZE - len,
			"\nTime:%lld.%06lld, CE:%d, EventType: %s, EventIndex: %d\nDataAddr=%pK",
			secs, usecs, ce_hist->hist_id,
			ce_event_type_to_str(event->type),
			event->index, event->memory);
#ifdef HIF_CE_DEBUG_DATA_BUF
	len += snprintf(buf + len, PAGE_SIZE - len, ", Data len=%lu",
			event->actual_data_len);
#endif

	len += snprintf(buf + len, PAGE_SIZE - len, "\nCE descriptor: ");

	hex_dump_to_buffer(&event->descriptor, sizeof(union ce_desc),
				16, 1, buf + len,
				(ssize_t)PAGE_SIZE - len, false);
	len += CE_DEBUG_PRINT_BUF_SIZE(sizeof(union ce_desc));
	len += snprintf(buf + len, PAGE_SIZE - len, "\n");

#ifdef HIF_CE_DEBUG_DATA_BUF
	if (ce_hist->data_enable[ce_hist->hist_id])
		len = hif_dump_desc_data_buf(buf, len, event->data,
						(event->actual_data_len <
						 CE_DEBUG_MAX_DATA_BUF_SIZE) ?
						event->actual_data_len :
						CE_DEBUG_MAX_DATA_BUF_SIZE);
#endif /*HIF_CE_DEBUG_DATA_BUF*/

	len += snprintf(buf + len, PAGE_SIZE - len, "END\n");

	return len;
}

/*
 * hif_store_desc_trace_buf_index() -
 * API to get the CE id and CE debug storage buffer index
 *
 * @dev: network device
 * @attr: sysfs attribute
 * @buf: data got from the user
 *
 * Return total length
 */
ssize_t hif_input_desc_trace_buf_index(struct hif_softc *scn,
					const char *buf, size_t size)
{
	struct ce_desc_hist *ce_hist = NULL;

	if (!scn)
		return -EINVAL;

	ce_hist = &scn->hif_ce_desc_hist;

	if (!size) {
		qdf_nofl_err("%s: Invalid input buffer.", __func__);
		return -EINVAL;
	}

	if (sscanf(buf, "%u %u", (unsigned int *)&ce_hist->hist_id,
		   (unsigned int *)&ce_hist->hist_index) != 2) {
		qdf_nofl_err("%s: Invalid input value.", __func__);
		return -EINVAL;
	}
	if ((ce_hist->hist_id >= CE_COUNT_MAX) ||
	   (ce_hist->hist_index >= HIF_CE_HISTORY_MAX)) {
		qdf_print("Invalid values");
		return -EINVAL;
	}

	return size;
}

#endif /*defined(HIF_CONFIG_SLUB_DEBUG_ON) || defined(HIF_CE_DEBUG_DATA_BUF) */

#ifdef HIF_CE_DEBUG_DATA_BUF
/*
 * hif_ce_en_desc_hist() -
 * API to enable recording the CE desc history
 *
 * @dev: network device
 * @attr: sysfs attribute
 * @buf: buffer to copy the data.
 *
 * Starts recording the ce desc history
 *
 * Return total length copied
 */
ssize_t hif_ce_en_desc_hist(struct hif_softc *scn, const char *buf, size_t size)
{
	struct ce_desc_hist *ce_hist = NULL;
	uint32_t cfg = 0;
	uint32_t ce_id = 0;

	if (!scn)
		return -EINVAL;

	ce_hist = &scn->hif_ce_desc_hist;

	if (!size) {
		qdf_nofl_err("%s: Invalid input buffer.", __func__);
		return -EINVAL;
	}

	if (sscanf(buf, "%u %u", (unsigned int *)&ce_id,
		   (unsigned int *)&cfg) != 2) {
		qdf_nofl_err("%s: Invalid input: Enter CE Id<sp><1/0>.",
			     __func__);
		return -EINVAL;
	}
	if (ce_id >= CE_COUNT_MAX) {
		qdf_print("Invalid value CE Id");
		return -EINVAL;
	}

	if ((cfg > 1 || cfg < 0)) {
		qdf_print("Invalid values: enter 0 or 1");
		return -EINVAL;
	}

	if (!ce_hist->hist_ev[ce_id])
		return -EINVAL;

	qdf_mutex_acquire(&ce_hist->ce_dbg_datamem_lock[ce_id]);
	if (cfg == 1) {
		if (ce_hist->data_enable[ce_id] == 1) {
			qdf_debug("Already Enabled");
		} else {
			if (alloc_mem_ce_debug_hist_data(scn, ce_id)
							== QDF_STATUS_E_NOMEM){
				ce_hist->data_enable[ce_id] = 0;
				qdf_err("%s:Memory Alloc failed", __func__);
			} else
				ce_hist->data_enable[ce_id] = 1;
		}
	} else if (cfg == 0) {
		if (ce_hist->data_enable[ce_id] == 0) {
			qdf_debug("Already Disabled");
		} else {
			ce_hist->data_enable[ce_id] = 0;
				free_mem_ce_debug_hist_data(scn, ce_id);
		}
	}
	qdf_mutex_release(&ce_hist->ce_dbg_datamem_lock[ce_id]);

	return size;
}

/*
 * hif_disp_ce_enable_desc_data_hist() -
 * API to display value of data_enable
 *
 * @dev: network device
 * @attr: sysfs attribute
 * @buf: buffer to copy the data.
 *
 * Return total length copied
 */
ssize_t hif_disp_ce_enable_desc_data_hist(struct hif_softc *scn, char *buf)
{
	ssize_t len = 0;
	uint32_t ce_id = 0;
	struct ce_desc_hist *ce_hist = NULL;

	if (!scn)
		return -EINVAL;

	ce_hist = &scn->hif_ce_desc_hist;

	for (ce_id = 0; ce_id < CE_COUNT_MAX; ce_id++) {
		len += snprintf(buf + len, PAGE_SIZE - len, " CE%d: %d\n",
				ce_id, ce_hist->data_enable[ce_id]);
	}

	return len;
}
#endif /* HIF_CE_DEBUG_DATA_BUF */

#ifdef OL_ATH_SMART_LOGGING
#define GUARD_SPACE 10
#define LOG_ID_SZ 4
/*
 * hif_log_src_ce_dump() - Copy all the CE SRC ring to buf
 * @src_ring: SRC ring state
 * @buf_cur: Current pointer in ring buffer
 * @buf_init:Start of the ring buffer
 * @buf_sz: Size of the ring buffer
 * @skb_sz: Max size of the SKB buffer to be copied
 *
 * Dumps all the CE SRC ring descriptors and buffers pointed by them in to
 * the given buf, skb_sz is the max buffer size to be copied
 *
 * Return: Current pointer in ring buffer
 */
static uint8_t *hif_log_src_ce_dump(struct CE_ring_state *src_ring,
				    uint8_t *buf_cur, uint8_t *buf_init,
				    uint32_t buf_sz, uint32_t skb_sz)
{
	struct CE_src_desc *src_ring_base;
	uint32_t len, entry;
	struct CE_src_desc  *src_desc;
	qdf_nbuf_t nbuf;
	uint32_t available_buf;

	src_ring_base = (struct CE_src_desc *)src_ring->base_addr_owner_space;
	len = sizeof(struct CE_ring_state);
	available_buf = buf_sz - (buf_cur - buf_init);
	if (available_buf < (len + GUARD_SPACE)) {
		buf_cur = buf_init;
	}

	qdf_mem_copy(buf_cur, src_ring, sizeof(struct CE_ring_state));
	buf_cur += sizeof(struct CE_ring_state);

	for (entry = 0; entry < src_ring->nentries; entry++) {
		src_desc = CE_SRC_RING_TO_DESC(src_ring_base, entry);
		nbuf = src_ring->per_transfer_context[entry];
		if (nbuf) {
			uint32_t skb_len  = qdf_nbuf_len(nbuf);
			uint32_t skb_cp_len = qdf_min(skb_len, skb_sz);

			len = sizeof(struct CE_src_desc) + skb_cp_len
				+ LOG_ID_SZ + sizeof(skb_cp_len);
			available_buf = buf_sz - (buf_cur - buf_init);
			if (available_buf < (len + GUARD_SPACE)) {
				buf_cur = buf_init;
			}
			qdf_mem_copy(buf_cur, src_desc,
				     sizeof(struct CE_src_desc));
			buf_cur += sizeof(struct CE_src_desc);

			available_buf = buf_sz - (buf_cur - buf_init);
			buf_cur += snprintf(buf_cur, available_buf, "SKB%d",
						skb_cp_len);

			if (skb_cp_len) {
				qdf_mem_copy(buf_cur, qdf_nbuf_data(nbuf),
					     skb_cp_len);
				buf_cur += skb_cp_len;
			}
		} else {
			len = sizeof(struct CE_src_desc) + LOG_ID_SZ;
			available_buf = buf_sz - (buf_cur - buf_init);
			if (available_buf < (len + GUARD_SPACE)) {
				buf_cur = buf_init;
			}
			qdf_mem_copy(buf_cur, src_desc,
				     sizeof(struct CE_src_desc));
			buf_cur += sizeof(struct CE_src_desc);
			available_buf = buf_sz - (buf_cur - buf_init);
			buf_cur += snprintf(buf_cur, available_buf, "NUL");
		}
	}

	return buf_cur;
}

/*
 * hif_log_dest_ce_dump() - Copy all the CE DEST ring to buf
 * @dest_ring: SRC ring state
 * @buf_cur: Current pointer in ring buffer
 * @buf_init:Start of the ring buffer
 * @buf_sz: Size of the ring buffer
 * @skb_sz: Max size of the SKB buffer to be copied
 *
 * Dumps all the CE SRC ring descriptors and buffers pointed by them in to
 * the given buf, skb_sz is the max buffer size to be copied
 *
 * Return: Current pointer in ring buffer
 */
static uint8_t *hif_log_dest_ce_dump(struct CE_ring_state *dest_ring,
				     uint8_t *buf_cur, uint8_t *buf_init,
				     uint32_t buf_sz, uint32_t skb_sz)
{
	struct CE_dest_desc *dest_ring_base;
	uint32_t len, entry;
	struct CE_dest_desc  *dest_desc;
	qdf_nbuf_t nbuf;
	uint32_t available_buf;

	dest_ring_base =
		(struct CE_dest_desc *)dest_ring->base_addr_owner_space;

	len = sizeof(struct CE_ring_state);
	available_buf = buf_sz - (buf_cur - buf_init);
	if (available_buf < (len + GUARD_SPACE)) {
		buf_cur = buf_init;
	}

	qdf_mem_copy(buf_cur, dest_ring, sizeof(struct CE_ring_state));
	buf_cur += sizeof(struct CE_ring_state);

	for (entry = 0; entry < dest_ring->nentries; entry++) {
		dest_desc = CE_DEST_RING_TO_DESC(dest_ring_base, entry);

		nbuf = dest_ring->per_transfer_context[entry];
		if (nbuf) {
			uint32_t skb_len  = qdf_nbuf_len(nbuf);
			uint32_t skb_cp_len = qdf_min(skb_len, skb_sz);

			len = sizeof(struct CE_dest_desc) + skb_cp_len
				+ LOG_ID_SZ + sizeof(skb_cp_len);

			available_buf = buf_sz - (buf_cur - buf_init);
			if (available_buf < (len + GUARD_SPACE)) {
				buf_cur = buf_init;
			}

			qdf_mem_copy(buf_cur, dest_desc,
				     sizeof(struct CE_dest_desc));
			buf_cur += sizeof(struct CE_dest_desc);
			available_buf = buf_sz - (buf_cur - buf_init);
			buf_cur += snprintf(buf_cur, available_buf, "SKB%d",
						skb_cp_len);
			if (skb_cp_len) {
				qdf_mem_copy(buf_cur, qdf_nbuf_data(nbuf),
					     skb_cp_len);
				buf_cur += skb_cp_len;
			}
		} else {
			len = sizeof(struct CE_dest_desc) + LOG_ID_SZ;
			available_buf = buf_sz - (buf_cur - buf_init);
			if (available_buf < (len + GUARD_SPACE)) {
				buf_cur = buf_init;
			}
			qdf_mem_copy(buf_cur, dest_desc,
				     sizeof(struct CE_dest_desc));
			buf_cur += sizeof(struct CE_dest_desc);
			available_buf = buf_sz - (buf_cur - buf_init);
			buf_cur += snprintf(buf_cur, available_buf, "NUL");
		}
	}
	return buf_cur;
}

/**
 * hif_log_ce_dump() - Copy all the CE DEST ring to buf
 * Calls the respective function to dump all the CE SRC/DEST ring descriptors
 * and buffers pointed by them in to the given buf
 */
uint8_t *hif_log_dump_ce(struct hif_softc *scn, uint8_t *buf_cur,
			 uint8_t *buf_init, uint32_t buf_sz,
			 uint32_t ce, uint32_t skb_sz)
{
	struct CE_state *ce_state;
	struct CE_ring_state *src_ring;
	struct CE_ring_state *dest_ring;

	ce_state = scn->ce_id_to_state[ce];
	src_ring = ce_state->src_ring;
	dest_ring = ce_state->dest_ring;

	if (src_ring) {
		buf_cur = hif_log_src_ce_dump(src_ring, buf_cur,
					      buf_init, buf_sz, skb_sz);
	} else if (dest_ring) {
		buf_cur = hif_log_dest_ce_dump(dest_ring, buf_cur,
					       buf_init, buf_sz, skb_sz);
	}

	return buf_cur;
}

qdf_export_symbol(hif_log_dump_ce);
#endif /* OL_ATH_SMART_LOGGING */
<|MERGE_RESOLUTION|>--- conflicted
+++ resolved
@@ -131,21 +131,15 @@
 	}
 }
 
-<<<<<<< HEAD
-=======
 qdf_export_symbol(hif_ce_desc_data_record);
 
->>>>>>> 4d3aee41
 void hif_clear_ce_desc_debug_data(struct hif_ce_desc_event *event)
 {
 	qdf_mem_zero(event,
 		     offsetof(struct hif_ce_desc_event, data));
 }
-<<<<<<< HEAD
-=======
 
 qdf_export_symbol(hif_clear_ce_desc_debug_data);
->>>>>>> 4d3aee41
 #else
 void hif_clear_ce_desc_debug_data(struct hif_ce_desc_event *event)
 {
