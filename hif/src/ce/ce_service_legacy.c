/*
<<<<<<< HEAD
 * Copyright (c) 2013-2019 The Linux Foundation. All rights reserved.
=======
 * Copyright (c) 2013-2020 The Linux Foundation. All rights reserved.
>>>>>>> 4d3aee41
 *
 * Permission to use, copy, modify, and/or distribute this software for
 * any purpose with or without fee is hereby granted, provided that the
 * above copyright notice and this permission notice appear in all
 * copies.
 *
 * THE SOFTWARE IS PROVIDED "AS IS" AND THE AUTHOR DISCLAIMS ALL
 * WARRANTIES WITH REGARD TO THIS SOFTWARE INCLUDING ALL IMPLIED
 * WARRANTIES OF MERCHANTABILITY AND FITNESS. IN NO EVENT SHALL THE
 * AUTHOR BE LIABLE FOR ANY SPECIAL, DIRECT, INDIRECT, OR CONSEQUENTIAL
 * DAMAGES OR ANY DAMAGES WHATSOEVER RESULTING FROM LOSS OF USE, DATA OR
 * PROFITS, WHETHER IN AN ACTION OF CONTRACT, NEGLIGENCE OR OTHER
 * TORTIOUS ACTION, ARISING OUT OF OR IN CONNECTION WITH THE USE OR
 * PERFORMANCE OF THIS SOFTWARE.
 */

#include "ce_api.h"
#include "ce_internal.h"
#include "ce_main.h"
#include "ce_reg.h"
#include "hif.h"
#include "hif_debug.h"
#include "hif_io32.h"
#include "qdf_lock.h"
#include "hif_main.h"
#include "hif_napi.h"
#include "qdf_module.h"
#include "regtable.h"

/*
 * Support for Copy Engine hardware, which is mainly used for
 * communication between Host and Target over a PCIe interconnect.
 */

/*
 * A single CopyEngine (CE) comprises two "rings":
 *   a source ring
 *   a destination ring
 *
 * Each ring consists of a number of descriptors which specify
 * an address, length, and meta-data.
 *
 * Typically, one side of the PCIe interconnect (Host or Target)
 * controls one ring and the other side controls the other ring.
 * The source side chooses when to initiate a transfer and it
 * chooses what to send (buffer address, length). The destination
 * side keeps a supply of "anonymous receive buffers" available and
 * it handles incoming data as it arrives (when the destination
 * receives an interrupt).
 *
 * The sender may send a simple buffer (address/length) or it may
 * send a small list of buffers.  When a small list is sent, hardware
 * "gathers" these and they end up in a single destination buffer
 * with a single interrupt.
 *
 * There are several "contexts" managed by this layer -- more, it
 * may seem -- than should be needed. These are provided mainly for
 * maximum flexibility and especially to facilitate a simpler HIF
 * implementation. There are per-CopyEngine recv, send, and watermark
 * contexts. These are supplied by the caller when a recv, send,
 * or watermark handler is established and they are echoed back to
 * the caller when the respective callbacks are invoked. There is
 * also a per-transfer context supplied by the caller when a buffer
 * (or sendlist) is sent and when a buffer is enqueued for recv.
 * These per-transfer contexts are echoed back to the caller when
 * the buffer is sent/received.
 * Target TX harsh result toeplitz_hash_result
 */

/* NB: Modeled after ce_completed_send_next */
/* Shift bits to convert IS_*_RING_*_WATERMARK_MASK to CE_WM_FLAG_*_* */
#define CE_WM_SHFT 1

#ifdef WLAN_FEATURE_FASTPATH
#ifdef QCA_WIFI_3_0
static inline void
ce_buffer_addr_hi_set(struct CE_src_desc *shadow_src_desc,
		      uint64_t dma_addr,
		      uint32_t user_flags)
{
	shadow_src_desc->buffer_addr_hi =
			(uint32_t)((dma_addr >> 32) & 0x1F);
	user_flags |= shadow_src_desc->buffer_addr_hi;
	memcpy(&(((uint32_t *)shadow_src_desc)[1]), &user_flags,
	       sizeof(uint32_t));
}
#else
static inline void
ce_buffer_addr_hi_set(struct CE_src_desc *shadow_src_desc,
		      uint64_t dma_addr,
		      uint32_t user_flags)
{
}
#endif

#define SLOTS_PER_DATAPATH_TX 2

/**
 * ce_send_fast() CE layer Tx buffer posting function
 * @copyeng: copy engine handle
 * @msdu: msdu to be sent
 * @transfer_id: transfer_id
 * @download_len: packet download length
 *
 * Assumption : Called with an array of MSDU's
 * Function:
 * For each msdu in the array
 * 1. Check no. of available entries
 * 2. Create src ring entries (allocated in consistent memory
 * 3. Write index to h/w
 *
 * Return: No. of packets that could be sent
 */
int ce_send_fast(struct CE_handle *copyeng, qdf_nbuf_t msdu,
		 unsigned int transfer_id, uint32_t download_len)
{
	struct CE_state *ce_state = (struct CE_state *)copyeng;
	struct hif_softc *scn = ce_state->scn;
	struct hif_opaque_softc *hif_hdl = GET_HIF_OPAQUE_HDL(scn);
	struct CE_ring_state *src_ring = ce_state->src_ring;
	u_int32_t ctrl_addr = ce_state->ctrl_addr;
	unsigned int nentries_mask = src_ring->nentries_mask;
	unsigned int write_index;
	unsigned int sw_index;
	unsigned int frag_len;
	uint64_t dma_addr;
	uint32_t user_flags;
	enum hif_ce_event_type type = FAST_TX_SOFTWARE_INDEX_UPDATE;
	bool ok_to_send = true;

	/*
	 * Create a log assuming the call will go through, and if not, we would
	 * add an error trace as well.
	 * Please add the same failure log for any additional error paths.
	 */
	DPTRACE(qdf_dp_trace(msdu,
			     QDF_DP_TRACE_CE_FAST_PACKET_PTR_RECORD,
			     QDF_TRACE_DEFAULT_PDEV_ID,
			     qdf_nbuf_data_addr(msdu),
			     sizeof(qdf_nbuf_data(msdu)), QDF_TX));

	qdf_spin_lock_bh(&ce_state->ce_index_lock);

	/*
	 * Request runtime PM resume if it has already suspended and make
	 * sure there is no PCIe link access.
	 */
	if (hif_pm_runtime_get(hif_hdl,
			       RTPM_ID_CE_SEND_FAST) != 0)
		ok_to_send = false;

	if (ok_to_send) {
		Q_TARGET_ACCESS_BEGIN(scn);
		DATA_CE_UPDATE_SWINDEX(src_ring->sw_index, scn, ctrl_addr);
	}

	write_index = src_ring->write_index;
	sw_index = src_ring->sw_index;
	hif_record_ce_desc_event(scn, ce_state->id,
				 FAST_TX_SOFTWARE_INDEX_UPDATE,
				 NULL, NULL, sw_index, 0);

	if (qdf_unlikely(CE_RING_DELTA(nentries_mask, write_index, sw_index - 1)
			 < SLOTS_PER_DATAPATH_TX)) {
		hif_err_rl("Source ring full, required %d, available %d",
			   SLOTS_PER_DATAPATH_TX,
			   CE_RING_DELTA(nentries_mask, write_index,
					 sw_index - 1));
		OL_ATH_CE_PKT_ERROR_COUNT_INCR(scn, CE_RING_DELTA_FAIL);
		if (ok_to_send)
			Q_TARGET_ACCESS_END(scn);
		qdf_spin_unlock_bh(&ce_state->ce_index_lock);

		DPTRACE(qdf_dp_trace(NULL,
				     QDF_DP_TRACE_CE_FAST_PACKET_ERR_RECORD,
				     QDF_TRACE_DEFAULT_PDEV_ID,
				     NULL, 0, QDF_TX));

		return 0;
	}

	{
		struct CE_src_desc *src_ring_base =
			(struct CE_src_desc *)src_ring->base_addr_owner_space;
		struct CE_src_desc *shadow_base =
			(struct CE_src_desc *)src_ring->shadow_base;
		struct CE_src_desc *src_desc =
			CE_SRC_RING_TO_DESC(src_ring_base, write_index);
		struct CE_src_desc *shadow_src_desc =
			CE_SRC_RING_TO_DESC(shadow_base, write_index);

		hif_pm_runtime_get_noresume(hif_hdl, RTPM_ID_HTC);

		/*
		 * First fill out the ring descriptor for the HTC HTT frame
		 * header. These are uncached writes. Should we use a local
		 * structure instead?
		 */
		/* HTT/HTC header can be passed as a argument */
		dma_addr = qdf_nbuf_get_frag_paddr(msdu, 0);
		shadow_src_desc->buffer_addr = (uint32_t)(dma_addr &
							  0xFFFFFFFF);
		user_flags = qdf_nbuf_data_attr_get(msdu) & DESC_DATA_FLAG_MASK;
		ce_buffer_addr_hi_set(shadow_src_desc, dma_addr, user_flags);
			shadow_src_desc->meta_data = transfer_id;
		shadow_src_desc->nbytes = qdf_nbuf_get_frag_len(msdu, 0);
		ce_validate_nbytes(shadow_src_desc->nbytes, ce_state);
		download_len -= shadow_src_desc->nbytes;
		/*
		 * HTC HTT header is a word stream, so byte swap if CE byte
		 * swap enabled
		 */
		shadow_src_desc->byte_swap = ((ce_state->attr_flags &
					CE_ATTR_BYTE_SWAP_DATA) != 0);
		/* For the first one, it still does not need to write */
		shadow_src_desc->gather = 1;
		*src_desc = *shadow_src_desc;
		/* By default we could initialize the transfer context to this
		 * value
		 */
		src_ring->per_transfer_context[write_index] =
			CE_SENDLIST_ITEM_CTXT;
		write_index = CE_RING_IDX_INCR(nentries_mask, write_index);

		src_desc = CE_SRC_RING_TO_DESC(src_ring_base, write_index);
		shadow_src_desc = CE_SRC_RING_TO_DESC(shadow_base, write_index);
		/*
		 * Now fill out the ring descriptor for the actual data
		 * packet
		 */
		dma_addr = qdf_nbuf_get_frag_paddr(msdu, 1);
		shadow_src_desc->buffer_addr = (uint32_t)(dma_addr &
							  0xFFFFFFFF);
		/*
		 * Clear packet offset for all but the first CE desc.
		 */
		user_flags &= ~QDF_CE_TX_PKT_OFFSET_BIT_M;
		ce_buffer_addr_hi_set(shadow_src_desc, dma_addr, user_flags);
		shadow_src_desc->meta_data = transfer_id;

		/* get actual packet length */
		frag_len = qdf_nbuf_get_frag_len(msdu, 1);

		/* download remaining bytes of payload */
		shadow_src_desc->nbytes =  download_len;
		ce_validate_nbytes(shadow_src_desc->nbytes, ce_state);
		if (shadow_src_desc->nbytes > frag_len)
			shadow_src_desc->nbytes = frag_len;

		/*  Data packet is a byte stream, so disable byte swap */
		shadow_src_desc->byte_swap = 0;
		/* For the last one, gather is not set */
		shadow_src_desc->gather    = 0;
		*src_desc = *shadow_src_desc;
		src_ring->per_transfer_context[write_index] = msdu;

		hif_record_ce_desc_event(scn, ce_state->id, type,
					 (union ce_desc *)src_desc,
				src_ring->per_transfer_context[write_index],
				write_index, shadow_src_desc->nbytes);

		write_index = CE_RING_IDX_INCR(nentries_mask, write_index);

		DPTRACE(qdf_dp_trace(msdu,
				     QDF_DP_TRACE_CE_FAST_PACKET_PTR_RECORD,
				     QDF_TRACE_DEFAULT_PDEV_ID,
				     qdf_nbuf_data_addr(msdu),
				     sizeof(qdf_nbuf_data(msdu)), QDF_TX));
	}

	src_ring->write_index = write_index;

	if (ok_to_send) {
		if (qdf_likely(ce_state->state == CE_RUNNING)) {
			type = FAST_TX_WRITE_INDEX_UPDATE;
			war_ce_src_ring_write_idx_set(scn, ctrl_addr,
						      write_index);
			Q_TARGET_ACCESS_END(scn);
		} else {
			ce_state->state = CE_PENDING;
		}
		hif_pm_runtime_put(hif_hdl, RTPM_ID_CE_SEND_FAST);
	}

	qdf_spin_unlock_bh(&ce_state->ce_index_lock);

	/* sent 1 packet */
	return 1;
}

/**
 * ce_fastpath_rx_handle() - Updates write_index and calls fastpath msg handler
 * @ce_state: handle to copy engine state
 * @cmpl_msdus: Rx msdus
 * @num_cmpls: number of Rx msdus
 * @ctrl_addr: CE control address
 *
 * Return: None
 */
static void ce_fastpath_rx_handle(struct CE_state *ce_state,
				  qdf_nbuf_t *cmpl_msdus, uint32_t num_cmpls,
				  uint32_t ctrl_addr)
{
	struct hif_softc *scn = ce_state->scn;
	struct CE_ring_state *dest_ring = ce_state->dest_ring;
	uint32_t nentries_mask = dest_ring->nentries_mask;
	uint32_t write_index;

	qdf_spin_unlock(&ce_state->ce_index_lock);
	ce_state->fastpath_handler(ce_state->context,	cmpl_msdus, num_cmpls);
	qdf_spin_lock(&ce_state->ce_index_lock);

	/* Update Destination Ring Write Index */
	write_index = dest_ring->write_index;
	write_index = CE_RING_IDX_ADD(nentries_mask, write_index, num_cmpls);

	hif_record_ce_desc_event(scn, ce_state->id,
				 FAST_RX_WRITE_INDEX_UPDATE,
				 NULL, NULL, write_index, 0);

	CE_DEST_RING_WRITE_IDX_SET(scn, ctrl_addr, write_index);
	dest_ring->write_index = write_index;
}

/**
 * ce_per_engine_service_fast() - CE handler routine to service fastpath msgs
 * @scn: hif_context
 * @ce_id: Copy engine ID
 * 1) Go through the CE ring, and find the completions
 * 2) For valid completions retrieve context (nbuf) for per_transfer_context[]
 * 3) Unmap buffer & accumulate in an array.
 * 4) Call message handler when array is full or when exiting the handler
 *
 * Return: void
 */

void ce_per_engine_service_fast(struct hif_softc *scn, int ce_id)
{
	struct CE_state *ce_state = scn->ce_id_to_state[ce_id];
	struct hif_opaque_softc *hif_hdl = GET_HIF_OPAQUE_HDL(scn);
	struct CE_ring_state *dest_ring = ce_state->dest_ring;
	struct CE_dest_desc *dest_ring_base =
		(struct CE_dest_desc *)dest_ring->base_addr_owner_space;

	uint32_t nentries_mask = dest_ring->nentries_mask;
	uint32_t sw_index = dest_ring->sw_index;
	uint32_t nbytes;
	qdf_nbuf_t nbuf;
	dma_addr_t paddr;
	struct CE_dest_desc *dest_desc;
	qdf_nbuf_t cmpl_msdus[MSG_FLUSH_NUM];
	uint32_t ctrl_addr = ce_state->ctrl_addr;
	uint32_t nbuf_cmpl_idx = 0;
	unsigned int more_comp_cnt = 0;
	struct HIF_CE_state *hif_state = HIF_GET_CE_STATE(scn);
	struct ce_ops *ce_services = hif_state->ce_services;

more_data:
	for (;;) {
		dest_desc = CE_DEST_RING_TO_DESC(dest_ring_base,
						 sw_index);

		/*
		 * The following 2 reads are from non-cached memory
		 */
		nbytes = dest_desc->nbytes;

		/* If completion is invalid, break */
		if (qdf_unlikely(nbytes == 0))
			break;

		/*
		 * Build the nbuf list from valid completions
		 */
		nbuf = dest_ring->per_transfer_context[sw_index];

		/*
		 * No lock is needed here, since this is the only thread
		 * that accesses the sw_index
		 */
		sw_index = CE_RING_IDX_INCR(nentries_mask, sw_index);

		/*
		 * CAREFUL : Uncached write, but still less expensive,
		 * since most modern caches use "write-combining" to
		 * flush multiple cache-writes all at once.
		 */
		dest_desc->nbytes = 0;

		/*
		 * Per our understanding this is not required on our
		 * since we are doing the same cache invalidation
		 * operation on the same buffer twice in succession,
		 * without any modifiication to this buffer by CPU in
		 * between.
		 * However, this code with 2 syncs in succession has
		 * been undergoing some testing at a customer site,
		 * and seemed to be showing no problems so far. Would
		 * like to validate from the customer, that this line
		 * is really not required, before we remove this line
		 * completely.
		 */
		paddr = QDF_NBUF_CB_PADDR(nbuf);

		qdf_mem_dma_sync_single_for_cpu(scn->qdf_dev, paddr,
						(skb_end_pointer(nbuf) -
						(nbuf)->data),
						DMA_FROM_DEVICE);

		qdf_nbuf_put_tail(nbuf, nbytes);

		qdf_assert_always(nbuf->data);

		QDF_NBUF_CB_RX_CTX_ID(nbuf) =
				hif_get_rx_ctx_id(ce_state->id, hif_hdl);
		cmpl_msdus[nbuf_cmpl_idx++] = nbuf;

		/*
		 * we are not posting the buffers back instead
		 * reusing the buffers
		 */
		if (nbuf_cmpl_idx == scn->ce_service_max_rx_ind_flush) {
			hif_record_ce_desc_event(scn, ce_state->id,
						 FAST_RX_SOFTWARE_INDEX_UPDATE,
						 NULL, NULL, sw_index, 0);
			dest_ring->sw_index = sw_index;
			ce_fastpath_rx_handle(ce_state, cmpl_msdus,
					      nbuf_cmpl_idx, ctrl_addr);

			ce_state->receive_count += nbuf_cmpl_idx;
			if (qdf_unlikely(hif_ce_service_should_yield(
						scn, ce_state))) {
				ce_state->force_break = 1;
				qdf_atomic_set(&ce_state->rx_pending, 1);
				return;
			}

			nbuf_cmpl_idx = 0;
			more_comp_cnt = 0;
		}
	}

	hif_record_ce_desc_event(scn, ce_state->id,
				 FAST_RX_SOFTWARE_INDEX_UPDATE,
				 NULL, NULL, sw_index, 0);

	dest_ring->sw_index = sw_index;

	/*
	 * If there are not enough completions to fill the array,
	 * just call the message handler here
	 */
	if (nbuf_cmpl_idx) {
		ce_fastpath_rx_handle(ce_state, cmpl_msdus,
				      nbuf_cmpl_idx, ctrl_addr);

		ce_state->receive_count += nbuf_cmpl_idx;
		if (qdf_unlikely(hif_ce_service_should_yield(scn, ce_state))) {
			ce_state->force_break = 1;
			qdf_atomic_set(&ce_state->rx_pending, 1);
			return;
		}

		/* check for more packets after upper layer processing */
		nbuf_cmpl_idx = 0;
		more_comp_cnt = 0;
		goto more_data;
	}

	hif_update_napi_max_poll_time(ce_state, ce_id, qdf_get_cpu());

	qdf_atomic_set(&ce_state->rx_pending, 0);
	if (TARGET_REGISTER_ACCESS_ALLOWED(scn)) {
		CE_ENGINE_INT_STATUS_CLEAR(scn, ctrl_addr,
					   HOST_IS_COPY_COMPLETE_MASK);
	} else {
		hif_err_rl("%s: target access is not allowed", __func__);
		return;
	}

	if (ce_services->ce_recv_entries_done_nolock(scn, ce_state)) {
		if (more_comp_cnt++ < CE_TXRX_COMP_CHECK_THRESHOLD) {
			goto more_data;
		} else {
			HIF_ERROR("%s:Potential infinite loop detected during Rx processing nentries_mask:0x%x sw read_idx:0x%x hw read_idx:0x%x",
				  __func__, nentries_mask,
				  ce_state->dest_ring->sw_index,
				  CE_DEST_RING_READ_IDX_GET(scn, ctrl_addr));
		}
	}
#ifdef NAPI_YIELD_BUDGET_BASED
	/*
	 * Caution : Before you modify this code, please refer hif_napi_poll
	 * function to understand how napi_complete gets called and make the
	 * necessary changes. Force break has to be done till WIN disables the
	 * interrupt at source
	 */
	ce_state->force_break = 1;
#endif
}

/**
 * ce_is_fastpath_enabled() - returns true if fastpath mode is enabled
 * @scn: Handle to HIF context
 *
 * Return: true if fastpath is enabled else false.
 */
static inline bool ce_is_fastpath_enabled(struct hif_softc *scn)
{
	return scn->fastpath_mode_on;
}
#else
void ce_per_engine_service_fast(struct hif_softc *scn, int ce_id)
{
}

static inline bool ce_is_fastpath_enabled(struct hif_softc *scn)
{
	return false;
}
#endif /* WLAN_FEATURE_FASTPATH */

static int
ce_send_nolock_legacy(struct CE_handle *copyeng,
		      void *per_transfer_context,
		      qdf_dma_addr_t buffer,
		      uint32_t nbytes,
		      uint32_t transfer_id,
		      uint32_t flags,
		      uint32_t user_flags)
{
	int status;
	struct CE_state *CE_state = (struct CE_state *)copyeng;
	struct CE_ring_state *src_ring = CE_state->src_ring;
	uint32_t ctrl_addr = CE_state->ctrl_addr;
	unsigned int nentries_mask = src_ring->nentries_mask;
	unsigned int sw_index = src_ring->sw_index;
	unsigned int write_index = src_ring->write_index;
	uint64_t dma_addr = buffer;
	struct hif_softc *scn = CE_state->scn;

	if (Q_TARGET_ACCESS_BEGIN(scn) < 0)
		return QDF_STATUS_E_FAILURE;
	if (unlikely(CE_RING_DELTA(nentries_mask,
				   write_index, sw_index - 1) <= 0)) {
		OL_ATH_CE_PKT_ERROR_COUNT_INCR(scn, CE_RING_DELTA_FAIL);
		Q_TARGET_ACCESS_END(scn);
		return QDF_STATUS_E_FAILURE;
	}
	{
		enum hif_ce_event_type event_type;
		struct CE_src_desc *src_ring_base =
			(struct CE_src_desc *)src_ring->base_addr_owner_space;
		struct CE_src_desc *shadow_base =
			(struct CE_src_desc *)src_ring->shadow_base;
		struct CE_src_desc *src_desc =
			CE_SRC_RING_TO_DESC(src_ring_base, write_index);
		struct CE_src_desc *shadow_src_desc =
			CE_SRC_RING_TO_DESC(shadow_base, write_index);

		/* Update low 32 bits source descriptor address */
		shadow_src_desc->buffer_addr =
			(uint32_t)(dma_addr & 0xFFFFFFFF);
#ifdef QCA_WIFI_3_0
		shadow_src_desc->buffer_addr_hi =
			(uint32_t)((dma_addr >> 32) & 0x1F);
		user_flags |= shadow_src_desc->buffer_addr_hi;
		memcpy(&(((uint32_t *)shadow_src_desc)[1]), &user_flags,
		       sizeof(uint32_t));
#endif
		shadow_src_desc->target_int_disable = 0;
		shadow_src_desc->host_int_disable = 0;

		shadow_src_desc->meta_data = transfer_id;

		/*
		 * Set the swap bit if:
		 * typical sends on this CE are swapped (host is big-endian)
		 * and this send doesn't disable the swapping
		 * (data is not bytestream)
		 */
		shadow_src_desc->byte_swap =
			(((CE_state->attr_flags & CE_ATTR_BYTE_SWAP_DATA)
			 != 0) & ((flags & CE_SEND_FLAG_SWAP_DISABLE) == 0));
		shadow_src_desc->gather = ((flags & CE_SEND_FLAG_GATHER) != 0);
		shadow_src_desc->nbytes = nbytes;
		ce_validate_nbytes(nbytes, CE_state);

		*src_desc = *shadow_src_desc;

		src_ring->per_transfer_context[write_index] =
			per_transfer_context;

		/* Update Source Ring Write Index */
		write_index = CE_RING_IDX_INCR(nentries_mask, write_index);

		/* WORKAROUND */
		if (shadow_src_desc->gather) {
			event_type = HIF_TX_GATHER_DESC_POST;
		} else if (qdf_unlikely(CE_state->state != CE_RUNNING)) {
			event_type = HIF_TX_DESC_SOFTWARE_POST;
			CE_state->state = CE_PENDING;
		} else {
			event_type = HIF_TX_DESC_POST;
			war_ce_src_ring_write_idx_set(scn, ctrl_addr,
						      write_index);
		}

		/* src_ring->write index hasn't been updated event though
		 * the register has allready been written to.
		 */
		hif_record_ce_desc_event(scn, CE_state->id, event_type,
			(union ce_desc *)shadow_src_desc, per_transfer_context,
			src_ring->write_index, nbytes);

		src_ring->write_index = write_index;
		status = QDF_STATUS_SUCCESS;
	}
	Q_TARGET_ACCESS_END(scn);
	return status;
}

static int
ce_sendlist_send_legacy(struct CE_handle *copyeng,
			void *per_transfer_context,
			struct ce_sendlist *sendlist, unsigned int transfer_id)
{
	int status = -ENOMEM;
	struct ce_sendlist_s *sl = (struct ce_sendlist_s *)sendlist;
	struct CE_state *CE_state = (struct CE_state *)copyeng;
	struct CE_ring_state *src_ring = CE_state->src_ring;
	unsigned int nentries_mask = src_ring->nentries_mask;
	unsigned int num_items = sl->num_items;
	unsigned int sw_index;
	unsigned int write_index;
	struct hif_softc *scn = CE_state->scn;

	QDF_ASSERT((num_items > 0) && (num_items < src_ring->nentries));

	qdf_spin_lock_bh(&CE_state->ce_index_lock);

	if (CE_state->scn->fastpath_mode_on && CE_state->htt_tx_data &&
	    Q_TARGET_ACCESS_BEGIN(scn) == 0) {
		src_ring->sw_index = CE_SRC_RING_READ_IDX_GET_FROM_DDR(
					       scn, CE_state->ctrl_addr);
		Q_TARGET_ACCESS_END(scn);
	}

	sw_index = src_ring->sw_index;
	write_index = src_ring->write_index;

	if (CE_RING_DELTA(nentries_mask, write_index, sw_index - 1) >=
	    num_items) {
		struct ce_sendlist_item *item;
		int i;

		/* handle all but the last item uniformly */
		for (i = 0; i < num_items - 1; i++) {
			item = &sl->item[i];
			/* TBDXXX: Support extensible sendlist_types? */
			QDF_ASSERT(item->send_type == CE_SIMPLE_BUFFER_TYPE);
			status = ce_send_nolock_legacy(copyeng,
				CE_SENDLIST_ITEM_CTXT,
				(qdf_dma_addr_t)item->data,
				item->u.nbytes, transfer_id,
				item->flags | CE_SEND_FLAG_GATHER,
				item->user_flags);
			QDF_ASSERT(status == QDF_STATUS_SUCCESS);
		}
		/* provide valid context pointer for final item */
		item = &sl->item[i];
		/* TBDXXX: Support extensible sendlist_types? */
		QDF_ASSERT(item->send_type == CE_SIMPLE_BUFFER_TYPE);
		status = ce_send_nolock_legacy(copyeng, per_transfer_context,
					       (qdf_dma_addr_t) item->data,
					       item->u.nbytes,
					       transfer_id, item->flags,
					       item->user_flags);
		QDF_ASSERT(status == QDF_STATUS_SUCCESS);
		QDF_NBUF_UPDATE_TX_PKT_COUNT((qdf_nbuf_t)per_transfer_context,
					     QDF_NBUF_TX_PKT_CE);
		DPTRACE(qdf_dp_trace((qdf_nbuf_t)per_transfer_context,
			QDF_DP_TRACE_CE_PACKET_PTR_RECORD,
			QDF_TRACE_DEFAULT_PDEV_ID,
			(uint8_t *)&(((qdf_nbuf_t)per_transfer_context)->data),
			sizeof(((qdf_nbuf_t)per_transfer_context)->data),
			QDF_TX));
	} else {
		/*
		 * Probably not worth the additional complexity to support
		 * partial sends with continuation or notification.  We expect
		 * to use large rings and small sendlists. If we can't handle
		 * the entire request at once, punt it back to the caller.
		 */
	}
	qdf_spin_unlock_bh(&CE_state->ce_index_lock);

	return status;
}

/**
 * ce_recv_buf_enqueue_legacy() - enqueue a recv buffer into a copy engine
 * @coyeng: copy engine handle
 * @per_recv_context: virtual address of the nbuf
 * @buffer: physical address of the nbuf
 *
 * Return: 0 if the buffer is enqueued
 */
static int
ce_recv_buf_enqueue_legacy(struct CE_handle *copyeng,
			   void *per_recv_context, qdf_dma_addr_t buffer)
{
	int status;
	struct CE_state *CE_state = (struct CE_state *)copyeng;
	struct CE_ring_state *dest_ring = CE_state->dest_ring;
	uint32_t ctrl_addr = CE_state->ctrl_addr;
	unsigned int nentries_mask = dest_ring->nentries_mask;
	unsigned int write_index;
	unsigned int sw_index;
	uint64_t dma_addr = buffer;
	struct hif_softc *scn = CE_state->scn;

	qdf_spin_lock_bh(&CE_state->ce_index_lock);
	write_index = dest_ring->write_index;
	sw_index = dest_ring->sw_index;

	if (Q_TARGET_ACCESS_BEGIN(scn) < 0) {
		qdf_spin_unlock_bh(&CE_state->ce_index_lock);
		return -EIO;
	}

	if ((CE_RING_DELTA(nentries_mask, write_index, sw_index - 1) > 0) ||
	    (ce_is_fastpath_enabled(scn) && CE_state->htt_rx_data)) {
		struct CE_dest_desc *dest_ring_base =
			(struct CE_dest_desc *)dest_ring->base_addr_owner_space;
		struct CE_dest_desc *dest_desc =
			CE_DEST_RING_TO_DESC(dest_ring_base, write_index);

		/* Update low 32 bit destination descriptor */
		dest_desc->buffer_addr = (uint32_t)(dma_addr & 0xFFFFFFFF);
#ifdef QCA_WIFI_3_0
		dest_desc->buffer_addr_hi =
			(uint32_t)((dma_addr >> 32) & 0x1F);
#endif
		dest_desc->nbytes = 0;

		dest_ring->per_transfer_context[write_index] =
			per_recv_context;

		hif_record_ce_desc_event(scn, CE_state->id,
					 HIF_RX_DESC_POST,
					 (union ce_desc *)dest_desc,
					 per_recv_context,
					 write_index, 0);

		/* Update Destination Ring Write Index */
		write_index = CE_RING_IDX_INCR(nentries_mask, write_index);
		if (write_index != sw_index) {
			CE_DEST_RING_WRITE_IDX_SET(scn, ctrl_addr, write_index);
			dest_ring->write_index = write_index;
		}
		status = QDF_STATUS_SUCCESS;
	} else
		status = QDF_STATUS_E_FAILURE;

	Q_TARGET_ACCESS_END(scn);
	qdf_spin_unlock_bh(&CE_state->ce_index_lock);
	return status;
}

static unsigned int
ce_send_entries_done_nolock_legacy(struct hif_softc *scn,
				   struct CE_state *CE_state)
{
	struct CE_ring_state *src_ring = CE_state->src_ring;
	uint32_t ctrl_addr = CE_state->ctrl_addr;
	unsigned int nentries_mask = src_ring->nentries_mask;
	unsigned int sw_index;
	unsigned int read_index;

	sw_index = src_ring->sw_index;
	read_index = CE_SRC_RING_READ_IDX_GET(scn, ctrl_addr);

	return CE_RING_DELTA(nentries_mask, sw_index, read_index);
}

static unsigned int
ce_recv_entries_done_nolock_legacy(struct hif_softc *scn,
				   struct CE_state *CE_state)
{
	struct CE_ring_state *dest_ring = CE_state->dest_ring;
	uint32_t ctrl_addr = CE_state->ctrl_addr;
	unsigned int nentries_mask = dest_ring->nentries_mask;
	unsigned int sw_index;
	unsigned int read_index;

	sw_index = dest_ring->sw_index;
	read_index = CE_DEST_RING_READ_IDX_GET(scn, ctrl_addr);

	return CE_RING_DELTA(nentries_mask, sw_index, read_index);
}

static int
ce_completed_recv_next_nolock_legacy(struct CE_state *CE_state,
				     void **per_CE_contextp,
				     void **per_transfer_contextp,
				     qdf_dma_addr_t *bufferp,
				     unsigned int *nbytesp,
				     unsigned int *transfer_idp,
				     unsigned int *flagsp)
{
	int status;
	struct CE_ring_state *dest_ring = CE_state->dest_ring;
	unsigned int nentries_mask = dest_ring->nentries_mask;
	unsigned int sw_index = dest_ring->sw_index;
	struct hif_softc *scn = CE_state->scn;
	struct CE_dest_desc *dest_ring_base =
		(struct CE_dest_desc *)dest_ring->base_addr_owner_space;
	struct CE_dest_desc *dest_desc =
		CE_DEST_RING_TO_DESC(dest_ring_base, sw_index);
	int nbytes;
	struct CE_dest_desc dest_desc_info;
	/*
	 * By copying the dest_desc_info element to local memory, we could
	 * avoid extra memory read from non-cachable memory.
	 */
	dest_desc_info =  *dest_desc;
	nbytes = dest_desc_info.nbytes;
	if (nbytes == 0) {
		/*
		 * This closes a relatively unusual race where the Host
		 * sees the updated DRRI before the update to the
		 * corresponding descriptor has completed. We treat this
		 * as a descriptor that is not yet done.
		 */
		status = QDF_STATUS_E_FAILURE;
		goto done;
	}

	hif_record_ce_desc_event(scn, CE_state->id, HIF_RX_DESC_COMPLETION,
				 (union ce_desc *)dest_desc,
				 dest_ring->per_transfer_context[sw_index],
				 sw_index, 0);

	dest_desc->nbytes = 0;

	/* Return data from completed destination descriptor */
	*bufferp = HIF_CE_DESC_ADDR_TO_DMA(&dest_desc_info);
	*nbytesp = nbytes;
	*transfer_idp = dest_desc_info.meta_data;
	*flagsp = (dest_desc_info.byte_swap) ? CE_RECV_FLAG_SWAPPED : 0;

	if (per_CE_contextp)
		*per_CE_contextp = CE_state->recv_context;

	if (per_transfer_contextp) {
		*per_transfer_contextp =
			dest_ring->per_transfer_context[sw_index];
	}
	dest_ring->per_transfer_context[sw_index] = 0;  /* sanity */

	/* Update sw_index */
	sw_index = CE_RING_IDX_INCR(nentries_mask, sw_index);
	dest_ring->sw_index = sw_index;
	status = QDF_STATUS_SUCCESS;

done:
	return status;
}

/* NB: Modeled after ce_completed_recv_next_nolock */
static QDF_STATUS
ce_revoke_recv_next_legacy(struct CE_handle *copyeng,
			   void **per_CE_contextp,
			   void **per_transfer_contextp,
			   qdf_dma_addr_t *bufferp)
{
	struct CE_state *CE_state;
	struct CE_ring_state *dest_ring;
	unsigned int nentries_mask;
	unsigned int sw_index;
	unsigned int write_index;
	QDF_STATUS status;
	struct hif_softc *scn;

	CE_state = (struct CE_state *)copyeng;
	dest_ring = CE_state->dest_ring;
	if (!dest_ring)
		return QDF_STATUS_E_FAILURE;

	scn = CE_state->scn;
	qdf_spin_lock(&CE_state->ce_index_lock);
	nentries_mask = dest_ring->nentries_mask;
	sw_index = dest_ring->sw_index;
	write_index = dest_ring->write_index;
	if (write_index != sw_index) {
		struct CE_dest_desc *dest_ring_base =
			(struct CE_dest_desc *)dest_ring->
			    base_addr_owner_space;
		struct CE_dest_desc *dest_desc =
			CE_DEST_RING_TO_DESC(dest_ring_base, sw_index);

		/* Return data from completed destination descriptor */
		*bufferp = HIF_CE_DESC_ADDR_TO_DMA(dest_desc);

		if (per_CE_contextp)
			*per_CE_contextp = CE_state->recv_context;

		if (per_transfer_contextp) {
			*per_transfer_contextp =
				dest_ring->per_transfer_context[sw_index];
		}
		dest_ring->per_transfer_context[sw_index] = 0;  /* sanity */

		/* Update sw_index */
		sw_index = CE_RING_IDX_INCR(nentries_mask, sw_index);
		dest_ring->sw_index = sw_index;
		status = QDF_STATUS_SUCCESS;
	} else {
		status = QDF_STATUS_E_FAILURE;
	}
	qdf_spin_unlock(&CE_state->ce_index_lock);

	return status;
}

/*
 * Guts of ce_completed_send_next.
 * The caller takes responsibility for any necessary locking.
 */
static int
ce_completed_send_next_nolock_legacy(struct CE_state *CE_state,
				     void **per_CE_contextp,
				     void **per_transfer_contextp,
				     qdf_dma_addr_t *bufferp,
				     unsigned int *nbytesp,
				     unsigned int *transfer_idp,
				     unsigned int *sw_idx,
				     unsigned int *hw_idx,
				     uint32_t *toeplitz_hash_result)
{
	int status = QDF_STATUS_E_FAILURE;
	struct CE_ring_state *src_ring = CE_state->src_ring;
	uint32_t ctrl_addr = CE_state->ctrl_addr;
	unsigned int nentries_mask = src_ring->nentries_mask;
	unsigned int sw_index = src_ring->sw_index;
	unsigned int read_index;
	struct hif_softc *scn = CE_state->scn;

	if (src_ring->hw_index == sw_index) {
		/*
		 * The SW completion index has caught up with the cached
		 * version of the HW completion index.
		 * Update the cached HW completion index to see whether
		 * the SW has really caught up to the HW, or if the cached
		 * value of the HW index has become stale.
		 */
		if (Q_TARGET_ACCESS_BEGIN(scn) < 0)
			return QDF_STATUS_E_FAILURE;
		src_ring->hw_index =
			CE_SRC_RING_READ_IDX_GET_FROM_DDR(scn, ctrl_addr);
		if (Q_TARGET_ACCESS_END(scn) < 0)
			return QDF_STATUS_E_FAILURE;
	}
	read_index = src_ring->hw_index;

	if (sw_idx)
		*sw_idx = sw_index;

	if (hw_idx)
		*hw_idx = read_index;

	if ((read_index != sw_index) && (read_index != 0xffffffff)) {
		struct CE_src_desc *shadow_base =
			(struct CE_src_desc *)src_ring->shadow_base;
		struct CE_src_desc *shadow_src_desc =
			CE_SRC_RING_TO_DESC(shadow_base, sw_index);
#ifdef QCA_WIFI_3_0
		struct CE_src_desc *src_ring_base =
			(struct CE_src_desc *)src_ring->base_addr_owner_space;
		struct CE_src_desc *src_desc =
			CE_SRC_RING_TO_DESC(src_ring_base, sw_index);
#endif
		hif_record_ce_desc_event(scn, CE_state->id,
				HIF_TX_DESC_COMPLETION,
				(union ce_desc *)shadow_src_desc,
				src_ring->per_transfer_context[sw_index],
				sw_index, shadow_src_desc->nbytes);

		/* Return data from completed source descriptor */
		*bufferp = HIF_CE_DESC_ADDR_TO_DMA(shadow_src_desc);
		*nbytesp = shadow_src_desc->nbytes;
		*transfer_idp = shadow_src_desc->meta_data;
#ifdef QCA_WIFI_3_0
		*toeplitz_hash_result = src_desc->toeplitz_hash_result;
#else
		*toeplitz_hash_result = 0;
#endif
		if (per_CE_contextp)
			*per_CE_contextp = CE_state->send_context;

		if (per_transfer_contextp) {
			*per_transfer_contextp =
				src_ring->per_transfer_context[sw_index];
		}
		src_ring->per_transfer_context[sw_index] = 0;   /* sanity */

		/* Update sw_index */
		sw_index = CE_RING_IDX_INCR(nentries_mask, sw_index);
		src_ring->sw_index = sw_index;
		status = QDF_STATUS_SUCCESS;
	}

	return status;
}

static QDF_STATUS
ce_cancel_send_next_legacy(struct CE_handle *copyeng,
			   void **per_CE_contextp,
			   void **per_transfer_contextp,
			   qdf_dma_addr_t *bufferp,
			   unsigned int *nbytesp,
			   unsigned int *transfer_idp,
			   uint32_t *toeplitz_hash_result)
{
	struct CE_state *CE_state;
	struct CE_ring_state *src_ring;
	unsigned int nentries_mask;
	unsigned int sw_index;
	unsigned int write_index;
	QDF_STATUS status;
	struct hif_softc *scn;

	CE_state = (struct CE_state *)copyeng;
	src_ring = CE_state->src_ring;
	if (!src_ring)
		return QDF_STATUS_E_FAILURE;

	scn = CE_state->scn;
	qdf_spin_lock(&CE_state->ce_index_lock);
	nentries_mask = src_ring->nentries_mask;
	sw_index = src_ring->sw_index;
	write_index = src_ring->write_index;

	if (write_index != sw_index) {
		struct CE_src_desc *src_ring_base =
			(struct CE_src_desc *)src_ring->base_addr_owner_space;
		struct CE_src_desc *src_desc =
			CE_SRC_RING_TO_DESC(src_ring_base, sw_index);

		/* Return data from completed source descriptor */
		*bufferp = HIF_CE_DESC_ADDR_TO_DMA(src_desc);
		*nbytesp = src_desc->nbytes;
		*transfer_idp = src_desc->meta_data;
#ifdef QCA_WIFI_3_0
		*toeplitz_hash_result = src_desc->toeplitz_hash_result;
#else
		*toeplitz_hash_result = 0;
#endif

		if (per_CE_contextp)
			*per_CE_contextp = CE_state->send_context;

		if (per_transfer_contextp) {
			*per_transfer_contextp =
				src_ring->per_transfer_context[sw_index];
		}
		src_ring->per_transfer_context[sw_index] = 0;   /* sanity */

		/* Update sw_index */
		sw_index = CE_RING_IDX_INCR(nentries_mask, sw_index);
		src_ring->sw_index = sw_index;
		status = QDF_STATUS_SUCCESS;
	} else {
		status = QDF_STATUS_E_FAILURE;
	}
	qdf_spin_unlock(&CE_state->ce_index_lock);

	return status;
}

/*
 * Adjust interrupts for the copy complete handler.
 * If it's needed for either send or recv, then unmask
 * this interrupt; otherwise, mask it.
 *
 * Called with target_lock held.
 */
static void
ce_per_engine_handler_adjust_legacy(struct CE_state *CE_state,
				    int disable_copy_compl_intr)
{
	uint32_t ctrl_addr = CE_state->ctrl_addr;
	struct hif_softc *scn = CE_state->scn;

	CE_state->disable_copy_compl_intr = disable_copy_compl_intr;

	if (Q_TARGET_ACCESS_BEGIN(scn) < 0)
		return;

	if (!TARGET_REGISTER_ACCESS_ALLOWED(scn)) {
		hif_err_rl("%s: target access is not allowed", __func__);
		return;
	}

	if ((!disable_copy_compl_intr) &&
	    (CE_state->send_cb || CE_state->recv_cb))
		CE_COPY_COMPLETE_INTR_ENABLE(scn, ctrl_addr);
	else
		CE_COPY_COMPLETE_INTR_DISABLE(scn, ctrl_addr);

	if (CE_state->watermark_cb)
		CE_WATERMARK_INTR_ENABLE(scn, ctrl_addr);
	else
		CE_WATERMARK_INTR_DISABLE(scn, ctrl_addr);
	Q_TARGET_ACCESS_END(scn);
}

static void ce_legacy_src_ring_setup(struct hif_softc *scn, uint32_t ce_id,
				     struct CE_ring_state *src_ring,
				     struct CE_attr *attr)
{
	uint32_t ctrl_addr;
	uint64_t dma_addr;

	QDF_ASSERT(ce_id < scn->ce_count);
	ctrl_addr = CE_BASE_ADDRESS(ce_id);

	src_ring->hw_index =
		CE_SRC_RING_READ_IDX_GET_FROM_REGISTER(scn, ctrl_addr);
	src_ring->sw_index = src_ring->hw_index;
	src_ring->write_index =
		CE_SRC_RING_WRITE_IDX_GET_FROM_REGISTER(scn, ctrl_addr);
	dma_addr = src_ring->base_addr_CE_space;
	CE_SRC_RING_BASE_ADDR_SET(scn, ctrl_addr,
				  (uint32_t)(dma_addr & 0xFFFFFFFF));

	/* if SR_BA_ADDRESS_HIGH register exists */
	if (is_register_supported(SR_BA_ADDRESS_HIGH)) {
		uint32_t tmp;

		tmp = CE_SRC_RING_BASE_ADDR_HIGH_GET(
				scn, ctrl_addr);
		tmp &= ~0x1F;
		dma_addr = ((dma_addr >> 32) & 0x1F) | tmp;
		CE_SRC_RING_BASE_ADDR_HIGH_SET(scn,
					ctrl_addr, (uint32_t)dma_addr);
	}
	CE_SRC_RING_SZ_SET(scn, ctrl_addr, src_ring->nentries);
	CE_SRC_RING_DMAX_SET(scn, ctrl_addr, attr->src_sz_max);
#ifdef BIG_ENDIAN_HOST
	/* Enable source ring byte swap for big endian host */
	CE_SRC_RING_BYTE_SWAP_SET(scn, ctrl_addr, 1);
#endif
	CE_SRC_RING_LOWMARK_SET(scn, ctrl_addr, 0);
	CE_SRC_RING_HIGHMARK_SET(scn, ctrl_addr, src_ring->nentries);
}

static void ce_legacy_dest_ring_setup(struct hif_softc *scn, uint32_t ce_id,
				struct CE_ring_state *dest_ring,
				struct CE_attr *attr)
{
	uint32_t ctrl_addr;
	uint64_t dma_addr;

	QDF_ASSERT(ce_id < scn->ce_count);
	ctrl_addr = CE_BASE_ADDRESS(ce_id);
	dest_ring->sw_index =
		CE_DEST_RING_READ_IDX_GET_FROM_REGISTER(scn, ctrl_addr);
	dest_ring->write_index =
		CE_DEST_RING_WRITE_IDX_GET_FROM_REGISTER(scn, ctrl_addr);
	dma_addr = dest_ring->base_addr_CE_space;
	CE_DEST_RING_BASE_ADDR_SET(scn, ctrl_addr,
				   (uint32_t)(dma_addr & 0xFFFFFFFF));

	/* if DR_BA_ADDRESS_HIGH exists */
	if (is_register_supported(DR_BA_ADDRESS_HIGH)) {
		uint32_t tmp;

		tmp = CE_DEST_RING_BASE_ADDR_HIGH_GET(scn,
						      ctrl_addr);
		tmp &= ~0x1F;
		dma_addr = ((dma_addr >> 32) & 0x1F) | tmp;
		CE_DEST_RING_BASE_ADDR_HIGH_SET(scn,
				ctrl_addr, (uint32_t)dma_addr);
	}

	CE_DEST_RING_SZ_SET(scn, ctrl_addr, dest_ring->nentries);
#ifdef BIG_ENDIAN_HOST
	/* Enable Dest ring byte swap for big endian host */
	CE_DEST_RING_BYTE_SWAP_SET(scn, ctrl_addr, 1);
#endif
	CE_DEST_RING_LOWMARK_SET(scn, ctrl_addr, 0);
	CE_DEST_RING_HIGHMARK_SET(scn, ctrl_addr, dest_ring->nentries);
}

static uint32_t ce_get_desc_size_legacy(uint8_t ring_type)
{
	switch (ring_type) {
	case CE_RING_SRC:
		return sizeof(struct CE_src_desc);
	case CE_RING_DEST:
		return sizeof(struct CE_dest_desc);
	case CE_RING_STATUS:
		qdf_assert(0);
		return 0;
	default:
		return 0;
	}

	return 0;
}

static int ce_ring_setup_legacy(struct hif_softc *scn, uint8_t ring_type,
				uint32_t ce_id, struct CE_ring_state *ring,
				struct CE_attr *attr)
{
	int status = Q_TARGET_ACCESS_BEGIN(scn);

	if (status < 0)
		goto out;

	switch (ring_type) {
	case CE_RING_SRC:
		ce_legacy_src_ring_setup(scn, ce_id, ring, attr);
		break;
	case CE_RING_DEST:
		ce_legacy_dest_ring_setup(scn, ce_id, ring, attr);
		break;
	case CE_RING_STATUS:
	default:
		qdf_assert(0);
		break;
	}

	Q_TARGET_ACCESS_END(scn);
out:
	return status;
}

static void ce_prepare_shadow_register_v2_cfg_legacy(struct hif_softc *scn,
			    struct pld_shadow_reg_v2_cfg **shadow_config,
			    int *num_shadow_registers_configured)
{
	*num_shadow_registers_configured = 0;
	*shadow_config = NULL;
}

static bool ce_check_int_watermark(struct CE_state *CE_state,
				   unsigned int *flags)
{
	uint32_t ce_int_status;
	uint32_t ctrl_addr = CE_state->ctrl_addr;
	struct hif_softc *scn = CE_state->scn;

	ce_int_status = CE_ENGINE_INT_STATUS_GET(scn, ctrl_addr);
	if (ce_int_status & CE_WATERMARK_MASK) {
		/* Convert HW IS bits to software flags */
		*flags =
			(ce_int_status & CE_WATERMARK_MASK) >>
			CE_WM_SHFT;
		return true;
	}

	return false;
}

#ifdef HIF_CE_LOG_INFO
/**
 * ce_get_index_info_legacy(): Get CE index info
 * @scn: HIF Context
 * @ce_state: CE opaque handle
 * @info: CE info
 *
 * Return: 0 for success and non zero for failure
 */
static
int ce_get_index_info_legacy(struct hif_softc *scn, void *ce_state,
			     struct ce_index *info)
{
	struct CE_state *state = (struct CE_state *)ce_state;

	info->id = state->id;
	if (state->src_ring) {
		info->u.legacy_info.sw_index = state->src_ring->sw_index;
		info->u.legacy_info.write_index = state->src_ring->write_index;
	} else if (state->dest_ring) {
		info->u.legacy_info.sw_index = state->dest_ring->sw_index;
		info->u.legacy_info.write_index = state->dest_ring->write_index;
	}

	return 0;
}
#endif

struct ce_ops ce_service_legacy = {
	.ce_get_desc_size = ce_get_desc_size_legacy,
	.ce_ring_setup = ce_ring_setup_legacy,
	.ce_sendlist_send = ce_sendlist_send_legacy,
	.ce_completed_recv_next_nolock = ce_completed_recv_next_nolock_legacy,
	.ce_revoke_recv_next = ce_revoke_recv_next_legacy,
	.ce_cancel_send_next = ce_cancel_send_next_legacy,
	.ce_recv_buf_enqueue = ce_recv_buf_enqueue_legacy,
	.ce_per_engine_handler_adjust = ce_per_engine_handler_adjust_legacy,
	.ce_send_nolock = ce_send_nolock_legacy,
	.watermark_int = ce_check_int_watermark,
	.ce_completed_send_next_nolock = ce_completed_send_next_nolock_legacy,
	.ce_recv_entries_done_nolock = ce_recv_entries_done_nolock_legacy,
	.ce_send_entries_done_nolock = ce_send_entries_done_nolock_legacy,
	.ce_prepare_shadow_register_v2_cfg =
		ce_prepare_shadow_register_v2_cfg_legacy,
#ifdef HIF_CE_LOG_INFO
	.ce_get_index_info =
		ce_get_index_info_legacy,
#endif
};

struct ce_ops *ce_services_legacy()
{
	return &ce_service_legacy;
}

qdf_export_symbol(ce_services_legacy);

void ce_service_legacy_init(void)
{
	ce_service_register_module(CE_SVC_LEGACY, &ce_services_legacy);
}<|MERGE_RESOLUTION|>--- conflicted
+++ resolved
@@ -1,9 +1,5 @@
 /*
-<<<<<<< HEAD
- * Copyright (c) 2013-2019 The Linux Foundation. All rights reserved.
-=======
  * Copyright (c) 2013-2020 The Linux Foundation. All rights reserved.
->>>>>>> 4d3aee41
  *
  * Permission to use, copy, modify, and/or distribute this software for
  * any purpose with or without fee is hereby granted, provided that the
@@ -151,8 +147,7 @@
 	 * Request runtime PM resume if it has already suspended and make
 	 * sure there is no PCIe link access.
 	 */
-	if (hif_pm_runtime_get(hif_hdl,
-			       RTPM_ID_CE_SEND_FAST) != 0)
+	if (hif_pm_runtime_get(hif_hdl) != 0)
 		ok_to_send = false;
 
 	if (ok_to_send) {
@@ -195,7 +190,7 @@
 		struct CE_src_desc *shadow_src_desc =
 			CE_SRC_RING_TO_DESC(shadow_base, write_index);
 
-		hif_pm_runtime_get_noresume(hif_hdl, RTPM_ID_HTC);
+		hif_pm_runtime_get_noresume(hif_hdl);
 
 		/*
 		 * First fill out the ring descriptor for the HTC HTT frame
@@ -285,7 +280,7 @@
 		} else {
 			ce_state->state = CE_PENDING;
 		}
-		hif_pm_runtime_put(hif_hdl, RTPM_ID_CE_SEND_FAST);
+		hif_pm_runtime_put(hif_hdl);
 	}
 
 	qdf_spin_unlock_bh(&ce_state->ce_index_lock);
