/*
 * Copyright (c) 2016-2020 The Linux Foundation. All rights reserved.
 *
 * Permission to use, copy, modify, and/or distribute this software for
 * any purpose with or without fee is hereby granted, provided that the
 * above copyright notice and this permission notice appear in all
 * copies.
 *
 * THE SOFTWARE IS PROVIDED "AS IS" AND THE AUTHOR DISCLAIMS ALL
 * WARRANTIES WITH REGARD TO THIS SOFTWARE INCLUDING ALL IMPLIED
 * WARRANTIES OF MERCHANTABILITY AND FITNESS. IN NO EVENT SHALL THE
 * AUTHOR BE LIABLE FOR ANY SPECIAL, DIRECT, INDIRECT, OR CONSEQUENTIAL
 * DAMAGES OR ANY DAMAGES WHATSOEVER RESULTING FROM LOSS OF USE, DATA OR
 * PROFITS, WHETHER IN AN ACTION OF CONTRACT, NEGLIGENCE OR OTHER
 * TORTIOUS ACTION, ARISING OUT OF OR IN CONNECTION WITH THE USE OR
 * PERFORMANCE OF THIS SOFTWARE.
 */
#include "hif_io32.h"
#include "reg_struct.h"
#include "ce_api.h"
#include "ce_main.h"
#include "ce_internal.h"
#include "ce_reg.h"
#include "qdf_lock.h"
#include "regtable.h"
#include "hif_main.h"
#include "hif_debug.h"
#include "hal_api.h"
#include "pld_common.h"
#include "qdf_module.h"
#include "hif.h"

/*
 * Support for Copy Engine hardware, which is mainly used for
 * communication between Host and Target over a PCIe interconnect.
 */

/*
 * A single CopyEngine (CE) comprises two "rings":
 *   a source ring
 *   a destination ring
 *
 * Each ring consists of a number of descriptors which specify
 * an address, length, and meta-data.
 *
 * Typically, one side of the PCIe interconnect (Host or Target)
 * controls one ring and the other side controls the other ring.
 * The source side chooses when to initiate a transfer and it
 * chooses what to send (buffer address, length). The destination
 * side keeps a supply of "anonymous receive buffers" available and
 * it handles incoming data as it arrives (when the destination
 * receives an interrupt).
 *
 * The sender may send a simple buffer (address/length) or it may
 * send a small list of buffers.  When a small list is sent, hardware
 * "gathers" these and they end up in a single destination buffer
 * with a single interrupt.
 *
 * There are several "contexts" managed by this layer -- more, it
 * may seem -- than should be needed. These are provided mainly for
 * maximum flexibility and especially to facilitate a simpler HIF
 * implementation. There are per-CopyEngine recv, send, and watermark
 * contexts. These are supplied by the caller when a recv, send,
 * or watermark handler is established and they are echoed back to
 * the caller when the respective callbacks are invoked. There is
 * also a per-transfer context supplied by the caller when a buffer
 * (or sendlist) is sent and when a buffer is enqueued for recv.
 * These per-transfer contexts are echoed back to the caller when
 * the buffer is sent/received.
 * Target TX harsh result toeplitz_hash_result
 */

#define CE_ADDR_COPY(desc, dma_addr) do {\
		(desc)->buffer_addr_lo = (uint32_t)((dma_addr) &\
							  0xFFFFFFFF);\
		(desc)->buffer_addr_hi =\
			(uint32_t)(((dma_addr) >> 32) & 0xFF);\
	} while (0)

#if defined(HIF_CONFIG_SLUB_DEBUG_ON) || defined(HIF_CE_DEBUG_DATA_BUF)
void hif_record_ce_srng_desc_event(struct hif_softc *scn, int ce_id,
				   enum hif_ce_event_type type,
				   union ce_srng_desc *descriptor,
				   void *memory, int index,
				   int len, void *hal_ring)
{
	int record_index;
	struct hif_ce_desc_event *event;
	struct ce_desc_hist *ce_hist = &scn->hif_ce_desc_hist;
	struct hif_ce_desc_event *hist_ev = NULL;

	if (ce_id < CE_COUNT_MAX)
		hist_ev = (struct hif_ce_desc_event *)ce_hist->hist_ev[ce_id];
	else
		return;

	if (ce_id >= CE_COUNT_MAX)
		return;

	if (!ce_hist->enable[ce_id])
		return;

	if (!hist_ev)
		return;

	record_index = get_next_record_index(
			&ce_hist->history_index[ce_id], HIF_CE_HISTORY_MAX);

	event = &hist_ev[record_index];

	hif_clear_ce_desc_debug_data(event);

	event->type = type;
	event->time = qdf_get_log_timestamp();

	if (descriptor)
		qdf_mem_copy(&event->descriptor, descriptor,
			     hal_get_entrysize_from_srng(hal_ring));

	if (hal_ring)
		hal_get_sw_hptp(scn->hal_soc, hal_ring, &event->current_tp,
				&event->current_hp);

	event->memory = memory;
	event->index = index;

	if (event->type == HIF_CE_SRC_RING_BUFFER_POST)
		hif_ce_desc_record_rx_paddr(scn, event, memory);

	if (ce_hist->data_enable[ce_id])
		hif_ce_desc_data_record(event, len);
}
#endif /* HIF_CONFIG_SLUB_DEBUG_ON || HIF_CE_DEBUG_DATA_BUF */

static int
ce_send_nolock_srng(struct CE_handle *copyeng,
			   void *per_transfer_context,
			   qdf_dma_addr_t buffer,
			   uint32_t nbytes,
			   uint32_t transfer_id,
			   uint32_t flags,
			   uint32_t user_flags)
{
	int status;
	struct CE_state *CE_state = (struct CE_state *)copyeng;
	struct CE_ring_state *src_ring = CE_state->src_ring;
	unsigned int nentries_mask = src_ring->nentries_mask;
	unsigned int write_index = src_ring->write_index;
	uint64_t dma_addr = buffer;
	struct hif_softc *scn = CE_state->scn;

	if (Q_TARGET_ACCESS_BEGIN(scn) < 0)
		return QDF_STATUS_E_FAILURE;
	if (unlikely(hal_srng_src_num_avail(scn->hal_soc, src_ring->srng_ctx,
					false) <= 0)) {
		OL_ATH_CE_PKT_ERROR_COUNT_INCR(scn, CE_RING_DELTA_FAIL);
		Q_TARGET_ACCESS_END(scn);
		return QDF_STATUS_E_FAILURE;
	}
	{
		enum hif_ce_event_type event_type = HIF_CE_SRC_RING_BUFFER_POST;
		struct ce_srng_src_desc *src_desc;

		if (hal_srng_access_start(scn->hal_soc, src_ring->srng_ctx)) {
			Q_TARGET_ACCESS_END(scn);
			return QDF_STATUS_E_FAILURE;
		}

		src_desc = hal_srng_src_get_next_reaped(scn->hal_soc,
				src_ring->srng_ctx);
		if (!src_desc) {
			Q_TARGET_ACCESS_END(scn);
			return QDF_STATUS_E_INVAL;
		}

		/* Update low 32 bits source descriptor address */
		src_desc->buffer_addr_lo =
			(uint32_t)(dma_addr & 0xFFFFFFFF);
		src_desc->buffer_addr_hi =
			(uint32_t)((dma_addr >> 32) & 0xFF);

		src_desc->meta_data = transfer_id;

		/*
		 * Set the swap bit if:
		 * typical sends on this CE are swapped (host is big-endian)
		 * and this send doesn't disable the swapping
		 * (data is not bytestream)
		 */
		src_desc->byte_swap =
			(((CE_state->attr_flags & CE_ATTR_BYTE_SWAP_DATA)
			  != 0) & ((flags & CE_SEND_FLAG_SWAP_DISABLE) == 0));
		src_desc->gather = ((flags & CE_SEND_FLAG_GATHER) != 0);
		src_desc->nbytes = nbytes;

		src_ring->per_transfer_context[write_index] =
			per_transfer_context;
		write_index = CE_RING_IDX_INCR(nentries_mask, write_index);

		hal_srng_access_end(scn->hal_soc, src_ring->srng_ctx);

		/* src_ring->write index hasn't been updated event though
		 * the register has allready been written to.
		 */
		hif_record_ce_srng_desc_event(scn, CE_state->id, event_type,
					      (union ce_srng_desc *)src_desc,
					      per_transfer_context,
					      src_ring->write_index, nbytes,
					      src_ring->srng_ctx);

		src_ring->write_index = write_index;
		status = QDF_STATUS_SUCCESS;
	}
	Q_TARGET_ACCESS_END(scn);
	return status;
}

static int
ce_sendlist_send_srng(struct CE_handle *copyeng,
		 void *per_transfer_context,
		 struct ce_sendlist *sendlist, unsigned int transfer_id)
{
	int status = -ENOMEM;
	struct ce_sendlist_s *sl = (struct ce_sendlist_s *)sendlist;
	struct CE_state *CE_state = (struct CE_state *)copyeng;
	struct CE_ring_state *src_ring = CE_state->src_ring;
	unsigned int num_items = sl->num_items;
	unsigned int sw_index;
	unsigned int write_index;
	struct hif_softc *scn = CE_state->scn;

	QDF_ASSERT((num_items > 0) && (num_items < src_ring->nentries));

	qdf_spin_lock_bh(&CE_state->ce_index_lock);
	sw_index = src_ring->sw_index;
	write_index = src_ring->write_index;

	if (hal_srng_src_num_avail(scn->hal_soc, src_ring->srng_ctx, false) >=
	    num_items) {
		struct ce_sendlist_item *item;
		int i;

		/* handle all but the last item uniformly */
		for (i = 0; i < num_items - 1; i++) {
			item = &sl->item[i];
			/* TBDXXX: Support extensible sendlist_types? */
			QDF_ASSERT(item->send_type == CE_SIMPLE_BUFFER_TYPE);
			status = ce_send_nolock_srng(copyeng,
					CE_SENDLIST_ITEM_CTXT,
				(qdf_dma_addr_t) item->data,
				item->u.nbytes, transfer_id,
				item->flags | CE_SEND_FLAG_GATHER,
				item->user_flags);
			QDF_ASSERT(status == QDF_STATUS_SUCCESS);
		}
		/* provide valid context pointer for final item */
		item = &sl->item[i];
		/* TBDXXX: Support extensible sendlist_types? */
		QDF_ASSERT(item->send_type == CE_SIMPLE_BUFFER_TYPE);
		status = ce_send_nolock_srng(copyeng, per_transfer_context,
					(qdf_dma_addr_t) item->data,
					item->u.nbytes,
					transfer_id, item->flags,
					item->user_flags);
		QDF_ASSERT(status == QDF_STATUS_SUCCESS);
		QDF_NBUF_UPDATE_TX_PKT_COUNT((qdf_nbuf_t)per_transfer_context,
					QDF_NBUF_TX_PKT_CE);
		DPTRACE(qdf_dp_trace((qdf_nbuf_t)per_transfer_context,
			QDF_DP_TRACE_CE_PACKET_PTR_RECORD,
			QDF_TRACE_DEFAULT_PDEV_ID,
			(uint8_t *)(((qdf_nbuf_t)per_transfer_context)->data),
			sizeof(((qdf_nbuf_t)per_transfer_context)->data), QDF_TX));
	} else {
		/*
		 * Probably not worth the additional complexity to support
		 * partial sends with continuation or notification.  We expect
		 * to use large rings and small sendlists. If we can't handle
		 * the entire request at once, punt it back to the caller.
		 */
	}
	qdf_spin_unlock_bh(&CE_state->ce_index_lock);

	return status;
}

#define SLOTS_PER_DATAPATH_TX 2

#ifndef AH_NEED_TX_DATA_SWAP
#define AH_NEED_TX_DATA_SWAP 0
#endif
/**
 * ce_recv_buf_enqueue_srng() - enqueue a recv buffer into a copy engine
 * @coyeng: copy engine handle
 * @per_recv_context: virtual address of the nbuf
 * @buffer: physical address of the nbuf
 *
 * Return: 0 if the buffer is enqueued
 */
static int
ce_recv_buf_enqueue_srng(struct CE_handle *copyeng,
		    void *per_recv_context, qdf_dma_addr_t buffer)
{
	int status;
	struct CE_state *CE_state = (struct CE_state *)copyeng;
	struct CE_ring_state *dest_ring = CE_state->dest_ring;
	unsigned int nentries_mask = dest_ring->nentries_mask;
	unsigned int write_index;
	unsigned int sw_index;
	uint64_t dma_addr = buffer;
	struct hif_softc *scn = CE_state->scn;
<<<<<<< HEAD
	struct ce_srng_dest_desc *dest_desc;
=======
	struct ce_srng_dest_desc *dest_desc = NULL;
>>>>>>> 4d3aee41

	qdf_spin_lock_bh(&CE_state->ce_index_lock);
	write_index = dest_ring->write_index;
	sw_index = dest_ring->sw_index;

	if (Q_TARGET_ACCESS_BEGIN(scn) < 0) {
		qdf_spin_unlock_bh(&CE_state->ce_index_lock);
		return -EIO;
	}

	if (hal_srng_access_start(scn->hal_soc, dest_ring->srng_ctx)) {
		qdf_spin_unlock_bh(&CE_state->ce_index_lock);
		return QDF_STATUS_E_FAILURE;
	}

	if ((hal_srng_src_num_avail(scn->hal_soc,
					dest_ring->srng_ctx, false) > 0)) {
		dest_desc = hal_srng_src_get_next(scn->hal_soc,
						  dest_ring->srng_ctx);

		if (!dest_desc) {
			status = QDF_STATUS_E_FAILURE;
		} else {

			CE_ADDR_COPY(dest_desc, dma_addr);

			dest_ring->per_transfer_context[write_index] =
				per_recv_context;

			/* Update Destination Ring Write Index */
			write_index = CE_RING_IDX_INCR(nentries_mask,
								write_index);
			status = QDF_STATUS_SUCCESS;
		}
	} else {
		dest_desc = NULL;
		status = QDF_STATUS_E_FAILURE;
	}

	dest_ring->write_index = write_index;
	hal_srng_access_end(scn->hal_soc, dest_ring->srng_ctx);
	hif_record_ce_srng_desc_event(scn, CE_state->id,
				      HIF_CE_DEST_RING_BUFFER_POST,
				      (union ce_srng_desc *)dest_desc,
				      per_recv_context,
				      dest_ring->write_index, 0,
				      dest_ring->srng_ctx);

	Q_TARGET_ACCESS_END(scn);
	qdf_spin_unlock_bh(&CE_state->ce_index_lock);
	return status;
}

/*
 * Guts of ce_recv_entries_done.
 * The caller takes responsibility for any necessary locking.
 */
static unsigned int
ce_recv_entries_done_nolock_srng(struct hif_softc *scn,
			    struct CE_state *CE_state)
{
	struct CE_ring_state *status_ring = CE_state->status_ring;

	return hal_srng_dst_num_valid(scn->hal_soc,
				status_ring->srng_ctx, false);
}

/*
 * Guts of ce_send_entries_done.
 * The caller takes responsibility for any necessary locking.
 */
static unsigned int
ce_send_entries_done_nolock_srng(struct hif_softc *scn,
					struct CE_state *CE_state)
{

	struct CE_ring_state *src_ring = CE_state->src_ring;
	int count = 0;

	if (hal_srng_access_start(scn->hal_soc, src_ring->srng_ctx))
		return 0;

	count = hal_srng_src_done_val(scn->hal_soc, src_ring->srng_ctx);

	hal_srng_access_end_reap(scn->hal_soc, src_ring->srng_ctx);

	return count;
}

/*
 * Guts of ce_completed_recv_next.
 * The caller takes responsibility for any necessary locking.
 */
static int
ce_completed_recv_next_nolock_srng(struct CE_state *CE_state,
			      void **per_CE_contextp,
			      void **per_transfer_contextp,
			      qdf_dma_addr_t *bufferp,
			      unsigned int *nbytesp,
			      unsigned int *transfer_idp,
			      unsigned int *flagsp)
{
	int status;
	struct CE_ring_state *dest_ring = CE_state->dest_ring;
	struct CE_ring_state *status_ring = CE_state->status_ring;
	unsigned int nentries_mask = dest_ring->nentries_mask;
	unsigned int sw_index = dest_ring->sw_index;
	struct hif_softc *scn = CE_state->scn;
	struct ce_srng_dest_status_desc *dest_status = NULL;
	int nbytes;
	struct ce_srng_dest_status_desc dest_status_info;

	if (hal_srng_access_start(scn->hal_soc, status_ring->srng_ctx)) {
		status = QDF_STATUS_E_FAILURE;
		goto done;
	}

	dest_status = hal_srng_dst_peek(scn->hal_soc, status_ring->srng_ctx);
	if (!dest_status) {
		status = QDF_STATUS_E_FAILURE;
		hal_srng_access_end_reap(scn->hal_soc, status_ring->srng_ctx);
		goto done;
	}

	/*
	 * By copying the dest_desc_info element to local memory, we could
	 * avoid extra memory read from non-cachable memory.
	 */
	dest_status_info = *dest_status;
	nbytes = dest_status_info.nbytes;
	if (nbytes == 0) {
		uint32_t hp, tp;

		/*
		 * This closes a relatively unusual race where the Host
		 * sees the updated DRRI before the update to the
		 * corresponding descriptor has completed. We treat this
		 * as a descriptor that is not yet done.
		 */
		hal_get_sw_hptp(scn->hal_soc, status_ring->srng_ctx,
				&hp, &tp);
		hif_info("No data to reap, hp %d tp %d", hp, tp);
		status = QDF_STATUS_E_FAILURE;
		hal_srng_access_end_reap(scn->hal_soc, status_ring->srng_ctx);
		goto done;
	}

	/*
	 * Move the tail pointer since nbytes is non-zero and
	 * this entry is processed.
	 */
	hal_srng_dst_get_next(scn->hal_soc, status_ring->srng_ctx);

	dest_status->nbytes = 0;

	*nbytesp = nbytes;
	*transfer_idp = dest_status_info.meta_data;
	*flagsp = (dest_status_info.byte_swap) ? CE_RECV_FLAG_SWAPPED : 0;

	if (per_CE_contextp)
		*per_CE_contextp = CE_state->recv_context;

	/* NOTE: sw_index is more like a read_index in this context. It has a
	 * one-to-one mapping with status ring.
	 * Get the per trasnfer context from dest_ring.
	 */
	if (per_transfer_contextp)
		*per_transfer_contextp =
			dest_ring->per_transfer_context[sw_index];

	dest_ring->per_transfer_context[sw_index] = 0;  /* sanity */

	/* Update sw_index */
	sw_index = CE_RING_IDX_INCR(nentries_mask, sw_index);
	dest_ring->sw_index = sw_index;
	status = QDF_STATUS_SUCCESS;

	hal_srng_access_end(scn->hal_soc, status_ring->srng_ctx);
	hif_record_ce_srng_desc_event(scn, CE_state->id,
				      HIF_CE_DEST_RING_BUFFER_REAP,
				      NULL,
				      dest_ring->
				      per_transfer_context[sw_index],
				      dest_ring->sw_index, nbytes,
				      dest_ring->srng_ctx);

done:
	hif_record_ce_srng_desc_event(scn, CE_state->id,
				      HIF_CE_DEST_STATUS_RING_REAP,
				      (union ce_srng_desc *)dest_status,
				      NULL,
				      -1, 0,
				      status_ring->srng_ctx);

	return status;
}

static QDF_STATUS
ce_revoke_recv_next_srng(struct CE_handle *copyeng,
		    void **per_CE_contextp,
		    void **per_transfer_contextp, qdf_dma_addr_t *bufferp)
{
	struct CE_state *CE_state = (struct CE_state *)copyeng;
	struct CE_ring_state *dest_ring = CE_state->dest_ring;
	unsigned int sw_index;

	if (!dest_ring)
		return QDF_STATUS_E_FAILURE;

	sw_index = dest_ring->sw_index;

	if (per_CE_contextp)
		*per_CE_contextp = CE_state->recv_context;

	/* NOTE: sw_index is more like a read_index in this context. It has a
	 * one-to-one mapping with status ring.
	 * Get the per trasnfer context from dest_ring.
	 */
	if (per_transfer_contextp)
		*per_transfer_contextp =
			dest_ring->per_transfer_context[sw_index];

	if (!dest_ring->per_transfer_context[sw_index])
		return QDF_STATUS_E_FAILURE;

	/* provide end condition */
	dest_ring->per_transfer_context[sw_index] = NULL;

	/* Update sw_index */
	sw_index = CE_RING_IDX_INCR(dest_ring->nentries_mask, sw_index);
	dest_ring->sw_index = sw_index;
	return QDF_STATUS_SUCCESS;
}

/*
 * Guts of ce_completed_send_next.
 * The caller takes responsibility for any necessary locking.
 */
static int
ce_completed_send_next_nolock_srng(struct CE_state *CE_state,
			      void **per_CE_contextp,
			      void **per_transfer_contextp,
			      qdf_dma_addr_t *bufferp,
			      unsigned int *nbytesp,
			      unsigned int *transfer_idp,
			      unsigned int *sw_idx,
			      unsigned int *hw_idx,
			      uint32_t *toeplitz_hash_result)
{
	int status = QDF_STATUS_E_FAILURE;
	struct CE_ring_state *src_ring = CE_state->src_ring;
	unsigned int nentries_mask = src_ring->nentries_mask;
	unsigned int sw_index = src_ring->sw_index;
	unsigned int swi = src_ring->sw_index;
	struct hif_softc *scn = CE_state->scn;
	struct ce_srng_src_desc *src_desc;

	if (hal_srng_access_start(scn->hal_soc, src_ring->srng_ctx)) {
		status = QDF_STATUS_E_FAILURE;
		return status;
	}

	src_desc = hal_srng_src_reap_next(scn->hal_soc, src_ring->srng_ctx);
	if (src_desc) {
		hif_record_ce_srng_desc_event(scn, CE_state->id,
					      HIF_TX_DESC_COMPLETION,
					      (union ce_srng_desc *)src_desc,
					      src_ring->
					      per_transfer_context[swi],
					      swi, src_desc->nbytes,
					      src_ring->srng_ctx);

		/* Return data from completed source descriptor */
		*bufferp = (qdf_dma_addr_t)
			(((uint64_t)(src_desc)->buffer_addr_lo +
			  ((uint64_t)((src_desc)->buffer_addr_hi &
				  0xFF) << 32)));
		*nbytesp = src_desc->nbytes;
		*transfer_idp = src_desc->meta_data;
		*toeplitz_hash_result = 0; /*src_desc->toeplitz_hash_result;*/

		if (per_CE_contextp)
			*per_CE_contextp = CE_state->send_context;

		/* sw_index is used more like read index */
		if (per_transfer_contextp)
			*per_transfer_contextp =
				src_ring->per_transfer_context[sw_index];

		src_ring->per_transfer_context[sw_index] = 0;   /* sanity */

		/* Update sw_index */
		sw_index = CE_RING_IDX_INCR(nentries_mask, sw_index);
		src_ring->sw_index = sw_index;
		status = QDF_STATUS_SUCCESS;
	}
	hal_srng_access_end_reap(scn->hal_soc, src_ring->srng_ctx);

	return status;
}

/* NB: Modelled after ce_completed_send_next */
static QDF_STATUS
ce_cancel_send_next_srng(struct CE_handle *copyeng,
		void **per_CE_contextp,
		void **per_transfer_contextp,
		qdf_dma_addr_t *bufferp,
		unsigned int *nbytesp,
		unsigned int *transfer_idp,
		uint32_t *toeplitz_hash_result)
{
	struct CE_state *CE_state;
	int status = QDF_STATUS_E_FAILURE;
	struct CE_ring_state *src_ring;
	unsigned int nentries_mask;
	unsigned int sw_index;
	struct hif_softc *scn;
	struct ce_srng_src_desc *src_desc;

	CE_state = (struct CE_state *)copyeng;
	src_ring = CE_state->src_ring;
	if (!src_ring)
		return QDF_STATUS_E_FAILURE;

	nentries_mask = src_ring->nentries_mask;
	sw_index = src_ring->sw_index;
	scn = CE_state->scn;

	if (hal_srng_access_start(scn->hal_soc, src_ring->srng_ctx)) {
		status = QDF_STATUS_E_FAILURE;
		return status;
	}

	src_desc = hal_srng_src_pending_reap_next(scn->hal_soc,
			src_ring->srng_ctx);
	if (src_desc) {
		/* Return data from completed source descriptor */
		*bufferp = (qdf_dma_addr_t)
			(((uint64_t)(src_desc)->buffer_addr_lo +
			  ((uint64_t)((src_desc)->buffer_addr_hi &
				  0xFF) << 32)));
		*nbytesp = src_desc->nbytes;
		*transfer_idp = src_desc->meta_data;
		*toeplitz_hash_result = 0; /*src_desc->toeplitz_hash_result;*/

		if (per_CE_contextp)
			*per_CE_contextp = CE_state->send_context;

		/* sw_index is used more like read index */
		if (per_transfer_contextp)
			*per_transfer_contextp =
				src_ring->per_transfer_context[sw_index];

		src_ring->per_transfer_context[sw_index] = 0;   /* sanity */

		/* Update sw_index */
		sw_index = CE_RING_IDX_INCR(nentries_mask, sw_index);
		src_ring->sw_index = sw_index;
		status = QDF_STATUS_SUCCESS;
	}
	hal_srng_access_end_reap(scn->hal_soc, src_ring->srng_ctx);

	return status;
}

/*
 * Adjust interrupts for the copy complete handler.
 * If it's needed for either send or recv, then unmask
 * this interrupt; otherwise, mask it.
 *
 * Called with target_lock held.
 */
static void
ce_per_engine_handler_adjust_srng(struct CE_state *CE_state,
			     int disable_copy_compl_intr)
{
}

static bool ce_check_int_watermark_srng(struct CE_state *CE_state,
					unsigned int *flags)
{
	/*TODO*/
	return false;
}

static uint32_t ce_get_desc_size_srng(uint8_t ring_type)
{
	switch (ring_type) {
	case CE_RING_SRC:
		return sizeof(struct ce_srng_src_desc);
	case CE_RING_DEST:
		return sizeof(struct ce_srng_dest_desc);
	case CE_RING_STATUS:
		return sizeof(struct ce_srng_dest_status_desc);
	default:
		return 0;
	}
	return 0;
}

static void ce_srng_msi_ring_params_setup(struct hif_softc *scn, uint32_t ce_id,
			      struct hal_srng_params *ring_params)
{
	uint32_t addr_low;
	uint32_t addr_high;
	uint32_t msi_data_start;
	uint32_t msi_data_count;
	uint32_t msi_irq_start;
	int ret;

	ret = pld_get_user_msi_assignment(scn->qdf_dev->dev, "CE",
					  &msi_data_count, &msi_data_start,
					  &msi_irq_start);

	/* msi config not found */
	if (ret)
		return;

	pld_get_msi_address(scn->qdf_dev->dev, &addr_low, &addr_high);

	ring_params->msi_addr = addr_low;
	ring_params->msi_addr |= (qdf_dma_addr_t)(((uint64_t)addr_high) << 32);
	ring_params->msi_data = (ce_id % msi_data_count) + msi_data_start;
	ring_params->flags |= HAL_SRNG_MSI_INTR;

	HIF_DBG("%s: ce_id %d, msi_addr %pK, msi_data %d", __func__, ce_id,
		  (void *)ring_params->msi_addr, ring_params->msi_data);
}

static void ce_srng_src_ring_setup(struct hif_softc *scn, uint32_t ce_id,
				   struct CE_ring_state *src_ring,
				   struct CE_attr *attr)
{
	struct hal_srng_params ring_params = {0};

	hif_debug("%s: ce_id %d", __func__, ce_id);

	ring_params.ring_base_paddr = src_ring->base_addr_CE_space;
	ring_params.ring_base_vaddr = src_ring->base_addr_owner_space;
	ring_params.num_entries = src_ring->nentries;
	/*
	 * The minimum increment for the timer is 8us
	 * A default value of 0 disables the timer
	 * A valid default value caused continuous interrupts to
	 * fire with MSI enabled. Need to revisit usage of the timer
	 */

	if (!(CE_ATTR_DISABLE_INTR & attr->flags)) {
		ce_srng_msi_ring_params_setup(scn, ce_id, &ring_params);

		ring_params.intr_timer_thres_us = 0;
		ring_params.intr_batch_cntr_thres_entries = 1;
		ring_params.prefetch_timer = HAL_SRNG_PREFETCH_TIMER;
	}

	src_ring->srng_ctx = hal_srng_setup(scn->hal_soc, CE_SRC, ce_id, 0,
			&ring_params);
}

/**
 * ce_srng_initialize_dest_timer_interrupt_war() - war initialization
 * @dest_ring: ring being initialized
 * @ring_params: pointer to initialized parameters
 *
 * For Napier & Hawkeye v1, the status ring timer interrupts do not work
 * As a work arround host configures the destination rings to be a proxy for
 * work needing to be done.
 *
 * The interrupts are setup such that if the destination ring is less than fully
 * posted, there is likely undone work for the status ring that the host should
 * process.
 *
 * There is a timing bug in srng based copy engines such that a fully posted
 * srng based copy engine has 2 empty entries instead of just one.  The copy
 * engine data sturctures work with 1 empty entry, but the software frequently
 * fails to post the last entry due to the race condition.
 */
static void ce_srng_initialize_dest_timer_interrupt_war(
					struct CE_ring_state *dest_ring,
					struct hal_srng_params *ring_params)
{
	int num_buffers_when_fully_posted = dest_ring->nentries - 2;

	ring_params->low_threshold = num_buffers_when_fully_posted - 1;
	ring_params->intr_timer_thres_us = 1024;
	ring_params->intr_batch_cntr_thres_entries = 0;
	ring_params->flags |= HAL_SRNG_LOW_THRES_INTR_ENABLE;
}

static void ce_srng_dest_ring_setup(struct hif_softc *scn,
				    uint32_t ce_id,
				    struct CE_ring_state *dest_ring,
				    struct CE_attr *attr)
{
	struct hal_srng_params ring_params = {0};
	bool status_ring_timer_thresh_work_arround = true;

	HIF_INFO("%s: ce_id %d", __func__, ce_id);

	ring_params.ring_base_paddr = dest_ring->base_addr_CE_space;
	ring_params.ring_base_vaddr = dest_ring->base_addr_owner_space;
	ring_params.num_entries = dest_ring->nentries;
	ring_params.max_buffer_length = attr->src_sz_max;

	if (!(CE_ATTR_DISABLE_INTR & attr->flags)) {
		ce_srng_msi_ring_params_setup(scn, ce_id, &ring_params);
		if (status_ring_timer_thresh_work_arround) {
			ce_srng_initialize_dest_timer_interrupt_war(
					dest_ring, &ring_params);
		} else {
			/* normal behavior for future chips */
			ring_params.low_threshold = dest_ring->nentries >> 3;
			ring_params.intr_timer_thres_us = 100000;
			ring_params.intr_batch_cntr_thres_entries = 0;
			ring_params.flags |= HAL_SRNG_LOW_THRES_INTR_ENABLE;
		}
		ring_params.prefetch_timer = HAL_SRNG_PREFETCH_TIMER;
	}

	/*Dest ring is also source ring*/
	dest_ring->srng_ctx = hal_srng_setup(scn->hal_soc, CE_DST, ce_id, 0,
			&ring_params);
}

#ifdef WLAN_CE_INTERRUPT_THRESHOLD_CONFIG
/**
 * ce_status_ring_config_int_threshold() - configure ce status ring interrupt
 *                                         thresholds
 * @scn: hif handle
 * @ring_params: ce srng params
 *
 * Return: None
 */
static inline
void ce_status_ring_config_int_threshold(struct hif_softc *scn,
					 struct hal_srng_params *ring_params)
{
	ring_params->intr_timer_thres_us =
			scn->ini_cfg.ce_status_ring_timer_threshold;
	ring_params->intr_batch_cntr_thres_entries =
			scn->ini_cfg.ce_status_ring_batch_count_threshold;
}
#else
static inline
void ce_status_ring_config_int_threshold(struct hif_softc *scn,
					 struct hal_srng_params *ring_params)
{
	ring_params->intr_timer_thres_us = 0x1000;
	ring_params->intr_batch_cntr_thres_entries = 0x1;
}
#endif /* WLAN_CE_INTERRUPT_THRESHOLD_CONFIG */

static void ce_srng_status_ring_setup(struct hif_softc *scn, uint32_t ce_id,
				struct CE_ring_state *status_ring,
				struct CE_attr *attr)
{
	struct hal_srng_params ring_params = {0};

	HIF_INFO("%s: ce_id %d", __func__, ce_id);

	ce_srng_msi_ring_params_setup(scn, ce_id, &ring_params);

	ring_params.ring_base_paddr = status_ring->base_addr_CE_space;
	ring_params.ring_base_vaddr = status_ring->base_addr_owner_space;
	ring_params.num_entries = status_ring->nentries;

	if (!(CE_ATTR_DISABLE_INTR & attr->flags)) {
		ce_status_ring_config_int_threshold(scn, &ring_params);
	}

	status_ring->srng_ctx = hal_srng_setup(scn->hal_soc, CE_DST_STATUS,
			ce_id, 0, &ring_params);
}

static int ce_ring_setup_srng(struct hif_softc *scn, uint8_t ring_type,
		uint32_t ce_id, struct CE_ring_state *ring,
		struct CE_attr *attr)
{
	switch (ring_type) {
	case CE_RING_SRC:
		ce_srng_src_ring_setup(scn, ce_id, ring, attr);
		break;
	case CE_RING_DEST:
		ce_srng_dest_ring_setup(scn, ce_id, ring, attr);
		break;
	case CE_RING_STATUS:
		ce_srng_status_ring_setup(scn, ce_id, ring, attr);
		break;
	default:
		qdf_assert(0);
		break;
	}

	return 0;
}

static void ce_construct_shadow_config_srng(struct hif_softc *scn)
{
	struct HIF_CE_state *hif_state = HIF_GET_CE_STATE(scn);
	int ce_id;

	for (ce_id = 0; ce_id < scn->ce_count; ce_id++) {
		if (hif_state->host_ce_config[ce_id].src_nentries)
			hal_set_one_shadow_config(scn->hal_soc,
						  CE_SRC, ce_id);

		if (hif_state->host_ce_config[ce_id].dest_nentries) {
			hal_set_one_shadow_config(scn->hal_soc,
						  CE_DST, ce_id);

			hal_set_one_shadow_config(scn->hal_soc,
						  CE_DST_STATUS, ce_id);
		}
	}
}

static void ce_prepare_shadow_register_v2_cfg_srng(struct hif_softc *scn,
		struct pld_shadow_reg_v2_cfg **shadow_config,
		int *num_shadow_registers_configured)
{
	if (!scn->hal_soc) {
		HIF_ERROR("%s: hal not initialized: not initializing shadow config",
			  __func__);
		return;
	}

	hal_get_shadow_config(scn->hal_soc, shadow_config,
			      num_shadow_registers_configured);

	if (*num_shadow_registers_configured != 0) {
		HIF_ERROR("%s: hal shadow register configuration allready constructed",
			  __func__);

		/* return with original configuration*/
		return;
	}

	hal_construct_shadow_config(scn->hal_soc);
	ce_construct_shadow_config_srng(scn);

	/* get updated configuration */
	hal_get_shadow_config(scn->hal_soc, shadow_config,
			      num_shadow_registers_configured);
}

#ifdef HIF_CE_LOG_INFO
/**
 * ce_get_index_info_srng(): Get CE index info
 * @scn: HIF Context
 * @ce_state: CE opaque handle
 * @info: CE info
 *
 * Return: 0 for success and non zero for failure
 */
static
int ce_get_index_info_srng(struct hif_softc *scn, void *ce_state,
			   struct ce_index *info)
{
	struct CE_state *CE_state = (struct CE_state *)ce_state;
	uint32_t tp, hp;

	info->id = CE_state->id;
	if (CE_state->src_ring) {
		hal_get_sw_hptp(scn->hal_soc, CE_state->src_ring->srng_ctx,
				&tp, &hp);
		info->u.srng_info.tp = tp;
		info->u.srng_info.hp = hp;
	} else if (CE_state->dest_ring && CE_state->status_ring) {
		hal_get_sw_hptp(scn->hal_soc, CE_state->status_ring->srng_ctx,
				&tp, &hp);
		info->u.srng_info.status_tp = tp;
		info->u.srng_info.status_hp = hp;
		hal_get_sw_hptp(scn->hal_soc, CE_state->dest_ring->srng_ctx,
				&tp, &hp);
		info->u.srng_info.tp = tp;
		info->u.srng_info.hp = hp;
	}

	return 0;
}
#endif

static struct ce_ops ce_service_srng = {
	.ce_get_desc_size = ce_get_desc_size_srng,
	.ce_ring_setup = ce_ring_setup_srng,
	.ce_sendlist_send = ce_sendlist_send_srng,
	.ce_completed_recv_next_nolock = ce_completed_recv_next_nolock_srng,
	.ce_revoke_recv_next = ce_revoke_recv_next_srng,
	.ce_cancel_send_next = ce_cancel_send_next_srng,
	.ce_recv_buf_enqueue = ce_recv_buf_enqueue_srng,
	.ce_per_engine_handler_adjust = ce_per_engine_handler_adjust_srng,
	.ce_send_nolock = ce_send_nolock_srng,
	.watermark_int = ce_check_int_watermark_srng,
	.ce_completed_send_next_nolock = ce_completed_send_next_nolock_srng,
	.ce_recv_entries_done_nolock = ce_recv_entries_done_nolock_srng,
	.ce_send_entries_done_nolock = ce_send_entries_done_nolock_srng,
	.ce_prepare_shadow_register_v2_cfg =
		ce_prepare_shadow_register_v2_cfg_srng,
#ifdef HIF_CE_LOG_INFO
	.ce_get_index_info =
		ce_get_index_info_srng,
#endif
};

struct ce_ops *ce_services_srng()
{
	return &ce_service_srng;
}
qdf_export_symbol(ce_services_srng);

void ce_service_srng_init(void)
{
	ce_service_register_module(CE_SVC_SRNG, &ce_services_srng);
}<|MERGE_RESOLUTION|>--- conflicted
+++ resolved
@@ -308,11 +308,7 @@
 	unsigned int sw_index;
 	uint64_t dma_addr = buffer;
 	struct hif_softc *scn = CE_state->scn;
-<<<<<<< HEAD
-	struct ce_srng_dest_desc *dest_desc;
-=======
 	struct ce_srng_dest_desc *dest_desc = NULL;
->>>>>>> 4d3aee41
 
 	qdf_spin_lock_bh(&CE_state->ce_index_lock);
 	write_index = dest_ring->write_index;
