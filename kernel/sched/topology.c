--- conflicted
+++ resolved
@@ -1893,7 +1893,6 @@
 		cpu_attach_domain(sd, d.rd, i);
 	}
 
-<<<<<<< HEAD
 	/* set the mid capacity cpu (assumes only 3 capacities) */
 	for_each_cpu(i, cpu_map) {
 		int max_cpu = READ_ONCE(d.rd->max_cap_orig_cpu);
@@ -1909,8 +1908,6 @@
 	}
 	rcu_read_unlock();
 
-=======
->>>>>>> b7e55e84
 	if (!cpumask_empty(cpu_map))
 		update_asym_cpucapacity(cpumask_first(cpu_map));
 
