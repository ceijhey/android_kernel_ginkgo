/*
 * Copyright (c) 2013-2020 The Linux Foundation. All rights reserved.
 *
 * Permission to use, copy, modify, and/or distribute this software for
 * any purpose with or without fee is hereby granted, provided that the
 * above copyright notice and this permission notice appear in all
 * copies.
 *
 * THE SOFTWARE IS PROVIDED "AS IS" AND THE AUTHOR DISCLAIMS ALL
 * WARRANTIES WITH REGARD TO THIS SOFTWARE INCLUDING ALL IMPLIED
 * WARRANTIES OF MERCHANTABILITY AND FITNESS. IN NO EVENT SHALL THE
 * AUTHOR BE LIABLE FOR ANY SPECIAL, DIRECT, INDIRECT, OR CONSEQUENTIAL
 * DAMAGES OR ANY DAMAGES WHATSOEVER RESULTING FROM LOSS OF USE, DATA OR
 * PROFITS, WHETHER IN AN ACTION OF CONTRACT, NEGLIGENCE OR OTHER
 * TORTIOUS ACTION, ARISING OUT OF OR IN CONNECTION WITH THE USE OR
 * PERFORMANCE OF THIS SOFTWARE.
 */

/**
 * DOC: target_if_cp_stats.c
 *
 * This file provide definition for APIs registered through lmac Tx Ops
 */

#include <qdf_mem.h>
#include <qdf_status.h>
#include <target_if_cp_stats.h>
#include <wmi_unified_priv.h>
#include <wmi_unified_param.h>
#include <target_if.h>
#include <wlan_tgt_def_config.h>
#include <wmi_unified_api.h>
#include <wlan_osif_priv.h>
#include <wlan_cp_stats_utils_api.h>
#include <wlan_cp_stats_mc_tgt_api.h>
#include "../../../umac/cmn_services/utils/inc/wlan_utility.h"

#ifdef WLAN_FEATURE_MIB_STATS
static void target_if_cp_stats_free_mib_stats(struct stats_event *ev)
{
	qdf_mem_free(ev->mib_stats);
	ev->mib_stats = NULL;
}
#else
static void target_if_cp_stats_free_mib_stats(struct stats_event *ev)
{
}
#endif
static void target_if_cp_stats_free_stats_event(struct stats_event *ev)
{
	qdf_mem_free(ev->pdev_stats);
	ev->pdev_stats = NULL;
	qdf_mem_free(ev->peer_stats);
	ev->peer_stats = NULL;
	qdf_mem_free(ev->peer_adv_stats);
	ev->peer_adv_stats = NULL;
	qdf_mem_free(ev->peer_extended_stats);
	ev->peer_extended_stats = NULL;
	qdf_mem_free(ev->cca_stats);
	ev->cca_stats = NULL;
	qdf_mem_free(ev->vdev_summary_stats);
	ev->vdev_summary_stats = NULL;
	qdf_mem_free(ev->vdev_chain_rssi);
	ev->vdev_chain_rssi = NULL;
	target_if_cp_stats_free_mib_stats(ev);
}

static QDF_STATUS target_if_cp_stats_extract_pdev_stats(
					struct wmi_unified *wmi_hdl,
					wmi_host_stats_event *stats_param,
					struct stats_event *ev,
					uint8_t *data)
{
	uint32_t i;
	QDF_STATUS status;
	wmi_host_pdev_stats pdev_stats;

	ev->num_pdev_stats = stats_param->num_pdev_stats;
	if (!ev->num_pdev_stats)
		return QDF_STATUS_SUCCESS;

	/*
	 * num_pdev_stats is validated within function wmi_extract_stats_param
	 * which is called to populated wmi_host_stats_event stats_param
	 */
	ev->pdev_stats = qdf_mem_malloc(sizeof(*ev->pdev_stats) *
						ev->num_pdev_stats);
	if (!ev->pdev_stats)
		return QDF_STATUS_E_NOMEM;

	for (i = 0; i < ev->num_pdev_stats; i++) {
		status = wmi_extract_pdev_stats(wmi_hdl, data, i, &pdev_stats);
		if (QDF_IS_STATUS_ERROR(status)) {
			cp_stats_err("wmi_extract_pdev_stats failed");
			return status;
		}
		ev->pdev_stats[i].max_pwr = pdev_stats.chan_tx_pwr;
	}

	return QDF_STATUS_SUCCESS;
}

static void target_if_cp_stats_extract_peer_extd_stats(
	struct wmi_unified *wmi_hdl,
	wmi_host_stats_event *stats_param,
	struct stats_event *ev,
	uint8_t *data)

{
	QDF_STATUS status;
	uint32_t i;
	wmi_host_peer_extd_stats peer_extd_stats;

	if (!stats_param->num_peer_extd_stats)
		return;

	ev->peer_extended_stats =
			qdf_mem_malloc(sizeof(*ev->peer_extended_stats) *
				       stats_param->num_peer_extd_stats);
	if (!ev->peer_extended_stats)
		return;

	ev->num_peer_extd_stats = stats_param->num_peer_extd_stats;

	for (i = 0; i < ev->num_peer_extd_stats; i++) {
		status = wmi_extract_peer_extd_stats(wmi_hdl, data, i,
						     &peer_extd_stats);
		if (QDF_IS_STATUS_ERROR(status)) {
			cp_stats_err("wmi_extract_peer_extd_stats failed");
			continue;
		}
		WMI_MAC_ADDR_TO_CHAR_ARRAY(
			     &peer_extd_stats.peer_macaddr,
			ev->peer_extended_stats[i].peer_macaddr);
		ev->peer_extended_stats[i].rx_mc_bc_cnt =
						peer_extd_stats.rx_mc_bc_cnt;
	}
}

static QDF_STATUS target_if_cp_stats_extract_peer_stats(
					struct wmi_unified *wmi_hdl,
					wmi_host_stats_event *stats_param,
					struct stats_event *ev,
					uint8_t *data)
{
	uint32_t i;
	QDF_STATUS status;
	wmi_host_peer_stats peer_stats;
	bool db2dbm_enabled;
	struct wmi_host_peer_adv_stats *peer_adv_stats;

	/* Extract peer_stats */
	if (!stats_param->num_peer_stats)
		return QDF_STATUS_SUCCESS;

	ev->peer_stats = qdf_mem_malloc(sizeof(*ev->peer_stats) *
						stats_param->num_peer_stats);
	if (!ev->peer_stats)
		return QDF_STATUS_E_NOMEM;
	ev->num_peer_stats = stats_param->num_peer_stats;

	db2dbm_enabled = wmi_service_enabled(wmi_hdl,
					     wmi_service_hw_db2dbm_support);
	for (i = 0; i < ev->num_peer_stats; i++) {
		status = wmi_extract_peer_stats(wmi_hdl, data, i, &peer_stats);
		if (QDF_IS_STATUS_ERROR(status)) {
			cp_stats_err("wmi_extract_peer_stats failed");
			continue;
		}
		WMI_MAC_ADDR_TO_CHAR_ARRAY(&peer_stats.peer_macaddr,
					   ev->peer_stats[i].peer_macaddr);
		ev->peer_stats[i].tx_rate = peer_stats.peer_tx_rate;
		ev->peer_stats[i].rx_rate = peer_stats.peer_rx_rate;
		if (db2dbm_enabled)
			ev->peer_stats[i].peer_rssi = peer_stats.peer_rssi;
		else
			ev->peer_stats[i].peer_rssi = peer_stats.peer_rssi +
							TGT_NOISE_FLOOR_DBM;
	}

	target_if_cp_stats_extract_peer_extd_stats(wmi_hdl, stats_param, ev,
						   data);

	/* Extract peer_adv_stats */
	ev->num_peer_adv_stats = stats_param->num_peer_adv_stats;
	if (!ev->num_peer_adv_stats)
		return QDF_STATUS_SUCCESS;

	ev->peer_adv_stats = qdf_mem_malloc(sizeof(*ev->peer_adv_stats) *
					    ev->num_peer_adv_stats);
	if (!ev->peer_adv_stats)
		return QDF_STATUS_E_NOMEM;

	peer_adv_stats = qdf_mem_malloc(sizeof(*peer_adv_stats) *
					ev->num_peer_adv_stats);
	if (!peer_adv_stats) {
		qdf_mem_free(ev->peer_adv_stats);
		return QDF_STATUS_E_NOMEM;
	}

	status = wmi_extract_peer_adv_stats(wmi_hdl, data, peer_adv_stats);
	if (QDF_IS_STATUS_ERROR(status)) {
		cp_stats_err("wmi_extract_peer_stats failed");
		qdf_mem_free(peer_adv_stats);
		qdf_mem_free(ev->peer_adv_stats);
		ev->peer_adv_stats = NULL;
		return QDF_STATUS_SUCCESS;
	}

	for (i = 0; i < ev->num_peer_adv_stats; i++) {
		qdf_mem_copy(&ev->peer_adv_stats[i].peer_macaddr,
			     &peer_adv_stats[i].peer_macaddr,
			     QDF_MAC_ADDR_SIZE);
		ev->peer_adv_stats[i].fcs_count = peer_adv_stats[i].fcs_count;
		ev->peer_adv_stats[i].rx_bytes = peer_adv_stats[i].rx_bytes;
		ev->peer_adv_stats[i].rx_count = peer_adv_stats[i].rx_count;
	}
	qdf_mem_free(peer_adv_stats);
	return QDF_STATUS_SUCCESS;
}

static QDF_STATUS target_if_cp_stats_extract_cca_stats(
					struct wmi_unified *wmi_hdl,
					wmi_host_stats_event *stats_param,
					struct stats_event *ev, uint8_t *data)
{
	QDF_STATUS status;
	struct wmi_host_congestion_stats stats = {0};

	status = wmi_extract_cca_stats(wmi_hdl, data, &stats);
	if (QDF_IS_STATUS_ERROR(status))
		return QDF_STATUS_SUCCESS;

	ev->cca_stats = qdf_mem_malloc(sizeof(*ev->cca_stats));
	if (!ev->cca_stats)
		return QDF_STATUS_E_NOMEM;

	ev->cca_stats->vdev_id = stats.vdev_id;
	ev->cca_stats->congestion = stats.congestion;

	return QDF_STATUS_SUCCESS;
}

#ifdef WLAN_FEATURE_MIB_STATS
static QDF_STATUS target_if_cp_stats_extract_mib_stats(
					struct wmi_unified *wmi_hdl,
					wmi_host_stats_event *stats_param,
					struct stats_event *ev, uint8_t *data)
{
	QDF_STATUS status;

	if (!stats_param->num_mib_stats)
		return QDF_STATUS_SUCCESS;

	if (stats_param->num_mib_stats != MAX_MIB_STATS ||
	    (stats_param->num_mib_extd_stats &&
	    stats_param->num_mib_extd_stats != MAX_MIB_STATS)) {
		cp_stats_err("number of mib stats wrong, num_mib_stats %d, num_mib_extd_stats %d",
			     stats_param->num_mib_stats,
			     stats_param->num_mib_extd_stats);
		return QDF_STATUS_E_INVAL;
	}

	ev->num_mib_stats = stats_param->num_mib_stats;

	ev->mib_stats = qdf_mem_malloc(sizeof(*ev->mib_stats));
	if (!ev->mib_stats)
		return QDF_STATUS_E_NOMEM;

	status = wmi_extract_mib_stats(wmi_hdl, data, ev->mib_stats);
	if (QDF_IS_STATUS_ERROR(status)) {
		cp_stats_err("wmi_extract_mib_stats failed");
		return status;
	}

	return QDF_STATUS_SUCCESS;
}
#else
static QDF_STATUS target_if_cp_stats_extract_mib_stats(
					struct wmi_unified *wmi_hdl,
					wmi_host_stats_event *stats_param,
					struct stats_event *ev, uint8_t *data)
{
	return QDF_STATUS_SUCCESS;
}
#endif

static QDF_STATUS target_if_cp_stats_extract_vdev_summary_stats(
					struct wmi_unified *wmi_hdl,
					wmi_host_stats_event *stats_param,
					struct stats_event *ev, uint8_t *data)
{
	uint32_t i, j;
	QDF_STATUS status;
	int32_t bcn_snr, dat_snr;
	wmi_host_vdev_stats vdev_stats;
	bool db2dbm_enabled;

	ev->num_summary_stats = stats_param->num_vdev_stats;
	if (!ev->num_summary_stats)
		return QDF_STATUS_SUCCESS;

	ev->vdev_summary_stats = qdf_mem_malloc(sizeof(*ev->vdev_summary_stats)
					* ev->num_summary_stats);

	if (!ev->vdev_summary_stats)
		return QDF_STATUS_E_NOMEM;

	db2dbm_enabled = wmi_service_enabled(wmi_hdl,
					     wmi_service_hw_db2dbm_support);
	for (i = 0; i < ev->num_summary_stats; i++) {
		status = wmi_extract_vdev_stats(wmi_hdl, data, i, &vdev_stats);
		if (QDF_IS_STATUS_ERROR(status))
			continue;

		bcn_snr = vdev_stats.vdev_snr.bcn_snr;
		dat_snr = vdev_stats.vdev_snr.dat_snr;
		ev->vdev_summary_stats[i].vdev_id = vdev_stats.vdev_id;

		cp_stats_debug("vdev %d SNR bcn: %d data: %d",
			       ev->vdev_summary_stats[i].vdev_id, bcn_snr,
			       dat_snr);

		for (j = 0; j < 4; j++) {
			ev->vdev_summary_stats[i].stats.tx_frm_cnt[j]
					= vdev_stats.tx_frm_cnt[j];
			ev->vdev_summary_stats[i].stats.fail_cnt[j]
					= vdev_stats.fail_cnt[j];
			ev->vdev_summary_stats[i].stats.multiple_retry_cnt[j]
					= vdev_stats.multiple_retry_cnt[j];
		}

		ev->vdev_summary_stats[i].stats.rx_frm_cnt =
						vdev_stats.rx_frm_cnt;
		ev->vdev_summary_stats[i].stats.rx_error_cnt =
						vdev_stats.rx_err_cnt;
		ev->vdev_summary_stats[i].stats.rx_discard_cnt =
						vdev_stats.rx_discard_cnt;
		ev->vdev_summary_stats[i].stats.ack_fail_cnt =
						vdev_stats.ack_fail_cnt;
		ev->vdev_summary_stats[i].stats.rts_succ_cnt =
						vdev_stats.rts_succ_cnt;
		ev->vdev_summary_stats[i].stats.rts_fail_cnt =
						vdev_stats.rts_fail_cnt;
		/* Update SNR and RSSI in SummaryStats */
		wlan_util_stats_get_rssi(db2dbm_enabled, bcn_snr, dat_snr,
					 &ev->vdev_summary_stats[i].stats.rssi);
		ev->vdev_summary_stats[i].stats.snr =
				ev->vdev_summary_stats[i].stats.rssi -
				TGT_NOISE_FLOOR_DBM;
	}

	return QDF_STATUS_SUCCESS;
}


static QDF_STATUS target_if_cp_stats_extract_vdev_chain_rssi_stats(
					struct wmi_unified *wmi_hdl,
					wmi_host_stats_event *stats_param,
					struct stats_event *ev, uint8_t *data)
{
	uint32_t i, j;
	QDF_STATUS status;
	int32_t bcn_snr, dat_snr;
	struct wmi_host_per_chain_rssi_stats rssi_stats;
	bool db2dbm_enabled;

	ev->num_chain_rssi_stats = stats_param->num_rssi_stats;
	if (!ev->num_chain_rssi_stats)
		return QDF_STATUS_SUCCESS;

	ev->vdev_chain_rssi = qdf_mem_malloc(sizeof(*ev->vdev_chain_rssi) *
						ev->num_chain_rssi_stats);
	if (!ev->vdev_chain_rssi)
		return QDF_STATUS_E_NOMEM;

	db2dbm_enabled = wmi_service_enabled(wmi_hdl,
					     wmi_service_hw_db2dbm_support);
	for (i = 0; i < ev->num_chain_rssi_stats; i++) {
		status = wmi_extract_per_chain_rssi_stats(wmi_hdl, data, i,
							  &rssi_stats);
		if (QDF_IS_STATUS_ERROR(status))
			continue;
		ev->vdev_chain_rssi[i].vdev_id = rssi_stats.vdev_id;

		for (j = 0; j < MAX_NUM_CHAINS; j++) {
			dat_snr = rssi_stats.rssi_avg_data[j];
			bcn_snr = rssi_stats.rssi_avg_beacon[j];
			cp_stats_nofl_debug("Chain %d SNR bcn: %d data: %d", j,
					    bcn_snr, dat_snr);
			/*
			 * Get the absolute rssi value from the current rssi
			 * value the snr value is hardcoded into 0 in the
			 * qcacld-new/CORE stack
			 */
			wlan_util_stats_get_rssi(db2dbm_enabled, bcn_snr,
						 dat_snr,
						 &ev->vdev_chain_rssi[i].
						 chain_rssi[j]);
		}
	}

	return QDF_STATUS_SUCCESS;
}

static QDF_STATUS target_if_cp_stats_extract_event(struct wmi_unified *wmi_hdl,
						   struct stats_event *ev,
						   uint8_t *data)
{
	QDF_STATUS status;
	wmi_host_stats_event stats_param = {0};

	status = wmi_extract_stats_param(wmi_hdl, data, &stats_param);
	if (QDF_IS_STATUS_ERROR(status)) {
		cp_stats_err("stats param extract failed: %d", status);
		return status;
	}
<<<<<<< HEAD
	cp_stats_nofl_debug("num: pdev: %d, vdev: %d, peer: %d, rssi: %d",
			    stats_param.num_pdev_stats,
			    stats_param.num_vdev_stats,
			    stats_param.num_peer_stats,
			    stats_param.num_rssi_stats);
=======
	cp_stats_nofl_debug("num: pdev: %d, pdev_extd: %d, vdev: %d, peer: %d,"
			    "peer_extd: %d rssi: %d, mib %d, mib_extd %d, "
			    "bcnflt: %d, channel: %d, bcn: %d, peer_extd2: %d,"
			    "last_event: %x",
			    stats_param.num_pdev_stats,
			    stats_param.num_pdev_ext_stats,
			    stats_param.num_vdev_stats,
			    stats_param.num_peer_stats,
			    stats_param.num_peer_extd_stats,
			    stats_param.num_rssi_stats,
			    stats_param.num_mib_stats,
			    stats_param.num_mib_extd_stats,
			    stats_param.num_bcnflt_stats,
			    stats_param.num_chan_stats,
			    stats_param.num_bcn_stats,
			    stats_param.num_peer_adv_stats, stats_param.last_event);

>>>>>>> 4d3aee41
	ev->last_event = stats_param.last_event;
	status = target_if_cp_stats_extract_pdev_stats(wmi_hdl, &stats_param,
						       ev, data);
	if (QDF_IS_STATUS_ERROR(status))
		return status;

	status = target_if_cp_stats_extract_peer_stats(wmi_hdl, &stats_param,
						       ev, data);
	if (QDF_IS_STATUS_ERROR(status))
		return status;

	status = target_if_cp_stats_extract_cca_stats(wmi_hdl, &stats_param,
						      ev, data);
	if (QDF_IS_STATUS_ERROR(status))
		return status;

	status = target_if_cp_stats_extract_vdev_summary_stats(wmi_hdl,
							       &stats_param,
							       ev, data);
	if (QDF_IS_STATUS_ERROR(status))
		return status;

	status = target_if_cp_stats_extract_vdev_chain_rssi_stats(wmi_hdl,
								  &stats_param,
								  ev, data);
	if (QDF_IS_STATUS_ERROR(status))
		return status;

	status = target_if_cp_stats_extract_mib_stats(wmi_hdl,
						      &stats_param,
						      ev, data);
	if (QDF_IS_STATUS_ERROR(status))
		return status;

	return QDF_STATUS_SUCCESS;
}

/**
 * target_if_mc_cp_stats_stats_event_handler() - function to handle stats event
 * from firmware.
 * @scn: scn handle
 * @data: data buffer for event
 * @datalen: data length
 *
 * Return: status of operation.
 */
static int target_if_mc_cp_stats_stats_event_handler(ol_scn_t scn,
						     uint8_t *data,
						     uint32_t datalen)
{
	QDF_STATUS status;
	struct stats_event ev = {0};
	struct wlan_objmgr_psoc *psoc;
	struct wmi_unified *wmi_handle;
	struct wlan_lmac_if_cp_stats_rx_ops *rx_ops;

	if (!scn || !data) {
		cp_stats_err("scn: 0x%pK, data: 0x%pK", scn, data);
		return -EINVAL;
	}
	psoc = target_if_get_psoc_from_scn_hdl(scn);
	if (!psoc) {
		cp_stats_err("null psoc");
		return -EINVAL;
	}

	rx_ops = target_if_cp_stats_get_rx_ops(psoc);
	if (!rx_ops || !rx_ops->process_stats_event) {
		cp_stats_err("callback not registered");
		return -EINVAL;
	}

	wmi_handle = get_wmi_unified_hdl_from_psoc(psoc);
	if (!wmi_handle) {
		cp_stats_err("wmi_handle is null");
		return -EINVAL;
	}

	status = target_if_cp_stats_extract_event(wmi_handle, &ev, data);
	if (QDF_IS_STATUS_ERROR(status)) {
		cp_stats_err("extract event failed");
		goto end;
	}

	status = rx_ops->process_stats_event(psoc, &ev);

end:
	target_if_cp_stats_free_stats_event(&ev);

	return qdf_status_to_os_return(status);
}

static void target_if_cp_stats_inc_wake_lock_stats(uint32_t reason,
					struct wake_lock_stats *stats,
					uint32_t *unspecified_wake_count)
{
	switch (reason) {
	case WOW_REASON_UNSPECIFIED:
		(*unspecified_wake_count)++;
		break;

	case WOW_REASON_ASSOC_REQ_RECV:
		stats->mgmt_assoc++;
		break;

	case WOW_REASON_DISASSOC_RECVD:
		stats->mgmt_disassoc++;
		break;

	case WOW_REASON_ASSOC_RES_RECV:
		stats->mgmt_assoc_resp++;
		break;

	case WOW_REASON_REASSOC_REQ_RECV:
		stats->mgmt_reassoc++;
		break;

	case WOW_REASON_REASSOC_RES_RECV:
		stats->mgmt_reassoc_resp++;
		break;

	case WOW_REASON_AUTH_REQ_RECV:
		stats->mgmt_auth++;
		break;

	case WOW_REASON_DEAUTH_RECVD:
		stats->mgmt_deauth++;
		break;

	case WOW_REASON_ACTION_FRAME_RECV:
		stats->mgmt_action++;
		break;

	case WOW_REASON_NLOD:
		stats->pno_match_wake_up_count++;
		break;

	case WOW_REASON_NLO_SCAN_COMPLETE:
		stats->pno_complete_wake_up_count++;
		break;

	case WOW_REASON_LOW_RSSI:
		stats->low_rssi_wake_up_count++;
		break;

	case WOW_REASON_EXTSCAN:
		stats->gscan_wake_up_count++;
		break;

	case WOW_REASON_RSSI_BREACH_EVENT:
		stats->rssi_breach_wake_up_count++;
		break;

	case WOW_REASON_OEM_RESPONSE_EVENT:
		stats->oem_response_wake_up_count++;
		break;

	case WOW_REASON_11D_SCAN:
		stats->scan_11d++;
		break;

	case WOW_REASON_CHIP_POWER_FAILURE_DETECT:
		stats->pwr_save_fail_detected++;
		break;

	default:
		break;
	}
}

static QDF_STATUS
target_if_cp_stats_register_event_handler(struct wlan_objmgr_psoc *psoc)
{
	int ret_val;
	struct wmi_unified *wmi_handle;

	if (!psoc) {
		cp_stats_err("PSOC is NULL!");
		return QDF_STATUS_E_NULL_VALUE;
	}

	wmi_handle = get_wmi_unified_hdl_from_psoc(psoc);
	if (!wmi_handle) {
		cp_stats_err("wmi_handle is null");
		return QDF_STATUS_E_INVAL;
	}

	ret_val = wmi_unified_register_event_handler(
			wmi_handle,
			wmi_update_stats_event_id,
			target_if_mc_cp_stats_stats_event_handler,
			WMI_RX_WORK_CTX);
	if (ret_val)
		cp_stats_err("Failed to register stats event cb");

	return qdf_status_from_os_return(ret_val);
}

static QDF_STATUS
target_if_cp_stats_unregister_event_handler(struct wlan_objmgr_psoc *psoc)
{
	struct wmi_unified *wmi_handle;

	if (!psoc) {
		cp_stats_err("PSOC is NULL!");
		return QDF_STATUS_E_INVAL;
	}

	wmi_handle = get_wmi_unified_hdl_from_psoc(psoc);
	if (!wmi_handle) {
		cp_stats_err("wmi_handle is null");
		return QDF_STATUS_E_INVAL;
	}
	wmi_unified_unregister_event_handler(wmi_handle,
					     wmi_update_stats_event_id);

	return QDF_STATUS_SUCCESS;
}

static uint32_t get_stats_id(enum stats_req_type type)
{
	switch (type) {
	default:
		break;
	case TYPE_CONNECTION_TX_POWER:
		return WMI_REQUEST_PDEV_STAT;
	case TYPE_PEER_STATS:
		return WMI_REQUEST_PEER_STAT | WMI_REQUEST_PEER_EXTD_STAT;
	case TYPE_STATION_STATS:
		return (WMI_REQUEST_AP_STAT   |
			WMI_REQUEST_PEER_STAT |
			WMI_REQUEST_VDEV_STAT |
			WMI_REQUEST_PDEV_STAT |
			WMI_REQUEST_PEER_EXTD2_STAT |
			WMI_REQUEST_RSSI_PER_CHAIN_STAT);
	case TYPE_MIB_STATS:
		return (WMI_REQUEST_MIB_STAT | WMI_REQUEST_MIB_EXTD_STAT);
	}

	return 0;
}

/**
 * target_if_cp_stats_send_stats_req() - API to send stats request to wmi
 * @psoc: pointer to psoc object
 * @req: pointer to object containing stats request parameters
 *
 * Return: status of operation.
 */
static QDF_STATUS target_if_cp_stats_send_stats_req(
					struct wlan_objmgr_psoc *psoc,
					enum stats_req_type type,
					struct request_info *req)

{
	struct wmi_unified *wmi_handle;
	struct stats_request_params param = {0};

	wmi_handle = get_wmi_unified_hdl_from_psoc(psoc);
	if (!wmi_handle) {
		cp_stats_err("wmi_handle is null.");
		return QDF_STATUS_E_NULL_VALUE;
	}
	/* refer  (WMI_REQUEST_STATS_CMDID) */
	param.stats_id = get_stats_id(type);
	param.vdev_id = req->vdev_id;
	param.pdev_id = req->pdev_id;

	return wmi_unified_stats_request_send(wmi_handle, req->peer_mac_addr,
					      &param);
}

QDF_STATUS
target_if_cp_stats_register_tx_ops(struct wlan_lmac_if_tx_ops *tx_ops)
{
	struct wlan_lmac_if_cp_stats_tx_ops *cp_stats_tx_ops;

	if (!tx_ops) {
		cp_stats_err("lmac tx ops is NULL!");
		return QDF_STATUS_E_INVAL;
	}

	cp_stats_tx_ops = &tx_ops->cp_stats_tx_ops;
	if (!cp_stats_tx_ops) {
		cp_stats_err("lmac tx ops is NULL!");
		return QDF_STATUS_E_FAILURE;
	}

	cp_stats_tx_ops->cp_stats_attach =
		target_if_cp_stats_register_event_handler;
	cp_stats_tx_ops->cp_stats_detach =
		target_if_cp_stats_unregister_event_handler;
	cp_stats_tx_ops->inc_wake_lock_stats =
		target_if_cp_stats_inc_wake_lock_stats;
	cp_stats_tx_ops->send_req_stats = target_if_cp_stats_send_stats_req;

	return QDF_STATUS_SUCCESS;
}
<|MERGE_RESOLUTION|>--- conflicted
+++ resolved
@@ -415,13 +415,6 @@
 		cp_stats_err("stats param extract failed: %d", status);
 		return status;
 	}
-<<<<<<< HEAD
-	cp_stats_nofl_debug("num: pdev: %d, vdev: %d, peer: %d, rssi: %d",
-			    stats_param.num_pdev_stats,
-			    stats_param.num_vdev_stats,
-			    stats_param.num_peer_stats,
-			    stats_param.num_rssi_stats);
-=======
 	cp_stats_nofl_debug("num: pdev: %d, pdev_extd: %d, vdev: %d, peer: %d,"
 			    "peer_extd: %d rssi: %d, mib %d, mib_extd %d, "
 			    "bcnflt: %d, channel: %d, bcn: %d, peer_extd2: %d,"
@@ -439,7 +432,6 @@
 			    stats_param.num_bcn_stats,
 			    stats_param.num_peer_adv_stats, stats_param.last_event);
 
->>>>>>> 4d3aee41
 	ev->last_event = stats_param.last_event;
 	status = target_if_cp_stats_extract_pdev_stats(wmi_hdl, &stats_param,
 						       ev, data);
