--- conflicted
+++ resolved
@@ -273,13 +273,8 @@
 }
 
 /**
-<<<<<<< HEAD
- * wifi_pos_oem_data_req() - start OEM data request to target
- * @psoc: the pointer to psoc object manager
-=======
  * target_if_wifi_pos_oem_data_req() - start OEM data request to target
  * @psoc: pointer to psoc object mgr
->>>>>>> 4d3aee41
  * @req: start request params
  *
  * Return: QDF_STATUS
