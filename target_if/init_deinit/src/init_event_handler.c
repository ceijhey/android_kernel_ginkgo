/*
 * Copyright (c) 2018-2020 The Linux Foundation. All rights reserved.
 *
 * Permission to use, copy, modify, and/or distribute this software for
 * any purpose with or without fee is hereby granted, provided that the
 * above copyright notice and this permission notice appear in all
 * copies.
 *
 * THE SOFTWARE IS PROVIDED "AS IS" AND THE AUTHOR DISCLAIMS ALL
 * WARRANTIES WITH REGARD TO THIS SOFTWARE INCLUDING ALL IMPLIED
 * WARRANTIES OF MERCHANTABILITY AND FITNESS. IN NO EVENT SHALL THE
 * AUTHOR BE LIABLE FOR ANY SPECIAL, DIRECT, INDIRECT, OR CONSEQUENTIAL
 * DAMAGES OR ANY DAMAGES WHATSOEVER RESULTING FROM LOSS OF USE, DATA OR
 * PROFITS, WHETHER IN AN ACTION OF CONTRACT, NEGLIGENCE OR OTHER
 * TORTIOUS ACTION, ARISING OUT OF OR IN CONNECTION WITH THE USE OR
 * PERFORMANCE OF THIS SOFTWARE.
 */

/**
 * DOC: init_event_handler.c
 *
 * WMI common event handler implementation source file
 */

#include <qdf_status.h>
#include <wlan_objmgr_psoc_obj.h>
#include <wlan_objmgr_pdev_obj.h>
#include <target_if.h>
#include <target_if_reg.h>
#include <init_event_handler.h>
#include <service_ready_util.h>
#include <service_ready_param.h>
#include <init_cmd_api.h>
#include <cdp_txrx_cmn.h>

static void init_deinit_set_send_init_cmd(struct wlan_objmgr_psoc *psoc,
					  struct target_psoc_info *tgt_hdl)
{
	tgt_hdl->info.wmi_service_ready = TRUE;
	/* send init command */
	init_deinit_prepare_send_init_cmd(psoc, tgt_hdl);
}

static int init_deinit_service_ready_event_handler(ol_scn_t scn_handle,
							uint8_t *event,
							uint32_t data_len)
{
	int err_code;
	struct wlan_objmgr_psoc *psoc;
	struct target_psoc_info *tgt_hdl;
	wmi_legacy_service_ready_callback legacy_callback;
	struct wmi_unified *wmi_handle;
	QDF_STATUS ret_val;

	if (!scn_handle) {
		target_if_err("scn handle NULL in service ready handler");
		return -EINVAL;
	}

	psoc = target_if_get_psoc_from_scn_hdl(scn_handle);
	if (!psoc) {
		target_if_err("psoc is null in service ready handler");
		return -EINVAL;
	}

	tgt_hdl = wlan_psoc_get_tgt_if_handle(psoc);
	if (!tgt_hdl) {
		target_if_err("target_psoc_info is null in service ready ev");
		return -EINVAL;
	}

	ret_val = target_if_sw_version_check(psoc, tgt_hdl, event);

	wmi_handle = target_psoc_get_wmi_hdl(tgt_hdl);

	err_code = init_deinit_populate_service_bitmap(wmi_handle, event,
			tgt_hdl->info.service_bitmap);
	if (err_code)
		goto exit;

	err_code = init_deinit_populate_fw_version_cmd(wmi_handle, event);
	if (err_code)
		goto exit;

	err_code = init_deinit_populate_target_cap(wmi_handle, event,
				   &(tgt_hdl->info.target_caps));
	if (err_code)
		goto exit;

	err_code = init_deinit_populate_phy_reg_cap(psoc, wmi_handle, event,
				    &(tgt_hdl->info), true);
	if (err_code)
		goto exit;

	if (init_deinit_validate_160_80p80_fw_caps(psoc, tgt_hdl) !=
			QDF_STATUS_SUCCESS) {
		wlan_psoc_nif_op_flag_set(psoc, WLAN_SOC_OP_VHT_INVALID_CAP);
	}

	target_if_ext_res_cfg_enable(psoc, tgt_hdl, event);

	if (wmi_service_enabled(wmi_handle, wmi_service_tt))
		wlan_psoc_nif_fw_ext_cap_set(psoc, WLAN_SOC_CEXT_TT_SUPPORT);

	if (wmi_service_enabled(wmi_handle, wmi_service_widebw_scan))
		wlan_psoc_nif_fw_ext_cap_set(psoc, WLAN_SOC_CEXT_WIDEBAND_SCAN);

	if (wmi_service_enabled(wmi_handle, wmi_service_check_cal_version))
		wlan_psoc_nif_fw_ext_cap_set(psoc, WLAN_SOC_CEXT_SW_CAL);

	if (wmi_service_enabled(wmi_handle, wmi_service_twt_requestor))
		wlan_psoc_nif_fw_ext_cap_set(psoc, WLAN_SOC_CEXT_TWT_REQUESTER);

	if (wmi_service_enabled(wmi_handle, wmi_service_twt_responder))
		wlan_psoc_nif_fw_ext_cap_set(psoc, WLAN_SOC_CEXT_TWT_RESPONDER);

	if (wmi_service_enabled(wmi_handle, wmi_service_bss_color_offload))
		target_if_debug(" BSS COLOR OFFLOAD supported");

	if (wmi_service_enabled(wmi_handle, wmi_service_ul_ru26_allowed))
		wlan_psoc_nif_fw_ext_cap_set(psoc, WLAN_SOC_CEXT_OBSS_NBW_RU);

	if (wmi_service_enabled(wmi_handle, wmi_service_infra_mbssid))
		wlan_psoc_nif_fw_ext_cap_set(psoc, WLAN_SOC_CEXT_MBSS_IE);

	if (wmi_service_enabled(wmi_handle, wmi_service_dynamic_hw_mode))
		wlan_psoc_nif_fw_ext_cap_set(psoc, WLAN_SOC_CEXT_DYNAMIC_HW_MODE);

	if (wmi_service_enabled(wmi_handle, wmi_service_bw_165mhz_support))
		wlan_psoc_nif_fw_ext_cap_set(psoc,
					     WLAN_SOC_RESTRICTED_80P80_SUPPORT);

	if (wmi_service_enabled(wmi_handle,
				wmi_service_nss_ratio_to_host_support))
		wlan_psoc_nif_fw_ext_cap_set(
				psoc, WLAN_SOC_NSS_RATIO_TO_HOST_SUPPORT);

	target_if_debug(" TT support %d, Wide BW Scan %d, SW cal %d",
		wlan_psoc_nif_fw_ext_cap_get(psoc, WLAN_SOC_CEXT_TT_SUPPORT),
		wlan_psoc_nif_fw_ext_cap_get(psoc, WLAN_SOC_CEXT_WIDEBAND_SCAN),
		wlan_psoc_nif_fw_ext_cap_get(psoc, WLAN_SOC_CEXT_SW_CAL));

	target_if_mesh_support_enable(psoc, tgt_hdl, event);

	target_if_eapol_minrate_enable(psoc, tgt_hdl, event);

	target_if_smart_antenna_enable(psoc, tgt_hdl, event);

	target_if_cfr_support_enable(psoc, tgt_hdl, event);

	target_if_peer_cfg_enable(psoc, tgt_hdl, event);

	target_if_atf_cfg_enable(psoc, tgt_hdl, event);

	if (!wmi_service_enabled(wmi_handle, wmi_service_ext_msg))
		target_if_qwrap_cfg_enable(psoc, tgt_hdl, event);

	target_if_lteu_cfg_enable(psoc, tgt_hdl, event);

	if (wmi_service_enabled(wmi_handle, wmi_service_rx_fse_support))
		wlan_psoc_nif_fw_ext_cap_set(psoc,
					     WLAN_SOC_CEXT_RX_FSE_SUPPORT);

	/* override derived value, if it exceeds max peer count */
	if ((wlan_psoc_get_max_peer_count(psoc) >
		tgt_hdl->info.wlan_res_cfg.num_active_peers) &&
		(wlan_psoc_get_max_peer_count(psoc) <
			(tgt_hdl->info.wlan_res_cfg.num_peers -
				tgt_hdl->info.wlan_res_cfg.num_vdevs))) {
		tgt_hdl->info.wlan_res_cfg.num_peers =
				wlan_psoc_get_max_peer_count(psoc) +
					tgt_hdl->info.wlan_res_cfg.num_vdevs;
	}
	legacy_callback = target_if_get_psoc_legacy_service_ready_cb();
	if (!legacy_callback) {
		err_code = -EINVAL;
		goto exit;
	}

	err_code = legacy_callback(wmi_service_ready_event_id,
				  scn_handle, event, data_len);
	init_deinit_chainmask_config(psoc, tgt_hdl);

	if (wmi_service_enabled(wmi_handle, wmi_service_mgmt_tx_wmi)) {
		wlan_psoc_nif_fw_ext_cap_set(psoc, WLAN_SOC_CEXT_WMI_MGMT_REF);
		target_if_debug("WMI mgmt service enabled");
	} else {
		wlan_psoc_nif_fw_ext_cap_clear(psoc,
					       WLAN_SOC_CEXT_WMI_MGMT_REF);
		target_if_debug("WMI mgmt service disabled");
	}

	err_code = init_deinit_handle_host_mem_req(psoc, tgt_hdl, event);
	if (err_code != QDF_STATUS_SUCCESS)
		goto exit;

	target_if_reg_set_offloaded_info(psoc);
	target_if_reg_set_6ghz_info(psoc);

	if (wmi_service_enabled(wmi_handle, wmi_service_ext_msg)) {
		target_if_debug("Wait for EXT message");
	} else {
		target_if_debug("No EXT message, send init command");
		target_psoc_set_num_radios(tgt_hdl, 1);
		init_deinit_set_send_init_cmd(psoc, tgt_hdl);
<<<<<<< HEAD
	}

exit:
	return err_code;
}

static int init_deinit_service_ext2_ready_event_handler(ol_scn_t scn_handle,
							uint8_t *event,
							uint32_t data_len)
{
	int err_code = 0;
	struct wlan_objmgr_psoc *psoc;
	struct target_psoc_info *tgt_hdl;
	struct common_wmi_handle *wmi_handle;
	struct tgt_info *info;

	if (!scn_handle) {
		target_if_err("scn handle NULL in service ready handler");
		return -EINVAL;
	}

	psoc = target_if_get_psoc_from_scn_hdl(scn_handle);
	if (!psoc) {
		target_if_err("psoc is null in service ready handler");
		return -EINVAL;
=======
>>>>>>> 4d3aee41
	}

	tgt_hdl = wlan_psoc_get_tgt_if_handle(psoc);
	if (!tgt_hdl) {
		target_if_err("target_psoc_info is null in service ready ev");
		return -EINVAL;
	}

	wmi_handle = target_psoc_get_wmi_hdl(tgt_hdl);
	info = (&tgt_hdl->info);

	err_code = init_deinit_populate_service_ready_ext2_param(wmi_handle,
								 event, info);
	if (err_code)
		goto exit;

	/* send init command */
	init_deinit_set_send_init_cmd(psoc, tgt_hdl);

exit:
	return err_code;
}

static int init_deinit_service_ext2_ready_event_handler(ol_scn_t scn_handle,
							uint8_t *event,
							uint32_t data_len)
{
	int err_code = 0;
	struct wlan_objmgr_psoc *psoc;
	struct target_psoc_info *tgt_hdl;
	struct wmi_unified *wmi_handle;
	struct tgt_info *info;

	if (!scn_handle) {
		target_if_err("scn handle NULL in service ready handler");
		return -EINVAL;
	}

	psoc = target_if_get_psoc_from_scn_hdl(scn_handle);
	if (!psoc) {
		target_if_err("psoc is null in service ready handler");
		return -EINVAL;
	}

	tgt_hdl = wlan_psoc_get_tgt_if_handle(psoc);
	if (!tgt_hdl) {
		target_if_err("target_psoc_info is null in service ready ev");
		return -EINVAL;
	}

	wmi_handle = target_psoc_get_wmi_hdl(tgt_hdl);
	info = (&tgt_hdl->info);

	err_code = init_deinit_populate_service_ready_ext2_param(wmi_handle,
								 event, info);
	if (err_code)
		goto exit;

	/* dbr_ring_caps could have already come as part of EXT event */
	if (info->service_ext2_param.num_dbr_ring_caps) {
		err_code = init_deinit_populate_dbr_ring_cap_ext2(psoc,
								  wmi_handle,
								  event, info);
		if (err_code)
			goto exit;
	}

	/* send init command */
	init_deinit_set_send_init_cmd(psoc, tgt_hdl);

exit:
	return err_code;
}

static int init_deinit_service_ext_ready_event_handler(ol_scn_t scn_handle,
						uint8_t *event,
						uint32_t data_len)
{
	int err_code;
	uint8_t num_radios;
	struct wlan_objmgr_psoc *psoc;
	struct target_psoc_info *tgt_hdl;
	struct wmi_unified *wmi_handle;
	struct tgt_info *info;
	wmi_legacy_service_ready_callback legacy_callback;

	if (!scn_handle) {
		target_if_err("scn handle NULL in service ready handler");
		return -EINVAL;
	}

	psoc = target_if_get_psoc_from_scn_hdl(scn_handle);
	if (!psoc) {
		target_if_err("psoc is null in service ready handler");
		return -EINVAL;
	}

	tgt_hdl = wlan_psoc_get_tgt_if_handle(psoc);
	if (!tgt_hdl) {
		target_if_err("target_psoc_info is null in service ready ev");
		return -EINVAL;
	}

	wmi_handle = target_psoc_get_wmi_hdl(tgt_hdl);
	info = (&tgt_hdl->info);

	err_code = init_deinit_populate_service_ready_ext_param(wmi_handle,
				event, &(info->service_ext_param));
	if (err_code)
		goto exit;

	target_psoc_set_num_radios(tgt_hdl, 0);
	err_code =  init_deinit_populate_hw_mode_capability(wmi_handle,
					    event, tgt_hdl);
	if (err_code)
		goto exit;

	if (init_deinit_is_preferred_hw_mode_supported(psoc, tgt_hdl)
			== FALSE) {
		target_if_err("Preferred mode %d not supported",
			      info->preferred_hw_mode);
		return -EINVAL;
	}

	num_radios = target_psoc_get_num_radios_for_mode(tgt_hdl,
							 info->preferred_hw_mode);

	/* set number of radios based on current mode */
	target_psoc_set_num_radios(tgt_hdl, num_radios);

	target_if_print_service_ready_ext_param(psoc, tgt_hdl);

	err_code = init_deinit_populate_phy_reg_cap(psoc, wmi_handle,
					   event, info, false);
	if (err_code)
		goto exit;

	target_if_add_11ax_modes(psoc, tgt_hdl);

	if (init_deinit_chainmask_table_alloc(
				&(info->service_ext_param)) ==
							QDF_STATUS_SUCCESS) {
		err_code = init_deinit_populate_chainmask_tables(wmi_handle,
				event,
				&(info->service_ext_param.chainmask_table[0]));
		if (err_code)
			goto exit;
	}

	/* dbr_ring_caps can be absent if enough space is not available */
	if (info->service_ext_param.num_dbr_ring_caps) {
		err_code = init_deinit_populate_dbr_ring_cap(psoc, wmi_handle,
							     event, info);
		if (err_code)
			goto exit;
	}

	err_code = init_deinit_populate_spectral_bin_scale_params(psoc,
								  wmi_handle,
								  event, info);
	if (err_code)
		goto exit;

	legacy_callback = target_if_get_psoc_legacy_service_ready_cb();
	if (legacy_callback)
		legacy_callback(wmi_service_ready_ext_event_id,
				scn_handle, event, data_len);

	target_if_qwrap_cfg_enable(psoc, tgt_hdl, event);

	target_if_set_twt_ap_pdev_count(info, tgt_hdl);

	info->wlan_res_cfg.max_bssid_indicator =
				info->service_ext_param.max_bssid_indicator;

	if (wmi_service_enabled(wmi_handle, wmi_service_ext2_msg)) {
		target_if_debug("Wait for EXT2 message");
	} else {
		target_if_debug("No EXT2 message, send init command");
		init_deinit_set_send_init_cmd(psoc, tgt_hdl);
	}

exit:
	return err_code;
}

static int init_deinit_service_available_handler(ol_scn_t scn_handle,
						uint8_t *event,
						uint32_t data_len)
{
	struct wlan_objmgr_psoc *psoc;
	struct target_psoc_info *tgt_hdl;
	struct wmi_unified *wmi_handle;

	if (!scn_handle) {
		target_if_err("scn handle NULL");
		return -EINVAL;
	}

	psoc = target_if_get_psoc_from_scn_hdl(scn_handle);
	if (!psoc) {
		target_if_err("psoc is null");
		return -EINVAL;
	}

	tgt_hdl = wlan_psoc_get_tgt_if_handle(psoc);
	if (!tgt_hdl) {
		target_if_err("target_psoc_info is null");
		return -EINVAL;
	}

	wmi_handle = target_psoc_get_wmi_hdl(tgt_hdl);

	if (wmi_save_ext_service_bitmap(wmi_handle, event, NULL) !=
					QDF_STATUS_SUCCESS) {
		target_if_err("Failed to save ext service bitmap");
		return -EINVAL;
	}

	return 0;
}

/* MAC address fourth byte index */
#define MAC_BYTE_4 4

static int init_deinit_ready_event_handler(ol_scn_t scn_handle,
						uint8_t *event,
						uint32_t data_len)
{
	struct wlan_objmgr_psoc *psoc;
	struct wlan_objmgr_pdev *pdev;
	struct target_psoc_info *tgt_hdl;
	struct wmi_unified *wmi_handle;
	struct wmi_host_fw_abi_ver fw_ver;
	uint8_t myaddr[QDF_MAC_ADDR_SIZE];
	struct tgt_info *info;
	struct wmi_host_ready_ev_param ready_ev;
	wmi_legacy_service_ready_callback legacy_callback;
	uint8_t num_radios, i;
	uint32_t max_peers;
	uint32_t max_ast_index;
	target_resource_config *tgt_cfg;

	if (!scn_handle) {
		target_if_err("scn handle NULL");
		return -EINVAL;
	}

	psoc = target_if_get_psoc_from_scn_hdl(scn_handle);
	if (!psoc) {
		target_if_err("psoc is null");
		return -EINVAL;
	}

	tgt_hdl = wlan_psoc_get_tgt_if_handle(psoc);
	if (!tgt_hdl) {
		target_if_err("target_psoc_info is null");
		return -EINVAL;
	}

	wmi_handle = target_psoc_get_wmi_hdl(tgt_hdl);
	info = (&tgt_hdl->info);

	if (wmi_extract_fw_abi_version(wmi_handle, event, &fw_ver) ==
				QDF_STATUS_SUCCESS) {
		info->version.wlan_ver = fw_ver.sw_version;
		info->version.wlan_ver = fw_ver.abi_version;
	}

	if (wmi_check_and_update_fw_version(wmi_handle, event) < 0) {
		target_if_err("Version mismatch with FW");
		return -EINVAL;
	}

	if (wmi_extract_ready_event_params(wmi_handle, event, &ready_ev) !=
				QDF_STATUS_SUCCESS) {
		target_if_err("Failed to extract ready event");
		return -EINVAL;
	}

	if (!ready_ev.agile_capability)
		target_if_err("agile capability disabled in HW");
	else
		info->wlan_res_cfg.agile_capability = ready_ev.agile_capability;

	/* Indicate to the waiting thread that the ready
	 * event was received
	 */
	info->wlan_init_status = wmi_ready_extract_init_status(
						wmi_handle, event);

	legacy_callback = target_if_get_psoc_legacy_service_ready_cb();
	if (legacy_callback)
		if (legacy_callback(wmi_ready_event_id,
				    scn_handle, event, data_len)) {
			target_if_err("Legacy callback returned error!");
			tgt_hdl->info.wmi_ready = FALSE;
			goto exit;
		}

	num_radios = target_psoc_get_num_radios(tgt_hdl);

	if ((ready_ev.num_total_peer != 0) &&
	    (info->wlan_res_cfg.num_peers != ready_ev.num_total_peer)) {
		uint16_t num_peers = 0;
		/* FW allocated number of peers is different than host
		 * requested. Update host max with FW reported value.
		 */
		target_if_err("Host Requested %d peers. FW Supports %d peers",
			       info->wlan_res_cfg.num_peers,
			       ready_ev.num_total_peer);
		info->wlan_res_cfg.num_peers = ready_ev.num_total_peer;
		num_peers = info->wlan_res_cfg.num_peers / num_radios;

		for (i = 0; i < num_radios; i++) {
			pdev = wlan_objmgr_get_pdev_by_id(psoc, i,
							  WLAN_INIT_DEINIT_ID);
			if (!pdev) {
				target_if_err(" PDEV %d is NULL", i);
				return -EINVAL;
			}

			wlan_pdev_set_max_peer_count(pdev, num_peers);
			wlan_objmgr_pdev_release_ref(pdev, WLAN_INIT_DEINIT_ID);
		}

		wlan_psoc_set_max_peer_count(psoc,
					     info->wlan_res_cfg.num_peers);
	}

	/* for non legacy  num_total_peer will be non zero
	 * allocate peer memory in this case
	 */
	if (ready_ev.num_total_peer != 0) {
		tgt_cfg = &info->wlan_res_cfg;
		max_peers = tgt_cfg->num_peers + ready_ev.num_extra_peer + 1;
		max_ast_index = ready_ev.max_ast_index + 1;

		if (cdp_peer_map_attach(wlan_psoc_get_dp_handle(psoc),
					max_peers, max_ast_index,
					tgt_cfg->peer_map_unmap_v2) !=
				QDF_STATUS_SUCCESS) {
			target_if_err("DP peer map attach failed");
			return -EINVAL;
		}
	}


	if (ready_ev.pktlog_defs_checksum) {
		for (i = 0; i < num_radios; i++) {
			pdev = wlan_objmgr_get_pdev_by_id(psoc, i,
							  WLAN_INIT_DEINIT_ID);
			if (!pdev) {
				target_if_err(" PDEV %d is NULL", i);
				return -EINVAL;
			}
			target_if_set_pktlog_checksum(pdev, tgt_hdl,
						      ready_ev.
						      pktlog_defs_checksum);
			wlan_objmgr_pdev_release_ref(pdev, WLAN_INIT_DEINIT_ID);
		}
	}

	/*
	 * For non-legacy HW, MAC addr list is extracted.
	 */
	if (num_radios > 1) {
		uint8_t num_mac_addr;
		wmi_host_mac_addr *addr_list;
		int i;

		addr_list = wmi_ready_extract_mac_addr_list(wmi_handle, event,
							    &num_mac_addr);
		if ((num_mac_addr >= num_radios) && (addr_list)) {
			for (i = 0; i < num_radios; i++) {
				WMI_HOST_MAC_ADDR_TO_CHAR_ARRAY(&addr_list[i],
								myaddr);
				pdev = wlan_objmgr_get_pdev_by_id(psoc, i,
								  WLAN_INIT_DEINIT_ID);
				if (!pdev) {
					target_if_err(" PDEV %d is NULL", i);
					return -EINVAL;
				}
				wlan_pdev_set_hw_macaddr(pdev, myaddr);
				wlan_objmgr_pdev_release_ref(pdev,
							WLAN_INIT_DEINIT_ID);

				/* assign 1st radio addr to psoc */
				if (i == 0)
					wlan_psoc_set_hw_macaddr(psoc, myaddr);
			}
			goto out;
		} else {
			target_if_err("Using default MAC addr for all radios..");
		}
	}

	/*
	 * We extract single MAC address in two scenarios:
	 * 1. In non-legacy case, if addr list is NULL or num_mac_addr < num_radios
	 * 2. In all legacy cases
	 */
	for (i = 0; i < num_radios; i++) {
		wmi_ready_extract_mac_addr(wmi_handle, event, myaddr);
		myaddr[MAC_BYTE_4] += i;
		pdev = wlan_objmgr_get_pdev_by_id(psoc, i, WLAN_INIT_DEINIT_ID);
		if (!pdev) {
			target_if_err(" PDEV %d is NULL", i);
			return -EINVAL;
		}
		wlan_pdev_set_hw_macaddr(pdev, myaddr);
		wlan_objmgr_pdev_release_ref(pdev, WLAN_INIT_DEINIT_ID);
		/* assign 1st radio addr to psoc */
		if (i == 0)
			wlan_psoc_set_hw_macaddr(psoc, myaddr);
	}

out:
	target_if_btcoex_cfg_enable(psoc, tgt_hdl, event);
	tgt_hdl->info.wmi_ready = TRUE;
exit:
	init_deinit_wakeup_host_wait(psoc, tgt_hdl);

	return 0;
}


QDF_STATUS init_deinit_register_tgt_psoc_ev_handlers(
				struct wlan_objmgr_psoc *psoc)
{
	struct target_psoc_info *tgt_hdl;
	wmi_unified_t wmi_handle;
	QDF_STATUS retval = QDF_STATUS_SUCCESS;

	if (!psoc) {
		target_if_err("psoc is null in register wmi handler");
		return QDF_STATUS_E_FAILURE;
	}

	tgt_hdl = wlan_psoc_get_tgt_if_handle(psoc);
	if (!tgt_hdl) {
		target_if_err("target_psoc_info null in register wmi hadler");
		return QDF_STATUS_E_FAILURE;
	}

	wmi_handle = (wmi_unified_t)target_psoc_get_wmi_hdl(tgt_hdl);

	retval = wmi_unified_register_event_handler(wmi_handle,
				wmi_service_ready_event_id,
				init_deinit_service_ready_event_handler,
				WMI_RX_WORK_CTX);
	retval = wmi_unified_register_event_handler(wmi_handle,
				wmi_service_ready_ext_event_id,
				init_deinit_service_ext_ready_event_handler,
				WMI_RX_WORK_CTX);
	retval = wmi_unified_register_event_handler(wmi_handle,
				wmi_service_available_event_id,
				init_deinit_service_available_handler,
				WMI_RX_UMAC_CTX);
	retval = wmi_unified_register_event_handler(wmi_handle,
				wmi_ready_event_id,
				init_deinit_ready_event_handler,
				WMI_RX_WORK_CTX);
	retval = wmi_unified_register_event_handler(
				wmi_handle,
				wmi_service_ready_ext2_event_id,
				init_deinit_service_ext2_ready_event_handler,
				WMI_RX_WORK_CTX);


	return retval;
}
<|MERGE_RESOLUTION|>--- conflicted
+++ resolved
@@ -203,52 +203,7 @@
 		target_if_debug("No EXT message, send init command");
 		target_psoc_set_num_radios(tgt_hdl, 1);
 		init_deinit_set_send_init_cmd(psoc, tgt_hdl);
-<<<<<<< HEAD
-	}
-
-exit:
-	return err_code;
-}
-
-static int init_deinit_service_ext2_ready_event_handler(ol_scn_t scn_handle,
-							uint8_t *event,
-							uint32_t data_len)
-{
-	int err_code = 0;
-	struct wlan_objmgr_psoc *psoc;
-	struct target_psoc_info *tgt_hdl;
-	struct common_wmi_handle *wmi_handle;
-	struct tgt_info *info;
-
-	if (!scn_handle) {
-		target_if_err("scn handle NULL in service ready handler");
-		return -EINVAL;
-	}
-
-	psoc = target_if_get_psoc_from_scn_hdl(scn_handle);
-	if (!psoc) {
-		target_if_err("psoc is null in service ready handler");
-		return -EINVAL;
-=======
->>>>>>> 4d3aee41
-	}
-
-	tgt_hdl = wlan_psoc_get_tgt_if_handle(psoc);
-	if (!tgt_hdl) {
-		target_if_err("target_psoc_info is null in service ready ev");
-		return -EINVAL;
-	}
-
-	wmi_handle = target_psoc_get_wmi_hdl(tgt_hdl);
-	info = (&tgt_hdl->info);
-
-	err_code = init_deinit_populate_service_ready_ext2_param(wmi_handle,
-								 event, info);
-	if (err_code)
-		goto exit;
-
-	/* send init command */
-	init_deinit_set_send_init_cmd(psoc, tgt_hdl);
+	}
 
 exit:
 	return err_code;
