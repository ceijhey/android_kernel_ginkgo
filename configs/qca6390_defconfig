CONFIG_CNSS_QCA6390 := y
CONFIG_BUS_AUTO_SUSPEND := y
CONFIG_DIRECT_BUF_RX_ENABLE := y
CONFIG_WMI_DBR_SUPPORT := y

ifeq ($(CONFIG_CNSS_QCA6390), y)
	ifeq ($(CONFIG_CNSS_EMULATION), y)
		CONFIG_QCA_WIFI_NAPIER_EMULATION := y
	endif
	CONFIG_LITHIUM := y
	CONFIG_WLAN_FEATURE_11AX := y
	CONFIG_WLAN_FEATURE_DFS_OFFLOAD := y
	CONFIG_IPA3 := n
	CONFIG_SCALE_INCLUDES := y
endif

ifeq ($(CONFIG_ENABLE_IPA), y)
	CONFIG_IPA3 := y
	CONFIG_WDI3_IPA_OVER_GSI := y
else
	ifeq ($(CONFIG_ENABLE_IPA), n)
		CONFIG_IPA3 := n
	endif
endif

ifeq ($(CONFIG_CLD_HL_SDIO_CORE), y)
	CONFIG_QCA_WIFI_SDIO := y
ifndef CONFIG_SDIO_TRANSFER
	CONFIG_SDIO_TRANSFER = mailbox
endif
endif

ifeq ($(CONFIG_QCA_WIFI_SDIO), y)
	CONFIG_ROME_IF = sdio
endif

ifdef CONFIG_ICNSS
	CONFIG_ROME_IF = snoc
endif

ifeq (y,$(findstring y,$(CONFIG_CNSS) $(CONFIG_CNSS2)))
ifndef CONFIG_ROME_IF
	#use pci as default interface
	CONFIG_ROME_IF = pci
endif
endif

ifeq (m,$(findstring m,$(CONFIG_CNSS) $(CONFIG_CNSS2)))
ifndef CONFIG_ROME_IF
	#use pci as default interface
	CONFIG_ROME_IF = pci
endif
endif

# Make WLAN as open-source driver by default
WLAN_OPEN_SOURCE := y

ifeq ($(CONFIG_ICNSS), y)
	CONFIG_HELIUMPLUS := y
	CONFIG_64BIT_PADDR := y
	CONFIG_FEATURE_TSO := y
	CONFIG_FEATURE_TSO_DEBUG := y
	ifeq ($(CONFIG_INET_LRO), y)
		CONFIG_WLAN_LRO := y
	else
		CONFIG_WLAN_LRO := n
	endif
endif

ifneq ($(DEVELOPER_DISABLE_BUILD_TIMESTAMP), y)
ifneq ($(WLAN_DISABLE_BUILD_TAG), y)
CONFIG_BUILD_TAG := y
endif
endif

ifeq ($(CONFIG_ARCH_MDM9630), y)
CONFIG_MOBILE_ROUTER := y
endif

ifeq ($(CONFIG_ARCH_MDM9640), y)
CONFIG_MOBILE_ROUTER := y
endif

ifeq ($(CONFIG_ARCH_SDX20), y)
CONFIG_MOBILE_ROUTER := y
endif

ifeq ($(CONFIG_ARCH_SDXPRAIRIE), y)
CONFIG_MOBILE_ROUTER := y
endif

ifeq ($(CONFIG_ARCH_MSM8917), y)
	ifeq ($(CONFIG_ROME_IF), sdio)
		CONFIG_WLAN_SYNC_TSF_PLUS := y
	endif
endif

ifeq ($(CONFIG_ARCH_QCS405), y)
	CONFIG_WLAN_SYNC_TSF_PLUS := y
	CONFIG_WLAN_SYNC_TSF_PLUS_NOIRQ := y
endif

#Flag to enable Legacy Fast Roaming3(LFR3)
ifeq (y,$(findstring y,$(CONFIG_HELIUMPLUS) $(CONFIG_LITHIUM)))
	CONFIG_QCACLD_WLAN_LFR3 := y
else
	CONFIG_QCACLD_WLAN_LFR2 := y
endif

ifneq ($(CONFIG_MOBILE_ROUTER), y)
#Flag to enable TDLS feature
CONFIG_QCOM_TDLS := y

CONFIG_WLAN_SYSFS := y
endif

CONFIG_QCACLD_FEATURE_GREEN_AP := y
#Flag to enable Android Packet Filtering
CONFIG_QCACLD_FEATURE_APF := y

#Flag to enable SARv1 -> SARv2 conversion
CONFIG_WLAN_FEATURE_SARV1_TO_SARV2 := n

ifeq ($(CONFIG_ARCH_MSM8998), y)
CONFIG_QCACLD_FEATURE_METERING := y
endif

ifeq ($(CONFIG_ARCH_SDM660), y)
CONFIG_QCACLD_FEATURE_METERING := y
endif

ifeq ($(CONFIG_ARCH_SDM630), y)
CONFIG_QCACLD_FEATURE_METERING := y
endif

ifeq ($(CONFIG_ARCH_SDM845), y)
CONFIG_QCACLD_FEATURE_METERING := y
endif

ifeq ($(CONFIG_ARCH_SM8150), y)
CONFIG_QCACLD_FEATURE_METERING := y
endif

ifeq ($(CONFIG_ARCH_SDM670), y)
CONFIG_QCACLD_FEATURE_METERING := y
endif

ifeq ($(CONFIG_ARCH_SM6150), y)
CONFIG_QCACLD_FEATURE_METERING := y
endif

#Flag to enable Fast Transition (11r) feature
CONFIG_QCOM_VOWIFI_11R := y

#Flag to enable disable ACTION OUI feature
CONFIG_WLAN_FEATURE_ACTION_OUI := y

#Flag to enable FILS Feature (11ai)
CONFIG_WLAN_FEATURE_FILS := y
ifneq ($(CONFIG_QCA_CLD_WLAN),)
	ifeq (y,$(findstring y,$(CONFIG_CNSS) $(CONFIG_CNSS2) $(CONFIG_ICNSS)))
	#Flag to enable Protected Management Frames (11w) feature
	CONFIG_WLAN_FEATURE_11W := y
	#Flag to enable LTE CoEx feature
	CONFIG_QCOM_LTE_COEX := y
		ifneq ($(CONFIG_MOBILE_ROUTER), y)
		#Flag to enable LPSS feature
		CONFIG_WLAN_FEATURE_LPSS := y
		endif
	endif

	ifeq (m,$(findstring m,$(CONFIG_CNSS2)))
	#Flag to enable Protected Management Frames (11w) feature
	CONFIG_WLAN_FEATURE_11W := y
	#Flag to enable LTE CoEx feature
	CONFIG_QCOM_LTE_COEX := y
		ifneq ($(CONFIG_MOBILE_ROUTER), y)
		#Flag to enable LPSS feature
		CONFIG_WLAN_FEATURE_LPSS := y
		endif
	endif
endif

#Flag to enable Protected Management Frames (11w) feature
ifeq ($(CONFIG_ROME_IF),usb)
	CONFIG_WLAN_FEATURE_11W := y
endif
ifeq ($(CONFIG_ROME_IF),sdio)
	CONFIG_WLAN_FEATURE_11W := y
endif

#Flag to enable the tx desc sanity check
ifeq ($(CONFIG_ROME_IF),usb)
	CONFIG_QCA_TXDESC_SANITY_CHECKS := y
endif

ifneq ($(CONFIG_MOBILE_ROUTER), y)
	#Flag to enable NAN
	CONFIG_QCACLD_FEATURE_NAN := y
	CONFIG_NDP_SAP_CONCURRENCY_ENABLE := y
endif

ifneq ($(CONFIG_MOBILE_ROUTER), y)
	#Flag to enable NAN Data path
	CONFIG_WLAN_FEATURE_NAN_DATAPATH := y
	CONFIG_NAN_CONVERGENCE := y
endif

#Flag to enable Linux QCMBR feature as default feature
ifeq ($(CONFIG_ROME_IF),usb)
	CONFIG_LINUX_QCMBR :=y
endif


CONFIG_FEATURE_EPPING := y

#Flag to enable offload packets feature
CONFIG_WLAN_OFFLOAD_PACKETS := y

#enable TSF get feature
CONFIG_WLAN_SYNC_TSF := y
#Enable DSRC feature
ifeq ($(CONFIG_QCA_WIFI_SDIO), y)
CONFIG_WLAN_FEATURE_DSRC := y
endif

ifneq ($(CONFIG_ROME_IF),usb)
	#Flag to enable SAE
	CONFIG_WLAN_FEATURE_SAE := y

ifneq ($(CONFIG_ROME_IF),sdio)
	#Flag to enable DISA
	CONFIG_WLAN_FEATURE_DISA := y

	#Flag to enable FIPS
	CONFIG_WLAN_FEATURE_FIPS := y

	#Flag to enable Fast Path feature
	ifneq ($(CONFIG_LITHIUM), y)
		CONFIG_WLAN_FASTPATH := y
	endif

	# Flag to enable NAPI
	CONFIG_WLAN_NAPI := y
	CONFIG_WLAN_NAPI_DEBUG := n

	# Flag to enable FW based TX Flow control
	ifeq ($(CONFIG_LITHIUM), y)
		CONFIG_WLAN_TX_FLOW_CONTROL_V2 := y
	else
		CONFIG_WLAN_TX_FLOW_CONTROL_V2 := n
	endif

endif
endif

CONFIG_POWER_MANAGEMENT_OFFLOAD := y

ifeq ($(CONFIG_ROME_IF), snoc)
	CONFIG_WLAN_TX_FLOW_CONTROL_V2 := y
endif

# Flag to enable LFR Subnet Detection
CONFIG_LFR_SUBNET_DETECTION := y

# Flag to enable MCC to SCC switch feature
CONFIG_MCC_TO_SCC_SWITCH := y

ifeq ($(CONFIG_SLUB_DEBUG), y)
	# Enable Obj Mgr Degug services if slub build
	CONFIG_WLAN_OBJMGR_DEBUG:= y
	CONFIG_MPC_UT_FRAMEWORK := y
	CONFIG_LOCK_STATS_ON:= y
endif

ifeq (y,$(findstring y,$(CONFIG_QCA_WIFI_SDIO) $(CONFIG_HIF_USB)))
CONFIG_HL_DP_SUPPORT := y
else
CONFIG_LL_DP_SUPPORT := y
endif

ifeq ($(CONFIG_ROME_IF),pci)
ifneq ($(CONFIG_WLAN_TX_FLOW_CONTROL_V2), y)
ifneq ($(CONFIG_LITHIUM), y)
CONFIG_WLAN_TX_FLOW_CONTROL_LEGACY := y
endif
endif
endif

#Whether have QMI support
CONFIG_QMI_SUPPORT := y

ifeq ($(CONFIG_ICNSS), y)
CONFIG_WIFI_3_0_ADRASTEA := y
CONFIG_ADRASTEA_RRI_ON_DDR := y
# Enable athdiag procfs debug support for adrastea
CONFIG_ATH_PROCFS_DIAG_SUPPORT := y
# Enable 11AC TX compact feature for adrastea
CONFIG_ATH_11AC_TXCOMPACT := y
ifeq ($(CONFIG_QMI_SUPPORT), y)
CONFIG_ADRASTEA_SHADOW_REGISTERS := y
endif
endif

# Enable fw stats version 2
ifeq (y,$(findstring y,$(CONFIG_HELIUMPLUS) $(CONFIG_LITHIUM)))
CONFIG_AR900B := y
endif

# NOTE: CONFIG_64BIT_PADDR requires CONFIG_HELIUMPLUS
ifeq ($(CONFIG_HELIUMPLUS), y)

ifeq ($(CONFIG_64BIT_PADDR), y)
CONFIG_HTT_PADDR64 := y
endif

ifeq ($(CONFIG_SLUB_DEBUG_ON), y)
CONFIG_OL_RX_INDICATION_RECORD := y
CONFIG_TSOSEG_DEBUG := y
endif

endif #CONFIG_HELIUMPLUS

ifeq ($(CONFIG_LITHIUM), y)
#
# Enable Shadow V2 for all lithium platform
#
CONFIG_SHADOW_V2 := y

ifeq ($(CONFIG_CNSS_QCA6390), y)
	CONFIG_QCA6390_HEADERS_DEF := y
	CONFIG_QCA_WIFI_QCA6390 := y
endif

CONFIG_QCA_WIFI_QCA8074 := y
CONFIG_QCA_WIFI_QCA8074_VP := y
CONFIG_DP_INTR_POLL_BASED := y
CONFIG_TX_PER_PDEV_DESC_POOL := y
CONFIG_DP_TRACE := y
CONFIG_FEATURE_TSO := y
CONFIG_TSO_DEBUG_LOG_ENABLE := y
CONFIG_DP_LFR := y
CONFIG_HTT_PADDR64 := y
CONFIG_RX_OL := y
CONFIG_TX_TID_OVERRIDE := y
CONFIG_DP_TXRX_SOC_ATTACH := y
endif

# As per target team, build is done as follows:
# Defconfig : build with default flags
# Slub      : defconfig  + CONFIG_SLUB_DEBUG=y +
#	      CONFIG_SLUB_DEBUG_ON=y + CONFIG_PAGE_POISONING=y
# Perf      : Using appropriate msmXXXX-perf_defconfig
#
# Shipment builds (user variants) should not have any debug feature
# enabled. This is identified using 'TARGET_BUILD_VARIANT'. Slub builds
# are identified using the CONFIG_SLUB_DEBUG_ON configuration. Since
# there is no other way to identify defconfig builds, QCOMs internal
# representation of perf builds (identified using the string 'perf'),
# is used to identify if the build is a slub or defconfig one. This
# way no critical debug feature will be enabled for perf and shipment
# builds. Other OEMs are also protected using the TARGET_BUILD_VARIANT
# config.
ifneq ($(TARGET_BUILD_VARIANT),user)
	ifeq ($(CONFIG_LITHIUM), y)
		CONFIG_FEATURE_PKTLOG := n
	else
		CONFIG_FEATURE_PKTLOG := y
	endif
	CONFIG_WLAN_DEBUG_CRASH_INJECT := y
endif

#Enable WLAN/Power debugfs feature only if debug_fs is enabled
ifeq ($(CONFIG_DEBUG_FS), y)
       # Flag to enable debugfs. Depends on CONFIG_DEBUG_FS in kernel
       # configuration.
       CONFIG_WLAN_DEBUGFS := y

       CONFIG_WLAN_POWER_DEBUGFS := y
endif

# Feature flags which are not (currently) configurable via Kconfig

#Whether to build debug version
BUILD_DEBUG_VERSION := y

#Enable this flag to build driver in diag version
BUILD_DIAG_VERSION := y

ifeq ($(CONFIG_SLUB_DEBUG), y)
	PANIC_ON_BUG := y
	WLAN_WARN_ON_ASSERT := y
else ifeq ($(CONFIG_PERF_DEBUG), y)
	PANIC_ON_BUG := y
	WLAN_WARN_ON_ASSERT := y
else
	PANIC_ON_BUG := n
	WLAN_WARN_ON_ASSERT := n
endif

# Compile all log levels by default
CONFIG_WLAN_LOG_FATAL := y
CONFIG_WLAN_LOG_ERROR := y
CONFIG_WLAN_LOG_WARN := y
CONFIG_WLAN_LOG_INFO := y
CONFIG_WLAN_LOG_DEBUG := y
CONFIG_WLAN_LOG_ENTER := y
CONFIG_WLAN_LOG_EXIT := y

#Enable OL debug and wmi unified functions
CONFIG_ATH_PERF_PWR_OFFLOAD := y

#Disable packet log
CONFIG_REMOVE_PKT_LOG := n

#Enable 11AC TX
ifeq ($(CONFIG_ROME_IF),pci)
	CONFIG_ATH_11AC_TXCOMPACT := y
endif

ifeq ($(CONFIG_ROME_IF),usb)
	CONFIG_ATH_11AC_TXCOMPACT := n
endif

#Enable PCI specific APIS (dma, etc)
ifeq ($(CONFIG_ROME_IF),pci)
	CONFIG_HIF_PCI := y
endif

#Enable USB specific APIS
ifeq ($(CONFIG_ROME_IF),usb)
	CONFIG_HIF_USB := y
endif

#Enable SDIO specific APIS
ifeq ($(CONFIG_ROME_IF),sdio)
	CONFIG_HIF_SDIO := y
	CONFIG_TX_DESC_HI_PRIO_RESERVE := y
	CONFIG_PER_VDEV_TX_DESC_POOL := y
	CONFIG_FEATURE_HL_GROUP_CREDIT_FLOW_CONTROL := y
endif

ifeq ($(CONFIG_ROME_IF),snoc)
	CONFIG_HIF_SNOC:= y
endif

# enable/disable feature flags based upon mobile router profile
ifeq ($(CONFIG_MOBILE_ROUTER), y)
CONFIG_FEATURE_WLAN_MCC_TO_SCC_SWITCH := y
CONFIG_FEATURE_WLAN_AUTO_SHUTDOWN := y
CONFIG_FEATURE_WLAN_AP_AP_ACS_OPTIMIZE := y
CONFIG_FEATURE_WLAN_STA_4ADDR_SCHEME := y
CONFIG_MDM_PLATFORM := y
CONFIG_FEATURE_WLAN_STA_AP_MODE_DFS_DISABLE := y
CONFIG_FEATURE_AP_MCC_CH_AVOIDANCE := y
else
CONFIG_QCOM_ESE := y
CONFIG_QCA_IBSS_SUPPORT := y
CONFIG_FEATURE_WLAN_RMC := y
CONFIG_WLAN_OPEN_P2P_INTERFACE := y
CONFIG_WLAN_ENABLE_SOCIAL_CHANNELS_5G_ONLY := y
endif

#enable 4addr support for QCS405
ifeq ($(CONFIG_ARCH_QCS405), y)
CONFIG_FEATURE_WLAN_STA_4ADDR_SCHEME := y
endif

#Enable power management suspend/resume functionality to PCI
CONFIG_ATH_BUS_PM := y

#Enable FLOWMAC module support
CONFIG_ATH_SUPPORT_FLOWMAC_MODULE := n

#Enable spectral support
CONFIG_ATH_SUPPORT_SPECTRAL := n

#Enable WDI Event support
ifeq ($(CONFIG_REMOVE_PKT_LOG), y)
CONFIG_WDI_EVENT_ENABLE := n
else
CONFIG_WDI_EVENT_ENABLE := y
endif

#Enable the type_specific_data in the ath_pktlog_arg
ifeq ($(CONFIG_REMOVE_PKT_LOG), n)
CONFIG_PKTLOG_HAS_SPECIFIC_DATA := y
endif

#Endianness selection
CONFIG_LITTLE_ENDIAN := y

#Enable TX reclaim support
CONFIG_TX_CREDIT_RECLAIM_SUPPORT := n

#Enable FTM support
CONFIG_QCA_WIFI_FTM := y

ifeq ($(CONFIG_QCA_WIFI_FTM), y)

ifeq ($(CONFIG_NL80211_TESTMODE), y)
	QCA_WIFI_FTM_NL80211 :=y
else
	QCA_WIFI_FTM_NL80211 :=n
endif
	CONFIG_LINUX_QCMBR :=y

else
	QCA_WIFI_FTM_NL80211 :=n
	CONFIG_LINUX_QCMBR :=n
endif


#Enable Checksum Offload
CONFIG_CHECKSUM_OFFLOAD := y

#Enable GTK offload
CONFIG_GTK_OFFLOAD := y

#Enable EXT WOW
ifeq ($(CONFIG_HIF_PCI), y)
	CONFIG_EXT_WOW := y
endif

#Set this to 1 to catch erroneous Target accesses during debug.
CONFIG_ATH_PCIE_ACCESS_DEBUG := n

#Enable IPA offload
ifeq ($(CONFIG_IPA), y)
CONFIG_IPA_OFFLOAD := y
endif
ifeq ($(CONFIG_IPA3), y)
CONFIG_IPA_OFFLOAD := y
endif

#Flag to enable SMMU S1 support
ifeq ($(CONFIG_ARCH_SDM845), y)
ifeq ($(CONFIG_IPA_OFFLOAD), y)
CONFIG_ENABLE_SMMU_S1_TRANSLATION := y
endif
endif

ifeq ($(CONFIG_ARCH_SM8150), y)
ifeq ($(CONFIG_IPA_OFFLOAD), y)
CONFIG_ENABLE_SMMU_S1_TRANSLATION := y
endif
endif

#Flag to enable SMMU S1 support
ifeq ($(CONFIG_ARCH_SDXPRAIRIE), y)
ifeq ($(CONFIG_IPA_OFFLOAD), y)
CONFIG_ENABLE_SMMU_S1_TRANSLATION := y
endif
endif

ifeq ($(CONFIG_ARCH_SDX20), y)
ifeq ($(CONFIG_QCA_WIFI_SDIO), y)
ifeq ($(CONFIG_WCNSS_SKB_PRE_ALLOC), y)
CONFIG_FEATURE_SKB_PRE_ALLOC := y
endif
endif
endif

#Enable Signed firmware support for split binary format
CONFIG_QCA_SIGNED_SPLIT_BINARY_SUPPORT := n

#Enable single firmware binary format
CONFIG_QCA_SINGLE_BINARY_SUPPORT := n

#Enable collecting target RAM dump after kernel panic
CONFIG_TARGET_RAMDUMP_AFTER_KERNEL_PANIC := y

#Flag to enable/disable secure firmware feature
CONFIG_FEATURE_SECURE_FIRMWARE := n

#Flag to enable Stats Ext implementation
CONFIG_FEATURE_STATS_EXT := y

#Flag to allocate memory dynamically for different buffers
CONFIG_WLAN_LOGGING_BUFFERS_DYNAMICALLY := n
CONFIG_WLAN_DFS_STATIC_MEM_ALLOC := y

#Flag to enable HTC credit history feature
CONFIG_FEATURE_HTC_CREDIT_HISTORY := y

#Flag to enable MTRACE feature
CONFIG_TRACE_RECORD_FEATURE := y

#Flag to enable p2p debug feature
CONFIG_WLAN_FEATURE_P2P_DEBUG := y

#Flag to enable roam debug log
CONFIG_FEATURE_ROAM_DEBUG := y

#Flag to enable DFS Master feature
CONFIG_WLAN_DFS_MASTER_ENABLE := y

#Flag to enable WEXT support for STA/AP/P2P interfaces
CONFIG_WLAN_WEXT_SUPPORT_ENABLE := y

#Flag to enable/disable MTRACE feature
CONFIG_ENABLE_MTRACE_LOG := y

#Flag to enable nud tracking feature
CONFIG_WLAN_NUD_TRACKING := y

#Flag to enable wbuff feature
CONFIG_WLAN_WBUFF := y

#Flag to enable set and get disable channel list feature
CONFIG_DISABLE_CHANNEL_LIST :=y

#Flag to enable Dynamic Voltage WDCVS (Config Voltage Mode)
CONFIG_WLAN_DYNAMIC_CVM := y

CONFIG_WIFI_POS_CONVERGED := y
ifneq ($(CONFIG_WIFI_POS_CONVERGED), y)
CONFIG_WIFI_POS_LEGACY := y
endif

CONFIG_CP_STATS := y

CONFIG_FEATURE_WLAN_WAPI := y

CONFIG_AGEIE_ON_SCAN_RESULTS := y

#Flag to enable FW log parsing support feature
CONFIG_FEATURE_FW_LOG_PARSING := y

CONFIG_PTT_SOCK_SVC_ENABLE := y
CONFIG_SOFTAP_CHANNEL_RANGE := y
CONFIG_FEATURE_WLAN_SCAN_PNO := y
CONFIG_WLAN_FEATURE_PACKET_FILTERING := y
CONFIG_WLAN_NS_OFFLOAD := y
CONFIG_FEATURE_WLAN_RA_FILTERING:= y
CONFIG_FEATURE_WLAN_LPHB := y
CONFIG_QCA_SUPPORT_TX_THROTTLE := y
CONFIG_WMI_INTERFACE_EVENT_LOGGING := y
CONFIG_WLAN_FEATURE_LINK_LAYER_STATS := y
CONFIG_WLAN_FEATURE_MIB_STATS := y
CONFIG_FEATURE_WLAN_EXTSCAN := n
CONFIG_WMI_BCN_OFFLOAD := y
CONFIG_160MHZ_SUPPORT := y
CONFIG_MCL := y
CONFIG_REG_CLIENT := y
CONFIG_WLAN_PMO_ENABLE := y
CONFIG_CONVERGED_P2P_ENABLE := y
CONFIG_WLAN_POLICY_MGR_ENABLE := y
CONFIG_FEATURE_BLACKLIST_MGR := y
CONFIG_SUPPORT_11AX := y
CONFIG_HDD_INIT_WITH_RTNL_LOCK := y
CONFIG_WLAN_CONV_SPECTRAL_ENABLE := y
CONFIG_WLAN_SPECTRAL_ENABLE := y
CONFIG_WMI_CMD_STRINGS := y
CONFIG_FEATURE_MONITOR_MODE_SUPPORT := y
CONFIG_WLAN_ALLOCATE_GLOBAL_BUFFERS_DYNAMICALLY := n
CONFIG_WLAN_FEATURE_TWT := y

ifeq (y,$(findstring y,$(CONFIG_LITHIUM) $(CONFIG_ICNSS)))
CONFIG_WLAN_FEATURE_BMI := n
else
CONFIG_WLAN_FEATURE_BMI := y
endif

#Flags to enable/disable vendor commands
CONFIG_FEATURE_RSSI_MONITOR := y
CONFIG_FEATURE_BSS_TRANSITION := y
CONFIG_FEATURE_STATION_INFO := y
CONFIG_FEATURE_TX_POWER := y
CONFIG_FEATURE_OTA_TEST := y
CONFIG_FEATURE_ACTIVE_TOS := y
CONFIG_FEATURE_SAR_LIMITS := y
CONFIG_FEATURE_CONCURRENCY_MATRIX := y
CONFIG_FEATURE_SAP_COND_CHAN_SWITCH := y
CONFIG_FEATURE_P2P_LISTEN_OFFLOAD := y

#Flags to enable/disable WMI APIs
CONFIG_WMI_ROAM_SUPPORT := y
CONFIG_WMI_CONCURRENCY_SUPPORT := y
CONFIG_WMI_STA_SUPPORT := y

#Flag to enable LTE COEX feature
CONFIG_LTE_COEX := y

#Flag to enable HOST OPCLASS feature
CONFIG_HOST_OPCLASS := y

ifeq ($(CONFIG_HELIUMPLUS), y)
ifneq ($(CONFIG_FORCE_ALLOC_FROM_DMA_ZONE), y)
CONFIG_ENABLE_DEBUG_ADDRESS_MARKING := y
endif
CONFIG_RX_OL := y
endif

ifeq ($(CONFIG_SLUB_DEBUG_ON), y)
	CONFIG_DSC_DEBUG := y
	CONFIG_DESC_TIMESTAMP_DEBUG_INFO := y
	CONFIG_FEATURE_UNIT_TEST_SUSPEND := y
	CONFIG_LEAK_DETECTION := y
	CONFIG_MAX_LOGS_PER_SEC := 500
	CONFIG_SCHED_HISTORY_SIZE := 256
	CONFIG_TALLOC_DEBUG := y
	CONFIG_UNIT_TEST := y
endif

ifeq ($(CONFIG_UNIT_TEST), y)
	CONFIG_DSC_TEST := y
	CONFIG_QDF_TEST := y
endif

# enable unit-test suspend for napier builds
ifeq ($(CONFIG_LITHIUM), y)
	CONFIG_FEATURE_UNIT_TEST_SUSPEND := y
endif

#Flag to enable hdd memory dump feature
CONFIG_FEATURE_MEMDUMP_ENABLE := y

#Flag to enable/disable WLAN D0-WOW
ifeq ($(CONFIG_PCI_MSM), y)
ifeq ($(CONFIG_HIF_PCI), y)
CONFIG_FEATURE_WLAN_D0WOW := y
endif
endif

ifeq ($(CONFIG_ARCH_MDM9607), y)
CONFIG_TUFELLO_DUAL_FW_SUPPORT := y
endif

ifeq ($(CONFIG_ARCH_MSM8996), y)
CONFIG_CHANNEL_HOPPING_ALL_BANDS := y
endif

ifeq ($(CONFIG_ARCH_SDXPRAIRIE), y)
	CONFIG_FEATURE_MONITOR_MODE_SUPPORT := n
	ifneq ($(CONFIG_SLUB_DEBUG), y)
		CONFIG_DP_TRACE := n
	endif
endif

ifneq ($(CONFIG_HIF_USB), y)
CONFIG_WLAN_LOGGING_SOCK_SVC := y
endif

ifneq ($(TARGET_BUILD_VARIANT),user)
CONFIG_DESC_DUP_DETECT_DEBUG := y
CONFIG_DEBUG_RX_RING_BUFFER := y
endif


ifeq ($(CONFIG_CNSS), y)
ifeq ($(CONFIG_CNSS_SDIO), y)
CONFIG_PLD_SDIO_CNSS_FLAG := y
endif
ifeq ($(CONFIG_HIF_PCI), y)
CONFIG_PLD_PCIE_CNSS_FLAG := y
endif
endif

ifeq ($(CONFIG_CNSS2), y)
ifeq ($(CONFIG_HIF_PCI), y)
CONFIG_PLD_PCIE_CNSS_FLAG := y
CONFIG_PLD_PCIE_INIT_FLAG := y
endif
endif

ifeq ($(CONFIG_CNSS2), m)
ifeq ($(CONFIG_HIF_PCI), y)
CONFIG_PLD_PCIE_CNSS_FLAG := y
CONFIG_PLD_PCIE_INIT_FLAG := y
endif
endif

#Enable STATE MACHINE HISTORY
CONFIG_SM_ENG_HIST := n

ifeq ($(CONFIG_WLAN_SYSFS), y)
#Enable Beacon Reception Stats
CONFIG_FEATURE_BECN_STATS := y
endif

ifeq (y,$(findstring y,$(CONFIG_ARCH_MSM) $(CONFIG_ARCH_QCOM)))
CONFIG_WLAN_FEATURE_DP_BUS_BANDWIDTH := y
endif

<<<<<<< HEAD
=======
CONFIG_FOURTH_CONNECTION := y
CONFIG_FOURTH_CONNECTION_AUTO := y
CONFIG_SAP_DHCP_FW_IND := y

>>>>>>> 5d8474a2
#Enable FW Offload
CONFIG_WLAN_FW_OFFLOAD := y
<|MERGE_RESOLUTION|>--- conflicted
+++ resolved
@@ -783,12 +783,9 @@
 CONFIG_WLAN_FEATURE_DP_BUS_BANDWIDTH := y
 endif
 
-<<<<<<< HEAD
-=======
 CONFIG_FOURTH_CONNECTION := y
 CONFIG_FOURTH_CONNECTION_AUTO := y
 CONFIG_SAP_DHCP_FW_IND := y
 
->>>>>>> 5d8474a2
 #Enable FW Offload
 CONFIG_WLAN_FW_OFFLOAD := y
