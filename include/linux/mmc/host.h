--- conflicted
+++ resolved
@@ -509,6 +509,7 @@
 	u32			cached_caps2;
 
 #define MMC_CAP2_BOOTPART_NOACC (1 << 0)        /* Boot partition no access */
+#define MMC_CAP2_CRYPTO		(1 << 1)	/* Host supports inline encryption */
 #define MMC_CAP2_FULL_PWR_CYCLE (1 << 2)        /* Can do full power cycle */
 #define MMC_CAP2_HS200_1_8V_SDR (1 << 5)        /* can support */
 #define MMC_CAP2_HS200_1_2V_SDR (1 << 6)        /* can support */
@@ -528,7 +529,6 @@
 				 MMC_CAP2_HS400_1_2V)
 #define MMC_CAP2_HSX00_1_2V     (MMC_CAP2_HS200_1_2V_SDR | MMC_CAP2_HS400_1_2V)
 #define MMC_CAP2_SDIO_IRQ_NOTHREAD (1 << 17)
-<<<<<<< HEAD
 #define MMC_CAP2_NO_WRITE_PROTECT (1 << 18)     /* No physical write protect pin, assume that card is always read-write */
 #define MMC_CAP2_NO_SDIO        (1 << 19)       /* Do not send SDIO commands during initialization */
 #define MMC_CAP2_HS400_ES       (1 << 20)       /* Host supports enhanced strobe */
@@ -545,16 +545,6 @@
 #define MMC_CAP2_SLEEP_AWAKE    (1 << 30)       /* Use Sleep/Awake (CMD5) */
 /* use max discard ignoring max_busy_timeout parameter */
 #define MMC_CAP2_MAX_DISCARD_SIZE       (1 << 31)
-=======
-#define MMC_CAP2_NO_WRITE_PROTECT (1 << 18)	/* No physical write protect pin, assume that card is always read-write */
-#define MMC_CAP2_NO_SDIO	(1 << 19)	/* Do not send SDIO commands during initialization */
-#define MMC_CAP2_HS400_ES	(1 << 20)	/* Host supports enhanced strobe */
-#define MMC_CAP2_NO_SD		(1 << 21)	/* Do not send SD commands during initialization */
-#define MMC_CAP2_NO_MMC		(1 << 22)	/* Do not send (e)MMC commands during initialization */
-#define MMC_CAP2_CQE		(1 << 23)	/* Has eMMC command queue engine */
-#define MMC_CAP2_CQE_DCMD	(1 << 24)	/* CQE can issue a direct command */
-#define MMC_CAP2_CRYPTO		(1 << 27)	/* Host supports inline encryption */
->>>>>>> d2d05bcf
 
 	mmc_pm_flag_t		pm_caps;	/* supported pm features */
 
