/* SPDX-License-Identifier: GPL-2.0 */
#ifndef _LINUX_MM_H
#define _LINUX_MM_H

#include <linux/errno.h>

#ifdef __KERNEL__

#include <linux/mmdebug.h>
#include <linux/gfp.h>
#include <linux/bug.h>
#include <linux/list.h>
#include <linux/mmzone.h>
#include <linux/rbtree.h>
#include <linux/atomic.h>
#include <linux/debug_locks.h>
#include <linux/mm_types.h>
#include <linux/range.h>
#include <linux/pfn.h>
#include <linux/percpu-refcount.h>
#include <linux/bit_spinlock.h>
#include <linux/shrinker.h>
#include <linux/resource.h>
#include <linux/page_ext.h>
#include <linux/err.h>
#include <linux/page_ref.h>
#include <linux/memremap.h>

struct mempolicy;
struct anon_vma;
struct anon_vma_chain;
struct file_ra_state;
struct user_struct;
struct writeback_control;
struct bdi_writeback;

void init_mm_internals(void);

#ifndef CONFIG_NEED_MULTIPLE_NODES	/* Don't use mapnrs, do it properly */
extern unsigned long max_mapnr;

static inline void set_max_mapnr(unsigned long limit)
{
	max_mapnr = limit;
}
#else
static inline void set_max_mapnr(unsigned long limit) { }
#endif

extern unsigned long totalram_pages;
extern void * high_memory;
extern int page_cluster;

#ifdef CONFIG_SYSCTL
extern int sysctl_legacy_va_layout;
#else
#define sysctl_legacy_va_layout 0
#endif

#ifdef CONFIG_HAVE_ARCH_MMAP_RND_BITS
extern const int mmap_rnd_bits_min;
extern const int mmap_rnd_bits_max;
extern int mmap_rnd_bits __read_mostly;
#endif
#ifdef CONFIG_HAVE_ARCH_MMAP_RND_COMPAT_BITS
extern const int mmap_rnd_compat_bits_min;
extern const int mmap_rnd_compat_bits_max;
extern int mmap_rnd_compat_bits __read_mostly;
#endif

#include <asm/page.h>
#include <asm/pgtable.h>
#include <asm/processor.h>

/*
 * Architectures that support memory tagging (assigning tags to memory regions,
 * embedding these tags into addresses that point to these memory regions, and
 * checking that the memory and the pointer tags match on memory accesses)
 * redefine this macro to strip tags from pointers.
 * It's defined as noop for arcitectures that don't support memory tagging.
 */
#ifndef untagged_addr
#define untagged_addr(addr) (addr)
#endif

#ifndef __pa_symbol
#define __pa_symbol(x)  __pa(RELOC_HIDE((unsigned long)(x), 0))
#endif

#ifndef page_to_virt
#define page_to_virt(x)	__va(PFN_PHYS(page_to_pfn(x)))
#endif

#ifndef lm_alias
#define lm_alias(x)	__va(__pa_symbol(x))
#endif

/*
 * To prevent common memory management code establishing
 * a zero page mapping on a read fault.
 * This macro should be defined within <asm/pgtable.h>.
 * s390 does this to prevent multiplexing of hardware bits
 * related to the physical page in case of virtualization.
 */
#ifndef mm_forbids_zeropage
#define mm_forbids_zeropage(X)	(0)
#endif

/*
 * Default maximum number of active map areas, this limits the number of vmas
 * per mm struct. Users can overwrite this number by sysctl but there is a
 * problem.
 *
 * When a program's coredump is generated as ELF format, a section is created
 * per a vma. In ELF, the number of sections is represented in unsigned short.
 * This means the number of sections should be smaller than 65535 at coredump.
 * Because the kernel adds some informative sections to a image of program at
 * generating coredump, we need some margin. The number of extra sections is
 * 1-3 now and depends on arch. We use "5" as safe margin, here.
 *
 * ELF extended numbering allows more than 65535 sections, so 16-bit bound is
 * not a hard limit any more. Although some userspace tools can be surprised by
 * that.
 */
#define MAPCOUNT_ELF_CORE_MARGIN	(5)
#define DEFAULT_MAX_MAP_COUNT	(USHRT_MAX - MAPCOUNT_ELF_CORE_MARGIN)

extern int sysctl_max_map_count;

extern unsigned long sysctl_user_reserve_kbytes;
extern unsigned long sysctl_admin_reserve_kbytes;

extern int sysctl_overcommit_memory;
extern int sysctl_overcommit_ratio;
extern unsigned long sysctl_overcommit_kbytes;

extern int overcommit_ratio_handler(struct ctl_table *, int, void __user *,
				    size_t *, loff_t *);
extern int overcommit_kbytes_handler(struct ctl_table *, int, void __user *,
				    size_t *, loff_t *);

#define nth_page(page,n) pfn_to_page(page_to_pfn((page)) + (n))

/* to align the pointer to the (next) page boundary */
#define PAGE_ALIGN(addr) ALIGN(addr, PAGE_SIZE)

/* test whether an address (unsigned long or pointer) is aligned to PAGE_SIZE */
#define PAGE_ALIGNED(addr)	IS_ALIGNED((unsigned long)(addr), PAGE_SIZE)

/*
 * Linux kernel virtual memory manager primitives.
 * The idea being to have a "virtual" mm in the same way
 * we have a virtual fs - giving a cleaner interface to the
 * mm details, and allowing different kinds of memory mappings
 * (from shared memory to executable loading to arbitrary
 * mmap() functions).
 */

extern struct kmem_cache *vm_area_cachep;

#ifndef CONFIG_MMU
extern struct rb_root nommu_region_tree;
extern struct rw_semaphore nommu_region_sem;

extern unsigned int kobjsize(const void *objp);
#endif

/*
 * vm_flags in vm_area_struct, see mm_types.h.
 * When changing, update also include/trace/events/mmflags.h
 */
#define VM_NONE		0x00000000

#define VM_READ		0x00000001	/* currently active flags */
#define VM_WRITE	0x00000002
#define VM_EXEC		0x00000004
#define VM_SHARED	0x00000008

/* mprotect() hardcodes VM_MAYREAD >> 4 == VM_READ, and so for r/w/x bits. */
#define VM_MAYREAD	0x00000010	/* limits for mprotect() etc */
#define VM_MAYWRITE	0x00000020
#define VM_MAYEXEC	0x00000040
#define VM_MAYSHARE	0x00000080

#define VM_GROWSDOWN	0x00000100	/* general info on the segment */
#define VM_UFFD_MISSING	0x00000200	/* missing pages tracking */
#define VM_PFNMAP	0x00000400	/* Page-ranges managed without "struct page", just pure PFN */
#define VM_DENYWRITE	0x00000800	/* ETXTBSY on write attempts.. */
#define VM_UFFD_WP	0x00001000	/* wrprotect pages tracking */

#define VM_LOCKED	0x00002000
#define VM_IO           0x00004000	/* Memory mapped I/O or similar */

					/* Used by sys_madvise() */
#define VM_SEQ_READ	0x00008000	/* App will access data sequentially */
#define VM_RAND_READ	0x00010000	/* App will not benefit from clustered reads */

#define VM_DONTCOPY	0x00020000      /* Do not copy this vma on fork */
#define VM_DONTEXPAND	0x00040000	/* Cannot expand with mremap() */
#define VM_LOCKONFAULT	0x00080000	/* Lock the pages covered when they are faulted in */
#define VM_ACCOUNT	0x00100000	/* Is a VM accounted object */
#define VM_NORESERVE	0x00200000	/* should the VM suppress accounting */
#define VM_HUGETLB	0x00400000	/* Huge TLB Page VM */
#define VM_ARCH_1	0x01000000	/* Architecture-specific flag */
#define VM_WIPEONFORK	0x02000000	/* Wipe VMA contents in child. */
#define VM_DONTDUMP	0x04000000	/* Do not include in the core dump */

#ifdef CONFIG_MEM_SOFT_DIRTY
# define VM_SOFTDIRTY	0x08000000	/* Not soft dirty clean area */
#else
# define VM_SOFTDIRTY	0
#endif

#define VM_MIXEDMAP	0x10000000	/* Can contain "struct page" and pure PFN pages */
#define VM_HUGEPAGE	0x20000000	/* MADV_HUGEPAGE marked this vma */
#define VM_NOHUGEPAGE	0x40000000	/* MADV_NOHUGEPAGE marked this vma */
#define VM_MERGEABLE	0x80000000	/* KSM may merge identical pages */

#ifdef CONFIG_ARCH_USES_HIGH_VMA_FLAGS
#define VM_HIGH_ARCH_BIT_0	32	/* bit only usable on 64-bit architectures */
#define VM_HIGH_ARCH_BIT_1	33	/* bit only usable on 64-bit architectures */
#define VM_HIGH_ARCH_BIT_2	34	/* bit only usable on 64-bit architectures */
#define VM_HIGH_ARCH_BIT_3	35	/* bit only usable on 64-bit architectures */
#define VM_HIGH_ARCH_BIT_4	36	/* bit only usable on 64-bit architectures */
#define VM_HIGH_ARCH_0	BIT(VM_HIGH_ARCH_BIT_0)
#define VM_HIGH_ARCH_1	BIT(VM_HIGH_ARCH_BIT_1)
#define VM_HIGH_ARCH_2	BIT(VM_HIGH_ARCH_BIT_2)
#define VM_HIGH_ARCH_3	BIT(VM_HIGH_ARCH_BIT_3)
#define VM_HIGH_ARCH_4	BIT(VM_HIGH_ARCH_BIT_4)
#endif /* CONFIG_ARCH_USES_HIGH_VMA_FLAGS */

#if defined(CONFIG_X86)
# define VM_PAT		VM_ARCH_1	/* PAT reserves whole VMA at once (x86) */
#if defined (CONFIG_X86_INTEL_MEMORY_PROTECTION_KEYS)
# define VM_PKEY_SHIFT	VM_HIGH_ARCH_BIT_0
# define VM_PKEY_BIT0	VM_HIGH_ARCH_0	/* A protection key is a 4-bit value */
# define VM_PKEY_BIT1	VM_HIGH_ARCH_1
# define VM_PKEY_BIT2	VM_HIGH_ARCH_2
# define VM_PKEY_BIT3	VM_HIGH_ARCH_3
#endif
#elif defined(CONFIG_PPC)
# define VM_SAO		VM_ARCH_1	/* Strong Access Ordering (powerpc) */
#elif defined(CONFIG_PARISC)
# define VM_GROWSUP	VM_ARCH_1
#elif defined(CONFIG_METAG)
# define VM_GROWSUP	VM_ARCH_1
#elif defined(CONFIG_IA64)
# define VM_GROWSUP	VM_ARCH_1
#elif !defined(CONFIG_MMU)
# define VM_MAPPED_COPY	VM_ARCH_1	/* T if mapped copy of data (nommu mmap) */
#endif

#if defined(CONFIG_X86_INTEL_MPX)
/* MPX specific bounds table or bounds directory */
# define VM_MPX		VM_HIGH_ARCH_4
#else
# define VM_MPX		VM_NONE
#endif

#ifndef VM_GROWSUP
# define VM_GROWSUP	VM_NONE
#endif

/* Bits set in the VMA until the stack is in its final location */
#define VM_STACK_INCOMPLETE_SETUP	(VM_RAND_READ | VM_SEQ_READ)

#ifndef VM_STACK_DEFAULT_FLAGS		/* arch can override this */
#define VM_STACK_DEFAULT_FLAGS VM_DATA_DEFAULT_FLAGS
#endif

#ifdef CONFIG_STACK_GROWSUP
#define VM_STACK	VM_GROWSUP
#else
#define VM_STACK	VM_GROWSDOWN
#endif

#define VM_STACK_FLAGS	(VM_STACK | VM_STACK_DEFAULT_FLAGS | VM_ACCOUNT)

/*
 * Special vmas that are non-mergable, non-mlock()able.
 * Note: mm/huge_memory.c VM_NO_THP depends on this definition.
 */
#define VM_SPECIAL (VM_IO | VM_DONTEXPAND | VM_PFNMAP | VM_MIXEDMAP)

/* This mask defines which mm->def_flags a process can inherit its parent */
#define VM_INIT_DEF_MASK	VM_NOHUGEPAGE

/* This mask is used to clear all the VMA flags used by mlock */
#define VM_LOCKED_CLEAR_MASK	(~(VM_LOCKED | VM_LOCKONFAULT))

/*
 * mapping from the currently active vm_flags protection bits (the
 * low four bits) to a page protection mask..
 */
extern pgprot_t protection_map[16];

#define FAULT_FLAG_WRITE	0x01	/* Fault was a write access */
#define FAULT_FLAG_MKWRITE	0x02	/* Fault was mkwrite of existing pte */
#define FAULT_FLAG_ALLOW_RETRY	0x04	/* Retry fault if blocking */
#define FAULT_FLAG_RETRY_NOWAIT	0x08	/* Don't drop mmap_sem and wait when retrying */
#define FAULT_FLAG_KILLABLE	0x10	/* The fault task is in SIGKILL killable region */
#define FAULT_FLAG_TRIED	0x20	/* Second try */
#define FAULT_FLAG_USER		0x40	/* The fault originated in userspace */
#define FAULT_FLAG_REMOTE	0x80	/* faulting for non current tsk/mm */
#define FAULT_FLAG_INSTRUCTION  0x100	/* The fault was during an instruction fetch */
/* Speculative fault, not holding mmap_sem */
#define FAULT_FLAG_SPECULATIVE	0x200
#define FAULT_FLAG_PREFAULT_OLD 0x400   /* Make faultaround ptes old */

#define FAULT_FLAG_TRACE \
	{ FAULT_FLAG_WRITE,		"WRITE" }, \
	{ FAULT_FLAG_MKWRITE,		"MKWRITE" }, \
	{ FAULT_FLAG_ALLOW_RETRY,	"ALLOW_RETRY" }, \
	{ FAULT_FLAG_RETRY_NOWAIT,	"RETRY_NOWAIT" }, \
	{ FAULT_FLAG_KILLABLE,		"KILLABLE" }, \
	{ FAULT_FLAG_TRIED,		"TRIED" }, \
	{ FAULT_FLAG_USER,		"USER" }, \
	{ FAULT_FLAG_REMOTE,		"REMOTE" }, \
	{ FAULT_FLAG_INSTRUCTION,	"INSTRUCTION" }

/*
 * vm_fault is filled by the the pagefault handler and passed to the vma's
 * ->fault function. The vma's ->fault is responsible for returning a bitmask
 * of VM_FAULT_xxx flags that give details about how the fault was handled.
 *
 * MM layer fills up gfp_mask for page allocations but fault handler might
 * alter it if its implementation requires a different allocation context.
 *
 * pgoff should be used in favour of virtual_address, if possible.
 */
struct vm_fault {
	struct vm_area_struct *vma;	/* Target VMA */
	unsigned int flags;		/* FAULT_FLAG_xxx flags */
	gfp_t gfp_mask;			/* gfp mask to be used for allocations */
	pgoff_t pgoff;			/* Logical page offset based on vma */
	unsigned long address;		/* Faulting virtual address */
#ifdef CONFIG_SPECULATIVE_PAGE_FAULT
	unsigned int sequence;
	pmd_t orig_pmd;			/* value of PMD at the time of fault */
#endif
	pmd_t *pmd;			/* Pointer to pmd entry matching
					 * the 'address' */
	pud_t *pud;			/* Pointer to pud entry matching
					 * the 'address'
					 */
	pte_t orig_pte;			/* Value of PTE at the time of fault */

	struct page *cow_page;		/* Page handler may use for COW fault */
	struct mem_cgroup *memcg;	/* Cgroup cow_page belongs to */
	struct page *page;		/* ->fault handlers should return a
					 * page here, unless VM_FAULT_NOPAGE
					 * is set (which is also implied by
					 * VM_FAULT_ERROR).
					 */
	/* These three entries are valid only while holding ptl lock */
	pte_t *pte;			/* Pointer to pte entry matching
					 * the 'address'. NULL if the page
					 * table hasn't been allocated.
					 */
	spinlock_t *ptl;		/* Page table lock.
					 * Protects pte page table if 'pte'
					 * is not NULL, otherwise pmd.
					 */
	pgtable_t prealloc_pte;		/* Pre-allocated pte page table.
					 * vm_ops->map_pages() calls
					 * alloc_set_pte() from atomic context.
					 * do_fault_around() pre-allocates
					 * page table to avoid allocation from
					 * atomic context.
					 */
	/*
	 * These entries are required when handling speculative page fault.
	 * This way the page handling is done using consistent field values.
	 */
	unsigned long vma_flags;
	pgprot_t vma_page_prot;
};

/* page entry size for vm->huge_fault() */
enum page_entry_size {
	PE_SIZE_PTE = 0,
	PE_SIZE_PMD,
	PE_SIZE_PUD,
};

/*
 * These are the virtual MM functions - opening of an area, closing and
 * unmapping it (needed to keep files on disk up-to-date etc), pointer
 * to the functions called when a no-page or a wp-page exception occurs.
 */
struct vm_operations_struct {
	void (*open)(struct vm_area_struct * area);
	void (*close)(struct vm_area_struct * area);
	int (*split)(struct vm_area_struct * area, unsigned long addr);
	int (*mremap)(struct vm_area_struct * area);
	int (*fault)(struct vm_fault *vmf);
	int (*huge_fault)(struct vm_fault *vmf, enum page_entry_size pe_size);
	void (*map_pages)(struct vm_fault *vmf,
			pgoff_t start_pgoff, pgoff_t end_pgoff);

	/* notification that a previously read-only page is about to become
	 * writable, if an error is returned it will cause a SIGBUS */
	int (*page_mkwrite)(struct vm_fault *vmf);

	/* same as page_mkwrite when using VM_PFNMAP|VM_MIXEDMAP */
	int (*pfn_mkwrite)(struct vm_fault *vmf);

	/* called by access_process_vm when get_user_pages() fails, typically
	 * for use by special VMAs that can switch between memory and hardware
	 */
	int (*access)(struct vm_area_struct *vma, unsigned long addr,
		      void *buf, int len, int write);

	/* Called by the /proc/PID/maps code to ask the vma whether it
	 * has a special name.  Returning non-NULL will also cause this
	 * vma to be dumped unconditionally. */
	const char *(*name)(struct vm_area_struct *vma);

#ifdef CONFIG_NUMA
	/*
	 * set_policy() op must add a reference to any non-NULL @new mempolicy
	 * to hold the policy upon return.  Caller should pass NULL @new to
	 * remove a policy and fall back to surrounding context--i.e. do not
	 * install a MPOL_DEFAULT policy, nor the task or system default
	 * mempolicy.
	 */
	int (*set_policy)(struct vm_area_struct *vma, struct mempolicy *new);

	/*
	 * get_policy() op must add reference [mpol_get()] to any policy at
	 * (vma,addr) marked as MPOL_SHARED.  The shared policy infrastructure
	 * in mm/mempolicy.c will do this automatically.
	 * get_policy() must NOT add a ref if the policy at (vma,addr) is not
	 * marked as MPOL_SHARED. vma policies are protected by the mmap_sem.
	 * If no [shared/vma] mempolicy exists at the addr, get_policy() op
	 * must return NULL--i.e., do not "fallback" to task or system default
	 * policy.
	 */
	struct mempolicy *(*get_policy)(struct vm_area_struct *vma,
					unsigned long addr);
#endif
	/*
	 * Called by vm_normal_page() for special PTEs to find the
	 * page for @addr.  This is useful if the default behavior
	 * (using pte_page()) would not find the correct page.
	 */
	struct page *(*find_special_page)(struct vm_area_struct *vma,
					  unsigned long addr);
};

struct mmu_gather;
struct inode;

#define page_private(page)		((page)->private)
#define set_page_private(page, v)	((page)->private = (v))

#if !defined(__HAVE_ARCH_PTE_DEVMAP) || !defined(CONFIG_TRANSPARENT_HUGEPAGE)
static inline int pmd_devmap(pmd_t pmd)
{
	return 0;
}
static inline int pud_devmap(pud_t pud)
{
	return 0;
}
static inline int pgd_devmap(pgd_t pgd)
{
	return 0;
}
#endif

/*
 * FIXME: take this include out, include page-flags.h in
 * files which need it (119 of them)
 */
#include <linux/page-flags.h>
#include <linux/huge_mm.h>

/*
 * Methods to modify the page usage count.
 *
 * What counts for a page usage:
 * - cache mapping   (page->mapping)
 * - private data    (page->private)
 * - page mapped in a task's page tables, each mapping
 *   is counted separately
 *
 * Also, many kernel routines increase the page count before a critical
 * routine so they can be sure the page doesn't go away from under them.
 */

/*
 * Drop a ref, return true if the refcount fell to zero (the page has no users)
 */
static inline int put_page_testzero(struct page *page)
{
	VM_BUG_ON_PAGE(page_ref_count(page) == 0, page);
	return page_ref_dec_and_test(page);
}

/*
 * Try to grab a ref unless the page has a refcount of zero, return false if
 * that is the case.
 * This can be called when MMU is off so it must not access
 * any of the virtual mappings.
 */
static inline int get_page_unless_zero(struct page *page)
{
	return page_ref_add_unless(page, 1, 0);
}

extern int page_is_ram(unsigned long pfn);

enum {
	REGION_INTERSECTS,
	REGION_DISJOINT,
	REGION_MIXED,
};

int region_intersects(resource_size_t offset, size_t size, unsigned long flags,
		      unsigned long desc);

/* Support for virtually mapped pages */
struct page *vmalloc_to_page(const void *addr);
unsigned long vmalloc_to_pfn(const void *addr);

/*
 * Determine if an address is within the vmalloc range
 *
 * On nommu, vmalloc/vfree wrap through kmalloc/kfree directly, so there
 * is no special casing required.
 */

#ifdef CONFIG_MMU
extern int is_vmalloc_addr(const void *x);
#else
static inline int is_vmalloc_addr(const void *x)
{
	return 0;
}
#endif

#ifdef CONFIG_MMU
extern int is_vmalloc_or_module_addr(const void *x);
#else
static inline int is_vmalloc_or_module_addr(const void *x)
{
	return 0;
}
#endif

extern void *kvmalloc_node(size_t size, gfp_t flags, int node);
static inline void *kvmalloc(size_t size, gfp_t flags)
{
	return kvmalloc_node(size, flags, NUMA_NO_NODE);
}
static inline void *kvzalloc_node(size_t size, gfp_t flags, int node)
{
	return kvmalloc_node(size, flags | __GFP_ZERO, node);
}
static inline void *kvzalloc(size_t size, gfp_t flags)
{
	return kvmalloc(size, flags | __GFP_ZERO);
}

static inline void *kvmalloc_array(size_t n, size_t size, gfp_t flags)
{
	if (size != 0 && n > SIZE_MAX / size)
		return NULL;

	return kvmalloc(n * size, flags);
}

extern void kvfree(const void *addr);

static inline int compound_mapcount(struct page *page)
{
	VM_BUG_ON_PAGE(!PageCompound(page), page);
	page = compound_head(page);
	return atomic_read(compound_mapcount_ptr(page)) + 1;
}

/*
 * The atomic page->_mapcount, starts from -1: so that transitions
 * both from it and to it can be tracked, using atomic_inc_and_test
 * and atomic_add_negative(-1).
 */
static inline void page_mapcount_reset(struct page *page)
{
	atomic_set(&(page)->_mapcount, -1);
}

int __page_mapcount(struct page *page);

static inline int page_mapcount(struct page *page)
{
	VM_BUG_ON_PAGE(PageSlab(page), page);

	if (unlikely(PageCompound(page)))
		return __page_mapcount(page);
	return atomic_read(&page->_mapcount) + 1;
}

#ifdef CONFIG_TRANSPARENT_HUGEPAGE
int total_mapcount(struct page *page);
int page_trans_huge_mapcount(struct page *page, int *total_mapcount);
#else
static inline int total_mapcount(struct page *page)
{
	return page_mapcount(page);
}
static inline int page_trans_huge_mapcount(struct page *page,
					   int *total_mapcount)
{
	int mapcount = page_mapcount(page);
	if (total_mapcount)
		*total_mapcount = mapcount;
	return mapcount;
}
#endif

static inline struct page *virt_to_head_page(const void *x)
{
	struct page *page = virt_to_page(x);

	return compound_head(page);
}

void __put_page(struct page *page);

void put_pages_list(struct list_head *pages);

void split_page(struct page *page, unsigned int order);

/*
 * Compound pages have a destructor function.  Provide a
 * prototype for that function and accessor functions.
 * These are _only_ valid on the head of a compound page.
 */
typedef void compound_page_dtor(struct page *);

/* Keep the enum in sync with compound_page_dtors array in mm/page_alloc.c */
enum compound_dtor_id {
	NULL_COMPOUND_DTOR,
	COMPOUND_PAGE_DTOR,
#ifdef CONFIG_HUGETLB_PAGE
	HUGETLB_PAGE_DTOR,
#endif
#ifdef CONFIG_TRANSPARENT_HUGEPAGE
	TRANSHUGE_PAGE_DTOR,
#endif
	NR_COMPOUND_DTORS,
};
extern compound_page_dtor * const compound_page_dtors[];

static inline void set_compound_page_dtor(struct page *page,
		enum compound_dtor_id compound_dtor)
{
	VM_BUG_ON_PAGE(compound_dtor >= NR_COMPOUND_DTORS, page);
	page[1].compound_dtor = compound_dtor;
}

static inline compound_page_dtor *get_compound_page_dtor(struct page *page)
{
	VM_BUG_ON_PAGE(page[1].compound_dtor >= NR_COMPOUND_DTORS, page);
	return compound_page_dtors[page[1].compound_dtor];
}

static inline unsigned int compound_order(struct page *page)
{
	if (!PageHead(page))
		return 0;
	return page[1].compound_order;
}

static inline void set_compound_order(struct page *page, unsigned int order)
{
	page[1].compound_order = order;
}

void free_compound_page(struct page *page);

#ifdef CONFIG_MMU
/*
 * Do pte_mkwrite, but only if the vma says VM_WRITE.  We do this when
 * servicing faults for write access.  In the normal case, do always want
 * pte_mkwrite.  But get_user_pages can cause write faults for mappings
 * that do not have writing enabled, when used by access_process_vm.
 */
static inline pte_t maybe_mkwrite(pte_t pte, unsigned long vma_flags)
{
	if (likely(vma_flags & VM_WRITE))
		pte = pte_mkwrite(pte);
	return pte;
}

int alloc_set_pte(struct vm_fault *vmf, struct mem_cgroup *memcg,
		struct page *page);
int finish_fault(struct vm_fault *vmf);
int finish_mkwrite_fault(struct vm_fault *vmf);
#endif

/*
 * Multiple processes may "see" the same page. E.g. for untouched
 * mappings of /dev/null, all processes see the same page full of
 * zeroes, and text pages of executables and shared libraries have
 * only one copy in memory, at most, normally.
 *
 * For the non-reserved pages, page_count(page) denotes a reference count.
 *   page_count() == 0 means the page is free. page->lru is then used for
 *   freelist management in the buddy allocator.
 *   page_count() > 0  means the page has been allocated.
 *
 * Pages are allocated by the slab allocator in order to provide memory
 * to kmalloc and kmem_cache_alloc. In this case, the management of the
 * page, and the fields in 'struct page' are the responsibility of mm/slab.c
 * unless a particular usage is carefully commented. (the responsibility of
 * freeing the kmalloc memory is the caller's, of course).
 *
 * A page may be used by anyone else who does a __get_free_page().
 * In this case, page_count still tracks the references, and should only
 * be used through the normal accessor functions. The top bits of page->flags
 * and page->virtual store page management information, but all other fields
 * are unused and could be used privately, carefully. The management of this
 * page is the responsibility of the one who allocated it, and those who have
 * subsequently been given references to it.
 *
 * The other pages (we may call them "pagecache pages") are completely
 * managed by the Linux memory manager: I/O, buffers, swapping etc.
 * The following discussion applies only to them.
 *
 * A pagecache page contains an opaque `private' member, which belongs to the
 * page's address_space. Usually, this is the address of a circular list of
 * the page's disk buffers. PG_private must be set to tell the VM to call
 * into the filesystem to release these pages.
 *
 * A page may belong to an inode's memory mapping. In this case, page->mapping
 * is the pointer to the inode, and page->index is the file offset of the page,
 * in units of PAGE_SIZE.
 *
 * If pagecache pages are not associated with an inode, they are said to be
 * anonymous pages. These may become associated with the swapcache, and in that
 * case PG_swapcache is set, and page->private is an offset into the swapcache.
 *
 * In either case (swapcache or inode backed), the pagecache itself holds one
 * reference to the page. Setting PG_private should also increment the
 * refcount. The each user mapping also has a reference to the page.
 *
 * The pagecache pages are stored in a per-mapping radix tree, which is
 * rooted at mapping->page_tree, and indexed by offset.
 * Where 2.4 and early 2.6 kernels kept dirty/clean pages in per-address_space
 * lists, we instead now tag pages as dirty/writeback in the radix tree.
 *
 * All pagecache pages may be subject to I/O:
 * - inode pages may need to be read from disk,
 * - inode pages which have been modified and are MAP_SHARED may need
 *   to be written back to the inode on disk,
 * - anonymous pages (including MAP_PRIVATE file mappings) which have been
 *   modified may need to be swapped out to swap space and (later) to be read
 *   back into memory.
 */

/*
 * The zone field is never updated after free_area_init_core()
 * sets it, so none of the operations on it need to be atomic.
 */

/* Page flags: | [SECTION] | [NODE] | ZONE | [LAST_CPUPID] | ... | FLAGS | */
#define SECTIONS_PGOFF		((sizeof(unsigned long)*8) - SECTIONS_WIDTH)
#define NODES_PGOFF		(SECTIONS_PGOFF - NODES_WIDTH)
#define ZONES_PGOFF		(NODES_PGOFF - ZONES_WIDTH)
#define LAST_CPUPID_PGOFF	(ZONES_PGOFF - LAST_CPUPID_WIDTH)
#define KASAN_TAG_PGOFF		(LAST_CPUPID_PGOFF - KASAN_TAG_WIDTH)

/*
 * Define the bit shifts to access each section.  For non-existent
 * sections we define the shift as 0; that plus a 0 mask ensures
 * the compiler will optimise away reference to them.
 */
#define SECTIONS_PGSHIFT	(SECTIONS_PGOFF * (SECTIONS_WIDTH != 0))
#define NODES_PGSHIFT		(NODES_PGOFF * (NODES_WIDTH != 0))
#define ZONES_PGSHIFT		(ZONES_PGOFF * (ZONES_WIDTH != 0))
#define LAST_CPUPID_PGSHIFT	(LAST_CPUPID_PGOFF * (LAST_CPUPID_WIDTH != 0))
#define KASAN_TAG_PGSHIFT	(KASAN_TAG_PGOFF * (KASAN_TAG_WIDTH != 0))

/* NODE:ZONE or SECTION:ZONE is used to ID a zone for the buddy allocator */
#ifdef NODE_NOT_IN_PAGE_FLAGS
#define ZONEID_SHIFT		(SECTIONS_SHIFT + ZONES_SHIFT)
#define ZONEID_PGOFF		((SECTIONS_PGOFF < ZONES_PGOFF)? \
						SECTIONS_PGOFF : ZONES_PGOFF)
#else
#define ZONEID_SHIFT		(NODES_SHIFT + ZONES_SHIFT)
#define ZONEID_PGOFF		((NODES_PGOFF < ZONES_PGOFF)? \
						NODES_PGOFF : ZONES_PGOFF)
#endif

#define ZONEID_PGSHIFT		(ZONEID_PGOFF * (ZONEID_SHIFT != 0))

#if SECTIONS_WIDTH+NODES_WIDTH+ZONES_WIDTH > BITS_PER_LONG - NR_PAGEFLAGS
#error SECTIONS_WIDTH+NODES_WIDTH+ZONES_WIDTH > BITS_PER_LONG - NR_PAGEFLAGS
#endif

#define ZONES_MASK		((1UL << ZONES_WIDTH) - 1)
#define NODES_MASK		((1UL << NODES_WIDTH) - 1)
#define SECTIONS_MASK		((1UL << SECTIONS_WIDTH) - 1)
#define LAST_CPUPID_MASK	((1UL << LAST_CPUPID_SHIFT) - 1)
#define KASAN_TAG_MASK		((1UL << KASAN_TAG_WIDTH) - 1)
#define ZONEID_MASK		((1UL << ZONEID_SHIFT) - 1)

static inline enum zone_type page_zonenum(const struct page *page)
{
	return (page->flags >> ZONES_PGSHIFT) & ZONES_MASK;
}

#ifdef CONFIG_ZONE_DEVICE
static inline bool is_zone_device_page(const struct page *page)
{
	return page_zonenum(page) == ZONE_DEVICE;
}
#else
static inline bool is_zone_device_page(const struct page *page)
{
	return false;
}
#endif

#if defined(CONFIG_DEVICE_PRIVATE) || defined(CONFIG_DEVICE_PUBLIC)
void put_zone_device_private_or_public_page(struct page *page);
DECLARE_STATIC_KEY_FALSE(device_private_key);
#define IS_HMM_ENABLED static_branch_unlikely(&device_private_key)
static inline bool is_device_private_page(const struct page *page);
static inline bool is_device_public_page(const struct page *page);
#else /* CONFIG_DEVICE_PRIVATE || CONFIG_DEVICE_PUBLIC */
static inline void put_zone_device_private_or_public_page(struct page *page)
{
}
#define IS_HMM_ENABLED 0
static inline bool is_device_private_page(const struct page *page)
{
	return false;
}
static inline bool is_device_public_page(const struct page *page)
{
	return false;
}
#endif /* CONFIG_DEVICE_PRIVATE || CONFIG_DEVICE_PUBLIC */


/* 127: arbitrary random number, small enough to assemble well */
#define page_ref_zero_or_close_to_overflow(page) \
	((unsigned int) page_ref_count(page) + 127u <= 127u)

static inline void get_page(struct page *page)
{
	page = compound_head(page);
	/*
	 * Getting a normal page or the head of a compound page
	 * requires to already have an elevated page->_refcount.
	 */
	VM_BUG_ON_PAGE(page_ref_zero_or_close_to_overflow(page), page);
	page_ref_inc(page);
}

static inline __must_check bool try_get_page(struct page *page)
{
	page = compound_head(page);
	if (WARN_ON_ONCE(page_ref_count(page) <= 0))
		return false;
	page_ref_inc(page);
	return true;
}

static inline void put_page(struct page *page)
{
	page = compound_head(page);

	/*
	 * For private device pages we need to catch refcount transition from
	 * 2 to 1, when refcount reach one it means the private device page is
	 * free and we need to inform the device driver through callback. See
	 * include/linux/memremap.h and HMM for details.
	 */
	if (IS_HMM_ENABLED && unlikely(is_device_private_page(page) ||
	    unlikely(is_device_public_page(page)))) {
		put_zone_device_private_or_public_page(page);
		return;
	}

	if (put_page_testzero(page))
		__put_page(page);
}

#if defined(CONFIG_SPARSEMEM) && !defined(CONFIG_SPARSEMEM_VMEMMAP)
#define SECTION_IN_PAGE_FLAGS
#endif

/*
 * The identification function is mainly used by the buddy allocator for
 * determining if two pages could be buddies. We are not really identifying
 * the zone since we could be using the section number id if we do not have
 * node id available in page flags.
 * We only guarantee that it will return the same value for two combinable
 * pages in a zone.
 */
static inline int page_zone_id(struct page *page)
{
	return (page->flags >> ZONEID_PGSHIFT) & ZONEID_MASK;
}

static inline int zone_to_nid(struct zone *zone)
{
#ifdef CONFIG_NUMA
	return zone->node;
#else
	return 0;
#endif
}

#ifdef NODE_NOT_IN_PAGE_FLAGS
extern int page_to_nid(const struct page *page);
#else
static inline int page_to_nid(const struct page *page)
{
	return (page->flags >> NODES_PGSHIFT) & NODES_MASK;
}
#endif

#ifdef CONFIG_NUMA_BALANCING
static inline int cpu_pid_to_cpupid(int cpu, int pid)
{
	return ((cpu & LAST__CPU_MASK) << LAST__PID_SHIFT) | (pid & LAST__PID_MASK);
}

static inline int cpupid_to_pid(int cpupid)
{
	return cpupid & LAST__PID_MASK;
}

static inline int cpupid_to_cpu(int cpupid)
{
	return (cpupid >> LAST__PID_SHIFT) & LAST__CPU_MASK;
}

static inline int cpupid_to_nid(int cpupid)
{
	return cpu_to_node(cpupid_to_cpu(cpupid));
}

static inline bool cpupid_pid_unset(int cpupid)
{
	return cpupid_to_pid(cpupid) == (-1 & LAST__PID_MASK);
}

static inline bool cpupid_cpu_unset(int cpupid)
{
	return cpupid_to_cpu(cpupid) == (-1 & LAST__CPU_MASK);
}

static inline bool __cpupid_match_pid(pid_t task_pid, int cpupid)
{
	return (task_pid & LAST__PID_MASK) == cpupid_to_pid(cpupid);
}

#define cpupid_match_pid(task, cpupid) __cpupid_match_pid(task->pid, cpupid)
#ifdef LAST_CPUPID_NOT_IN_PAGE_FLAGS
static inline int page_cpupid_xchg_last(struct page *page, int cpupid)
{
	return xchg(&page->_last_cpupid, cpupid & LAST_CPUPID_MASK);
}

static inline int page_cpupid_last(struct page *page)
{
	return page->_last_cpupid;
}
static inline void page_cpupid_reset_last(struct page *page)
{
	page->_last_cpupid = -1 & LAST_CPUPID_MASK;
}
#else
static inline int page_cpupid_last(struct page *page)
{
	return (page->flags >> LAST_CPUPID_PGSHIFT) & LAST_CPUPID_MASK;
}

extern int page_cpupid_xchg_last(struct page *page, int cpupid);

static inline void page_cpupid_reset_last(struct page *page)
{
	page->flags |= LAST_CPUPID_MASK << LAST_CPUPID_PGSHIFT;
}
#endif /* LAST_CPUPID_NOT_IN_PAGE_FLAGS */
#else /* !CONFIG_NUMA_BALANCING */
static inline int page_cpupid_xchg_last(struct page *page, int cpupid)
{
	return page_to_nid(page); /* XXX */
}

static inline int page_cpupid_last(struct page *page)
{
	return page_to_nid(page); /* XXX */
}

static inline int cpupid_to_nid(int cpupid)
{
	return -1;
}

static inline int cpupid_to_pid(int cpupid)
{
	return -1;
}

static inline int cpupid_to_cpu(int cpupid)
{
	return -1;
}

static inline int cpu_pid_to_cpupid(int nid, int pid)
{
	return -1;
}

static inline bool cpupid_pid_unset(int cpupid)
{
	return 1;
}

static inline void page_cpupid_reset_last(struct page *page)
{
}

static inline bool cpupid_match_pid(struct task_struct *task, int cpupid)
{
	return false;
}
#endif /* CONFIG_NUMA_BALANCING */

#ifdef CONFIG_KASAN_SW_TAGS
static inline u8 page_kasan_tag(const struct page *page)
{
	return (page->flags >> KASAN_TAG_PGSHIFT) & KASAN_TAG_MASK;
}

static inline void page_kasan_tag_set(struct page *page, u8 tag)
{
	page->flags &= ~(KASAN_TAG_MASK << KASAN_TAG_PGSHIFT);
	page->flags |= (tag & KASAN_TAG_MASK) << KASAN_TAG_PGSHIFT;
}

static inline void page_kasan_tag_reset(struct page *page)
{
	page_kasan_tag_set(page, 0xff);
}
#else
static inline u8 page_kasan_tag(const struct page *page)
{
	return 0xff;
}

static inline void page_kasan_tag_set(struct page *page, u8 tag) { }
static inline void page_kasan_tag_reset(struct page *page) { }
#endif

static inline struct zone *page_zone(const struct page *page)
{
	return &NODE_DATA(page_to_nid(page))->node_zones[page_zonenum(page)];
}

static inline pg_data_t *page_pgdat(const struct page *page)
{
	return NODE_DATA(page_to_nid(page));
}

#ifdef SECTION_IN_PAGE_FLAGS
static inline void set_page_section(struct page *page, unsigned long section)
{
	page->flags &= ~(SECTIONS_MASK << SECTIONS_PGSHIFT);
	page->flags |= (section & SECTIONS_MASK) << SECTIONS_PGSHIFT;
}

static inline unsigned long page_to_section(const struct page *page)
{
	return (page->flags >> SECTIONS_PGSHIFT) & SECTIONS_MASK;
}
#endif

static inline void set_page_zone(struct page *page, enum zone_type zone)
{
	page->flags &= ~(ZONES_MASK << ZONES_PGSHIFT);
	page->flags |= (zone & ZONES_MASK) << ZONES_PGSHIFT;
}

static inline void set_page_node(struct page *page, unsigned long node)
{
	page->flags &= ~(NODES_MASK << NODES_PGSHIFT);
	page->flags |= (node & NODES_MASK) << NODES_PGSHIFT;
}

static inline void set_page_links(struct page *page, enum zone_type zone,
	unsigned long node, unsigned long pfn)
{
	set_page_zone(page, zone);
	set_page_node(page, node);
#ifdef SECTION_IN_PAGE_FLAGS
	set_page_section(page, pfn_to_section_nr(pfn));
#endif
}

#ifdef CONFIG_MEMCG
static inline struct mem_cgroup *page_memcg(struct page *page)
{
	return page->mem_cgroup;
}
static inline struct mem_cgroup *page_memcg_rcu(struct page *page)
{
	WARN_ON_ONCE(!rcu_read_lock_held());
	return READ_ONCE(page->mem_cgroup);
}
#else
static inline struct mem_cgroup *page_memcg(struct page *page)
{
	return NULL;
}
static inline struct mem_cgroup *page_memcg_rcu(struct page *page)
{
	WARN_ON_ONCE(!rcu_read_lock_held());
	return NULL;
}
#endif

/*
 * Some inline functions in vmstat.h depend on page_zone()
 */
#include <linux/vmstat.h>

static __always_inline void *lowmem_page_address(const struct page *page)
{
	return page_to_virt(page);
}

#if defined(CONFIG_HIGHMEM) && !defined(WANT_PAGE_VIRTUAL)
#define HASHED_PAGE_VIRTUAL
#endif

#if defined(WANT_PAGE_VIRTUAL)
static inline void *page_address(const struct page *page)
{
	return page->virtual;
}
static inline void set_page_address(struct page *page, void *address)
{
	page->virtual = address;
}
#define page_address_init()  do { } while(0)
#endif

#if defined(HASHED_PAGE_VIRTUAL)
void *page_address(const struct page *page);
void set_page_address(struct page *page, void *virtual);
void page_address_init(void);
#endif

#if !defined(HASHED_PAGE_VIRTUAL) && !defined(WANT_PAGE_VIRTUAL)
#define page_address(page) lowmem_page_address(page)
#define set_page_address(page, address)  do { } while(0)
#define page_address_init()  do { } while(0)
#endif

extern void *page_rmapping(struct page *page);
extern struct anon_vma *page_anon_vma(struct page *page);
extern struct address_space *page_mapping(struct page *page);

extern struct address_space *__page_file_mapping(struct page *);

static inline
struct address_space *page_file_mapping(struct page *page)
{
	if (unlikely(PageSwapCache(page)))
		return __page_file_mapping(page);

	return page->mapping;
}

extern pgoff_t __page_file_index(struct page *page);

/*
 * Return the pagecache index of the passed page.  Regular pagecache pages
 * use ->index whereas swapcache pages use swp_offset(->private)
 */
static inline pgoff_t page_index(struct page *page)
{
	if (unlikely(PageSwapCache(page)))
		return __page_file_index(page);
	return page->index;
}

bool page_mapped(struct page *page);
struct address_space *page_mapping(struct page *page);

/*
 * Return true only if the page has been allocated with
 * ALLOC_NO_WATERMARKS and the low watermark was not
 * met implying that the system is under some pressure.
 */
static inline bool page_is_pfmemalloc(struct page *page)
{
	/*
	 * Page index cannot be this large so this must be
	 * a pfmemalloc page.
	 */
	return page->index == -1UL;
}

/*
 * Only to be called by the page allocator on a freshly allocated
 * page.
 */
static inline void set_page_pfmemalloc(struct page *page)
{
	page->index = -1UL;
}

static inline void clear_page_pfmemalloc(struct page *page)
{
	page->index = 0;
}

/*
 * Different kinds of faults, as returned by handle_mm_fault().
 * Used to decide whether a process gets delivered SIGBUS or
 * just gets major/minor fault counters bumped up.
 */

#define VM_FAULT_OOM	0x0001
#define VM_FAULT_SIGBUS	0x0002
#define VM_FAULT_MAJOR	0x0004
#define VM_FAULT_WRITE	0x0008	/* Special case for get_user_pages */
#define VM_FAULT_HWPOISON 0x0010	/* Hit poisoned small page */
#define VM_FAULT_HWPOISON_LARGE 0x0020  /* Hit poisoned large page. Index encoded in upper bits */
#define VM_FAULT_SIGSEGV 0x0040

#define VM_FAULT_NOPAGE	0x0100	/* ->fault installed the pte, not return page */
#define VM_FAULT_LOCKED	0x0200	/* ->fault locked the returned page */
#define VM_FAULT_RETRY	0x0400	/* ->fault blocked, must retry */
#define VM_FAULT_FALLBACK 0x0800	/* huge page fault failed, fall back to small */
#define VM_FAULT_DONE_COW   0x1000	/* ->fault has fully handled COW */

#define VM_FAULT_HWPOISON_LARGE_MASK 0xf000 /* encodes hpage index for large hwpoison */
#define VM_FAULT_PTNOTSAME 0x4000	/* Page table entries have changed */

#define VM_FAULT_ERROR	(VM_FAULT_OOM | VM_FAULT_SIGBUS | VM_FAULT_SIGSEGV | \
			 VM_FAULT_HWPOISON | VM_FAULT_HWPOISON_LARGE | \
			 VM_FAULT_FALLBACK)

#define VM_FAULT_RESULT_TRACE \
	{ VM_FAULT_OOM,			"OOM" }, \
	{ VM_FAULT_SIGBUS,		"SIGBUS" }, \
	{ VM_FAULT_MAJOR,		"MAJOR" }, \
	{ VM_FAULT_WRITE,		"WRITE" }, \
	{ VM_FAULT_HWPOISON,		"HWPOISON" }, \
	{ VM_FAULT_HWPOISON_LARGE,	"HWPOISON_LARGE" }, \
	{ VM_FAULT_SIGSEGV,		"SIGSEGV" }, \
	{ VM_FAULT_NOPAGE,		"NOPAGE" }, \
	{ VM_FAULT_LOCKED,		"LOCKED" }, \
	{ VM_FAULT_RETRY,		"RETRY" }, \
	{ VM_FAULT_FALLBACK,		"FALLBACK" }, \
	{ VM_FAULT_DONE_COW,		"DONE_COW" }

/* Encode hstate index for a hwpoisoned large page */
#define VM_FAULT_SET_HINDEX(x) ((x) << 12)
#define VM_FAULT_GET_HINDEX(x) (((x) >> 12) & 0xf)

/*
 * Can be called by the pagefault handler when it gets a VM_FAULT_OOM.
 */
extern void pagefault_out_of_memory(void);

#define offset_in_page(p)	((unsigned long)(p) & ~PAGE_MASK)

/*
 * Flags passed to show_mem() and show_free_areas() to suppress output in
 * various contexts.
 */
#define SHOW_MEM_FILTER_NODES		(0x0001u)	/* disallowed nodes */

extern void show_free_areas(unsigned int flags, nodemask_t *nodemask);
void shmem_set_file(struct vm_area_struct *vma, struct file *file);

void shmem_set_file(struct vm_area_struct *vma, struct file *file);

void shmem_set_file(struct vm_area_struct *vma, struct file *file);

extern bool can_do_mlock(void);
extern int user_shm_lock(size_t, struct user_struct *);
extern void user_shm_unlock(size_t, struct user_struct *);

/*
 * Parameter block passed down to zap_pte_range in exceptional cases.
 */
struct zap_details {
	struct address_space *check_mapping;	/* Check page->mapping if set */
	pgoff_t	first_index;			/* Lowest page->index to unmap */
	pgoff_t last_index;			/* Highest page->index to unmap */
};

static inline void INIT_VMA(struct vm_area_struct *vma)
{
	INIT_LIST_HEAD(&vma->anon_vma_chain);
#ifdef CONFIG_SPECULATIVE_PAGE_FAULT
	seqcount_init(&vma->vm_sequence);
	atomic_set(&vma->vm_ref_count, 1);
#endif
}

struct page *__vm_normal_page(struct vm_area_struct *vma, unsigned long addr,
			      pte_t pte, bool with_public_device,
			      unsigned long vma_flags);
static inline struct page *_vm_normal_page(struct vm_area_struct *vma,
					    unsigned long addr, pte_t pte,
					    bool with_public_device)
{
	return __vm_normal_page(vma, addr, pte, with_public_device,
				vma->vm_flags);
}
static inline struct page *vm_normal_page(struct vm_area_struct *vma,
					  unsigned long addr, pte_t pte)
{
	return _vm_normal_page(vma, addr, pte, false);
}

struct page *vm_normal_page_pmd(struct vm_area_struct *vma, unsigned long addr,
				pmd_t pmd);

int zap_vma_ptes(struct vm_area_struct *vma, unsigned long address,
		unsigned long size);
void zap_page_range(struct vm_area_struct *vma, unsigned long address,
		unsigned long size);
void unmap_vmas(struct mmu_gather *tlb, struct vm_area_struct *start_vma,
		unsigned long start, unsigned long end);

/**
 * mm_walk - callbacks for walk_page_range
 * @pud_entry: if set, called for each non-empty PUD (2nd-level) entry
 *	       this handler should only handle pud_trans_huge() puds.
 *	       the pmd_entry or pte_entry callbacks will be used for
 *	       regular PUDs.
 * @pmd_entry: if set, called for each non-empty PMD (3rd-level) entry
 *	       this handler is required to be able to handle
 *	       pmd_trans_huge() pmds.  They may simply choose to
 *	       split_huge_page() instead of handling it explicitly.
 * @pte_entry: if set, called for each non-empty PTE (4th-level) entry
 * @pte_hole: if set, called for each hole at all levels
 * @hugetlb_entry: if set, called for each hugetlb entry
 * @test_walk: caller specific callback function to determine whether
 *             we walk over the current vma or not. Returning 0
 *             value means "do page table walk over the current vma,"
 *             and a negative one means "abort current page table walk
 *             right now." 1 means "skip the current vma."
 * @mm:        mm_struct representing the target process of page table walk
 * @vma:       vma currently walked (NULL if walking outside vmas)
 * @private:   private data for callbacks' usage
 *
 * (see the comment on walk_page_range() for more details)
 */
struct mm_walk {
	int (*pud_entry)(pud_t *pud, unsigned long addr,
			 unsigned long next, struct mm_walk *walk);
	int (*pmd_entry)(pmd_t *pmd, unsigned long addr,
			 unsigned long next, struct mm_walk *walk);
	int (*pte_entry)(pte_t *pte, unsigned long addr,
			 unsigned long next, struct mm_walk *walk);
	int (*pte_hole)(unsigned long addr, unsigned long next,
			struct mm_walk *walk);
	int (*hugetlb_entry)(pte_t *pte, unsigned long hmask,
			     unsigned long addr, unsigned long next,
			     struct mm_walk *walk);
	int (*test_walk)(unsigned long addr, unsigned long next,
			struct mm_walk *walk);
	struct mm_struct *mm;
	struct vm_area_struct *vma;
	void *private;
};

int walk_page_range(unsigned long addr, unsigned long end,
		struct mm_walk *walk);
int walk_page_vma(struct vm_area_struct *vma, struct mm_walk *walk);
void free_pgd_range(struct mmu_gather *tlb, unsigned long addr,
		unsigned long end, unsigned long floor, unsigned long ceiling);
int copy_page_range(struct mm_struct *dst, struct mm_struct *src,
			struct vm_area_struct *vma);
void unmap_mapping_range(struct address_space *mapping,
		loff_t const holebegin, loff_t const holelen, int even_cows);
int follow_pte_pmd(struct mm_struct *mm, unsigned long address,
			     unsigned long *start, unsigned long *end,
			     pte_t **ptepp, pmd_t **pmdpp, spinlock_t **ptlp);
int follow_pfn(struct vm_area_struct *vma, unsigned long address,
	unsigned long *pfn);
int follow_phys(struct vm_area_struct *vma, unsigned long address,
		unsigned int flags, unsigned long *prot, resource_size_t *phys);
int generic_access_phys(struct vm_area_struct *vma, unsigned long addr,
			void *buf, int len, int write);

static inline void unmap_shared_mapping_range(struct address_space *mapping,
		loff_t const holebegin, loff_t const holelen)
{
	unmap_mapping_range(mapping, holebegin, holelen, 0);
}

#ifdef CONFIG_SPECULATIVE_PAGE_FAULT
static inline void vm_write_begin(struct vm_area_struct *vma)
{
	write_seqcount_begin(&vma->vm_sequence);
}
static inline void vm_write_begin_nested(struct vm_area_struct *vma,
					 int subclass)
{
	write_seqcount_begin_nested(&vma->vm_sequence, subclass);
}
static inline void vm_write_end(struct vm_area_struct *vma)
{
	write_seqcount_end(&vma->vm_sequence);
}
static inline void vm_raw_write_begin(struct vm_area_struct *vma)
{
	raw_write_seqcount_begin(&vma->vm_sequence);
}
static inline void vm_raw_write_end(struct vm_area_struct *vma)
{
	raw_write_seqcount_end(&vma->vm_sequence);
}
#else
static inline void vm_write_begin(struct vm_area_struct *vma)
{
}
static inline void vm_write_begin_nested(struct vm_area_struct *vma,
					 int subclass)
{
}
static inline void vm_write_end(struct vm_area_struct *vma)
{
}
static inline void vm_raw_write_begin(struct vm_area_struct *vma)
{
}
static inline void vm_raw_write_end(struct vm_area_struct *vma)
{
}
#endif /* CONFIG_SPECULATIVE_PAGE_FAULT */

extern void truncate_pagecache(struct inode *inode, loff_t new);
extern void truncate_setsize(struct inode *inode, loff_t newsize);
void pagecache_isize_extended(struct inode *inode, loff_t from, loff_t to);
void truncate_pagecache_range(struct inode *inode, loff_t offset, loff_t end);
int truncate_inode_page(struct address_space *mapping, struct page *page);
int generic_error_remove_page(struct address_space *mapping, struct page *page);
int invalidate_inode_page(struct page *page);

#ifdef CONFIG_MMU
extern int handle_mm_fault(struct vm_area_struct *vma, unsigned long address,
		unsigned int flags);

#ifdef CONFIG_SPECULATIVE_PAGE_FAULT
extern int __handle_speculative_fault(struct mm_struct *mm,
				      unsigned long address,
				      unsigned int flags,
				      struct vm_area_struct **vma);
static inline int handle_speculative_fault(struct mm_struct *mm,
					   unsigned long address,
					   unsigned int flags,
					   struct vm_area_struct **vma)
{
	/*
	 * Try speculative page fault for multithreaded user space task only.
	 */
	if (!(flags & FAULT_FLAG_USER) || atomic_read(&mm->mm_users) == 1) {
		*vma = NULL;
		return VM_FAULT_RETRY;
	}
	return __handle_speculative_fault(mm, address, flags, vma);
}
extern bool can_reuse_spf_vma(struct vm_area_struct *vma,
			      unsigned long address);
#else
static inline int handle_speculative_fault(struct mm_struct *mm,
					   unsigned long address,
					   unsigned int flags,
					   struct vm_area_struct **vma)
{
	return VM_FAULT_RETRY;
}
static inline bool can_reuse_spf_vma(struct vm_area_struct *vma,
				     unsigned long address)
{
	return false;
}
#endif /* CONFIG_SPECULATIVE_PAGE_FAULT */

extern int fixup_user_fault(struct task_struct *tsk, struct mm_struct *mm,
			    unsigned long address, unsigned int fault_flags,
			    bool *unlocked);
#else
static inline int handle_mm_fault(struct vm_area_struct *vma,
		unsigned long address, unsigned int flags)
{
	/* should never happen if there's no MMU */
	BUG();
	return VM_FAULT_SIGBUS;
}
static inline int fixup_user_fault(struct task_struct *tsk,
		struct mm_struct *mm, unsigned long address,
		unsigned int fault_flags, bool *unlocked)
{
	/* should never happen if there's no MMU */
	BUG();
	return -EFAULT;
}
#endif

extern int access_process_vm(struct task_struct *tsk, unsigned long addr, void *buf, int len,
		unsigned int gup_flags);
extern int access_remote_vm(struct mm_struct *mm, unsigned long addr,
		void *buf, int len, unsigned int gup_flags);
extern int __access_remote_vm(struct task_struct *tsk, struct mm_struct *mm,
		unsigned long addr, void *buf, int len, unsigned int gup_flags);

long get_user_pages_remote(struct task_struct *tsk, struct mm_struct *mm,
			    unsigned long start, unsigned long nr_pages,
			    unsigned int gup_flags, struct page **pages,
			    struct vm_area_struct **vmas, int *locked);
long get_user_pages(unsigned long start, unsigned long nr_pages,
			    unsigned int gup_flags, struct page **pages,
			    struct vm_area_struct **vmas);
long get_user_pages_locked(unsigned long start, unsigned long nr_pages,
		    unsigned int gup_flags, struct page **pages, int *locked);
long get_user_pages_unlocked(unsigned long start, unsigned long nr_pages,
		    struct page **pages, unsigned int gup_flags);
#ifdef CONFIG_FS_DAX
long get_user_pages_longterm(unsigned long start, unsigned long nr_pages,
			    unsigned int gup_flags, struct page **pages,
			    struct vm_area_struct **vmas);
#else
static inline long get_user_pages_longterm(unsigned long start,
		unsigned long nr_pages, unsigned int gup_flags,
		struct page **pages, struct vm_area_struct **vmas)
{
	return get_user_pages(start, nr_pages, gup_flags, pages, vmas);
}
#endif /* CONFIG_FS_DAX */

int get_user_pages_fast(unsigned long start, int nr_pages, int write,
			struct page **pages);

/* Container for pinned pfns / pages */
struct frame_vector {
	unsigned int nr_allocated;	/* Number of frames we have space for */
	unsigned int nr_frames;	/* Number of frames stored in ptrs array */
	bool got_ref;		/* Did we pin pages by getting page ref? */
	bool is_pfns;		/* Does array contain pages or pfns? */
	void *ptrs[0];		/* Array of pinned pfns / pages. Use
				 * pfns_vector_pages() or pfns_vector_pfns()
				 * for access */
};

struct frame_vector *frame_vector_create(unsigned int nr_frames);
void frame_vector_destroy(struct frame_vector *vec);
int get_vaddr_frames(unsigned long start, unsigned int nr_pfns,
		     unsigned int gup_flags, struct frame_vector *vec);
void put_vaddr_frames(struct frame_vector *vec);
int frame_vector_to_pages(struct frame_vector *vec);
void frame_vector_to_pfns(struct frame_vector *vec);

static inline unsigned int frame_vector_count(struct frame_vector *vec)
{
	return vec->nr_frames;
}

static inline struct page **frame_vector_pages(struct frame_vector *vec)
{
	if (vec->is_pfns) {
		int err = frame_vector_to_pages(vec);

		if (err)
			return ERR_PTR(err);
	}
	return (struct page **)(vec->ptrs);
}

static inline unsigned long *frame_vector_pfns(struct frame_vector *vec)
{
	if (!vec->is_pfns)
		frame_vector_to_pfns(vec);
	return (unsigned long *)(vec->ptrs);
}

struct kvec;
int get_kernel_pages(const struct kvec *iov, int nr_pages, int write,
			struct page **pages);
int get_kernel_page(unsigned long start, int write, struct page **pages);
struct page *get_dump_page(unsigned long addr);

extern int try_to_release_page(struct page * page, gfp_t gfp_mask);
extern void do_invalidatepage(struct page *page, unsigned int offset,
			      unsigned int length);

int __set_page_dirty_nobuffers(struct page *page);
int __set_page_dirty_no_writeback(struct page *page);
int redirty_page_for_writepage(struct writeback_control *wbc,
				struct page *page);
void account_page_dirtied(struct page *page, struct address_space *mapping);
void account_page_cleaned(struct page *page, struct address_space *mapping,
			  struct bdi_writeback *wb);
int set_page_dirty(struct page *page);
int set_page_dirty_lock(struct page *page);
void cancel_dirty_page(struct page *page);
int clear_page_dirty_for_io(struct page *page);

int get_cmdline(struct task_struct *task, char *buffer, int buflen);

static inline bool vma_is_anonymous(struct vm_area_struct *vma)
{
	return !vma->vm_ops;
}

#ifdef CONFIG_SHMEM
/*
 * The vma_is_shmem is not inline because it is used only by slow
 * paths in userfault.
 */
bool vma_is_shmem(struct vm_area_struct *vma);
#else
static inline bool vma_is_shmem(struct vm_area_struct *vma) { return false; }
#endif

int vma_is_stack_for_current(struct vm_area_struct *vma);

extern unsigned long move_page_tables(struct vm_area_struct *vma,
		unsigned long old_addr, struct vm_area_struct *new_vma,
		unsigned long new_addr, unsigned long len,
		bool need_rmap_locks);
extern unsigned long change_protection(struct vm_area_struct *vma, unsigned long start,
			      unsigned long end, pgprot_t newprot,
			      int dirty_accountable, int prot_numa);
extern int mprotect_fixup(struct vm_area_struct *vma,
			  struct vm_area_struct **pprev, unsigned long start,
			  unsigned long end, unsigned long newflags);

/*
 * doesn't attempt to fault and will return short.
 */
int __get_user_pages_fast(unsigned long start, int nr_pages, int write,
			  struct page **pages);
/*
 * per-process(per-mm_struct) statistics.
 */
static inline unsigned long get_mm_counter(struct mm_struct *mm, int member)
{
	long val = atomic_long_read(&mm->rss_stat.count[member]);

#ifdef SPLIT_RSS_COUNTING
	/*
	 * counter is updated in asynchronous manner and may go to minus.
	 * But it's never be expected number for users.
	 */
	if (val < 0)
		val = 0;
#endif
	return (unsigned long)val;
}

static inline void add_mm_counter(struct mm_struct *mm, int member, long value)
{
	atomic_long_add(value, &mm->rss_stat.count[member]);
}

static inline void inc_mm_counter(struct mm_struct *mm, int member)
{
	atomic_long_inc(&mm->rss_stat.count[member]);
}

static inline void dec_mm_counter(struct mm_struct *mm, int member)
{
	atomic_long_dec(&mm->rss_stat.count[member]);
}

/* Optimized variant when page is already known not to be PageAnon */
static inline int mm_counter_file(struct page *page)
{
	if (PageSwapBacked(page))
		return MM_SHMEMPAGES;
	return MM_FILEPAGES;
}

static inline int mm_counter(struct page *page)
{
	if (PageAnon(page))
		return MM_ANONPAGES;
	return mm_counter_file(page);
}

static inline unsigned long get_mm_rss(struct mm_struct *mm)
{
	return get_mm_counter(mm, MM_FILEPAGES) +
		get_mm_counter(mm, MM_ANONPAGES) +
		get_mm_counter(mm, MM_SHMEMPAGES);
}

static inline unsigned long get_mm_hiwater_rss(struct mm_struct *mm)
{
	return max(mm->hiwater_rss, get_mm_rss(mm));
}

static inline unsigned long get_mm_hiwater_vm(struct mm_struct *mm)
{
	return max(mm->hiwater_vm, mm->total_vm);
}

static inline void update_hiwater_rss(struct mm_struct *mm)
{
	unsigned long _rss = get_mm_rss(mm);

	if ((mm)->hiwater_rss < _rss)
		(mm)->hiwater_rss = _rss;
}

static inline void update_hiwater_vm(struct mm_struct *mm)
{
	if (mm->hiwater_vm < mm->total_vm)
		mm->hiwater_vm = mm->total_vm;
}

static inline void reset_mm_hiwater_rss(struct mm_struct *mm)
{
	mm->hiwater_rss = get_mm_rss(mm);
}

static inline void setmax_mm_hiwater_rss(unsigned long *maxrss,
					 struct mm_struct *mm)
{
	unsigned long hiwater_rss = get_mm_hiwater_rss(mm);

	if (*maxrss < hiwater_rss)
		*maxrss = hiwater_rss;
}

#if defined(SPLIT_RSS_COUNTING)
void sync_mm_rss(struct mm_struct *mm);
#else
static inline void sync_mm_rss(struct mm_struct *mm)
{
}
#endif

#ifndef __HAVE_ARCH_PTE_DEVMAP
static inline int pte_devmap(pte_t pte)
{
	return 0;
}
#endif

int vma_wants_writenotify(struct vm_area_struct *vma, pgprot_t vm_page_prot);

extern pte_t *__get_locked_pte(struct mm_struct *mm, unsigned long addr,
			       spinlock_t **ptl);
static inline pte_t *get_locked_pte(struct mm_struct *mm, unsigned long addr,
				    spinlock_t **ptl)
{
	pte_t *ptep;
	__cond_lock(*ptl, ptep = __get_locked_pte(mm, addr, ptl));
	return ptep;
}

#ifdef __PAGETABLE_P4D_FOLDED
static inline int __p4d_alloc(struct mm_struct *mm, pgd_t *pgd,
						unsigned long address)
{
	return 0;
}
#else
int __p4d_alloc(struct mm_struct *mm, pgd_t *pgd, unsigned long address);
#endif

#ifdef __PAGETABLE_PUD_FOLDED
static inline int __pud_alloc(struct mm_struct *mm, p4d_t *p4d,
						unsigned long address)
{
	return 0;
}
#else
int __pud_alloc(struct mm_struct *mm, p4d_t *p4d, unsigned long address);
#endif

#if defined(__PAGETABLE_PMD_FOLDED) || !defined(CONFIG_MMU)
static inline int __pmd_alloc(struct mm_struct *mm, pud_t *pud,
						unsigned long address)
{
	return 0;
}

static inline void mm_nr_pmds_init(struct mm_struct *mm) {}

static inline unsigned long mm_nr_pmds(struct mm_struct *mm)
{
	return 0;
}

static inline void mm_inc_nr_pmds(struct mm_struct *mm) {}
static inline void mm_dec_nr_pmds(struct mm_struct *mm) {}

#else
int __pmd_alloc(struct mm_struct *mm, pud_t *pud, unsigned long address);

static inline void mm_nr_pmds_init(struct mm_struct *mm)
{
	atomic_long_set(&mm->nr_pmds, 0);
}

static inline unsigned long mm_nr_pmds(struct mm_struct *mm)
{
	return atomic_long_read(&mm->nr_pmds);
}

static inline void mm_inc_nr_pmds(struct mm_struct *mm)
{
	atomic_long_inc(&mm->nr_pmds);
}

static inline void mm_dec_nr_pmds(struct mm_struct *mm)
{
	atomic_long_dec(&mm->nr_pmds);
}
#endif

int __pte_alloc(struct mm_struct *mm, pmd_t *pmd, unsigned long address);
int __pte_alloc_kernel(pmd_t *pmd, unsigned long address);

/*
 * The following ifdef needed to get the 4level-fixup.h header to work.
 * Remove it when 4level-fixup.h has been removed.
 */
#if defined(CONFIG_MMU) && !defined(__ARCH_HAS_4LEVEL_HACK)

#ifndef __ARCH_HAS_5LEVEL_HACK
static inline p4d_t *p4d_alloc(struct mm_struct *mm, pgd_t *pgd,
		unsigned long address)
{
	return (unlikely(pgd_none(*pgd)) && __p4d_alloc(mm, pgd, address)) ?
		NULL : p4d_offset(pgd, address);
}

static inline pud_t *pud_alloc(struct mm_struct *mm, p4d_t *p4d,
		unsigned long address)
{
	return (unlikely(p4d_none(*p4d)) && __pud_alloc(mm, p4d, address)) ?
		NULL : pud_offset(p4d, address);
}
#endif /* !__ARCH_HAS_5LEVEL_HACK */

static inline pmd_t *pmd_alloc(struct mm_struct *mm, pud_t *pud, unsigned long address)
{
	return (unlikely(pud_none(*pud)) && __pmd_alloc(mm, pud, address))?
		NULL: pmd_offset(pud, address);
}
#endif /* CONFIG_MMU && !__ARCH_HAS_4LEVEL_HACK */

#if USE_SPLIT_PTE_PTLOCKS
#if ALLOC_SPLIT_PTLOCKS
void __init ptlock_cache_init(void);
extern bool ptlock_alloc(struct page *page);
extern void ptlock_free(struct page *page);

static inline spinlock_t *ptlock_ptr(struct page *page)
{
	return page->ptl;
}
#else /* ALLOC_SPLIT_PTLOCKS */
static inline void ptlock_cache_init(void)
{
}

static inline bool ptlock_alloc(struct page *page)
{
	return true;
}

static inline void ptlock_free(struct page *page)
{
}

static inline spinlock_t *ptlock_ptr(struct page *page)
{
	return &page->ptl;
}
#endif /* ALLOC_SPLIT_PTLOCKS */

static inline spinlock_t *pte_lockptr(struct mm_struct *mm, pmd_t *pmd)
{
	return ptlock_ptr(pmd_page(*pmd));
}

static inline bool ptlock_init(struct page *page)
{
	/*
	 * prep_new_page() initialize page->private (and therefore page->ptl)
	 * with 0. Make sure nobody took it in use in between.
	 *
	 * It can happen if arch try to use slab for page table allocation:
	 * slab code uses page->slab_cache, which share storage with page->ptl.
	 */
	VM_BUG_ON_PAGE(*(unsigned long *)&page->ptl, page);
	if (!ptlock_alloc(page))
		return false;
	spin_lock_init(ptlock_ptr(page));
	return true;
}

/* Reset page->mapping so free_pages_check won't complain. */
static inline void pte_lock_deinit(struct page *page)
{
	page->mapping = NULL;
	ptlock_free(page);
}

#else	/* !USE_SPLIT_PTE_PTLOCKS */
/*
 * We use mm->page_table_lock to guard all pagetable pages of the mm.
 */
static inline spinlock_t *pte_lockptr(struct mm_struct *mm, pmd_t *pmd)
{
	return &mm->page_table_lock;
}
static inline void ptlock_cache_init(void) {}
static inline bool ptlock_init(struct page *page) { return true; }
static inline void pte_lock_deinit(struct page *page) {}
#endif /* USE_SPLIT_PTE_PTLOCKS */

static inline void pgtable_init(void)
{
	ptlock_cache_init();
	pgtable_cache_init();
}

static inline bool pgtable_page_ctor(struct page *page)
{
	if (!ptlock_init(page))
		return false;
	inc_zone_page_state(page, NR_PAGETABLE);
	return true;
}

static inline void pgtable_page_dtor(struct page *page)
{
	pte_lock_deinit(page);
	dec_zone_page_state(page, NR_PAGETABLE);
}

#define pte_offset_map_lock(mm, pmd, address, ptlp)	\
({							\
	spinlock_t *__ptl = pte_lockptr(mm, pmd);	\
	pte_t *__pte = pte_offset_map(pmd, address);	\
	*(ptlp) = __ptl;				\
	spin_lock(__ptl);				\
	__pte;						\
})

#define pte_unmap_unlock(pte, ptl)	do {		\
	spin_unlock(ptl);				\
	pte_unmap(pte);					\
} while (0)

#define pte_alloc(mm, pmd, address)			\
	(unlikely(pmd_none(*(pmd))) && __pte_alloc(mm, pmd, address))

#define pte_alloc_map(mm, pmd, address)			\
	(pte_alloc(mm, pmd, address) ? NULL : pte_offset_map(pmd, address))

#define pte_alloc_map_lock(mm, pmd, address, ptlp)	\
	(pte_alloc(mm, pmd, address) ?			\
		 NULL : pte_offset_map_lock(mm, pmd, address, ptlp))

#define pte_alloc_kernel(pmd, address)			\
	((unlikely(pmd_none(*(pmd))) && __pte_alloc_kernel(pmd, address))? \
		NULL: pte_offset_kernel(pmd, address))

#if USE_SPLIT_PMD_PTLOCKS

static struct page *pmd_to_page(pmd_t *pmd)
{
	unsigned long mask = ~(PTRS_PER_PMD * sizeof(pmd_t) - 1);
	return virt_to_page((void *)((unsigned long) pmd & mask));
}

static inline spinlock_t *pmd_lockptr(struct mm_struct *mm, pmd_t *pmd)
{
	return ptlock_ptr(pmd_to_page(pmd));
}

static inline bool pgtable_pmd_page_ctor(struct page *page)
{
#ifdef CONFIG_TRANSPARENT_HUGEPAGE
	page->pmd_huge_pte = NULL;
#endif
	return ptlock_init(page);
}

static inline void pgtable_pmd_page_dtor(struct page *page)
{
#ifdef CONFIG_TRANSPARENT_HUGEPAGE
	VM_BUG_ON_PAGE(page->pmd_huge_pte, page);
#endif
	ptlock_free(page);
}

#define pmd_huge_pte(mm, pmd) (pmd_to_page(pmd)->pmd_huge_pte)

#else

static inline spinlock_t *pmd_lockptr(struct mm_struct *mm, pmd_t *pmd)
{
	return &mm->page_table_lock;
}

static inline bool pgtable_pmd_page_ctor(struct page *page) { return true; }
static inline void pgtable_pmd_page_dtor(struct page *page) {}

#define pmd_huge_pte(mm, pmd) ((mm)->pmd_huge_pte)

#endif

static inline spinlock_t *pmd_lock(struct mm_struct *mm, pmd_t *pmd)
{
	spinlock_t *ptl = pmd_lockptr(mm, pmd);
	spin_lock(ptl);
	return ptl;
}

/*
 * No scalability reason to split PUD locks yet, but follow the same pattern
 * as the PMD locks to make it easier if we decide to.  The VM should not be
 * considered ready to switch to split PUD locks yet; there may be places
 * which need to be converted from page_table_lock.
 */
static inline spinlock_t *pud_lockptr(struct mm_struct *mm, pud_t *pud)
{
	return &mm->page_table_lock;
}

static inline spinlock_t *pud_lock(struct mm_struct *mm, pud_t *pud)
{
	spinlock_t *ptl = pud_lockptr(mm, pud);

	spin_lock(ptl);
	return ptl;
}

extern void __init pagecache_init(void);
extern void free_area_init(unsigned long * zones_size);
extern void free_area_init_node(int nid, unsigned long * zones_size,
		unsigned long zone_start_pfn, unsigned long *zholes_size);
extern void free_initmem(void);

/*
 * Free reserved pages within range [PAGE_ALIGN(start), end & PAGE_MASK)
 * into the buddy system. The freed pages will be poisoned with pattern
 * "poison" if it's within range [0, UCHAR_MAX].
 * Return pages freed into the buddy system.
 */
extern unsigned long free_reserved_area(void *start, void *end,
					int poison, char *s);

#ifdef	CONFIG_HIGHMEM
/*
 * Free a highmem page into the buddy system, adjusting totalhigh_pages
 * and totalram_pages.
 */
extern void free_highmem_page(struct page *page);
#endif

extern void adjust_managed_page_count(struct page *page, long count);
extern void mem_init_print_info(const char *str);

extern void reserve_bootmem_region(phys_addr_t start, phys_addr_t end);

/* Free the reserved page into the buddy system, so it gets managed. */
static inline void __free_reserved_page(struct page *page)
{
	ClearPageReserved(page);
	init_page_count(page);
	__free_page(page);
}

static inline void free_reserved_page(struct page *page)
{
	__free_reserved_page(page);
	adjust_managed_page_count(page, 1);
}

static inline void mark_page_reserved(struct page *page)
{
	SetPageReserved(page);
	adjust_managed_page_count(page, -1);
}

/*
 * Default method to free all the __init memory into the buddy system.
 * The freed pages will be poisoned with pattern "poison" if it's within
 * range [0, UCHAR_MAX].
 * Return pages freed into the buddy system.
 */
static inline unsigned long free_initmem_default(int poison)
{
	extern char __init_begin[], __init_end[];

	return free_reserved_area(&__init_begin, &__init_end,
				  poison, "unused kernel");
}

static inline unsigned long get_num_physpages(void)
{
	int nid;
	unsigned long phys_pages = 0;

	for_each_online_node(nid)
		phys_pages += node_present_pages(nid);

	return phys_pages;
}

#ifdef CONFIG_HAVE_MEMBLOCK_NODE_MAP
/*
 * With CONFIG_HAVE_MEMBLOCK_NODE_MAP set, an architecture may initialise its
 * zones, allocate the backing mem_map and account for memory holes in a more
 * architecture independent manner. This is a substitute for creating the
 * zone_sizes[] and zholes_size[] arrays and passing them to
 * free_area_init_node()
 *
 * An architecture is expected to register range of page frames backed by
 * physical memory with memblock_add[_node]() before calling
 * free_area_init_nodes() passing in the PFN each zone ends at. At a basic
 * usage, an architecture is expected to do something like
 *
 * unsigned long max_zone_pfns[MAX_NR_ZONES] = {max_dma, max_normal_pfn,
 * 							 max_highmem_pfn};
 * for_each_valid_physical_page_range()
 * 	memblock_add_node(base, size, nid)
 * free_area_init_nodes(max_zone_pfns);
 *
 * free_bootmem_with_active_regions() calls free_bootmem_node() for each
 * registered physical page range.  Similarly
 * sparse_memory_present_with_active_regions() calls memory_present() for
 * each range when SPARSEMEM is enabled.
 *
 * See mm/page_alloc.c for more information on each function exposed by
 * CONFIG_HAVE_MEMBLOCK_NODE_MAP.
 */
extern void free_area_init_nodes(unsigned long *max_zone_pfn);
unsigned long node_map_pfn_alignment(void);
unsigned long __absent_pages_in_range(int nid, unsigned long start_pfn,
						unsigned long end_pfn);
extern unsigned long absent_pages_in_range(unsigned long start_pfn,
						unsigned long end_pfn);
extern void get_pfn_range_for_nid(unsigned int nid,
			unsigned long *start_pfn, unsigned long *end_pfn);
extern unsigned long find_min_pfn_with_active_regions(void);
extern void free_bootmem_with_active_regions(int nid,
						unsigned long max_low_pfn);
extern void sparse_memory_present_with_active_regions(int nid);

#endif /* CONFIG_HAVE_MEMBLOCK_NODE_MAP */

#if !defined(CONFIG_HAVE_MEMBLOCK_NODE_MAP) && \
    !defined(CONFIG_HAVE_ARCH_EARLY_PFN_TO_NID)
static inline int __early_pfn_to_nid(unsigned long pfn,
					struct mminit_pfnnid_cache *state)
{
	return 0;
}
#else
/* please see mm/page_alloc.c */
extern int __meminit early_pfn_to_nid(unsigned long pfn);
/* there is a per-arch backend function. */
extern int __meminit __early_pfn_to_nid(unsigned long pfn,
					struct mminit_pfnnid_cache *state);
#endif

extern void set_dma_reserve(unsigned long new_dma_reserve);
extern void memmap_init_zone(unsigned long, int, unsigned long,
				unsigned long, enum memmap_context);
extern void setup_per_zone_wmarks(void);
extern int __meminit init_per_zone_wmark_min(void);
extern void mem_init(void);
extern void __init mmap_init(void);
extern void show_mem(unsigned int flags, nodemask_t *nodemask);
extern long si_mem_available(void);
extern void si_meminfo(struct sysinfo * val);
extern void si_meminfo_node(struct sysinfo *val, int nid);
#ifdef __HAVE_ARCH_RESERVED_KERNEL_PAGES
extern unsigned long arch_reserved_kernel_pages(void);
#endif

extern __printf(3, 4)
void warn_alloc(gfp_t gfp_mask, nodemask_t *nodemask, const char *fmt, ...);

extern void setup_per_cpu_pageset(void);

extern void zone_pcp_update(struct zone *zone);
extern void zone_pcp_reset(struct zone *zone);

/* page_alloc.c */
extern int min_free_kbytes;
extern int watermark_scale_factor;

/* nommu.c */
extern atomic_long_t mmap_pages_allocated;
extern int nommu_shrink_inode_mappings(struct inode *, size_t, size_t);

/* interval_tree.c */
void vma_interval_tree_insert(struct vm_area_struct *node,
			      struct rb_root_cached *root);
void vma_interval_tree_insert_after(struct vm_area_struct *node,
				    struct vm_area_struct *prev,
				    struct rb_root_cached *root);
void vma_interval_tree_remove(struct vm_area_struct *node,
			      struct rb_root_cached *root);
struct vm_area_struct *vma_interval_tree_iter_first(struct rb_root_cached *root,
				unsigned long start, unsigned long last);
struct vm_area_struct *vma_interval_tree_iter_next(struct vm_area_struct *node,
				unsigned long start, unsigned long last);

#define vma_interval_tree_foreach(vma, root, start, last)		\
	for (vma = vma_interval_tree_iter_first(root, start, last);	\
	     vma; vma = vma_interval_tree_iter_next(vma, start, last))

void anon_vma_interval_tree_insert(struct anon_vma_chain *node,
				   struct rb_root_cached *root);
void anon_vma_interval_tree_remove(struct anon_vma_chain *node,
				   struct rb_root_cached *root);
struct anon_vma_chain *
anon_vma_interval_tree_iter_first(struct rb_root_cached *root,
				  unsigned long start, unsigned long last);
struct anon_vma_chain *anon_vma_interval_tree_iter_next(
	struct anon_vma_chain *node, unsigned long start, unsigned long last);
#ifdef CONFIG_DEBUG_VM_RB
void anon_vma_interval_tree_verify(struct anon_vma_chain *node);
#endif

#define anon_vma_interval_tree_foreach(avc, root, start, last)		 \
	for (avc = anon_vma_interval_tree_iter_first(root, start, last); \
	     avc; avc = anon_vma_interval_tree_iter_next(avc, start, last))

/* mmap.c */
extern int __vm_enough_memory(struct mm_struct *mm, long pages, int cap_sys_admin);
extern int __vma_adjust(struct vm_area_struct *vma, unsigned long start,
	unsigned long end, pgoff_t pgoff, struct vm_area_struct *insert,
	struct vm_area_struct *expand, bool keep_locked);
static inline int vma_adjust(struct vm_area_struct *vma, unsigned long start,
	unsigned long end, pgoff_t pgoff, struct vm_area_struct *insert)
{
	return __vma_adjust(vma, start, end, pgoff, insert, NULL, false);
}

extern struct vm_area_struct *__vma_merge(struct mm_struct *mm,
	struct vm_area_struct *prev, unsigned long addr, unsigned long end,
	unsigned long vm_flags, struct anon_vma *anon, struct file *file,
	pgoff_t pgoff, struct mempolicy *mpol, struct vm_userfaultfd_ctx uff,
	const char __user *user, bool keep_locked);

static inline struct vm_area_struct *vma_merge(struct mm_struct *mm,
	struct vm_area_struct *prev, unsigned long addr, unsigned long end,
<<<<<<< HEAD
	unsigned long vm_flags, struct anon_vma *anon, struct file *file,
	pgoff_t off, struct mempolicy *pol, struct vm_userfaultfd_ctx uff,
	const char __user *user)
{
	return __vma_merge(mm, prev, addr, end, vm_flags, anon, file, off,
			   pol, uff, user, false);
}

=======
	unsigned long vm_flags, struct anon_vma *, struct file *, pgoff_t,
	struct mempolicy *, struct vm_userfaultfd_ctx, const char __user *);
>>>>>>> 2bb70f40
extern struct anon_vma *find_mergeable_anon_vma(struct vm_area_struct *);
extern int __split_vma(struct mm_struct *, struct vm_area_struct *,
	unsigned long addr, int new_below);
extern int split_vma(struct mm_struct *, struct vm_area_struct *,
	unsigned long addr, int new_below);
extern int insert_vm_struct(struct mm_struct *, struct vm_area_struct *);
extern void __vma_link_rb(struct mm_struct *, struct vm_area_struct *,
	struct rb_node **, struct rb_node *);
extern void unlink_file_vma(struct vm_area_struct *);
extern struct vm_area_struct *copy_vma(struct vm_area_struct **,
	unsigned long addr, unsigned long len, pgoff_t pgoff,
	bool *need_rmap_locks);
extern void exit_mmap(struct mm_struct *);

static inline int check_data_rlimit(unsigned long rlim,
				    unsigned long new,
				    unsigned long start,
				    unsigned long end_data,
				    unsigned long start_data)
{
	if (rlim < RLIM_INFINITY) {
		if (((new - start) + (end_data - start_data)) > rlim)
			return -ENOSPC;
	}

	return 0;
}

extern int mm_take_all_locks(struct mm_struct *mm);
extern void mm_drop_all_locks(struct mm_struct *mm);

extern void set_mm_exe_file(struct mm_struct *mm, struct file *new_exe_file);
extern struct file *get_mm_exe_file(struct mm_struct *mm);
extern struct file *get_task_exe_file(struct task_struct *task);

extern bool may_expand_vm(struct mm_struct *, vm_flags_t, unsigned long npages);
extern void vm_stat_account(struct mm_struct *, vm_flags_t, long npages);

extern bool vma_is_special_mapping(const struct vm_area_struct *vma,
				   const struct vm_special_mapping *sm);
extern struct vm_area_struct *_install_special_mapping(struct mm_struct *mm,
				   unsigned long addr, unsigned long len,
				   unsigned long flags,
				   const struct vm_special_mapping *spec);
/* This is an obsolete alternative to _install_special_mapping. */
extern int install_special_mapping(struct mm_struct *mm,
				   unsigned long addr, unsigned long len,
				   unsigned long flags, struct page **pages);

extern unsigned long get_unmapped_area(struct file *, unsigned long, unsigned long, unsigned long, unsigned long);

extern unsigned long mmap_region(struct file *file, unsigned long addr,
	unsigned long len, vm_flags_t vm_flags, unsigned long pgoff,
	struct list_head *uf);
extern unsigned long do_mmap(struct file *file, unsigned long addr,
	unsigned long len, unsigned long prot, unsigned long flags,
	vm_flags_t vm_flags, unsigned long pgoff, unsigned long *populate,
	struct list_head *uf);
extern int do_munmap(struct mm_struct *, unsigned long, size_t,
		     struct list_head *uf);

static inline unsigned long
do_mmap_pgoff(struct file *file, unsigned long addr,
	unsigned long len, unsigned long prot, unsigned long flags,
	unsigned long pgoff, unsigned long *populate,
	struct list_head *uf)
{
	return do_mmap(file, addr, len, prot, flags, 0, pgoff, populate, uf);
}

#ifdef CONFIG_MMU
extern int __mm_populate(unsigned long addr, unsigned long len,
			 int ignore_errors);
static inline void mm_populate(unsigned long addr, unsigned long len)
{
	/* Ignore errors */
	(void) __mm_populate(addr, len, 1);
}
#else
static inline void mm_populate(unsigned long addr, unsigned long len) {}
#endif

/* These take the mm semaphore themselves */
extern int __must_check vm_brk(unsigned long, unsigned long);
extern int __must_check vm_brk_flags(unsigned long, unsigned long, unsigned long);
extern int vm_munmap(unsigned long, size_t);
extern unsigned long __must_check vm_mmap(struct file *, unsigned long,
        unsigned long, unsigned long,
        unsigned long, unsigned long);

struct vm_unmapped_area_info {
#define VM_UNMAPPED_AREA_TOPDOWN 1
	unsigned long flags;
	unsigned long length;
	unsigned long low_limit;
	unsigned long high_limit;
	unsigned long align_mask;
	unsigned long align_offset;
};

extern unsigned long unmapped_area(struct vm_unmapped_area_info *info);
extern unsigned long unmapped_area_topdown(struct vm_unmapped_area_info *info);

/*
 * Search for an unmapped address range.
 *
 * We are looking for a range that:
 * - does not intersect with any VMA;
 * - is contained within the [low_limit, high_limit) interval;
 * - is at least the desired size.
 * - satisfies (begin_addr & align_mask) == (align_offset & align_mask)
 */
static inline unsigned long
vm_unmapped_area(struct vm_unmapped_area_info *info)
{
	if (info->flags & VM_UNMAPPED_AREA_TOPDOWN)
		return unmapped_area_topdown(info);
	else
		return unmapped_area(info);
}

/* truncate.c */
extern void truncate_inode_pages(struct address_space *, loff_t);
extern void truncate_inode_pages_range(struct address_space *,
				       loff_t lstart, loff_t lend);
extern void truncate_inode_pages_final(struct address_space *);

/* generic vm_area_ops exported for stackable file systems */
extern int filemap_fault(struct vm_fault *vmf);
extern void filemap_map_pages(struct vm_fault *vmf,
		pgoff_t start_pgoff, pgoff_t end_pgoff);
extern int filemap_page_mkwrite(struct vm_fault *vmf);

/* mm/page-writeback.c */
int __must_check write_one_page(struct page *page);
void task_dirty_inc(struct task_struct *tsk);

/* readahead.c */
#define VM_MAX_READAHEAD	512	/* kbytes */
#define VM_MIN_READAHEAD	16	/* kbytes (includes current page) */

int force_page_cache_readahead(struct address_space *mapping, struct file *filp,
			pgoff_t offset, unsigned long nr_to_read);

void page_cache_sync_readahead(struct address_space *mapping,
			       struct file_ra_state *ra,
			       struct file *filp,
			       pgoff_t offset,
			       unsigned long size);

void page_cache_async_readahead(struct address_space *mapping,
				struct file_ra_state *ra,
				struct file *filp,
				struct page *pg,
				pgoff_t offset,
				unsigned long size);

extern unsigned long stack_guard_gap;
/* Generic expand stack which grows the stack according to GROWS{UP,DOWN} */
extern int expand_stack(struct vm_area_struct *vma, unsigned long address);

/* CONFIG_STACK_GROWSUP still needs to to grow downwards at some places */
extern int expand_downwards(struct vm_area_struct *vma,
		unsigned long address);
#if VM_GROWSUP
extern int expand_upwards(struct vm_area_struct *vma, unsigned long address);
#else
  #define expand_upwards(vma, address) (0)
#endif

/* Look up the first VMA which satisfies  addr < vm_end,  NULL if none. */
extern struct vm_area_struct * find_vma(struct mm_struct * mm, unsigned long addr);
extern struct vm_area_struct * find_vma_prev(struct mm_struct * mm, unsigned long addr,
					     struct vm_area_struct **pprev);

/* Look up the first VMA which intersects the interval start_addr..end_addr-1,
   NULL if none.  Assume start_addr < end_addr. */
static inline struct vm_area_struct * find_vma_intersection(struct mm_struct * mm, unsigned long start_addr, unsigned long end_addr)
{
	struct vm_area_struct * vma = find_vma(mm,start_addr);

	if (vma && end_addr <= vma->vm_start)
		vma = NULL;
	return vma;
}

static inline unsigned long vm_start_gap(struct vm_area_struct *vma)
{
	unsigned long vm_start = vma->vm_start;

	if (vma->vm_flags & VM_GROWSDOWN) {
		vm_start -= stack_guard_gap;
		if (vm_start > vma->vm_start)
			vm_start = 0;
	}
	return vm_start;
}

static inline unsigned long vm_end_gap(struct vm_area_struct *vma)
{
	unsigned long vm_end = vma->vm_end;

	if (vma->vm_flags & VM_GROWSUP) {
		vm_end += stack_guard_gap;
		if (vm_end < vma->vm_end)
			vm_end = -PAGE_SIZE;
	}
	return vm_end;
}

static inline unsigned long vma_pages(struct vm_area_struct *vma)
{
	return (vma->vm_end - vma->vm_start) >> PAGE_SHIFT;
}

/* Look up the first VMA which exactly match the interval vm_start ... vm_end */
static inline struct vm_area_struct *find_exact_vma(struct mm_struct *mm,
				unsigned long vm_start, unsigned long vm_end)
{
	struct vm_area_struct *vma = find_vma(mm, vm_start);

	if (vma && (vma->vm_start != vm_start || vma->vm_end != vm_end))
		vma = NULL;

	return vma;
}

static inline bool range_in_vma(struct vm_area_struct *vma,
				unsigned long start, unsigned long end)
{
	return (vma && vma->vm_start <= start && end <= vma->vm_end);
}

#ifdef CONFIG_MMU
pgprot_t vm_get_page_prot(unsigned long vm_flags);
void vma_set_page_prot(struct vm_area_struct *vma);
#else
static inline pgprot_t vm_get_page_prot(unsigned long vm_flags)
{
	return __pgprot(0);
}
static inline void vma_set_page_prot(struct vm_area_struct *vma)
{
	vma->vm_page_prot = vm_get_page_prot(vma->vm_flags);
}
#endif

#ifdef CONFIG_NUMA_BALANCING
unsigned long change_prot_numa(struct vm_area_struct *vma,
			unsigned long start, unsigned long end);
#endif

struct vm_area_struct *find_extend_vma(struct mm_struct *, unsigned long addr);
int remap_pfn_range(struct vm_area_struct *, unsigned long addr,
			unsigned long pfn, unsigned long size, pgprot_t);
int vm_insert_page(struct vm_area_struct *, unsigned long addr, struct page *);
int vm_insert_pfn(struct vm_area_struct *vma, unsigned long addr,
			unsigned long pfn);
int vm_insert_pfn_prot(struct vm_area_struct *vma, unsigned long addr,
			unsigned long pfn, pgprot_t pgprot);
int vm_insert_mixed(struct vm_area_struct *vma, unsigned long addr,
			pfn_t pfn);
int vm_insert_mixed_mkwrite(struct vm_area_struct *vma, unsigned long addr,
			pfn_t pfn);
int vm_iomap_memory(struct vm_area_struct *vma, phys_addr_t start, unsigned long len);


struct page *follow_page_mask(struct vm_area_struct *vma,
			      unsigned long address, unsigned int foll_flags,
			      unsigned int *page_mask);

static inline struct page *follow_page(struct vm_area_struct *vma,
		unsigned long address, unsigned int foll_flags)
{
	unsigned int unused_page_mask;
	return follow_page_mask(vma, address, foll_flags, &unused_page_mask);
}

#define FOLL_WRITE	0x01	/* check pte is writable */
#define FOLL_TOUCH	0x02	/* mark page accessed */
#define FOLL_GET	0x04	/* do get_page on page */
#define FOLL_DUMP	0x08	/* give error on hole if it would be zero */
#define FOLL_FORCE	0x10	/* get_user_pages read/write w/o permission */
#define FOLL_NOWAIT	0x20	/* if a disk transfer is needed, start the IO
				 * and return without waiting upon it */
#define FOLL_POPULATE	0x40	/* fault in page */
#define FOLL_SPLIT	0x80	/* don't return transhuge pages, split them */
#define FOLL_HWPOISON	0x100	/* check page is hwpoisoned */
#define FOLL_NUMA	0x200	/* force NUMA hinting page fault */
#define FOLL_MIGRATION	0x400	/* wait for page to replace migration entry */
#define FOLL_TRIED	0x800	/* a retry, previous pass started an IO */
#define FOLL_MLOCK	0x1000	/* lock present pages */
#define FOLL_REMOTE	0x2000	/* we are working on non-current tsk/mm */
#define FOLL_COW	0x4000	/* internal GUP flag */
#define FOLL_ANON	0x8000	/* don't do file mappings */

static inline int vm_fault_to_errno(int vm_fault, int foll_flags)
{
	if (vm_fault & VM_FAULT_OOM)
		return -ENOMEM;
	if (vm_fault & (VM_FAULT_HWPOISON | VM_FAULT_HWPOISON_LARGE))
		return (foll_flags & FOLL_HWPOISON) ? -EHWPOISON : -EFAULT;
	if (vm_fault & (VM_FAULT_SIGBUS | VM_FAULT_SIGSEGV))
		return -EFAULT;
	return 0;
}

typedef int (*pte_fn_t)(pte_t *pte, pgtable_t token, unsigned long addr,
			void *data);
extern int apply_to_page_range(struct mm_struct *mm, unsigned long address,
			       unsigned long size, pte_fn_t fn, void *data);


#ifdef CONFIG_PAGE_POISONING
extern bool page_poisoning_enabled(void);
extern void kernel_poison_pages(struct page *page, int numpages, int enable);
extern bool page_is_poisoned(struct page *page);
#else
static inline bool page_poisoning_enabled(void) { return false; }
static inline void kernel_poison_pages(struct page *page, int numpages,
					int enable) { }
static inline bool page_is_poisoned(struct page *page) { return false; }
#endif

#ifdef CONFIG_INIT_ON_ALLOC_DEFAULT_ON
DECLARE_STATIC_KEY_TRUE(init_on_alloc);
#else
DECLARE_STATIC_KEY_FALSE(init_on_alloc);
#endif
static inline bool want_init_on_alloc(gfp_t flags)
{
	if (static_branch_unlikely(&init_on_alloc) &&
	    !page_poisoning_enabled())
		return true;
	return flags & __GFP_ZERO;
}

#ifdef CONFIG_INIT_ON_FREE_DEFAULT_ON
DECLARE_STATIC_KEY_TRUE(init_on_free);
#else
DECLARE_STATIC_KEY_FALSE(init_on_free);
#endif
static inline bool want_init_on_free(void)
{
	return static_branch_unlikely(&init_on_free) &&
	       !page_poisoning_enabled();
}

#ifdef CONFIG_DEBUG_PAGEALLOC
extern bool _debug_pagealloc_enabled;
extern void __kernel_map_pages(struct page *page, int numpages, int enable);

static inline bool debug_pagealloc_enabled(void)
{
	return _debug_pagealloc_enabled;
}

static inline void
kernel_map_pages(struct page *page, int numpages, int enable)
{
	if (!debug_pagealloc_enabled())
		return;

	__kernel_map_pages(page, numpages, enable);
}
#ifdef CONFIG_HIBERNATION
extern bool kernel_page_present(struct page *page);
#endif	/* CONFIG_HIBERNATION */
#else	/* CONFIG_DEBUG_PAGEALLOC */
static inline void
kernel_map_pages(struct page *page, int numpages, int enable) {}
#ifdef CONFIG_HIBERNATION
static inline bool kernel_page_present(struct page *page) { return true; }
#endif	/* CONFIG_HIBERNATION */
static inline bool debug_pagealloc_enabled(void)
{
	return false;
}
#endif	/* CONFIG_DEBUG_PAGEALLOC */

#ifdef __HAVE_ARCH_GATE_AREA
extern struct vm_area_struct *get_gate_vma(struct mm_struct *mm);
extern int in_gate_area_no_mm(unsigned long addr);
extern int in_gate_area(struct mm_struct *mm, unsigned long addr);
#else
static inline struct vm_area_struct *get_gate_vma(struct mm_struct *mm)
{
	return NULL;
}
static inline int in_gate_area_no_mm(unsigned long addr) { return 0; }
static inline int in_gate_area(struct mm_struct *mm, unsigned long addr)
{
	return 0;
}
#endif	/* __HAVE_ARCH_GATE_AREA */

extern bool process_shares_mm(struct task_struct *p, struct mm_struct *mm);

#ifdef CONFIG_SYSCTL
extern int sysctl_drop_caches;
int drop_caches_sysctl_handler(struct ctl_table *, int,
					void __user *, size_t *, loff_t *);
#endif

void drop_slab(void);
void drop_slab_node(int nid);

#ifndef CONFIG_MMU
#define randomize_va_space 0
#else
extern int randomize_va_space;
#endif

const char * arch_vma_name(struct vm_area_struct *vma);
void print_vma_addr(char *prefix, unsigned long rip);

void sparse_mem_maps_populate_node(struct page **map_map,
				   unsigned long pnum_begin,
				   unsigned long pnum_end,
				   unsigned long map_count,
				   int nodeid);

struct page *sparse_mem_map_populate(unsigned long pnum, int nid);
pgd_t *vmemmap_pgd_populate(unsigned long addr, int node);
p4d_t *vmemmap_p4d_populate(pgd_t *pgd, unsigned long addr, int node);
pud_t *vmemmap_pud_populate(p4d_t *p4d, unsigned long addr, int node);
pmd_t *vmemmap_pmd_populate(pud_t *pud, unsigned long addr, int node);
pte_t *vmemmap_pte_populate(pmd_t *pmd, unsigned long addr, int node);
void *vmemmap_alloc_block(unsigned long size, int node);
struct vmem_altmap;
void *__vmemmap_alloc_block_buf(unsigned long size, int node,
		struct vmem_altmap *altmap);
static inline void *vmemmap_alloc_block_buf(unsigned long size, int node)
{
	return __vmemmap_alloc_block_buf(size, node, NULL);
}

void vmemmap_verify(pte_t *, int, unsigned long, unsigned long);
int vmemmap_populate_basepages(unsigned long start, unsigned long end,
			       int node);
int vmemmap_populate(unsigned long start, unsigned long end, int node);
void vmemmap_populate_print_last(void);
#ifdef CONFIG_MEMORY_HOTPLUG
void vmemmap_free(unsigned long start, unsigned long end);
#endif
void register_page_bootmem_memmap(unsigned long section_nr, struct page *map,
				  unsigned long nr_pages);

enum mf_flags {
	MF_COUNT_INCREASED = 1 << 0,
	MF_ACTION_REQUIRED = 1 << 1,
	MF_MUST_KILL = 1 << 2,
	MF_SOFT_OFFLINE = 1 << 3,
};
extern int memory_failure(unsigned long pfn, int trapno, int flags);
extern void memory_failure_queue(unsigned long pfn, int trapno, int flags);
extern int unpoison_memory(unsigned long pfn);
extern int get_hwpoison_page(struct page *page);
#define put_hwpoison_page(page)	put_page(page)
extern int sysctl_memory_failure_early_kill;
extern int sysctl_memory_failure_recovery;
extern void shake_page(struct page *p, int access);
extern atomic_long_t num_poisoned_pages;
extern int soft_offline_page(struct page *page, int flags);


/*
 * Error handlers for various types of pages.
 */
enum mf_result {
	MF_IGNORED,	/* Error: cannot be handled */
	MF_FAILED,	/* Error: handling failed */
	MF_DELAYED,	/* Will be handled later */
	MF_RECOVERED,	/* Successfully recovered */
};

enum mf_action_page_type {
	MF_MSG_KERNEL,
	MF_MSG_KERNEL_HIGH_ORDER,
	MF_MSG_SLAB,
	MF_MSG_DIFFERENT_COMPOUND,
	MF_MSG_POISONED_HUGE,
	MF_MSG_HUGE,
	MF_MSG_FREE_HUGE,
	MF_MSG_NON_PMD_HUGE,
	MF_MSG_UNMAP_FAILED,
	MF_MSG_DIRTY_SWAPCACHE,
	MF_MSG_CLEAN_SWAPCACHE,
	MF_MSG_DIRTY_MLOCKED_LRU,
	MF_MSG_CLEAN_MLOCKED_LRU,
	MF_MSG_DIRTY_UNEVICTABLE_LRU,
	MF_MSG_CLEAN_UNEVICTABLE_LRU,
	MF_MSG_DIRTY_LRU,
	MF_MSG_CLEAN_LRU,
	MF_MSG_TRUNCATED_LRU,
	MF_MSG_BUDDY,
	MF_MSG_BUDDY_2ND,
	MF_MSG_UNKNOWN,
};

#if defined(CONFIG_TRANSPARENT_HUGEPAGE) || defined(CONFIG_HUGETLBFS)
extern void clear_huge_page(struct page *page,
			    unsigned long addr_hint,
			    unsigned int pages_per_huge_page);
extern void copy_user_huge_page(struct page *dst, struct page *src,
				unsigned long addr, struct vm_area_struct *vma,
				unsigned int pages_per_huge_page);
extern long copy_huge_page_from_user(struct page *dst_page,
				const void __user *usr_src,
				unsigned int pages_per_huge_page,
				bool allow_pagefault);
#endif /* CONFIG_TRANSPARENT_HUGEPAGE || CONFIG_HUGETLBFS */

extern struct page_ext_operations debug_guardpage_ops;

#ifdef CONFIG_DEBUG_PAGEALLOC
extern unsigned int _debug_guardpage_minorder;
extern bool _debug_guardpage_enabled;

static inline unsigned int debug_guardpage_minorder(void)
{
	return _debug_guardpage_minorder;
}

static inline bool debug_guardpage_enabled(void)
{
	return _debug_guardpage_enabled;
}

static inline bool page_is_guard(struct page *page)
{
	struct page_ext *page_ext;

	if (!debug_guardpage_enabled())
		return false;

	page_ext = lookup_page_ext(page);
	if (unlikely(!page_ext))
		return false;

	return test_bit(PAGE_EXT_DEBUG_GUARD, &page_ext->flags);
}
#else
static inline unsigned int debug_guardpage_minorder(void) { return 0; }
static inline bool debug_guardpage_enabled(void) { return false; }
static inline bool page_is_guard(struct page *page) { return false; }
#endif /* CONFIG_DEBUG_PAGEALLOC */

#if MAX_NUMNODES > 1
void __init setup_nr_node_ids(void);
#else
static inline void setup_nr_node_ids(void) {}
#endif

extern int want_old_faultaround_pte;

#ifdef CONFIG_PROCESS_RECLAIM
struct reclaim_param {
	struct vm_area_struct *vma;
	/* Number of pages scanned */
	int nr_scanned;
	/* max pages to reclaim */
	int nr_to_reclaim;
	/* pages reclaimed */
	int nr_reclaimed;
};
extern struct reclaim_param reclaim_task_anon(struct task_struct *task,
		int nr_to_reclaim);
#endif

#endif /* __KERNEL__ */
#endif /* _LINUX_MM_H */<|MERGE_RESOLUTION|>--- conflicted
+++ resolved
@@ -1288,8 +1288,6 @@
 
 void shmem_set_file(struct vm_area_struct *vma, struct file *file);
 
-void shmem_set_file(struct vm_area_struct *vma, struct file *file);
-
 extern bool can_do_mlock(void);
 extern int user_shm_lock(size_t, struct user_struct *);
 extern void user_shm_unlock(size_t, struct user_struct *);
@@ -2266,7 +2264,6 @@
 
 static inline struct vm_area_struct *vma_merge(struct mm_struct *mm,
 	struct vm_area_struct *prev, unsigned long addr, unsigned long end,
-<<<<<<< HEAD
 	unsigned long vm_flags, struct anon_vma *anon, struct file *file,
 	pgoff_t off, struct mempolicy *pol, struct vm_userfaultfd_ctx uff,
 	const char __user *user)
@@ -2275,10 +2272,6 @@
 			   pol, uff, user, false);
 }
 
-=======
-	unsigned long vm_flags, struct anon_vma *, struct file *, pgoff_t,
-	struct mempolicy *, struct vm_userfaultfd_ctx, const char __user *);
->>>>>>> 2bb70f40
 extern struct anon_vma *find_mergeable_anon_vma(struct vm_area_struct *);
 extern int __split_vma(struct mm_struct *, struct vm_area_struct *,
 	unsigned long addr, int new_below);
