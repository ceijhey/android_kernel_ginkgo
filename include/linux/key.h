/* Authentication token and access key management
 *
 * Copyright (C) 2004, 2007 Red Hat, Inc. All Rights Reserved.
 * Written by David Howells (dhowells@redhat.com)
 *
 * This program is free software; you can redistribute it and/or
 * modify it under the terms of the GNU General Public License
 * as published by the Free Software Foundation; either version
 * 2 of the License, or (at your option) any later version.
 *
 *
 * See Documentation/security/keys/core.rst for information on keys/keyrings.
 */

#ifndef _LINUX_KEY_H
#define _LINUX_KEY_H

#include <linux/types.h>
#include <linux/list.h>
#include <linux/rbtree.h>
#include <linux/rcupdate.h>
#include <linux/sysctl.h>
#include <linux/rwsem.h>
#include <linux/atomic.h>
#include <linux/assoc_array.h>
#include <linux/refcount.h>

#ifdef __KERNEL__
#include <linux/uidgid.h>

/* key handle serial number */
typedef int32_t key_serial_t;

/* key handle permissions mask */
typedef uint32_t key_perm_t;

struct key;

#ifdef CONFIG_KEYS

#undef KEY_DEBUGGING

#define KEY_POS_VIEW	0x01000000	/* possessor can view a key's attributes */
#define KEY_POS_READ	0x02000000	/* possessor can read key payload / view keyring */
#define KEY_POS_WRITE	0x04000000	/* possessor can update key payload / add link to keyring */
#define KEY_POS_SEARCH	0x08000000	/* possessor can find a key in search / search a keyring */
#define KEY_POS_LINK	0x10000000	/* possessor can create a link to a key/keyring */
#define KEY_POS_SETATTR	0x20000000	/* possessor can set key attributes */
#define KEY_POS_ALL	0x3f000000

#define KEY_USR_VIEW	0x00010000	/* user permissions... */
#define KEY_USR_READ	0x00020000
#define KEY_USR_WRITE	0x00040000
#define KEY_USR_SEARCH	0x00080000
#define KEY_USR_LINK	0x00100000
#define KEY_USR_SETATTR	0x00200000
#define KEY_USR_ALL	0x003f0000

#define KEY_GRP_VIEW	0x00000100	/* group permissions... */
#define KEY_GRP_READ	0x00000200
#define KEY_GRP_WRITE	0x00000400
#define KEY_GRP_SEARCH	0x00000800
#define KEY_GRP_LINK	0x00001000
#define KEY_GRP_SETATTR	0x00002000
#define KEY_GRP_ALL	0x00003f00

#define KEY_OTH_VIEW	0x00000001	/* third party permissions... */
#define KEY_OTH_READ	0x00000002
#define KEY_OTH_WRITE	0x00000004
#define KEY_OTH_SEARCH	0x00000008
#define KEY_OTH_LINK	0x00000010
#define KEY_OTH_SETATTR	0x00000020
#define KEY_OTH_ALL	0x0000003f

#define KEY_PERM_UNDEF	0xffffffff

struct seq_file;
struct user_struct;
struct signal_struct;
struct cred;

struct key_type;
struct key_owner;
struct keyring_list;
struct keyring_name;

struct keyring_index_key {
	struct key_type		*type;
	const char		*description;
	size_t			desc_len;
};

union key_payload {
	void __rcu		*rcu_data0;
	void			*data[4];
};

/*****************************************************************************/
/*
 * key reference with possession attribute handling
 *
 * NOTE! key_ref_t is a typedef'd pointer to a type that is not actually
 * defined. This is because we abuse the bottom bit of the reference to carry a
 * flag to indicate whether the calling process possesses that key in one of
 * its keyrings.
 *
 * the key_ref_t has been made a separate type so that the compiler can reject
 * attempts to dereference it without proper conversion.
 *
 * the three functions are used to assemble and disassemble references
 */
typedef struct __key_reference_with_attributes *key_ref_t;

static inline key_ref_t make_key_ref(const struct key *key,
				     bool possession)
{
	return (key_ref_t) ((unsigned long) key | possession);
}

static inline struct key *key_ref_to_ptr(const key_ref_t key_ref)
{
	return (struct key *) ((unsigned long) key_ref & ~1UL);
}

static inline bool is_key_possessed(const key_ref_t key_ref)
{
	return (unsigned long) key_ref & 1UL;
}

typedef int (*key_restrict_link_func_t)(struct key *dest_keyring,
					const struct key_type *type,
					const union key_payload *payload,
					struct key *restriction_key);

struct key_restriction {
	key_restrict_link_func_t check;
	struct key *key;
	struct key_type *keytype;
};

enum key_state {
	KEY_IS_UNINSTANTIATED,
	KEY_IS_POSITIVE,		/* Positively instantiated */
};

/*****************************************************************************/
/*
 * authentication token / access credential / keyring
 * - types of key include:
 *   - keyrings
 *   - disk encryption IDs
 *   - Kerberos TGTs and tickets
 */
struct key {
	refcount_t		usage;		/* number of references */
	key_serial_t		serial;		/* key serial number */
	union {
		struct list_head graveyard_link;
		struct rb_node	serial_node;
	};
	struct rw_semaphore	sem;		/* change vs change sem */
	struct key_user		*user;		/* owner of this key */
	void			*security;	/* security data for this key */
	union {
		time_t		expiry;		/* time at which key expires (or 0) */
		time_t		revoked_at;	/* time at which key was revoked */
	};
	time_t			last_used_at;	/* last time used for LRU keyring discard */
	kuid_t			uid;
	kgid_t			gid;
	key_perm_t		perm;		/* access permissions */
	unsigned short		quotalen;	/* length added to quota */
	unsigned short		datalen;	/* payload data length
						 * - may not match RCU dereferenced payload
						 * - payload should contain own length
						 */
	short			state;		/* Key state (+) or rejection error (-) */

#ifdef KEY_DEBUGGING
	unsigned		magic;
#define KEY_DEBUG_MAGIC		0x18273645u
#endif

	unsigned long		flags;		/* status flags (change with bitops) */
#define KEY_FLAG_DEAD		0	/* set if key type has been deleted */
#define KEY_FLAG_REVOKED	1	/* set if key had been revoked */
#define KEY_FLAG_IN_QUOTA	2	/* set if key consumes quota */
#define KEY_FLAG_USER_CONSTRUCT	3	/* set if key is being constructed in userspace */
#define KEY_FLAG_ROOT_CAN_CLEAR	4	/* set if key can be cleared by root without permission */
#define KEY_FLAG_INVALIDATED	5	/* set if key has been invalidated */
#define KEY_FLAG_BUILTIN	6	/* set if key is built in to the kernel */
#define KEY_FLAG_ROOT_CAN_INVAL	7	/* set if key can be invalidated by root without permission */
#define KEY_FLAG_KEEP		8	/* set if key should not be removed */
#define KEY_FLAG_UID_KEYRING	9	/* set if key is a user or user session keyring */

	/* the key type and key description string
	 * - the desc is used to match a key against search criteria
	 * - it should be a printable string
	 * - eg: for krb5 AFS, this might be "afs@REDHAT.COM"
	 */
	union {
		struct keyring_index_key index_key;
		struct {
			struct key_type	*type;		/* type of key */
			char		*description;
		};
	};

	/* key data
	 * - this is used to hold the data actually used in cryptography or
	 *   whatever
	 */
	union {
		union key_payload payload;
		struct {
			/* Keyring bits */
			struct list_head name_link;
			struct assoc_array keys;
		};
	};

	/* This is set on a keyring to restrict the addition of a link to a key
	 * to it.  If this structure isn't provided then it is assumed that the
	 * keyring is open to any addition.  It is ignored for non-keyring
	 * keys. Only set this value using keyring_restrict(), keyring_alloc(),
	 * or key_alloc().
	 *
	 * This is intended for use with rings of trusted keys whereby addition
	 * to the keyring needs to be controlled.  KEY_ALLOC_BYPASS_RESTRICTION
	 * overrides this, allowing the kernel to add extra keys without
	 * restriction.
	 */
	struct key_restriction *restrict_link;
};

extern struct key *key_alloc(struct key_type *type,
			     const char *desc,
			     kuid_t uid, kgid_t gid,
			     const struct cred *cred,
			     key_perm_t perm,
			     unsigned long flags,
			     struct key_restriction *restrict_link);


#define KEY_ALLOC_IN_QUOTA		0x0000	/* add to quota, reject if would overrun */
#define KEY_ALLOC_QUOTA_OVERRUN		0x0001	/* add to quota, permit even if overrun */
#define KEY_ALLOC_NOT_IN_QUOTA		0x0002	/* not in quota */
#define KEY_ALLOC_BUILT_IN		0x0004	/* Key is built into kernel */
#define KEY_ALLOC_BYPASS_RESTRICTION	0x0008	/* Override the check on restricted keyrings */
#define KEY_ALLOC_UID_KEYRING		0x0010	/* allocating a user or user session keyring */

extern void key_revoke(struct key *key);
extern void key_invalidate(struct key *key);
extern void key_put(struct key *key);

static inline struct key *__key_get(struct key *key)
{
	refcount_inc(&key->usage);
	return key;
}

static inline struct key *key_get(struct key *key)
{
	return key ? __key_get(key) : key;
}

static inline void key_ref_put(key_ref_t key_ref)
{
	key_put(key_ref_to_ptr(key_ref));
}

extern struct key *request_key(struct key_type *type,
			       const char *description,
			       const char *callout_info);

extern struct key *request_key_with_auxdata(struct key_type *type,
					    const char *description,
					    const void *callout_info,
					    size_t callout_len,
					    void *aux);

extern struct key *request_key_async(struct key_type *type,
				     const char *description,
				     const void *callout_info,
				     size_t callout_len);

extern struct key *request_key_async_with_auxdata(struct key_type *type,
						  const char *description,
						  const void *callout_info,
						  size_t callout_len,
						  void *aux);

extern int wait_for_key_construction(struct key *key, bool intr);

extern int key_validate(const struct key *key);

extern key_ref_t key_create_or_update(key_ref_t keyring,
				      const char *type,
				      const char *description,
				      const void *payload,
				      size_t plen,
				      key_perm_t perm,
				      unsigned long flags);

extern int key_update(key_ref_t key,
		      const void *payload,
		      size_t plen);

extern int key_link(struct key *keyring,
		    struct key *key);

extern int key_unlink(struct key *keyring,
		      struct key *key);

extern struct key *keyring_alloc(const char *description, kuid_t uid, kgid_t gid,
				 const struct cred *cred,
				 key_perm_t perm,
				 unsigned long flags,
				 struct key_restriction *restrict_link,
				 struct key *dest);

extern int restrict_link_reject(struct key *keyring,
				const struct key_type *type,
				const union key_payload *payload,
				struct key *restriction_key);

extern int keyring_clear(struct key *keyring);

extern key_ref_t keyring_search(key_ref_t keyring,
				struct key_type *type,
				const char *description);

extern int keyring_add_key(struct key *keyring,
			   struct key *key);

extern int keyring_restrict(key_ref_t keyring, const char *type,
			    const char *restriction);

extern struct key *key_lookup(key_serial_t id);

static inline key_serial_t key_serial(const struct key *key)
{
	return key ? key->serial : 0;
}

extern void key_set_timeout(struct key *, unsigned);

extern key_ref_t lookup_user_key(key_serial_t id, unsigned long flags,
<<<<<<< HEAD
					key_perm_t perm);
=======
				 key_perm_t perm);
>>>>>>> d6fb2070

/*
 * The permissions required on a key that we're looking up.
 */
#define	KEY_NEED_VIEW	0x01	/* Require permission to view attributes */
#define	KEY_NEED_READ	0x02	/* Require permission to read content */
#define	KEY_NEED_WRITE	0x04	/* Require permission to update / modify */
#define	KEY_NEED_SEARCH	0x08	/* Require permission to search (keyring) or find (key) */
#define	KEY_NEED_LINK	0x10	/* Require permission to link */
#define	KEY_NEED_SETATTR 0x20	/* Require permission to change attributes */
#define	KEY_NEED_ALL	0x3f	/* All the above permissions */

static inline short key_read_state(const struct key *key)
{
	/* Barrier versus mark_key_instantiated(). */
	return smp_load_acquire(&key->state);
}

/**
 * key_is_positive - Determine if a key has been positively instantiated
 * @key: The key to check.
 *
 * Return true if the specified key has been positively instantiated, false
 * otherwise.
 */
static inline bool key_is_positive(const struct key *key)
{
	return key_read_state(key) == KEY_IS_POSITIVE;
}

static inline bool key_is_negative(const struct key *key)
{
	return key_read_state(key) < 0;
}

#define dereference_key_rcu(KEY)					\
	(rcu_dereference((KEY)->payload.rcu_data0))

#define dereference_key_locked(KEY)					\
	(rcu_dereference_protected((KEY)->payload.rcu_data0,		\
				   rwsem_is_locked(&((struct key *)(KEY))->sem)))

#define rcu_assign_keypointer(KEY, PAYLOAD)				\
do {									\
	rcu_assign_pointer((KEY)->payload.rcu_data0, (PAYLOAD));	\
} while (0)

#ifdef CONFIG_SYSCTL
extern struct ctl_table key_sysctls[];
#endif
/*
 * the userspace interface
 */
extern int install_thread_keyring_to_cred(struct cred *cred);
extern void key_fsuid_changed(struct task_struct *tsk);
extern void key_fsgid_changed(struct task_struct *tsk);
extern void key_init(void);

#else /* CONFIG_KEYS */

#define key_validate(k)			0
#define key_serial(k)			0
#define key_get(k) 			({ NULL; })
#define key_revoke(k)			do { } while(0)
#define key_invalidate(k)		do { } while(0)
#define key_put(k)			do { } while(0)
#define key_ref_put(k)			do { } while(0)
#define make_key_ref(k, p)		NULL
#define key_ref_to_ptr(k)		NULL
#define is_key_possessed(k)		0
#define key_fsuid_changed(t)		do { } while(0)
#define key_fsgid_changed(t)		do { } while(0)
#define key_init()			do { } while(0)

#endif /* CONFIG_KEYS */
#endif /* __KERNEL__ */
#endif /* _LINUX_KEY_H */<|MERGE_RESOLUTION|>--- conflicted
+++ resolved
@@ -346,11 +346,7 @@
 extern void key_set_timeout(struct key *, unsigned);
 
 extern key_ref_t lookup_user_key(key_serial_t id, unsigned long flags,
-<<<<<<< HEAD
-					key_perm_t perm);
-=======
 				 key_perm_t perm);
->>>>>>> d6fb2070
 
 /*
  * The permissions required on a key that we're looking up.
